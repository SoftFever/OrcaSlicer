#include "UpgradePanel.hpp"
#include <slic3r/GUI/Widgets/SideTools.hpp>
#include <slic3r/GUI/Widgets/Label.hpp>
#include <slic3r/GUI/I18N.hpp>
#include "GUI.hpp"
#include "GUI_App.hpp"
#include "libslic3r/Thread.hpp"

namespace Slic3r {
namespace GUI {

static const wxColour TEXT_NORMAL_CLR = wxColour(0, 150, 136);
static const wxColour TEXT_FAILED_CLR = wxColour(255, 111, 0);

enum FIRMWARE_STASUS
{
    UNKOWN,
    TESTING,
    BETA,
    RELEASE,
};

MachineInfoPanel::MachineInfoPanel(wxWindow* parent, wxWindowID id, const wxPoint& pos, const wxSize& size, long style, const wxString& name)
    :wxPanel(parent, id, pos, size, style)
{
    this->SetBackgroundColour(wxColour(255, 255, 255));

    init_bitmaps();

    wxBoxSizer *m_top_sizer = new wxBoxSizer(wxVERTICAL);

    m_panel_caption = create_caption_panel(this);

    m_top_sizer->Add(m_panel_caption, 0, wxEXPAND | wxALL, 0);

    wxBoxSizer *m_main_sizer = new wxBoxSizer(wxHORIZONTAL);

    wxBoxSizer *m_main_left_sizer = new wxBoxSizer(wxVERTICAL);


    // ota
    wxBoxSizer *m_ota_sizer = new wxBoxSizer(wxHORIZONTAL);

    m_printer_img = new wxStaticBitmap(this, wxID_ANY, wxNullBitmap, wxDefaultPosition, wxSize(FromDIP(200), FromDIP(200)));
   
    m_printer_img->SetBitmap(m_img_printer.bmp());
    m_ota_sizer->Add(m_printer_img, 0, wxALIGN_CENTER_VERTICAL | wxALL, 0);

    wxBoxSizer *m_ota_content_sizer = new wxBoxSizer(wxVERTICAL);

    m_ota_content_sizer->Add(0, 0, 1, wxEXPAND, 0);

    wxFlexGridSizer *m_ota_info_sizer = new wxFlexGridSizer(0, 2, 0, 0);
    m_ota_info_sizer->AddGrowableCol(1);
    m_ota_info_sizer->SetFlexibleDirection(wxHORIZONTAL);
    m_ota_info_sizer->SetNonFlexibleGrowMode(wxFLEX_GROWMODE_SPECIFIED);

    m_staticText_model_id = new wxStaticText(this, wxID_ANY, _L("Model:"), wxDefaultPosition, wxDefaultSize, 0);
    m_staticText_model_id->Wrap(-1);
    m_staticText_model_id->SetFont(Label::Head_14);
    m_ota_info_sizer->Add(m_staticText_model_id, 0, wxALIGN_RIGHT | wxALL, FromDIP(5));

    m_staticText_model_id_val = new wxStaticText(this, wxID_ANY, "-", wxDefaultPosition, wxDefaultSize, 0);
    m_staticText_model_id_val->Wrap(-1);
    m_ota_info_sizer->Add(m_staticText_model_id_val, 0, wxALL | wxEXPAND, FromDIP(5));

    m_staticText_sn = new wxStaticText(this, wxID_ANY, _L("Serial:"), wxDefaultPosition, wxDefaultSize, 0);
    m_staticText_sn->Wrap(-1);
    m_staticText_sn->SetFont(Label::Head_14);
    m_ota_info_sizer->Add(m_staticText_sn, 0, wxALIGN_RIGHT | wxALL | wxEXPAND, FromDIP(5));

    m_staticText_sn_val = new wxStaticText(this, wxID_ANY, "-", wxDefaultPosition, wxDefaultSize, 0);
    m_staticText_sn_val->Wrap(-1);
    m_ota_info_sizer->Add(m_staticText_sn_val, 0, wxALL | wxEXPAND, FromDIP(5));

    wxBoxSizer *m_ota_ver_sizer = new wxBoxSizer(wxHORIZONTAL);

    m_ota_ver_sizer->Add(0, 0, 1, wxEXPAND, 0);

    m_ota_new_version_img = new wxStaticBitmap(this, wxID_ANY, wxNullBitmap, wxDefaultPosition, wxSize(FromDIP(5), FromDIP(5)));
    m_ota_new_version_img->SetBitmap(upgrade_green_icon.bmp());
    m_ota_ver_sizer->Add(m_ota_new_version_img, 0, wxALIGN_CENTER_VERTICAL | wxALL, FromDIP(5));

    m_staticText_ver = new wxStaticText(this, wxID_ANY, _L("Version:"), wxDefaultPosition, wxDefaultSize, 0);
    m_staticText_ver->Wrap(-1);
    m_staticText_ver->SetFont(Label::Head_14);
    m_ota_ver_sizer->Add(m_staticText_ver, 0, wxALL, FromDIP(5));

    wxBoxSizer* m_ota_content_sizer2 = new wxBoxSizer(wxHORIZONTAL);

    m_staticText_ver_val = new wxStaticText(this, wxID_ANY, "-", wxDefaultPosition, wxDefaultSize, 0);
    m_staticText_ver_val->Wrap(-1);
    

    m_staticText_beta_version = new wxStaticText(this, wxID_ANY, "Beta", wxDefaultPosition, wxDefaultSize, 0);
    m_staticText_beta_version->SetForegroundColour("#778899");
    m_staticText_beta_version->Wrap(-1);
    m_staticText_beta_version->Hide();

    m_ota_content_sizer2->Add(m_staticText_ver_val, 0, wxALL|wxEXPAND, FromDIP(5));
    m_ota_content_sizer2->Add(m_staticText_beta_version, 0, wxALL | wxEXPAND, FromDIP(5));

    m_ota_info_sizer->Add(m_ota_ver_sizer, 0, wxEXPAND, 0);
    m_ota_info_sizer->Add(m_ota_content_sizer2, 0,  wxEXPAND, 0);

    m_ota_content_sizer->Add(m_ota_info_sizer, 0, wxEXPAND, 0);

    m_ota_content_sizer->Add(0, 0, 1, wxEXPAND, 0);

    m_ota_sizer->Add(m_ota_content_sizer, 1, wxEXPAND, 0);

    m_main_left_sizer->Add(m_ota_sizer, 0, wxEXPAND, 0);

    m_staticline = new wxStaticLine(this, wxID_ANY, wxDefaultPosition, wxDefaultSize, wxLI_HORIZONTAL);
    m_staticline->SetBackgroundColour(wxColour(206,206,206));
    m_staticline->Show(false);
    m_main_left_sizer->Add(m_staticline, 0, wxEXPAND | wxLEFT, FromDIP(40));


    // ams
    m_ams_sizer = new wxBoxSizer(wxHORIZONTAL);
    m_ams_img   = new wxStaticBitmap(this, wxID_ANY, wxNullBitmap, wxDefaultPosition, wxSize(FromDIP(200), FromDIP(200)));
    m_ams_img->SetBitmap(m_img_monitor_ams.bmp());
    m_ams_sizer->Add(m_ams_img, 0, wxALIGN_TOP | wxALL, FromDIP(5));

    wxBoxSizer *m_ams_content_sizer = new wxBoxSizer(wxVERTICAL);
    m_ams_content_sizer->Add(0, 40, 0, wxEXPAND, FromDIP(5));


    m_ahb_panel = new AmsPanel(this, wxID_ANY);
    m_ahb_panel->m_staticText_ams->SetLabel("AMS HUB");
    m_ams_content_sizer->Add(m_ahb_panel, 0, wxEXPAND, 0);
   

    m_ams_info_sizer = new wxFlexGridSizer(0, 2, FromDIP(30), FromDIP(30));
    m_ams_info_sizer->SetFlexibleDirection(wxHORIZONTAL);
    m_ams_info_sizer->SetNonFlexibleGrowMode(wxFLEX_GROWMODE_ALL);

    for (auto i = 0; i < 4; i++) {
        auto amspanel = new AmsPanel(this, wxID_ANY);
        m_ams_info_sizer->Add(amspanel, 1, wxEXPAND, 5);
        amspanel->Hide();

        /*AmsPanelItem item = AmsPanelItem();
        item.id           = i;
        item.item         = amspanel;*/
        m_amspanel_list.Add(amspanel);
    }

    m_ams_content_sizer->Add(m_ams_info_sizer, 0, wxEXPAND, 0);
    m_ams_sizer->Add(m_ams_content_sizer, 1, wxEXPAND, 0);

    m_main_left_sizer->Add(m_ams_sizer, 0, wxEXPAND, 0);

    //Hide ams
    show_ams(false, true);

    //
    m_extra_ams_sizer = new wxBoxSizer(wxHORIZONTAL);

    m_extra_ams_img = new wxStaticBitmap(this, wxID_ANY, wxNullBitmap, wxDefaultPosition, wxSize(FromDIP(200), FromDIP(200)));
    m_extra_ams_img->SetBitmap(m_img_extra_ams.bmp());

    m_extra_ams_sizer->Add(m_extra_ams_img, 0, wxALIGN_TOP | wxALL, FromDIP(5));

    wxBoxSizer* extra_ams_content_sizer = new wxBoxSizer(wxVERTICAL);
    extra_ams_content_sizer->Add(0, 40, 0, wxEXPAND, FromDIP(5));
    m_extra_ams_panel = new ExtraAmsPanel(this);
    m_extra_ams_panel->m_staticText_ams->SetLabel("AMS Lite");
    extra_ams_content_sizer->Add(m_extra_ams_panel, 0, wxEXPAND, 0);

    m_extra_ams_sizer->Add(extra_ams_content_sizer, 1, wxEXPAND, 0);

    m_main_left_sizer->Add(m_extra_ams_sizer, 0, wxEXPAND, 0);

    show_extra_ams(false, true);

    m_staticline2 = new wxStaticLine(this, wxID_ANY, wxDefaultPosition, wxDefaultSize, wxLI_HORIZONTAL);
    m_staticline2->SetBackgroundColour(wxColour(206, 206, 206));
    m_main_left_sizer->Add(m_staticline2, 0, wxEXPAND | wxLEFT, FromDIP(40));

    // ext
    m_ext_sizer = new wxBoxSizer(wxHORIZONTAL);

    m_ext_img = new wxStaticBitmap(this, wxID_ANY, wxNullBitmap, wxDefaultPosition, wxSize(FromDIP(200), FromDIP(200)));
    m_ext_img->SetBitmap(m_img_ext.bmp());

    m_ext_sizer->Add(m_ext_img, 0, wxALIGN_TOP | wxALL, FromDIP(5));

    wxBoxSizer* ext_content_sizer = new wxBoxSizer(wxVERTICAL);
    ext_content_sizer->Add(0, 40, 0, wxEXPAND, FromDIP(5));
    m_ext_panel = new ExtensionPanel(this, wxID_ANY);
    ext_content_sizer->Add(m_ext_panel, 0, wxEXPAND, 0);

    m_ext_sizer->Add(ext_content_sizer, 1, wxEXPAND, 0);

    m_main_left_sizer->Add(m_ext_sizer, 0, wxEXPAND, 0);



    m_main_sizer->Add(m_main_left_sizer, 1, wxEXPAND, 0);

    wxBoxSizer *m_main_right_sizer = new wxBoxSizer(wxVERTICAL);

    m_main_right_sizer->SetMinSize(wxSize(FromDIP(137), -1));

    m_main_right_sizer->Add(0, FromDIP(50), 0, wxEXPAND, FromDIP(5));

    m_button_upgrade_firmware = new Button(this, _L("Update firmware"));
    StateColor btn_bg(std::pair<wxColour, int>(wxColour(255, 255, 255), StateColor::Disabled), std::pair<wxColour, int>(wxColour(0, 137, 123), StateColor::Pressed),
                      std::pair<wxColour, int>(wxColour(38, 166, 154), StateColor::Hovered), std::pair<wxColour, int>(wxColour(0, 150, 136), StateColor::Enabled),
                      std::pair<wxColour, int>(wxColour(0, 150, 136), StateColor::Normal));
    StateColor btn_bd(std::pair<wxColour, int>(wxColour(144, 144, 144), StateColor::Disabled), std::pair<wxColour, int>(wxColour(0, 150, 136), StateColor::Enabled));
    StateColor btn_text(std::pair<wxColour, int>(wxColour(144, 144, 144), StateColor::Disabled), std::pair<wxColour, int>(wxColour(255, 255, 255), StateColor::Enabled));
    m_button_upgrade_firmware->SetBackgroundColor(btn_bg);
    m_button_upgrade_firmware->SetBorderColor(btn_bd);
    m_button_upgrade_firmware->SetTextColor(btn_text);
    m_button_upgrade_firmware->SetFont(Label::Body_10);
    m_button_upgrade_firmware->SetMinSize(wxSize(FromDIP(-1), FromDIP(24)));
    m_button_upgrade_firmware->SetCornerRadius(FromDIP(12));
    m_main_right_sizer->Add(m_button_upgrade_firmware, 0, wxALIGN_CENTER_HORIZONTAL | wxALL, FromDIP(5));

    m_staticText_upgrading_info = new wxStaticText(this, wxID_ANY, "", wxDefaultPosition, wxDefaultSize, 0);
    m_staticText_upgrading_info->Wrap(-1);
    m_main_right_sizer->Add(m_staticText_upgrading_info, 0, wxALIGN_CENTER_HORIZONTAL | wxALL, FromDIP(5));

    m_upgrading_sizer = new wxBoxSizer(wxHORIZONTAL);

    m_upgrading_sizer->Add(0, 0, 1, wxEXPAND, 0);

    m_upgrade_progress = new ProgressBar(this, wxID_ANY, 100, wxDefaultPosition, wxDefaultSize);
    m_upgrade_progress->SetValue(0);
    m_upgrade_progress->SetSize(wxSize(FromDIP(54), FromDIP(14)));
    m_upgrade_progress->SetMinSize(wxSize(FromDIP(54), FromDIP(14)));
    m_upgrading_sizer->Add(m_upgrade_progress, 0, wxALIGN_CENTER_VERTICAL | wxALL, FromDIP(5));

    m_staticText_upgrading_percent = new wxStaticText(this, wxID_ANY, "", wxDefaultPosition, wxDefaultSize);
    m_staticText_upgrading_percent->Wrap(-1);
    m_upgrading_sizer->Add(m_staticText_upgrading_percent, 0, wxALIGN_CENTER_VERTICAL | wxALL, FromDIP(5));

    m_upgrade_retry_img = new wxStaticBitmap(this, wxID_ANY, wxNullBitmap, wxDefaultPosition, wxDefaultSize);
    m_upgrading_sizer->Add(m_upgrade_retry_img, 0, wxALIGN_CENTER_VERTICAL | wxALL, FromDIP(5));

    m_upgrading_sizer->Add(0, 0, 1, wxEXPAND, 0);

    m_main_right_sizer->Add(m_upgrading_sizer, 0, wxEXPAND, 0);

    wxBoxSizer *sizer_release_note = new wxBoxSizer(wxVERTICAL);


    m_staticText_release_note = new wxStaticText(this, wxID_ANY, _L("Release Note"), wxDefaultPosition, wxDefaultSize);
    m_staticText_release_note->Wrap(-1);
    m_staticText_release_note->SetForegroundColour(wxColour(0x1F,0x8E,0xEA));

    auto line_release_note = new wxPanel(this, wxID_ANY, wxDefaultPosition, wxSize(-1, 1), wxTAB_TRAVERSAL);
    line_release_note->SetBackgroundColour(wxColour(0x1F, 0x8E, 0xEA));

    sizer_release_note->Add(m_staticText_release_note, 0, wxALL, 0);
    sizer_release_note->Add(line_release_note, 1, wxEXPAND | wxALL, 0);

    m_main_right_sizer->Add(sizer_release_note, 0, wxALIGN_CENTER_HORIZONTAL | wxALL, 0);

    m_main_right_sizer->Add(0, 0, 1, wxEXPAND, 0);

    m_main_sizer->Add(m_main_right_sizer, 0, wxEXPAND, 0);

    m_top_sizer->Add(m_main_sizer, 1, wxEXPAND, 0);

    this->SetSizer(m_top_sizer);
    this->Layout();

    // Connect Events
    m_upgrade_retry_img->Bind(wxEVT_LEFT_UP, [this](auto &e) {
        upgrade_firmware_internal();
        });

    m_staticText_release_note->Bind(wxEVT_LEFT_DOWN, &MachineInfoPanel::on_show_release_note, this);
    m_button_upgrade_firmware->Connect(wxEVT_COMMAND_BUTTON_CLICKED, wxCommandEventHandler(MachineInfoPanel::on_upgrade_firmware), NULL, this);
    wxGetApp().UpdateDarkUIWin(this);
}


wxPanel *MachineInfoPanel::create_caption_panel(wxWindow *parent)
{
    auto caption_panel = new wxPanel(parent, wxID_ANY, wxDefaultPosition, wxDefaultSize, wxTAB_TRAVERSAL);
    caption_panel->SetBackgroundColour(wxColour(248, 248, 248));
    caption_panel->SetMinSize(wxSize(FromDIP(925), FromDIP(36)));

    wxBoxSizer *m_caption_sizer = new wxBoxSizer(wxHORIZONTAL);

    m_caption_sizer->Add(17, 0, 0, wxEXPAND, 0);

    m_upgrade_status_img = new wxStaticBitmap(caption_panel, wxID_ANY, wxNullBitmap, wxDefaultPosition, wxSize(FromDIP(5), FromDIP(5)));
    m_upgrade_status_img->SetBitmap(upgrade_gray_icon.bmp());
    m_upgrade_status_img->Hide();
    m_caption_sizer->Add(m_upgrade_status_img, 0, wxALIGN_CENTER_VERTICAL | wxALL, FromDIP(5));

    m_caption_text = new wxStaticText(caption_panel, wxID_ANY, wxEmptyString, wxDefaultPosition, wxDefaultSize);
    m_caption_text->SetForegroundColour("#262E30");
    m_caption_text->Wrap(-1);
    m_caption_sizer->Add(m_caption_text, 1, wxALIGN_CENTER_VERTICAL | wxALL, FromDIP(5));

    caption_panel->SetSizer(m_caption_sizer);
    caption_panel->Layout();
    m_caption_sizer->Fit(caption_panel);

    return caption_panel;
}

void MachineInfoPanel::msw_rescale() 
{
    rescale_bitmaps();
    m_button_upgrade_firmware->SetSize(wxSize(FromDIP(-1), FromDIP(24)));
    m_button_upgrade_firmware->SetMinSize(wxSize(FromDIP(-1), FromDIP(24)));
    m_button_upgrade_firmware->SetMaxSize(wxSize(FromDIP(-1), FromDIP(24)));
    m_button_upgrade_firmware->SetCornerRadius(FromDIP(12));
    m_ahb_panel->msw_rescale();
    for (auto &amspanel : m_amspanel_list) { 
        amspanel->msw_rescale();
    }
    m_ext_panel->msw_rescale();
    Layout();
    Fit();
}

void MachineInfoPanel::init_bitmaps()
{
    m_img_printer        = ScalableBitmap(this, "printer_thumbnail", 160);
    m_img_monitor_ams    = ScalableBitmap(this, "monitor_upgrade_ams", 200);
    m_img_ext            = ScalableBitmap(this, "monitor_upgrade_ext", 200);
    if (wxGetApp().dark_mode()) {
        m_img_extra_ams = ScalableBitmap(this, "extra_icon_dark", 160);
    }
    else {
        m_img_extra_ams = ScalableBitmap(this, "extra_icon", 160);
    }
    upgrade_green_icon   = ScalableBitmap(this, "monitor_upgrade_online", 5);
    upgrade_gray_icon    = ScalableBitmap(this, "monitor_upgrade_offline", 5);
    upgrade_yellow_icon  = ScalableBitmap(this, "monitor_upgrade_busy", 5);
}

void MachineInfoPanel::rescale_bitmaps()
{
    m_img_printer.sys_color_changed();
    m_printer_img->SetBitmap(m_img_printer.bmp());
    m_img_monitor_ams.sys_color_changed();
    m_ams_img->SetBitmap(m_img_monitor_ams.bmp());
    m_img_ext.sys_color_changed();
    m_ext_img->SetBitmap(m_img_ext.bmp());
    upgrade_green_icon.sys_color_changed();
    upgrade_gray_icon.sys_color_changed();
    upgrade_yellow_icon.sys_color_changed();
    m_ota_new_version_img->SetBitmap(upgrade_green_icon.bmp());
}

MachineInfoPanel::~MachineInfoPanel()
{
    // Disconnect Events
    m_button_upgrade_firmware->Disconnect(wxEVT_COMMAND_BUTTON_CLICKED, wxCommandEventHandler(MachineInfoPanel::on_upgrade_firmware), NULL, this);

    if (confirm_dlg != nullptr)
        delete confirm_dlg;
}

void MachineInfoPanel::Update_printer_img(MachineObject* obj)
{
    if (!obj) {return;}
    auto img = obj->get_printer_thumbnail_img_str();
    if (wxGetApp().dark_mode()) {
        img += "_dark";
        m_img_extra_ams = ScalableBitmap(this, "extra_icon_dark", 160);
    }
    else {
        m_img_extra_ams = ScalableBitmap(this, "extra_icon", 160);

    }
    m_img_printer = ScalableBitmap(this, img, 160);
    m_printer_img->SetBitmap(m_img_printer.bmp());
    m_printer_img->Refresh();
    m_extra_ams_img->SetBitmap(m_img_extra_ams.bmp());
    m_extra_ams_img->Refresh();

}

void MachineInfoPanel::update(MachineObject* obj)
{
    if (m_obj != obj)
        Update_printer_img(obj);

    m_obj = obj;
    if (obj) {
        this->Freeze();
        //update online status img
        m_panel_caption->Freeze();
        if (!obj->is_connected()) {
            m_upgrade_status_img->SetBitmap(upgrade_gray_icon.bmp());
            wxString caption_text = wxString::Format("%s(%s)", from_u8(obj->dev_name), _L("Offline"));
            m_caption_text->SetLabelText(caption_text);
            show_status(MachineObject::UpgradingDisplayState::UpgradingUnavaliable);
        } else {
            show_status(obj->upgrade_display_state, obj->upgrade_status);
            if (obj->upgrade_display_state == (int) MachineObject::UpgradingDisplayState::UpgradingUnavaliable) {
                if (obj->can_abort()) {
                    wxString caption_text = wxString::Format("%s(%s)", from_u8(obj->dev_name), _L("Printing"));
                    m_caption_text->SetLabelText(caption_text);
                } else {
                    wxString caption_text = wxString::Format("%s", from_u8(obj->dev_name));
                    m_caption_text->SetLabelText(caption_text);
                }
                m_upgrade_status_img->SetBitmap(upgrade_yellow_icon.bmp());
            } else {
                wxString caption_text = wxString::Format("%s(%s)", from_u8(obj->dev_name), _L("Idle"));
                m_caption_text->SetLabelText(caption_text);
                m_upgrade_status_img->SetBitmap(upgrade_green_icon.bmp());
            }
        }
        m_panel_caption->Layout();
        m_panel_caption->Thaw();

        // update version
        update_version_text(obj);

        // update ams and extension
        update_ams_ext(obj);

        //update progress
        int upgrade_percent = obj->get_upgrade_percent();
        if (obj->upgrade_display_state == (int) MachineObject::UpgradingDisplayState::UpgradingInProgress) {
            m_upgrade_progress->SetValue(upgrade_percent);
            m_staticText_upgrading_percent->SetLabelText(wxString::Format("%d%%", upgrade_percent));
        } else if (obj->upgrade_display_state == (int) MachineObject::UpgradingDisplayState::UpgradingFinished) {
            wxString result_text = obj->get_upgrade_result_str(obj->upgrade_err_code);
            m_upgrade_progress->SetValue(upgrade_percent);
            m_staticText_upgrading_percent->SetLabelText(wxString::Format("%d%%", upgrade_percent));
        }

        wxString model_id_text = obj->get_printer_type_display_str();
        m_staticText_model_id_val->SetLabelText(model_id_text);
        wxString sn_text = obj->dev_id;
        m_staticText_sn_val->SetLabelText(sn_text.MakeUpper());

        this->Layout();
        this->Thaw();
    }
}

void MachineInfoPanel::update_version_text(MachineObject* obj)
{
    
    if (obj->upgrade_display_state == (int)MachineObject::UpgradingDisplayState::UpgradingInProgress) {
        m_staticText_ver_val->SetLabelText("-");
        //m_staticText_ams_ver_val->SetLabelText("-");
        m_ota_new_version_img->Hide();
    } else {
        // update version text
        auto it = obj->module_vers.find("ota");

        // old protocol
        if (obj->new_ver_list.empty() && !obj->m_new_ver_list_exist) {
            if (obj->upgrade_new_version
                && !obj->ota_new_version_number.empty()) {
                if (it != obj->module_vers.end()) {
                    wxString ver_text= it->second.sw_ver;
                    if ((it->second.firmware_status & 0x3) == FIRMWARE_STASUS::BETA) {
                        ver_text+= wxString::Format("(%s)", _L("Beta version"));
                    }
                    ver_text += wxString::Format("->%s", obj->ota_new_version_number);
                    if (((it->second.firmware_status >> 2) & 0x3) == FIRMWARE_STASUS::BETA) {
                        ver_text += wxString::Format("(%s)", _L("Beta version"));
                    }
                    //wxString ver_text = wxString::Format("%s->%s", it->second.sw_ver, obj->ota_new_version_number);
                    m_staticText_ver_val->SetLabelText(ver_text);
                }
                else {
                    m_staticText_ver_val->SetLabelText("-");
                }
                m_ota_new_version_img->Show();
            }
            else {
                if (it != obj->module_vers.end()) {
                    wxString ver_text = wxString::Format("%s(%s)", it->second.sw_ver, _L("Latest version"));
                    if ((it->second.firmware_status & 0x3) == FIRMWARE_STASUS::BETA) {
                        m_staticText_beta_version->Show();
                    }
                    else {
                        m_staticText_beta_version->Hide();
                    }
                    m_staticText_ver_val->SetLabelText(ver_text);
                }
                else {
                    m_staticText_ver_val->SetLabelText("-");
                }
                m_ota_new_version_img->Hide();
            }
        } else {
            auto ota_it = obj->new_ver_list.find("ota");
            if (ota_it == obj->new_ver_list.end()) {
                if (it != obj->module_vers.end()) {
                    wxString ver_text = wxString::Format("%s(%s)", it->second.sw_ver, _L("Latest version"));
                    if ((it->second.firmware_status & 0x3) == FIRMWARE_STASUS::BETA) {
                        m_staticText_beta_version->Show();
                    }
                    else {
                        m_staticText_beta_version->Hide();
                    }
                    m_staticText_ver_val->SetLabelText(ver_text);
                    m_ota_new_version_img->Hide();
                }
            } else {
                if (ota_it->second.sw_new_ver != ota_it->second.sw_ver) {
                    m_ota_new_version_img->Show();
                    wxString ver_text = wxString::Format("%s->%s", ota_it->second.sw_ver, ota_it->second.sw_new_ver);
                    if (it != obj->module_vers.end()) {
                        ver_text = ota_it->second.sw_ver;
                        if ((it->second.firmware_status & 0x3) == FIRMWARE_STASUS::BETA) {
                            ver_text += wxString::Format("(%s)", _L("Beta version"));
                        }
                        ver_text += wxString::Format("->%s", ota_it->second.sw_new_ver);
                        if (((it->second.firmware_status >> 2) & 0x3) == FIRMWARE_STASUS::BETA) {
                            ver_text += wxString::Format("(%s)", _L("Beta version"));
                        }
                    }
                    m_staticText_ver_val->SetLabelText(ver_text);
                } else {
                    if (it != obj->module_vers.end()) {
                        m_ota_new_version_img->Hide();
                        wxString ver_text = wxString::Format("%s(%s)", it->second.sw_ver, _L("Latest version"));
                        if ((it->second.firmware_status & 0x3) == FIRMWARE_STASUS::BETA) {
                            m_staticText_beta_version->Show();
                        }
                        else {
                            m_staticText_beta_version->Hide();
                        }
                        m_staticText_ver_val->SetLabelText(ver_text);
                    }
                }
            }
        }
    }
}

void MachineInfoPanel::update_ams_ext(MachineObject *obj)
{
    bool has_hub_model = false;

    //hub
    if (!obj->online_ahb || obj->module_vers.find("ahb") == obj->module_vers.end())
        m_ahb_panel->Hide();
    else {
        has_hub_model = true;
        show_ams(true);

        for (auto i = 0; i < m_amspanel_list.GetCount(); i++) {
            AmsPanel *amspanel = m_amspanel_list[i];
            amspanel->Hide();
        }

        m_ahb_panel->Show();

        wxString hub_sn = "-";
        if (!obj->module_vers.find("ahb")->second.sn.empty()) {
            wxString sn_text = obj->module_vers.find("ahb")->second.sn;
            hub_sn           = sn_text.MakeUpper();
        }
        

        wxString hub_ver = "-";
        if (!obj->module_vers.find("ahb")->second.sw_ver.empty()) {
            wxString sn_text = obj->module_vers.find("ahb")->second.sw_ver;
            hub_ver          = sn_text.MakeUpper();
        }
        
       /* auto ver_item = obj->new_ver_list.find("ahb");
        if (ver_item != obj->new_ver_list.end()) {
            m_ahb_panel->m_ams_new_version_img->Show();
            hub_ver = wxString::Format("%s->%s", hub_ver, ver_item->second.sw_new_ver);
        } else {
            m_ahb_panel->m_ams_new_version_img->Hide();
            hub_ver = wxString::Format("%s(%s)", hub_ver, _L("Latest version"));
        }*/

        if (obj->new_ver_list.empty() && !obj->m_new_ver_list_exist) {
            if (obj->upgrade_new_version && obj->ahb_new_version_number.compare(obj->module_vers.find("ahb")->second.sw_ver) != 0) {
                m_ahb_panel->m_ams_new_version_img->Show();

                if (obj->ahb_new_version_number.empty()) {
                    hub_ver = wxString::Format("%s", obj->module_vers.find("ahb")->second.sw_ver);
                } else {
                    hub_ver = wxString::Format("%s->%s", obj->module_vers.find("ahb")->second.sw_ver, obj->ahb_new_version_number);
                }
            } else {
                m_ahb_panel->m_ams_new_version_img->Hide();
                if (obj->ahb_new_version_number.empty()) {
                    wxString ver_text = wxString::Format("%s", obj->module_vers.find("ahb")->second.sw_ver);
                    hub_ver           = ver_text;
                } else {
                    wxString ver_text = wxString::Format("%s(%s)", obj->module_vers.find("ahb")->second.sw_ver, _L("Latest version"));
                    hub_ver           = ver_text;
                }
            }
        } else {
            auto ver_item = obj->new_ver_list.find("ahb");

            if (ver_item == obj->new_ver_list.end()) {
                m_ahb_panel->m_ams_new_version_img->Hide();
                wxString ver_text = wxString::Format("%s(%s)", obj->module_vers.find("ahb")->second.sw_ver, _L("Latest version"));
                hub_ver           = ver_text;
            } else {
                if (ver_item->second.sw_new_ver != ver_item->second.sw_ver) {
                    m_ahb_panel->m_ams_new_version_img->Show();
                    wxString ver_text = wxString::Format("%s->%s", ver_item->second.sw_ver, ver_item->second.sw_new_ver);
                    hub_ver           = ver_text;
                } else {
                    m_ahb_panel->m_ams_new_version_img->Hide();
                    wxString ver_text = wxString::Format("%s(%s)", ver_item->second.sw_ver, _L("Latest version"));
                    hub_ver           = ver_text;
                }
            }
        }

        m_ahb_panel->m_staticText_ams_sn_val->SetLabelText(hub_sn);
        m_ahb_panel->m_staticText_ams_ver_val->SetLabelText(hub_ver);
    }

    //ams
    if (obj->ams_exist_bits != 0) {
<<<<<<< HEAD
        std::string extra_ams_str = (boost::format("ams_f1/%1%") % 0).str();
        auto extra_ams_it = obj->module_vers.find(extra_ams_str);
        if (extra_ams_it != obj->module_vers.end()) {
            wxString sn_text = extra_ams_it->second.sn;
            sn_text = sn_text.MakeUpper();

            wxString ver_text = extra_ams_it->second.sw_ver;

            bool has_new_version = false;
            auto new_extra_ams_ver = obj->new_ver_list.find(extra_ams_str);
            if (new_extra_ams_ver != obj->new_ver_list.end())
                has_new_version = true;

            extra_ams_it->second.sw_new_ver;
            if (has_new_version) {
                m_extra_ams_panel->m_ams_new_version_img->Show();
                ver_text = wxString::Format("%s->%s", new_extra_ams_ver->second.sw_ver, new_extra_ams_ver->second.sw_new_ver);
            }
            else {
                m_extra_ams_panel->m_ams_new_version_img->Hide();
                ver_text = wxString::Format("%s(%s)", extra_ams_it->second.sw_ver, _L("Latest version"));
            }
            m_extra_ams_panel->m_staticText_ams_sn_val->SetLabelText(sn_text);
            m_extra_ams_panel->m_staticText_ams_ver_val->SetLabelText(ver_text);
            show_ams(false);
            show_extra_ams(true);
        }
        else {
            show_extra_ams(false);
            show_ams(true);
            std::map<int, MachineObject::ModuleVersionInfo> ver_list = obj->get_ams_version();

            AmsPanelHash::iterator iter = m_amspanel_list.begin();

            for (auto i = 0; i < m_amspanel_list.GetCount(); i++) {
                AmsPanel* amspanel = m_amspanel_list[i];
                amspanel->Hide();
            }
=======

        std::string extra_ams_str = (boost::format("ams_f1/%1%") % 0).str();
        auto extra_ams_it = obj->module_vers.find(extra_ams_str);
        if (extra_ams_it != obj->module_vers.end()) {
            wxString sn_text = extra_ams_it->second.sn;
            sn_text = sn_text.MakeUpper();

            wxString ver_text = extra_ams_it->second.sw_ver;

            bool has_new_version = false;
            auto new_extra_ams_ver = obj->new_ver_list.find(extra_ams_str);
            if (new_extra_ams_ver != obj->new_ver_list.end())
                has_new_version = true;

            extra_ams_it->second.sw_new_ver;
            if (has_new_version) {
                m_extra_ams_panel->m_ams_new_version_img->Show();
                ver_text = new_extra_ams_ver->second.sw_ver;
                if ((extra_ams_it->second.firmware_status & 0x3) == FIRMWARE_STASUS::BETA) {
                    ver_text += wxString::Format("(%s)", _L("Beta version"));
                }
                ver_text += wxString::Format("->%s", new_extra_ams_ver->second.sw_new_ver);
                if (((extra_ams_it->second.firmware_status >> 2) & 0x3) == FIRMWARE_STASUS::BETA) {
                    ver_text += wxString::Format("(%s)", _L("Beta version"));
                }
            }
            else {
                m_extra_ams_panel->m_ams_new_version_img->Hide();
                ver_text = wxString::Format("%s(%s)", extra_ams_it->second.sw_ver, _L("Latest version"));
                if ((extra_ams_it->second.firmware_status & 0x3) == FIRMWARE_STASUS::BETA) {
                    m_extra_ams_panel->m_staticText_beta_version->Show();
                }
                else {
                    m_extra_ams_panel->m_staticText_beta_version->Hide();
                }
            }
            m_extra_ams_panel->m_staticText_ams_sn_val->SetLabelText(sn_text);
            m_extra_ams_panel->m_staticText_ams_ver_val->SetLabelText(ver_text);
            show_ams(false);
            show_extra_ams(true);
        }
        else {
            show_extra_ams(false);
            show_ams(true);
            std::map<int, MachineObject::ModuleVersionInfo> ver_list = obj->get_ams_version();
>>>>>>> 8ff74ea0

            AmsPanelHash::iterator iter = m_amspanel_list.begin();

<<<<<<< HEAD
            auto ams_index = 0;
            for (std::map<std::string, Ams*>::iterator iter = obj->amsList.begin(); iter != obj->amsList.end(); iter++) {
                wxString ams_name;
                wxString ams_sn;
                wxString ams_ver;

                AmsPanel* amspanel = m_amspanel_list[ams_index];
                amspanel->Show();

                auto it = ver_list.find(atoi(iter->first.c_str()));
                auto ams_id = std::stoi(iter->second->id);

                wxString ams_text = wxString::Format("AMS%s", std::to_string(ams_id + 1));
                ams_name = ams_text;

=======
            for (auto i = 0; i < m_amspanel_list.GetCount(); i++) {
                AmsPanel* amspanel = m_amspanel_list[i];
                amspanel->Hide();
            }


            auto ams_index = 0;
            for (std::map<std::string, Ams*>::iterator iter = obj->amsList.begin(); iter != obj->amsList.end(); iter++) {
                wxString ams_name;
                wxString ams_sn;
                wxString ams_ver;

                AmsPanel* amspanel = m_amspanel_list[ams_index];
                amspanel->Show();

                auto it = ver_list.find(atoi(iter->first.c_str()));
                auto ams_id = std::stoi(iter->second->id);

                wxString ams_text = wxString::Format("AMS%s", std::to_string(ams_id + 1));
                ams_name = ams_text;

>>>>>>> 8ff74ea0
                if (it == ver_list.end()) {
                    // hide this ams
                    ams_sn = "-";
                    ams_ver = "-";
                }
                else {
                    // update ams img
                    if (m_obj->upgrade_display_state == (int)MachineObject::UpgradingDisplayState::UpgradingInProgress) {
                        ams_ver = "-";
                        amspanel->m_ams_new_version_img->Hide();
                    }
                    else {
                        if (obj->new_ver_list.empty() && !obj->m_new_ver_list_exist) {
                            if (obj->upgrade_new_version
                                && obj->ams_new_version_number.compare(it->second.sw_ver) != 0) {
                                amspanel->m_ams_new_version_img->Show();

                                if (obj->ams_new_version_number.empty()) {
                                    ams_ver = wxString::Format("%s", it->second.sw_ver);
<<<<<<< HEAD
                                }
                                else {
                                    ams_ver = wxString::Format("%s->%s", it->second.sw_ver, obj->ams_new_version_number);
=======
                                    if ((it->second.firmware_status & 0x3) == FIRMWARE_STASUS::BETA) {
                                        amspanel->m_staticText_beta_version->Show();
                                    }
                                    else {
                                        amspanel->m_staticText_beta_version->Hide();
                                    }

                                }
                                else {
                                    //ams_ver = wxString::Format("%s->%s", it->second.sw_ver, obj->ams_new_version_number);
                                    ams_ver = it->second.sw_ver;
                                    if ((it->second.firmware_status & 0x3) == FIRMWARE_STASUS::BETA) {
                                        ams_ver += wxString::Format("(%s)", _L("Beta version"));
                                    }
                                    ams_ver += wxString::Format("->%s", obj->ams_new_version_number);
                                    
>>>>>>> 8ff74ea0
                                }
                            }
                            else {
                                amspanel->m_ams_new_version_img->Hide();
                                if (obj->ams_new_version_number.empty()) {
                                    wxString ver_text = wxString::Format("%s", it->second.sw_ver);
<<<<<<< HEAD
                                    ams_ver = ver_text;
                                }
                                else {
                                    wxString ver_text = wxString::Format("%s(%s)", it->second.sw_ver, _L("Latest version"));
=======
                                    if ((it->second.firmware_status & 0x3) == FIRMWARE_STASUS::BETA) {
                                        amspanel->m_staticText_beta_version->Show();
                                    }
                                    else {
                                        amspanel->m_staticText_beta_version->Hide();
                                    }
                                    ams_ver = ver_text;
                                }
                                else {
                                    wxString ver_text = wxString::Format("%s", it->second.sw_ver, _L("Latest version"));
                                    if ((it->second.firmware_status & 0x3) == FIRMWARE_STASUS::BETA) {
                                        amspanel->m_staticText_beta_version->Show();
                                    }
                                    else {
                                        amspanel->m_staticText_beta_version->Hide();
                                    }
>>>>>>> 8ff74ea0
                                    ams_ver = ver_text;
                                }
                            }
                        }
                        else {
                            std::string ams_idx = (boost::format("ams/%1%") % ams_id).str();
                            auto        ver_item = obj->new_ver_list.find(ams_idx);

                            if (ver_item == obj->new_ver_list.end()) {
                                amspanel->m_ams_new_version_img->Hide();
                                wxString ver_text = wxString::Format("%s(%s)", it->second.sw_ver, _L("Latest version"));
<<<<<<< HEAD
=======
                                if ((it->second.firmware_status & 0x3) == FIRMWARE_STASUS::BETA) {
                                    amspanel->m_staticText_beta_version->Show();
                                }
                                else {
                                    amspanel->m_staticText_beta_version->Hide();
                                }
>>>>>>> 8ff74ea0
                                ams_ver = ver_text;
                            }
                            else {
                                if (ver_item->second.sw_new_ver != ver_item->second.sw_ver) {
                                    amspanel->m_ams_new_version_img->Show();
<<<<<<< HEAD
                                    wxString ver_text = wxString::Format("%s->%s", ver_item->second.sw_ver, ver_item->second.sw_new_ver);
=======
                                    //wxString ver_text = wxString::Format("%s->%s", ver_item->second.sw_ver, ver_item->second.sw_new_ver);
                                    wxString ver_text = ver_item->second.sw_ver;
                                    if ((it->second.firmware_status & 0x3) == FIRMWARE_STASUS::BETA) {
                                        ver_text += wxString::Format("(%s)", _L("Beta version"));
                                    }
                                    ver_text += wxString::Format("->%s", ver_item->second.sw_new_ver);
                                    if (((it->second.firmware_status >> 2) & 0x3) == FIRMWARE_STASUS::BETA) {
                                        amspanel->m_staticText_beta_version->Show();
                                    }
                                    else {
                                        amspanel->m_staticText_beta_version->Hide();
                                    }
>>>>>>> 8ff74ea0
                                    ams_ver = ver_text;
                                }
                                else {
                                    amspanel->m_ams_new_version_img->Hide();
                                    wxString ver_text = wxString::Format("%s(%s)", ver_item->second.sw_ver, _L("Latest version"));
<<<<<<< HEAD
=======
                                    if ((it->second.firmware_status & 0x3) == FIRMWARE_STASUS::BETA) {
                                        amspanel->m_staticText_beta_version->Show();
                                    }
                                    else {
                                        amspanel->m_staticText_beta_version->Hide();
                                    }
>>>>>>> 8ff74ea0
                                    ams_ver = ver_text;
                                }
                            }
                        }
                    }

                    // update ams sn
                    if (it->second.sn.empty()) {
                        ams_sn = "-";
                    }
                    else {
                        wxString sn_text = it->second.sn;
                        ams_sn = sn_text.MakeUpper();
                    }
                }

                amspanel->m_staticText_ams->SetLabelText(ams_name);
                amspanel->m_staticText_ams_sn_val->SetLabelText(ams_sn);
                amspanel->m_staticText_ams_ver_val->SetLabelText(ams_ver);

                ams_index++;
            }
        }
    } else {
        if (!has_hub_model) { show_ams(false); }
        show_extra_ams(false);
    }
    
    //ext
    auto ext_module = obj->module_vers.find("ext");
    if (ext_module == obj->module_vers.end())
        show_ext(false);
    else {
        wxString sn_text = ext_module->second.sn;
        sn_text = sn_text.MakeUpper();
        wxString ext_ver = "";


        // has new version
        bool has_new_version = false;
        auto new_ext_ver = obj->new_ver_list.find("ext");
        if (new_ext_ver != obj->new_ver_list.end())
            has_new_version = true;

        if (has_new_version) {
            m_ext_panel->m_ext_new_version_img->Show();
            ext_ver = wxString::Format("%s->%s", new_ext_ver->second.sw_ver, new_ext_ver->second.sw_new_ver);
        } else {
            m_ext_panel->m_ext_new_version_img->Hide();
            ext_ver = wxString::Format("%s(%s)", ext_module->second.sw_ver, _L("Latest version"));
        }

        // set sn and version
        m_ext_panel->m_staticText_ext_sn_val->SetLabelText(sn_text);
        m_ext_panel->m_staticText_ext_ver_val->SetLabelText(ext_ver);
        
        show_ext(true);
    }

    this->Layout();
    this->Fit();
}

void MachineInfoPanel::show_status(int status, std::string upgrade_status_str)
{
    if (last_status == status && last_status_str == upgrade_status_str) return;
    last_status     = status;
    last_status_str = upgrade_status_str;

    BOOST_LOG_TRIVIAL(trace) << "MachineInfoPanel: show_status = " << status << ", str = " << upgrade_status_str;

    Freeze();

    if (status == (int)MachineObject::UpgradingDisplayState::UpgradingUnavaliable) {
        m_button_upgrade_firmware->Show();
        m_button_upgrade_firmware->Disable();
        for (size_t i = 0; i < m_upgrading_sizer->GetItemCount(); i++) {
            m_upgrading_sizer->Show(false);
        }
        m_upgrade_retry_img->Hide();
        m_staticText_upgrading_info->Hide();
        m_staticText_upgrading_percent->Hide();
    } else if (status == (int) MachineObject::UpgradingDisplayState::UpgradingAvaliable) {
        m_button_upgrade_firmware->Show();
        m_button_upgrade_firmware->Enable();
        for (size_t i = 0; i < m_upgrading_sizer->GetItemCount(); i++) { m_upgrading_sizer->Show(false); }
        m_upgrade_retry_img->Hide();
        m_staticText_upgrading_info->Hide();
        m_staticText_upgrading_percent->Hide();
    } else if (status == (int) MachineObject::UpgradingDisplayState::UpgradingInProgress) {
        m_button_upgrade_firmware->Disable();
        for (size_t i = 0; i < m_upgrading_sizer->GetItemCount(); i++) { m_upgrading_sizer->Show(true); }
        m_upgrade_retry_img->Hide();
        m_staticText_upgrading_info->Show();
        m_staticText_upgrading_info->SetLabel(_L("Updating"));
        m_staticText_upgrading_info->SetForegroundColour(TEXT_NORMAL_CLR);
        m_staticText_upgrading_percent->SetForegroundColour(TEXT_NORMAL_CLR);
        m_staticText_upgrading_percent->Show();
    } else if (status == (int) MachineObject::UpgradingDisplayState::UpgradingFinished) {
        if (upgrade_status_str == "UPGRADE_FAIL") {
            m_staticText_upgrading_info->SetLabel(_L("Updating failed"));
            m_staticText_upgrading_info->SetForegroundColour(TEXT_FAILED_CLR);
            for (size_t i = 0; i < m_upgrading_sizer->GetItemCount(); i++) { m_upgrading_sizer->Show(true); }
            m_button_upgrade_firmware->Disable();
            m_staticText_upgrading_info->Show();
            m_staticText_upgrading_percent->Show();
            m_upgrade_retry_img->Show();
        } else {
            m_staticText_upgrading_info->SetLabel(_L("Updating successful"));
            m_staticText_upgrading_info->Show();
            for (size_t i = 0; i < m_upgrading_sizer->GetItemCount(); i++) { m_upgrading_sizer->Show(true); }
            m_button_upgrade_firmware->Disable();
            m_staticText_upgrading_info->SetForegroundColour(TEXT_NORMAL_CLR);
            m_staticText_upgrading_percent->SetForegroundColour(TEXT_NORMAL_CLR);
            m_staticText_upgrading_percent->Show();
            m_upgrade_retry_img->Hide();
        }
    } else {
        ;
    }
    Layout();
    Thaw();

}

void MachineInfoPanel::show_ams(bool show, bool force_update)
{
    if (m_last_ams_show != show || force_update) {
        m_ams_img->Show(show);
        m_ams_sizer->Show(show);
        m_staticline->Show(show);
        BOOST_LOG_TRIVIAL(trace) << "upgrade: show_ams = " << show;
    }
    m_last_ams_show = show;
}

void MachineInfoPanel::show_ext(bool show, bool force_update)
{
    if (m_last_ext_show != show || force_update) {
        m_ext_img->Show(show);
        m_ext_sizer->Show(show);
        m_staticline2->Show(show);
        BOOST_LOG_TRIVIAL(trace) << "upgrade: show_ext = " << show;
    }
    m_last_ext_show = show;
}

void MachineInfoPanel::show_extra_ams(bool show, bool force_update) {
    if (m_last_extra_ams_show != show || force_update) {
        m_extra_ams_img->Show(show);
        m_extra_ams_sizer->Show(show);
        m_staticline->Show(show);
        BOOST_LOG_TRIVIAL(trace) << "upgrade: show_extra_ams = " << show;
    }
    m_last_extra_ams_show = show;
}

void MachineInfoPanel::on_sys_color_changed()
{
    if (m_obj) {
        Update_printer_img(m_obj);
    }
}

void MachineInfoPanel::confirm_upgrade(MachineObject* obj)
{
    if (obj) {
        obj->command_upgrade_confirm();
        obj->upgrade_display_state = MachineObject::UpgradingDisplayState::UpgradingInProgress;
        obj->upgrade_display_hold_count = HOLD_COUNT_MAX;
        // enter in progress status first
        this->show_status(MachineObject::UpgradingDisplayState::UpgradingInProgress);
    }
}

void MachineInfoPanel::upgrade_firmware_internal() {
    if (!m_obj)
        return;
    if (panel_type == ptOtaPanel) {
        m_obj->command_upgrade_firmware(m_ota_info);
    } else if (panel_type == ptAmsPanel) {
        m_obj->command_upgrade_firmware(m_ams_info);
    } else if (panel_type == ptPushPanel) {
        confirm_upgrade();
    }
}

void MachineInfoPanel::on_upgrade_firmware(wxCommandEvent &event)
{
    if (confirm_dlg == nullptr) {
        confirm_dlg = new SecondaryCheckDialog(this->GetParent(), wxID_ANY, _L("Update firmware"));
        confirm_dlg->Bind(EVT_SECONDARY_CHECK_CONFIRM, [this](wxCommandEvent& e) {
                this->confirm_upgrade(m_obj);
        });
    }
    confirm_dlg->update_text(_L("Are you sure you want to update? This will take about 10 minutes. Do not turn off the power while the printer is updating."));
    confirm_dlg->on_show();
}

void MachineInfoPanel::on_consisitency_upgrade_firmware(wxCommandEvent &event)
{
    if (confirm_dlg == nullptr) {
        confirm_dlg = new SecondaryCheckDialog(this->GetParent(), wxID_ANY, _L("Update firmware"));
        confirm_dlg->Bind(EVT_SECONDARY_CHECK_CONFIRM, [this](wxCommandEvent& e) {
            if (m_obj) {
                m_obj->command_consistency_upgrade_confirm();
            }
        });
    }
    confirm_dlg->update_text(_L("Are you sure you want to update? This will take about 10 minutes. Do not turn off the power while the printer is updating."));
    confirm_dlg->on_show();
}

void MachineInfoPanel::on_show_release_note(wxMouseEvent &event) 
{
    DeviceManager *dev = wxGetApp().getDeviceManager();
    if (!dev) return;


    wxString next_version_release_note;
    wxString now_version_release_note;
    std::string version_number            = "";

    for (auto iter : m_obj->firmware_list) {
        if (iter.version == m_obj->ota_new_version_number) {
            version_number            = m_obj->ota_new_version_number;
            next_version_release_note = wxString::FromUTF8(iter.description);
        }
        if (iter.version == m_obj->get_ota_version()) { 
            version_number           = m_obj->get_ota_version();
            now_version_release_note = wxString::FromUTF8(iter.description);
        }
    }

    ReleaseNoteDialog dlg;
    if (!m_obj->ota_new_version_number.empty()) {
        dlg.update_release_note(next_version_release_note, version_number);
        dlg.ShowModal();
        return;
    }

    if (!m_obj->get_ota_version().empty()) {
        dlg.update_release_note(now_version_release_note, version_number);
        dlg.ShowModal();
        return;
    }
}

UpgradePanel::UpgradePanel(wxWindow *parent, wxWindowID id, const wxPoint &pos, const wxSize &size, long style)
    :wxPanel(parent, id, pos, size, style)
{
    this->SetBackgroundColour(wxColour(238, 238, 238));

    auto m_main_sizer = new wxBoxSizer(wxVERTICAL);

    m_scrolledWindow = new wxScrolledWindow(this, wxID_ANY, wxDefaultPosition, wxDefaultSize, wxVSCROLL);
    m_scrolledWindow->SetScrollRate(5, 5);

    m_machine_list_sizer = new wxBoxSizer(wxVERTICAL);

    m_scrolledWindow->SetSizerAndFit(m_machine_list_sizer);

    m_main_sizer->Add(m_scrolledWindow, 1, wxEXPAND, 0);

    this->SetSizerAndFit(m_main_sizer);

    Layout();
}

UpgradePanel::~UpgradePanel()
{
    if (force_dlg != nullptr)
        delete force_dlg ;

    if (consistency_dlg != nullptr)
        delete consistency_dlg ;
}

void UpgradePanel::msw_rescale() 
{ 
    if (m_push_upgrade_panel)
        m_push_upgrade_panel->msw_rescale();
}

void UpgradePanel::clean_push_upgrade_panel()
{
    if (m_push_upgrade_panel) {
        delete m_push_upgrade_panel;
        m_push_upgrade_panel = nullptr;
    }
}

void UpgradePanel::refresh_version_and_firmware(MachineObject* obj)
{
    BOOST_LOG_TRIVIAL(trace) << "refresh version";
    if (obj) {
        obj->command_get_version();
        obj->get_firmware_info();
        m_need_update = true;
    }
}

void UpgradePanel::update(MachineObject *obj)
{
    if (m_obj != obj) {
        m_obj = obj;
        refresh_version_and_firmware(obj);
    }

    Freeze();
    if (m_obj && m_need_update) {
        if (m_obj->is_firmware_info_valid()) {
            clean_push_upgrade_panel();
            m_push_upgrade_panel = new MachineInfoPanel(m_scrolledWindow);
            m_machine_list_sizer->Add(m_push_upgrade_panel, 0, wxTOP | wxALIGN_CENTER_HORIZONTAL, FromDIP(8));
            m_need_update = false;
        }
    }

    //force upgrade
    //unlock hint
    if (m_obj && (m_obj->upgrade_display_state == (int) MachineObject::UpgradingDisplayState::UpgradingFinished) && (last_forced_hint_status != m_obj->upgrade_display_state)) {
        last_forced_hint_status = m_obj->upgrade_display_state;
        m_show_forced_hint = true;
    }
    if (m_obj && m_show_forced_hint) {
        if (m_obj->upgrade_force_upgrade) {
            m_show_forced_hint = false;   //lock hint
            if (force_dlg == nullptr) {
                force_dlg = new SecondaryCheckDialog(this->GetParent(), wxID_ANY, _L("Update firmware"), SecondaryCheckDialog::ButtonStyle::CONFIRM_AND_CANCEL, wxDefaultPosition, wxDefaultSize);
                force_dlg->Bind(EVT_SECONDARY_CHECK_CONFIRM, [this](wxCommandEvent& e) {
                    if (m_obj) {
                        m_obj->command_upgrade_confirm();
                        m_obj->upgrade_display_state = MachineObject::UpgradingDisplayState::UpgradingInProgress;
                        m_obj->upgrade_display_hold_count = HOLD_COUNT_MAX;
                    }
                });
            }
            force_dlg->update_text(_L(
                 "An important update was detected and needs to be run before printing can continue. Do you want to update now? You can also update later from 'Upgrade firmware'."
            ));
            force_dlg->on_show();
        }
    }

    //consistency upgrade
    if (m_obj && (m_obj->upgrade_display_state == (int) MachineObject::UpgradingDisplayState::UpgradingFinished) && (last_consistency_hint_status != m_obj->upgrade_display_state)) {
        last_consistency_hint_status = m_obj->upgrade_display_state;
        m_show_consistency_hint = true;
    }
    if (m_obj && m_show_consistency_hint) {
        if (m_obj->upgrade_consistency_request) {
            m_show_consistency_hint = false;
            if (consistency_dlg == nullptr) {
                consistency_dlg = new SecondaryCheckDialog(this->GetParent(), wxID_ANY, _L("Update firmware"), SecondaryCheckDialog::ButtonStyle::CONFIRM_AND_CANCEL, wxDefaultPosition, wxDefaultSize);
                consistency_dlg->Bind(EVT_SECONDARY_CHECK_CONFIRM, [this](wxCommandEvent& e) {
                    if (m_obj) {
                        m_obj->command_consistency_upgrade_confirm();
                    }
                });
            }
            consistency_dlg->update_text(_L(
                 "The firmware version is abnormal. Repairing and updating are required before printing. Do you want to update now? You can also update later on printer or update next time starting the studio."
            ));
            consistency_dlg->on_show();
	    }
    }

    //update panels
    if (m_push_upgrade_panel) {
        m_push_upgrade_panel->update(obj);
    }

    if (!obj)
        clean_push_upgrade_panel();
    this->Layout();
    Thaw();

    m_obj = obj;
}

void UpgradePanel::show_status(int status)
{
    if (last_status == status) return;
    last_status = status;

    if (((status & (int)MonitorStatus::MONITOR_DISCONNECTED) != 0)
        || ((status & (int)MonitorStatus::MONITOR_DISCONNECTED_SERVER) != 0)
        || ((status & (int)MonitorStatus::MONITOR_CONNECTING) != 0)
        || ((status & (int)MonitorStatus::MONITOR_NO_PRINTER) != 0)
        ) {
        ;
    }
    else if ((status & (int)MonitorStatus::MONITOR_NORMAL) != 0) {
        ;
    }
}

void UpgradePanel::on_sys_color_changed()
{
    //add some protection for Dark mode
    if (m_push_upgrade_panel) {
        m_push_upgrade_panel->on_sys_color_changed();
    }
}

bool UpgradePanel::Show(bool show)
{
    if (show) {
        DeviceManager* dev = wxGetApp().getDeviceManager();
        if (dev) {
            MachineObject* obj = dev->get_default_machine();
            refresh_version_and_firmware(obj);
        }
    }
    return wxPanel::Show(show);
}

 AmsPanel::AmsPanel(wxWindow *      parent,
                   wxWindowID      id /*= wxID_ANY*/,
                   const wxPoint & pos /*= wxDefaultPosition*/,
                   const wxSize &  size /*= wxDefaultSize*/,
                   long            style /*= wxTAB_TRAVERSAL*/,
                   const wxString &name /*= wxEmptyString*/)
    : wxPanel(parent,id,pos,size,style)
{
     upgrade_green_icon = ScalableBitmap(this, "monitor_upgrade_online", 5);

     auto ams_sizer = new wxFlexGridSizer(0, 2, 0, 0);
     ams_sizer->AddGrowableCol(1);
     ams_sizer->SetFlexibleDirection(wxHORIZONTAL);
     ams_sizer->SetNonFlexibleGrowMode(wxFLEX_GROWMODE_SPECIFIED);

     m_staticText_ams = new wxStaticText(this, wxID_ANY, "-", wxDefaultPosition, wxDefaultSize, 0);
     m_staticText_ams->SetForegroundColour("#262E30");
     m_staticText_ams->SetFont(Label::Head_14);
     m_staticText_ams->Wrap(-1);

     auto m_staticText_ams_sn = new wxStaticText(this, wxID_ANY, _L("Serial:"), wxDefaultPosition, wxDefaultSize, 0);
     m_staticText_ams_sn->SetForegroundColour("#262E30");
     m_staticText_ams_sn->Wrap(-1);
     m_staticText_ams_sn->SetFont(Label::Head_14);

     m_staticText_ams_sn_val = new wxStaticText(this, wxID_ANY, "-", wxDefaultPosition, wxDefaultSize, 0);
     m_staticText_ams_sn_val->SetForegroundColour("#262E30");
     m_staticText_ams_sn_val->Wrap(-1);

     wxBoxSizer *m_ams_ver_sizer = new wxBoxSizer(wxHORIZONTAL);

     m_ams_ver_sizer->Add(0, 0, 1, wxEXPAND, 0);

     m_ams_new_version_img = new wxStaticBitmap(this, wxID_ANY, wxNullBitmap, wxDefaultPosition, wxSize(FromDIP(5), FromDIP(5)));
     m_ams_new_version_img->SetBitmap(upgrade_green_icon.bmp());
     m_ams_ver_sizer->Add(m_ams_new_version_img, 0, wxALIGN_CENTER_VERTICAL | wxALL, FromDIP(5));
     m_ams_new_version_img->Hide();

     auto m_staticText_ams_ver = new wxStaticText(this, wxID_ANY, _L("Version:"), wxDefaultPosition, wxDefaultSize, 0);
     m_staticText_ams_ver->Wrap(-1);
     m_staticText_ams_ver->SetFont(Label::Head_14);
     m_staticText_ams_ver->SetForegroundColour("#262E30");
     m_ams_ver_sizer->Add(m_staticText_ams_ver, 0, wxALL, FromDIP(5));

     m_staticText_ams_ver_val = new wxStaticText(this, wxID_ANY, "-", wxDefaultPosition, wxDefaultSize, 0);
     m_staticText_ams_ver_val->SetForegroundColour("#262E30");
     m_staticText_ams_ver_val->Wrap(-1);
     
     m_staticText_beta_version = new wxStaticText(this, wxID_ANY, "Beta", wxDefaultPosition, wxDefaultSize, 0);
     m_staticText_beta_version->SetForegroundColour("#778899");
     m_staticText_beta_version->Wrap(-1);
     m_staticText_beta_version->Hide();

     wxBoxSizer* content_info = new wxBoxSizer(wxHORIZONTAL);
     content_info->Add(m_staticText_ams_ver_val, 0, wxALL | wxEXPAND, FromDIP(5));
     content_info->Add(m_staticText_beta_version, 0, wxALL | wxEXPAND, FromDIP(5));

     ams_sizer->Add(m_staticText_ams, 0, wxALIGN_RIGHT | wxALL, FromDIP(5));
     ams_sizer->Add(0, 0, 1, wxEXPAND, 5);
     ams_sizer->Add(m_staticText_ams_sn, 0, wxALIGN_RIGHT | wxALL, FromDIP(5));
     ams_sizer->Add(m_staticText_ams_sn_val, 0, wxALL | wxEXPAND, FromDIP(5));
     ams_sizer->Add(m_ams_ver_sizer, 1, wxEXPAND, FromDIP(5));
     ams_sizer->Add(content_info, 0,  wxEXPAND, FromDIP(5));
     ams_sizer->Add(0, 0, 1, wxEXPAND, 0);

     SetSizer(ams_sizer);
     Layout();
 }

 AmsPanel::~AmsPanel() 
 {

 }

 void AmsPanel::msw_rescale() {
     upgrade_green_icon.sys_color_changed();
     m_ams_new_version_img->SetBitmap(upgrade_green_icon.bmp());
 }

 ExtensionPanel::ExtensionPanel(wxWindow* parent,
     wxWindowID      id /*= wxID_ANY*/,
     const wxPoint& pos /*= wxDefaultPosition*/,
     const wxSize& size /*= wxDefaultSize*/,
     long            style /*= wxTAB_TRAVERSAL*/,
     const wxString& name /*= wxEmptyString*/)
     : wxPanel(parent, id, pos, size, style)
 {
     
     upgrade_green_icon = ScalableBitmap(this, "monitor_upgrade_online", 5);

     auto top_sizer = new wxBoxSizer(wxVERTICAL);

     auto ext_sizer = new wxFlexGridSizer(0, 2, 0, 0);
     ext_sizer->AddGrowableCol(1);
     ext_sizer->SetFlexibleDirection(wxHORIZONTAL);
     ext_sizer->SetNonFlexibleGrowMode(wxFLEX_GROWMODE_SPECIFIED);

     auto title_sizer = new wxBoxSizer(wxHORIZONTAL);
     m_staticText_ext = new wxStaticText(this, wxID_ANY, _L("Extension Board"), wxDefaultPosition, wxDefaultSize, 0);
     m_staticText_ext->SetForegroundColour("#262E30");
     m_staticText_ext->SetFont(Label::Head_14);
     m_staticText_ext->Wrap(-1);
     title_sizer->Add(m_staticText_ext, 0, wxALL, FromDIP(5));

     auto m_staticText_ext_sn = new wxStaticText(this, wxID_ANY, _L("Serial:"), wxDefaultPosition, wxDefaultSize, 0);
     m_staticText_ext_sn->SetForegroundColour("#262E30");
     m_staticText_ext_sn->Wrap(-1);
     m_staticText_ext_sn->SetFont(Label::Head_14);

     m_staticText_ext_sn_val = new wxStaticText(this, wxID_ANY, "-", wxDefaultPosition, wxDefaultSize, 0);
     m_staticText_ext_sn_val->SetForegroundColour("#262E30");
     m_staticText_ext_sn_val->Wrap(-1);

     wxBoxSizer* m_ext_ver_sizer = new wxBoxSizer(wxHORIZONTAL);
     m_ext_ver_sizer->Add(0, 0, 1, wxEXPAND, 0);
     m_ext_new_version_img = new wxStaticBitmap(this, wxID_ANY, wxNullBitmap, wxDefaultPosition, wxSize(FromDIP(5), FromDIP(5)));
     m_ext_new_version_img->SetBitmap(upgrade_green_icon.bmp());
     m_ext_ver_sizer->Add(m_ext_new_version_img, 0, wxALIGN_CENTER_VERTICAL | wxALL, FromDIP(5));
     m_ext_new_version_img->Hide();

     m_staticText_ext_ver = new wxStaticText(this, wxID_ANY, _L("Version:"), wxDefaultPosition, wxDefaultSize, 0);
     m_staticText_ext_ver->Wrap(-1);
     m_staticText_ext_ver->SetFont(Label::Head_14);
     m_staticText_ext_ver->SetForegroundColour("#262E30");
     m_ext_ver_sizer->Add(m_staticText_ext_ver, 0, wxALL, FromDIP(5));

     m_staticText_ext_ver_val = new wxStaticText(this, wxID_ANY, "-", wxDefaultPosition, wxDefaultSize, 0);
     m_staticText_ext_ver_val->SetForegroundColour("#262E30");
     m_staticText_ext_ver_val->Wrap(-1);

     ext_sizer->Add(m_staticText_ext_sn, 0, wxALIGN_RIGHT | wxALL, FromDIP(5));
     ext_sizer->Add(m_staticText_ext_sn_val, 0, wxALL | wxEXPAND, FromDIP(5));
     ext_sizer->Add(m_ext_ver_sizer, 1, wxEXPAND, FromDIP(5));
     ext_sizer->Add(m_staticText_ext_ver_val, 0, wxALL | wxEXPAND, FromDIP(5));
     ext_sizer->Add(0, 0, 1, wxEXPAND, 0);

     top_sizer->Add(title_sizer);
     top_sizer->Add(ext_sizer);
     SetSizer(top_sizer);
     Layout();
 }

 ExtensionPanel::~ExtensionPanel()
 {

 }

 void ExtensionPanel::msw_rescale() 
 {
     upgrade_green_icon.sys_color_changed();
     m_ext_new_version_img->SetBitmap(upgrade_green_icon.bmp());
 }

 ExtraAmsPanel::ExtraAmsPanel(wxWindow* parent,
     wxWindowID      id /*= wxID_ANY*/,
     const wxPoint& pos /*= wxDefaultPosition*/,
     const wxSize& size /*= wxDefaultSize*/,
     long            style /*= wxTAB_TRAVERSAL*/,
     const wxString& name /*= wxEmptyString*/)
     : AmsPanel(parent, id, pos, size, style)
 {
 
 }

}
}<|MERGE_RESOLUTION|>--- conflicted
+++ resolved
@@ -624,46 +624,6 @@
 
     //ams
     if (obj->ams_exist_bits != 0) {
-<<<<<<< HEAD
-        std::string extra_ams_str = (boost::format("ams_f1/%1%") % 0).str();
-        auto extra_ams_it = obj->module_vers.find(extra_ams_str);
-        if (extra_ams_it != obj->module_vers.end()) {
-            wxString sn_text = extra_ams_it->second.sn;
-            sn_text = sn_text.MakeUpper();
-
-            wxString ver_text = extra_ams_it->second.sw_ver;
-
-            bool has_new_version = false;
-            auto new_extra_ams_ver = obj->new_ver_list.find(extra_ams_str);
-            if (new_extra_ams_ver != obj->new_ver_list.end())
-                has_new_version = true;
-
-            extra_ams_it->second.sw_new_ver;
-            if (has_new_version) {
-                m_extra_ams_panel->m_ams_new_version_img->Show();
-                ver_text = wxString::Format("%s->%s", new_extra_ams_ver->second.sw_ver, new_extra_ams_ver->second.sw_new_ver);
-            }
-            else {
-                m_extra_ams_panel->m_ams_new_version_img->Hide();
-                ver_text = wxString::Format("%s(%s)", extra_ams_it->second.sw_ver, _L("Latest version"));
-            }
-            m_extra_ams_panel->m_staticText_ams_sn_val->SetLabelText(sn_text);
-            m_extra_ams_panel->m_staticText_ams_ver_val->SetLabelText(ver_text);
-            show_ams(false);
-            show_extra_ams(true);
-        }
-        else {
-            show_extra_ams(false);
-            show_ams(true);
-            std::map<int, MachineObject::ModuleVersionInfo> ver_list = obj->get_ams_version();
-
-            AmsPanelHash::iterator iter = m_amspanel_list.begin();
-
-            for (auto i = 0; i < m_amspanel_list.GetCount(); i++) {
-                AmsPanel* amspanel = m_amspanel_list[i];
-                amspanel->Hide();
-            }
-=======
 
         std::string extra_ams_str = (boost::format("ams_f1/%1%") % 0).str();
         auto extra_ams_it = obj->module_vers.find(extra_ams_str);
@@ -709,11 +669,15 @@
             show_extra_ams(false);
             show_ams(true);
             std::map<int, MachineObject::ModuleVersionInfo> ver_list = obj->get_ams_version();
->>>>>>> 8ff74ea0
 
             AmsPanelHash::iterator iter = m_amspanel_list.begin();
 
-<<<<<<< HEAD
+            for (auto i = 0; i < m_amspanel_list.GetCount(); i++) {
+                AmsPanel* amspanel = m_amspanel_list[i];
+                amspanel->Hide();
+            }
+
+
             auto ams_index = 0;
             for (std::map<std::string, Ams*>::iterator iter = obj->amsList.begin(); iter != obj->amsList.end(); iter++) {
                 wxString ams_name;
@@ -729,29 +693,6 @@
                 wxString ams_text = wxString::Format("AMS%s", std::to_string(ams_id + 1));
                 ams_name = ams_text;
 
-=======
-            for (auto i = 0; i < m_amspanel_list.GetCount(); i++) {
-                AmsPanel* amspanel = m_amspanel_list[i];
-                amspanel->Hide();
-            }
-
-
-            auto ams_index = 0;
-            for (std::map<std::string, Ams*>::iterator iter = obj->amsList.begin(); iter != obj->amsList.end(); iter++) {
-                wxString ams_name;
-                wxString ams_sn;
-                wxString ams_ver;
-
-                AmsPanel* amspanel = m_amspanel_list[ams_index];
-                amspanel->Show();
-
-                auto it = ver_list.find(atoi(iter->first.c_str()));
-                auto ams_id = std::stoi(iter->second->id);
-
-                wxString ams_text = wxString::Format("AMS%s", std::to_string(ams_id + 1));
-                ams_name = ams_text;
-
->>>>>>> 8ff74ea0
                 if (it == ver_list.end()) {
                     // hide this ams
                     ams_sn = "-";
@@ -771,11 +712,6 @@
 
                                 if (obj->ams_new_version_number.empty()) {
                                     ams_ver = wxString::Format("%s", it->second.sw_ver);
-<<<<<<< HEAD
-                                }
-                                else {
-                                    ams_ver = wxString::Format("%s->%s", it->second.sw_ver, obj->ams_new_version_number);
-=======
                                     if ((it->second.firmware_status & 0x3) == FIRMWARE_STASUS::BETA) {
                                         amspanel->m_staticText_beta_version->Show();
                                     }
@@ -792,19 +728,12 @@
                                     }
                                     ams_ver += wxString::Format("->%s", obj->ams_new_version_number);
                                     
->>>>>>> 8ff74ea0
                                 }
                             }
                             else {
                                 amspanel->m_ams_new_version_img->Hide();
                                 if (obj->ams_new_version_number.empty()) {
                                     wxString ver_text = wxString::Format("%s", it->second.sw_ver);
-<<<<<<< HEAD
-                                    ams_ver = ver_text;
-                                }
-                                else {
-                                    wxString ver_text = wxString::Format("%s(%s)", it->second.sw_ver, _L("Latest version"));
-=======
                                     if ((it->second.firmware_status & 0x3) == FIRMWARE_STASUS::BETA) {
                                         amspanel->m_staticText_beta_version->Show();
                                     }
@@ -821,7 +750,6 @@
                                     else {
                                         amspanel->m_staticText_beta_version->Hide();
                                     }
->>>>>>> 8ff74ea0
                                     ams_ver = ver_text;
                                 }
                             }
@@ -833,23 +761,17 @@
                             if (ver_item == obj->new_ver_list.end()) {
                                 amspanel->m_ams_new_version_img->Hide();
                                 wxString ver_text = wxString::Format("%s(%s)", it->second.sw_ver, _L("Latest version"));
-<<<<<<< HEAD
-=======
                                 if ((it->second.firmware_status & 0x3) == FIRMWARE_STASUS::BETA) {
                                     amspanel->m_staticText_beta_version->Show();
                                 }
                                 else {
                                     amspanel->m_staticText_beta_version->Hide();
                                 }
->>>>>>> 8ff74ea0
                                 ams_ver = ver_text;
                             }
                             else {
                                 if (ver_item->second.sw_new_ver != ver_item->second.sw_ver) {
                                     amspanel->m_ams_new_version_img->Show();
-<<<<<<< HEAD
-                                    wxString ver_text = wxString::Format("%s->%s", ver_item->second.sw_ver, ver_item->second.sw_new_ver);
-=======
                                     //wxString ver_text = wxString::Format("%s->%s", ver_item->second.sw_ver, ver_item->second.sw_new_ver);
                                     wxString ver_text = ver_item->second.sw_ver;
                                     if ((it->second.firmware_status & 0x3) == FIRMWARE_STASUS::BETA) {
@@ -862,21 +784,17 @@
                                     else {
                                         amspanel->m_staticText_beta_version->Hide();
                                     }
->>>>>>> 8ff74ea0
                                     ams_ver = ver_text;
                                 }
                                 else {
                                     amspanel->m_ams_new_version_img->Hide();
                                     wxString ver_text = wxString::Format("%s(%s)", ver_item->second.sw_ver, _L("Latest version"));
-<<<<<<< HEAD
-=======
                                     if ((it->second.firmware_status & 0x3) == FIRMWARE_STASUS::BETA) {
                                         amspanel->m_staticText_beta_version->Show();
                                     }
                                     else {
                                         amspanel->m_staticText_beta_version->Hide();
                                     }
->>>>>>> 8ff74ea0
                                     ams_ver = ver_text;
                                 }
                             }
