--- conflicted
+++ resolved
@@ -27,10 +27,7 @@
     CheckBox* m_cb_plate_mark;
     CheckBox* m_cb_auto_recovery;
     CheckBox* m_cb_sup_sound;
-<<<<<<< HEAD
-=======
     CheckBox* m_cb_filament_tangle;
->>>>>>> 693aa8d2
     wxStaticText* text_first_layer;
     wxStaticText* text_ai_monitoring;
     wxStaticText* text_ai_monitoring_caption;
@@ -39,19 +36,13 @@
     wxStaticText* text_plate_mark_caption;
     wxStaticText* text_auto_recovery;
     wxStaticText* text_sup_sound;
-<<<<<<< HEAD
-=======
     wxStaticText* text_filament_tangle;
->>>>>>> 693aa8d2
     StaticLine* line1;
     StaticLine* line2;
     StaticLine* line3;
     StaticLine* line4;
     StaticLine* line5;
-<<<<<<< HEAD
-=======
     StaticLine* line6;
->>>>>>> 693aa8d2
     wxBoxSizer* create_settings_group(wxWindow* parent);
 
     bool print_halt = false;
