#include "libslic3r/libslic3r.h"
#include "DeviceManager.hpp"
#include "libslic3r/Time.hpp"
#include "libslic3r/Thread.hpp"
#include "slic3r/Utils/ColorSpaceConvert.hpp"

#include "GUI_App.hpp"
#include "MsgDialog.hpp"
#include "Plater.hpp"
#include "GUI_App.hpp"
#include <thread>
#include <mutex>
#include <codecvt>
#include <boost/foreach.hpp>
#include <boost/typeof/typeof.hpp>
#include <boost/uuid/uuid.hpp>
#include <boost/uuid/uuid_generators.hpp>
#include <boost/uuid/uuid_io.hpp>
#include "fast_float/fast_float.h"

#define CALI_DEBUG

namespace pt = boost::property_tree;

float string_to_float(const std::string& str_value) {
    float value = 0.0;
    fast_float::from_chars(str_value.c_str(), str_value.c_str() + str_value.size(), value);
    return value;
}

const int PRINTING_STAGE_COUNT = 32;
std::string PRINTING_STAGE_STR[PRINTING_STAGE_COUNT] = {
    "printing",
    "bed_leveling",
    "heatbed_preheating",
    "xy_mech_mode_sweep",
    "change_material",
    "m400_pause",
    "filament_runout_pause",
    "hotend_heating",
    "extrude_compensation_scan",
    "bed_scan",
    "first_layer_scan",
    "be_surface_typt_idetification",
    "scanner_extrinsic_para_cali",
    "toohead_homing",
    "nozzle_tip_cleaning",
    "extruder_temp_protect_cali",
    "user_pause",
    "toolhead_shell_off_pause",
    "scanner_laser_para_cali",
    "extruder_absolute_flow_cali",
    "hotend_temperature_error_pause",   // 20
    "heated_bed_temperature_error_pause",
    "filament_unloading",
    "skip_step_pause",
    "filament_loading",
    "motor_noise_calibration",
    "ams_lost_pause",
    "heat_break_fan_pause",
    "chamber_temperature_control_error_pause",
    "chamber_cooling",
    "user_insert_gcode_pause",
    "motor_noise_showoff"
    };





wxString get_stage_string(int stage)
{
    switch(stage) {
    case 0:
        //return _L("Printing");
        return "";
    case 1:
        return _L("Auto bed leveling");
    case 2:
        return _L("Heatbed preheating");
    case 3:
        return _L("Sweeping XY mech mode");
    case 4:
        return _L("Changing filament");
    case 5:
        return _L("M400 pause");
    case 6:
        return _L("Paused due to filament runout");
    case 7:
        return _L("Heating hotend");
    case 8:
        return _L("Calibrating extrusion");
    case 9:
        return _L("Scanning bed surface");
    case 10:
        return _L("Inspecting first layer");
    case 11:
        return _L("Identifying build plate type");
    case 12:
        return _L("Calibrating Micro Lidar");
    case 13:
        return _L("Homing toolhead");
    case 14:
        return _L("Cleaning nozzle tip");
    case 15:
        return _L("Checking extruder temperature");
    case 16:
        return _L("Printing was paused by the user");
    case 17:
        return _L("Pause of front cover falling");
    case 18:
        return _L("Calibrating the micro lida");
    case 19:
        return _L("Calibrating extrusion flow");
    case 20:
        return _L("Paused due to nozzle temperature malfunction");
    case 21:
        return _L("Paused due to heat bed temperature malfunction");
    case 22:
        return _L("Filament unloading");
    case 23:
        return _L("Skip step pause");
    case 24:
        return _L("Filament loading");
    case 25:
        return _L("Motor noise calibration");
    case 26:
        return _L("Paused due to AMS lost");
    case 27:
        return _L("Paused due to low speed of the heat break fan");
    case 28:
        return _L("Paused due to chamber temperature control error");
    case 29:
        return _L("Cooling chamber");
    case 30:
        return _L("Paused by the Gcode inserted by user");
    case 31:
        return _L("Motor noise showoff");
    default:
        ;
    }
    return "";
}

std::string to_string_nozzle_diameter(float nozzle_diameter)
{
    float eps = 1e-3;
    if (abs(nozzle_diameter - 0.2) < eps) {
        return "0.2";
    }
    else if (abs(nozzle_diameter - 0.4) < eps) {
        return "0.4";
    }
    else if (abs(nozzle_diameter - 0.6) < eps) {
        return "0.6";
    }
    else if (abs(nozzle_diameter - 0.8) < eps) {
        return "0.8";
    }
    return "0";
}

namespace Slic3r {

/* Common Functions */
void split_string(std::string s, std::vector<std::string>& v) {

    std::string t = "";
    for (int i = 0; i < s.length(); ++i) {
        if (s[i] == ',') {
            v.push_back(t);
            t = "";
        }
        else {
            t.push_back(s[i]);
        }
    }
    v.push_back(t);
}

PrinterArch get_printer_arch_by_str(std::string arch_str)
{
    if (arch_str == "i3") {
        return PrinterArch::ARCH_I3;
    }
    else if (arch_str == "core_xy") {
        return PrinterArch::ARCH_CORE_XY;
    }

    return PrinterArch::ARCH_CORE_XY;
}

void AmsTray::update_color_from_str(std::string color)
{
    if (color.empty()) return;

    if (this->color.compare(color) == 0)
        return;

    wx_color = "#" + wxString::FromUTF8(color);
    this->color = color;
}

wxColour AmsTray::get_color()
{
    return AmsTray::decode_color(color);
}

void AmsTray::reset()
{
    tag_uid = "";
    setting_id = "";
    filament_setting_id = "";
    type = "";
    sub_brands = "";
    color = "";
    weight = "";
    diameter = "";
    temp = "";
    time = "";
    bed_temp_type = "";
    bed_temp = "";
    nozzle_temp_max = "";
    nozzle_temp_min = "";
    xcam_info = "";
    uuid = "";
    k = 0.0f;
    n = 0.0f;
    is_bbl = false;
    hold_count = 0;
    remain = 0;
}


bool AmsTray::is_tray_info_ready()
{
    if (color.empty())
        return false;
    if (type.empty())
        return false;
    //if (setting_id.empty())
        //return false;
    return true;
}

bool AmsTray::is_unset_third_filament()
{
    if (this->is_bbl)
        return false;

    if (color.empty() || type.empty())
        return true;
    return false;
}

std::string AmsTray::get_display_filament_type()
{
    if (type == "PLA-S")
        return "Sup.PLA";
    else if (type == "PA-S")
        return "Sup.PA";
    else
        return type;
    return type;
}

std::string AmsTray::get_filament_type()
{
    if (type == "Sup.PLA") {
        return "PLA-S";
    } else if (type == "Sup.PA") {
        return "PA-S";
    } else if (type == "Support W") {
        return "PLA-S";
    } else if (type == "Support G") {
        return "PA-S";
    } else if (type == "Support") {
        if (setting_id == "GFS00") {
            type = "PLA-S";
        } else if (setting_id == "GFS01") {
            type = "PA-S";
        } else {
            return "PLA-S";
        }
    } else {
        return type;
    }
    return type;
}

bool HMSItem::parse_hms_info(unsigned attr, unsigned code)
{
    bool result = true;
    unsigned int model_id_int = (attr >> 24) & 0xFF;
    this->module_id = (ModuleID)model_id_int;
    this->module_num = (attr >> 16) & 0xFF;
    this->part_id    = (attr >> 8) & 0xFF;
    this->reserved   = (attr >> 0) & 0xFF;
    unsigned msg_level_int = code >> 16;
    if (msg_level_int < (unsigned)HMS_MSG_LEVEL_MAX)
        this->msg_level = (HMSMessageLevel)msg_level_int;
    else
        this->msg_level = HMS_UNKNOWN;
    this->msg_code = code & 0xFFFF;
    return result;
}

std::string HMSItem::get_long_error_code()
{
    char buf[64];
    ::sprintf(buf, "%02X%02X%02X00000%1X%04X",
        this->module_id,
        this->module_num,
        this->part_id,
        (int)this->msg_level,
        this->msg_code);
    return std::string(buf);
}

wxString HMSItem::get_module_name(ModuleID module_id)
{
    switch (module_id)
    {
    case MODULE_MC:
        return _L("MC");
    case MODULE_MAINBOARD:
        return _L("MainBoard");
    case MODULE_AMS:
        return _L("AMS");
    case MODULE_TH:
        return _L("TH");
    case MODULE_XCAM:
        return _L("XCam");
    default:
        wxString text = _L("Unknown") + wxString::Format("0x%x", (unsigned)module_id);
        return text;
    }
    return "";
}

wxString HMSItem::get_hms_msg_level_str(HMSMessageLevel level)
{
    switch(level) {
    case HMS_FATAL:
        return _L("Fatal");
    case HMS_SERIOUS:
        return _L("Serious");
    case HMS_COMMON:
        return _L("Common");
    case HMS_INFO:
        return _L("Info");
    default:
        return _L("Unknown");
    }
    return "";
}

std::string MachineObject::parse_printer_type(std::string type_str)
{
    if (type_str.compare("3DPrinter-X1") == 0) {
        return "BL-P002";
    } else if (type_str.compare("3DPrinter-X1-Carbon") == 0) {
        return "BL-P001";
    } else if (type_str.compare("BL-P001") == 0) {
        return type_str;
    } else {
        return DeviceManager::parse_printer_type(type_str);
    }
    return "";
}
std::string MachineObject::get_preset_printer_model_name(std::string printer_type)
{
    return DeviceManager::get_printer_display_name(printer_type);
}

std::string MachineObject::get_preset_printer_thumbnail_img(std::string printer_type)
{
    return DeviceManager::get_printer_thumbnail_img(printer_type);
}

wxString MachineObject::get_printer_type_display_str()
{
    std::string display_name =  get_preset_printer_model_name(printer_type);
    if (!display_name.empty())
        return display_name;
    else
        return _L("Unknown");
}

std::string MachineObject::get_printer_thumbnail_img_str()
{
    std::string img_str = get_preset_printer_thumbnail_img(printer_type);
    std::string img_url;

    if (!img_str.empty()) {
        img_url =  Slic3r::resources_dir() + "\\printers\\image\\" + img_str;
        if (fs::exists(img_url + ".svg")) {
            return img_url;
        }
        else {
            img_url = img_str;
        }
    }
    else {
        img_url =  "printer_thumbnail";
    }

    return img_url;
}

std::string MachineObject::get_ftp_folder()
{
    return DeviceManager::get_ftp_folder(printer_type);
}

std::string MachineObject::get_access_code()
{
    if (get_user_access_code().empty())
        return access_code;
    return get_user_access_code();
}

void MachineObject::set_access_code(std::string code, bool only_refresh)
{
    this->access_code = code;
    if (only_refresh) {
        AppConfig* config = GUI::wxGetApp().app_config;
        if (config && !code.empty()) {
            GUI::wxGetApp().app_config->set_str("access_code", dev_id, code);
        }
    }
}

void MachineObject::erase_user_access_code()
{
    this->user_access_code = "";
    AppConfig* config = GUI::wxGetApp().app_config;
    if (config) {
        GUI::wxGetApp().app_config->erase("user_access_code", dev_id);
        GUI::wxGetApp().app_config->save();
    }
}

void MachineObject::set_user_access_code(std::string code, bool only_refresh)
{
    this->user_access_code = code;
    if (only_refresh && !code.empty()) {
        AppConfig* config = GUI::wxGetApp().app_config;
        if (config && !code.empty()) {
            GUI::wxGetApp().app_config->set_str("user_access_code", dev_id, code);
        }
    }
}

std::string MachineObject::get_user_access_code()
{
    AppConfig* config = GUI::wxGetApp().app_config;
    if (config) {
        return GUI::wxGetApp().app_config->get("user_access_code", dev_id);
    }
    return "";
}

bool MachineObject::is_lan_mode_printer()
{
    bool result = false;
    if (!dev_connection_type.empty() && dev_connection_type == "lan")
        return true;
    return result;
}

PrinterSeries MachineObject::get_printer_series() const
{
<<<<<<< HEAD
    if (printer_type == "BL-P001" || printer_type == "BL-P002" || printer_type == "C13")
=======
    std::string series =  DeviceManager::get_printer_series(printer_type);
    if (series == "series_x1")
>>>>>>> 693aa8d2
        return PrinterSeries::SERIES_X1;
    else if (series == "series_p1p")
        return PrinterSeries::SERIES_P1P;
    else
        return PrinterSeries::SERIES_P1P;
}

PrinterArch MachineObject::get_printer_arch() const
{
    return DeviceManager::get_printer_arch(printer_type);
}

<<<<<<< HEAD
//BBS: check if machine is enclosed
bool MachineObject::is_printer_enclosed() const
{
    std::unordered_set<std::string>enclosed_printers = {
        "C12",
        "BL-P002",
        "BL-P001",
        "C13"
    };
    return enclosed_printers.find(printer_type) != enclosed_printers.end();
=======
std::string MachineObject::get_printer_ams_type() const
{
    return DeviceManager::get_printer_ams_type(printer_type);
}

bool MachineObject::get_printer_is_enclosed() const
{
    return DeviceManager::get_printer_is_enclosed(printer_type);
}

void MachineObject::reload_printer_settings()
{
    print_json.load_compatible_settings("", "");
    parse_json("{}");
>>>>>>> 693aa8d2
}

MachineObject::MachineObject(NetworkAgent* agent, std::string name, std::string id, std::string ip)
    :dev_name(name),
    dev_id(id),
    dev_ip(ip),
    subtask_(nullptr),
    model_task(nullptr),
    slice_info(nullptr),
    m_is_online(false),
    vt_tray(std::to_string(VIRTUAL_TRAY_ID))
{
    m_agent = agent;

    reset();

    /* temprature fields */
    nozzle_temp         = 0.0f;
    nozzle_temp_target  = 0.0f;
    bed_temp            = 0.0f;
    bed_temp_target     = 0.0f;
    chamber_temp        = 0.0f;
    chamber_temp_target = 0.0f;
    frame_temp          = 0.0f;

    /* ams fileds */
    ams_exist_bits = 0;
    tray_exist_bits = 0;
    tray_is_bbl_bits = 0;
    ams_rfid_status = 0;
    is_ams_need_update = false;
    ams_insert_flag = false;
    ams_power_on_flag = false;
    ams_support_use_ams = false;
    ams_calibrate_remain_flag = false;
    ams_humidity = 5;

    /* signals */
    wifi_signal = "";

    /* upgrade */
    upgrade_force_upgrade = false;
    upgrade_new_version = false;
    upgrade_consistency_request = false;

    /* cooling */
    heatbreak_fan_speed = 0;
    cooling_fan_speed = 0;
    big_fan1_speed = 0;
    big_fan2_speed = 0;
    fan_gear = 0;

    /* printing */
    mc_print_stage = 0;
    mc_print_error_code = 0;
    print_error = 0;
    mc_print_line_number = 0;
    mc_print_percent = 0;
    mc_print_sub_stage = 0;
    mc_left_time = 0;
    home_flag = -1;
    hw_switch_state = 0;
    printing_speed_lvl   = PrintingSpeedLevel::SPEED_LEVEL_INVALID;

    has_ipcam = true; // default true
}

MachineObject::~MachineObject()
{
    if (subtask_) {
        delete subtask_;
        subtask_ = nullptr;
    }

    if (model_task) {
        delete model_task;
        model_task = nullptr;
    }

    if (get_slice_info_thread) {
        if (get_slice_info_thread->joinable()) {
            get_slice_info_thread->join();
            get_slice_info_thread = nullptr;
        }
    }

    if (slice_info) {
        delete slice_info;
        slice_info = nullptr;
    }

    for (auto it = amsList.begin(); it != amsList.end(); it++) {
        for (auto tray_it = it->second->trayList.begin(); tray_it != it->second->trayList.end(); tray_it++) {
            if (tray_it->second) {
                delete tray_it->second;
                tray_it->second = nullptr;
            }
        }
        it->second->trayList.clear();
    }
    amsList.clear();
}

bool MachineObject::check_valid_ip()
{
    if (dev_ip.empty()) {
        return false;
    }

    return true;
}

void MachineObject::_parse_print_option_ack(int option)
{
    xcam_auto_recovery_step_loss = ((option >> (int)PRINT_OP_AUTO_RECOVERY) & 0x01) != 0;
}

bool MachineObject::is_in_extrusion_cali()
{
    auto curr_time = std::chrono::system_clock::now();
    auto diff = std::chrono::duration_cast<std::chrono::milliseconds>(curr_time - last_extrusion_cali_start_time);
    if (diff.count() < EXTRUSION_OMIT_TIME) {
        mc_print_percent = 0;
        return true;
    }

    if (is_in_printing_status(print_status)
        && print_type == "system"
        && boost::contains(m_gcode_file, "extrusion_cali")
        )
    {
        return true;
    }
    return false;
}

bool MachineObject::is_extrusion_cali_finished()
{
    auto curr_time = std::chrono::system_clock::now();
    auto diff = std::chrono::duration_cast<std::chrono::milliseconds>(curr_time - last_extrusion_cali_start_time);
    if (diff.count() < EXTRUSION_OMIT_TIME) {
        return false;
    }
    
    if (boost::contains(m_gcode_file, "extrusion_cali")
        && this->mc_print_percent == 100)
        return true;
    else
        return false;
}

void MachineObject::_parse_tray_now(std::string tray_now)
{
    m_tray_now = tray_now;
    if (tray_now.empty()) {
        return;
    } else {
        try {
            int tray_now_int = atoi(tray_now.c_str());
            if (tray_now_int >= 0 && tray_now_int < 16) {
                m_ams_id = std::to_string(tray_now_int >> 2);
                m_tray_id = std::to_string(tray_now_int & 0x3);
            }
            else if (tray_now_int == 255) {
                m_ams_id = "0";
                m_tray_id = "0";
            }
        }
        catch(...) {
        }
    }
}

Ams *MachineObject::get_curr_Ams()
{
    auto it = amsList.find(m_ams_id);
    if (it != amsList.end())
        return it->second;
    return nullptr;
}

AmsTray *MachineObject::get_curr_tray()
{
    if (m_tray_now.compare(std::to_string(VIRTUAL_TRAY_ID)) == 0) {
        return &vt_tray;
    }

    Ams* curr_ams = get_curr_Ams();
    if (!curr_ams) return nullptr;

    try {
        int tray_index = atoi(m_tray_now.c_str());
        int ams_index = atoi(curr_ams->id.c_str());

        std::string tray_now_index = std::to_string(tray_index - ams_index * 4);
        auto it = curr_ams->trayList.find(tray_now_index);
        if (it != curr_ams->trayList.end())
            return it->second;
    }
    catch (...) {
        ;
    }

    return nullptr;
}

AmsTray *MachineObject::get_ams_tray(std::string ams_id, std::string tray_id)
{
    auto it = amsList.find(ams_id);
    if (it == amsList.end()) return nullptr;
    if (!it->second) return nullptr;

    auto iter = it->second->trayList.find(tray_id);
    if (iter != it->second->trayList.end())
        return iter->second;
    else
        return nullptr;
}

void MachineObject::_parse_ams_status(int ams_status)
{
    ams_status_sub = ams_status & 0xFF;
    int ams_status_main_int = (ams_status & 0xFF00) >> 8;
    if (ams_status_main_int == (int)AmsStatusMain::AMS_STATUS_MAIN_IDLE) {
        ams_status_main = AmsStatusMain::AMS_STATUS_MAIN_IDLE;
    } else if (ams_status_main_int == (int) AmsStatusMain::AMS_STATUS_MAIN_FILAMENT_CHANGE) {
        ams_status_main = AmsStatusMain::AMS_STATUS_MAIN_FILAMENT_CHANGE;
    } else if (ams_status_main_int == (int) AmsStatusMain::AMS_STATUS_MAIN_RFID_IDENTIFYING) {
        ams_status_main = AmsStatusMain::AMS_STATUS_MAIN_RFID_IDENTIFYING;
    } else if (ams_status_main_int == (int) AmsStatusMain::AMS_STATUS_MAIN_ASSIST) {
        ams_status_main = AmsStatusMain::AMS_STATUS_MAIN_ASSIST;
    } else if (ams_status_main_int == (int) AmsStatusMain::AMS_STATUS_MAIN_CALIBRATION) {
        ams_status_main = AmsStatusMain::AMS_STATUS_MAIN_CALIBRATION;
    } else if (ams_status_main_int == (int) AmsStatusMain::AMS_STATUS_MAIN_SELF_CHECK) {
        ams_status_main = AmsStatusMain::AMS_STATUS_MAIN_SELF_CHECK;
    } else if (ams_status_main_int == (int) AmsStatusMain::AMS_STATUS_MAIN_DEBUG) {
        ams_status_main = AmsStatusMain::AMS_STATUS_MAIN_DEBUG;
    } else {
        ams_status_main = AmsStatusMain::AMS_STATUS_MAIN_UNKNOWN;
    }

    BOOST_LOG_TRIVIAL(trace) << "ams_debug: main = " << ams_status_main_int << ", sub = " << ams_status_sub;
}

bool MachineObject::can_unload_filament()
{
    bool result = false;
    if (!has_ams())
        return true;

    if (ams_status_main == AMS_STATUS_MAIN_IDLE && hw_switch_state == 1 && m_tray_now == "255") {
        return true;
    }
    return result;
}

bool MachineObject::is_support_ams_mapping()
{
<<<<<<< HEAD
    if (get_printer_series() == PrinterSeries::SERIES_X1 && printer_type != "C13") {
        AppConfig* config = Slic3r::GUI::wxGetApp().app_config;
        if (config) {
            if (config->get("check_ams_version") == "0")
                return true;
        }
        bool need_upgrade = false;
        if (has_ams()) {
            // compare ota version and ams version
            auto ota_ver_it = module_vers.find("ota");
            if (ota_ver_it != module_vers.end()) {
                if (!MachineObject::is_support_ams_mapping_version("ota", ota_ver_it->second.sw_ver)) {
                    need_upgrade = true;
                }
            }
            for (int i = 0; i < 4; i++) {
                std::string ams_id = (boost::format("ams/%1%") % i).str();
                auto ams_ver_it = module_vers.find(ams_id);
                if (ams_ver_it != module_vers.end()) {
                    if (!MachineObject::is_support_ams_mapping_version("ams", ams_ver_it->second.sw_ver)) {
                        need_upgrade = true;
                    }
                }
            }
        }
        return !need_upgrade;
    }
    else {
        return true;
    }
}

bool MachineObject::is_support_command_ams_switch()
{
    auto ota_ver_it = module_vers.find("ota");
    if (ota_ver_it != module_vers.end()) {
        if (printer_type == "BL-P001" || printer_type == "BL-P002") {

            if (ota_ver_it->second.sw_ver.compare("01.05.06.01") < 0) {
                return false;
            }

        }else if (printer_type == "C11" || printer_type == "C12") {

            if (ota_ver_it->second.sw_ver.compare("01.02.99.10") < 0) {
                return false;
            }
        }
    }

    return true;
}

bool MachineObject::is_support_ams_mapping_version(std::string module, std::string version)
{
    bool result = true;

    if (module == "ota") {
        if (version.compare("00.01.04.03") < 0)
            return false;
    }
    else if (module == "ams") {
        // omit ams version is empty
        if (version.empty())
            return true;
        if (version.compare("00.00.04.10") < 0)
            return false;
    }
    return result;
=======
    return true;
>>>>>>> 693aa8d2
}

static float calc_color_distance(wxColour c1, wxColour c2)
{
    float lab[2][3];
    RGB2Lab(c1.Red(), c1.Green(), c1.Blue(), &lab[0][0], &lab[0][1], &lab[0][2]);
    RGB2Lab(c2.Red(), c2.Green(), c2.Blue(), &lab[1][0], &lab[1][1], &lab[1][2]);

    return DeltaE76(lab[0][0], lab[0][1], lab[0][2], lab[1][0], lab[1][1], lab[1][2]);
}

int MachineObject::ams_filament_mapping(std::vector<FilamentInfo> filaments, std::vector<FilamentInfo>& result, std::vector<int> exclude_id)
{
    if (filaments.empty())
        return -1;

    // tray_index : tray_color
    std::map<int, FilamentInfo> tray_filaments;
    for (auto ams = amsList.begin(); ams != amsList.end(); ams++) {
        for (auto tray = ams->second->trayList.begin(); tray != ams->second->trayList.end(); tray++) {
            int ams_id = atoi(ams->first.c_str());
            int tray_id = atoi(tray->first.c_str());
            int tray_index = ams_id * 4 + tray_id;
            // skip exclude id
            for (int i = 0; i < exclude_id.size(); i++) {
                if (tray_index == exclude_id[i])
                    continue;
            }
            // push
            if (tray->second->is_tray_info_ready()) {
                FilamentInfo info;
                info.color = tray->second->color;
                info.type = tray->second->get_filament_type();
                info.id = tray_index;
                info.filament_id=tray->second->setting_id;
                tray_filaments.emplace(std::make_pair(tray_index, info));
            }
        }
    }

    // tray info list
    std::vector<FilamentInfo> tray_info_list;
    for (auto it = amsList.begin(); it != amsList.end(); it++) {
        for (int i = 0; i < 4; i++) {
            FilamentInfo info;
            auto tray_it = it->second->trayList.find(std::to_string(i));
            if (tray_it != it->second->trayList.end()) {
                info.id = atoi(tray_it->first.c_str()) + atoi(it->first.c_str()) * 4;
                info.tray_id = atoi(tray_it->first.c_str()) + atoi(it->first.c_str()) * 4;
                info.color = tray_it->second->color;
                info.type = tray_it->second->get_filament_type();
            }
            else {
                info.id = -1;
                info.tray_id = -1;
            }
            tray_info_list.push_back(info);
        }
    }

    
    // is_support_ams_mapping
    if (!is_support_ams_mapping()) {
        BOOST_LOG_TRIVIAL(info) << "ams_mapping: do not support, use order mapping";
        result.clear();
        for (int i = 0; i < filaments.size(); i++) {
            FilamentInfo info;
            info.id = filaments[i].id;
            int ams_id = filaments[i].id / 4;
            auto ams_it = amsList.find(std::to_string(ams_id));
            if (ams_it == amsList.end()) {
                info.tray_id = -1;
                info.mapping_result = (int)MappingResult::MAPPING_RESULT_EXCEED;
            } else {
                info.tray_id = filaments[i].id;
                int tray_id = filaments[i].id % 4;
                auto tray_it = ams_it->second->trayList.find(std::to_string(tray_id));
                if (tray_it != ams_it->second->trayList.end()) {
                    if (!tray_it->second->is_exists || tray_it->second->is_unset_third_filament()) {
                        ;
                    } else {
                        if (filaments[i].type == tray_it->second->get_filament_type()) {
                            info.color = tray_it->second->color;
                            info.type = tray_it->second->get_filament_type();
                        } else {
                            info.tray_id = -1;
                            info.mapping_result = (int)MappingResult::MAPPING_RESULT_TYPE_MISMATCH;
                        }
                    }
                }
            }
            result.push_back(info);
        }
        return 1;
    }

    char buffer[256];
    std::vector<std::vector<DisValue>> distance_map;

    // print title
    ::sprintf(buffer, "F(id)");
    std::string line = std::string(buffer);
    for (auto tray = tray_filaments.begin(); tray != tray_filaments.end(); tray++) {
        ::sprintf(buffer, "   AMS%02d", tray->second.id+1);
        line += std::string(buffer);
    }
    BOOST_LOG_TRIVIAL(info) << "ams_mapping_distance:" << line;

    for (int i = 0; i < filaments.size(); i++) {
        std::vector<DisValue> rol;
        ::sprintf(buffer, "F(%02d)", filaments[i].id+1);
        line = std::string(buffer);
        for (auto tray = tray_filaments.begin(); tray != tray_filaments.end(); tray++) {
            DisValue val;
            val.tray_id = tray->second.id;
            wxColour c = wxColour(filaments[i].color);
            wxColour tray_c = AmsTray::decode_color(tray->second.color);
            val.distance = calc_color_distance(c, tray_c);
            if (filaments[i].type != tray->second.type) {
                val.distance = 999999;
                val.is_type_match = false;
            } else {
                if (c.Alpha() != tray_c.Alpha())
                    val.distance = 999999;
                val.is_type_match = true;
            }
            ::sprintf(buffer, "  %6.0f", val.distance);
            line += std::string(buffer);
            rol.push_back(val);
        }
        BOOST_LOG_TRIVIAL(info) << "ams_mapping_distance:" << line;
        distance_map.push_back(rol);
    }

    // mapping algorithm
    for (int i = 0; i < filaments.size(); i++) {
        FilamentInfo info;
        info.id = filaments[i].id;
        info.tray_id = -1;
        result.push_back(info);
    }

    std::set<int> picked_src;
    std::set<int> picked_tar;
    for (int k = 0; k < distance_map.size(); k++) {
        float min_val = INT_MAX;
        int picked_src_idx = -1;
        int picked_tar_idx = -1;
        for (int i = 0; i < distance_map.size(); i++) {
            if (picked_src.find(i) != picked_src.end())
                continue;
            for (int j = 0; j < distance_map[i].size(); j++) {
                if (picked_tar.find(j) != picked_tar.end()){
                    if (distance_map[i][j].is_same_color
                        && distance_map[i][j].is_type_match
                        && distance_map[i][j].distance < (float)0.0001) {
                        min_val = distance_map[i][j].distance;
                        picked_src_idx = i;
                        picked_tar_idx = j;
                    }
                    continue;
                }
                    
                if (distance_map[i][j].is_same_color
                    && distance_map[i][j].is_type_match) {
                    if (min_val > distance_map[i][j].distance) {

                        min_val = distance_map[i][j].distance;
                        picked_src_idx = i;
                        picked_tar_idx = j;
                    } 
                    else if (min_val == distance_map[i][j].distance && filaments[i].filament_id == tray_filaments[j].filament_id) {
                        picked_src_idx = i;
                        picked_tar_idx = j;
                    }
                }
            }
        }
        if (picked_src_idx >= 0 && picked_tar_idx >= 0) {
            auto tray = tray_filaments.find(distance_map[k][picked_tar_idx].tray_id);
            if (tray != tray_filaments.end()) {
                result[picked_src_idx].tray_id  = tray->first;
                result[picked_src_idx].color    = tray->second.color;
                result[picked_src_idx].type     = tray->second.type;
                result[picked_src_idx].distance = tray->second.distance;
                result[picked_src_idx].filament_id = tray->second.filament_id;
            }
            else {
                FilamentInfo info;
                info.tray_id = -1;
            }
            ::sprintf(buffer, "ams_mapping, picked F(%02d) AMS(%02d), distance=%6.0f", picked_src_idx+1, picked_tar_idx+1,
                distance_map[picked_src_idx][picked_tar_idx].distance);
            BOOST_LOG_TRIVIAL(info) << std::string(buffer);
            picked_src.insert(picked_src_idx);
            picked_tar.insert(picked_tar_idx);
        }
    }

    std::vector<FilamentInfo> cache_map_result = result;

    //check ams mapping result
    if (is_valid_mapping_result(result, true)) {
        return 0;
    }

    reset_mapping_result(result);
    try {
        // try to use ordering ams mapping
        bool order_mapping_result = true;
        for (int i = 0; i < filaments.size(); i++) {
            if (i >= tray_info_list.size()) {
                order_mapping_result = false;
                break;
            }
            if (tray_info_list[i].tray_id == -1) {
                result[i].tray_id = tray_info_list[i].tray_id;
            } else {
                if (!tray_info_list[i].type.empty() && tray_info_list[i].type != filaments[i].type) {
                    order_mapping_result = false;
                    break;
                } else {
                    result[i].tray_id = tray_info_list[i].tray_id;
                    result[i].color = tray_info_list[i].color;
                    result[i].type = tray_info_list[i].type;
                }
            }
        }

        //check order mapping result
        if (is_valid_mapping_result(result, true)) {
            return 0;
        }
    } catch(...) {
        reset_mapping_result(result);
        return -1;
    }

    // try to match some color
    reset_mapping_result(result);
    result = cache_map_result;
    for (auto it = result.begin(); it != result.end(); it++) {
        if (it->distance >= 6000) {
            it->tray_id = -1;
        }
    }

    return 0;
}

bool MachineObject::is_valid_mapping_result(std::vector<FilamentInfo>& result, bool check_empty_slot)
{
    bool valid_ams_mapping_result = true;
    if (result.empty()) return false;

    for (int i = 0; i < result.size(); i++) {
        // invalid mapping result
        if (result[i].tray_id < 0)
            valid_ams_mapping_result = false;
        else {
            int ams_id = result[i].tray_id / 4;
            auto ams_item = amsList.find(std::to_string(ams_id));
            if (ams_item == amsList.end()) {
                result[i].tray_id = -1;
                valid_ams_mapping_result = false;
            } else {
                if (check_empty_slot) {
                    int  tray_id   = result[i].tray_id % 4;
                    auto tray_item = ams_item->second->trayList.find(std::to_string(tray_id));
                    if (tray_item == ams_item->second->trayList.end()) {
                        result[i].tray_id        = -1;
                        valid_ams_mapping_result = false;
                    } else {
                        if (!tray_item->second->is_exists) {
                            result[i].tray_id        = -1;
                            valid_ams_mapping_result = false;
                        }
                    }
                }
            }
        }
    }
    return valid_ams_mapping_result;
}

bool MachineObject::is_mapping_exceed_filament(std::vector<FilamentInfo> & result, int &exceed_index)
{
    bool is_exceed = false;
    for (int i = 0; i < result.size(); i++) {
        int ams_id = result[i].tray_id / 4;
        if (amsList.find(std::to_string(ams_id)) == amsList.end()) {
            exceed_index = result[i].tray_id;
            result[i].tray_id = -1;
            is_exceed = true;
            break;
        }
        if (result[i].mapping_result == MappingResult::MAPPING_RESULT_EXCEED) {
            exceed_index = result[i].id;
            is_exceed = true;
            break;
        }
    }
    return is_exceed;
}

void MachineObject::reset_mapping_result(std::vector<FilamentInfo>& result)
{
    for (int i = 0; i < result.size(); i++) {
        result[i].tray_id = -1;
        result[i].distance = 99999;
        result[i].mapping_result = 0;
    }
}

bool MachineObject::is_bbl_filament(std::string tag_uid)
{
    if (tag_uid.empty())
        return false;

    for (int i = 0; i < tag_uid.length(); i++) {
        if (tag_uid[i] != '0')
            return true;
    }

    return false;
}

std::string MachineObject::light_effect_str(LIGHT_EFFECT effect)
{
    switch (effect)
    {
    case LIGHT_EFFECT::LIGHT_EFFECT_ON:
        return "on";
    case LIGHT_EFFECT::LIGHT_EFFECT_OFF:
        return "off";
    case LIGHT_EFFECT::LIGHT_EFFECT_FLASHING:
        return "flashing";
    default:
        return "unknown";
    }
    return "unknown";
}

MachineObject::LIGHT_EFFECT MachineObject::light_effect_parse(std::string effect_str)
{
    if (effect_str.compare("on") == 0)
        return LIGHT_EFFECT::LIGHT_EFFECT_ON;
    else if (effect_str.compare("off") == 0)
        return LIGHT_EFFECT::LIGHT_EFFECT_OFF;
    else if (effect_str.compare("flashing") == 0)
        return LIGHT_EFFECT::LIGHT_EFFECT_FLASHING;
    else
        return LIGHT_EFFECT::LIGHT_EFFECT_UNKOWN;
    return LIGHT_EFFECT::LIGHT_EFFECT_UNKOWN;
}


std::string MachineObject::get_firmware_type_str()
{
    if (firmware_type == PrinterFirmwareType::FIRMWARE_TYPE_ENGINEER)
        return "engineer";
    else if (firmware_type == PrinterFirmwareType::FIRMWARE_TYPE_PRODUCTION)
        return "product";

    // return engineer by default;
    return "engineer";
}

std::string MachineObject::get_lifecycle_type_str()
{
    if (lifecycle == PrinterFirmwareType::FIRMWARE_TYPE_ENGINEER)
        return "engineer";
    else if (lifecycle == PrinterFirmwareType::FIRMWARE_TYPE_PRODUCTION)
        return "product";

    // return engineer by default;
    return "engineer";
}

bool MachineObject::is_in_upgrading()
{
    return upgrade_display_state == (int)UpgradingInProgress;
}

bool MachineObject::is_upgrading_avalable()
{
    return upgrade_display_state == (int)UpgradingAvaliable;
}

int MachineObject::get_upgrade_percent()
{
    if (upgrade_progress.empty())
        return 0;
    try {
        int result = atoi(upgrade_progress.c_str());
        return result;
    } catch(...) {
        ;
    }
    return 0;
}

std::string MachineObject::get_ota_version()
{
    auto it = module_vers.find("ota");
    if (it != module_vers.end()) {
        //double check name
        if (it->second.name == "ota") {
            return it->second.sw_ver;
        }
    }
    return "";
}

bool MachineObject::check_version_valid()
{
    bool valid = true;
    for (auto module : module_vers) {
        if (module.second.sn.empty()
            && module.first != "ota"
            && module.first != "xm")
            return false;
        if (module.second.sw_ver.empty())
            return false;
    }
    get_version_retry = 0;
    return valid;
}

wxString MachineObject::get_upgrade_result_str(int err_code)
{
    switch(err_code) {
    case UpgradeNoError:
        return _L("Update successful.");
    case UpgradeDownloadFailed:
        return _L("Downloading failed.");
    case UpgradeVerfifyFailed:
        return _L("Verification failed.");
    case UpgradeFlashFailed:
        return _L("Update failed.");
    case UpgradePrinting:
        return _L("Update failed.");
    default:
        return _L("Update failed.");
    }
    return "";
}

std::map<int, MachineObject::ModuleVersionInfo> MachineObject::get_ams_version()
{
    std::map<int, ModuleVersionInfo> result;
    for (int i = 0; i < 4; i++) {
        std::string ams_id = "ams/" + std::to_string(i);
        auto it = module_vers.find(ams_id);
        if (it != module_vers.end()) {
            result.emplace(std::pair(i, it->second));
        }
    }
    return result;
}

bool MachineObject::is_system_printing()
{
    if (is_in_calibration() && is_in_printing_status(print_status))
        return true;
    //FIXME
    //if (print_type == "system" && is_in_printing_status(print_status))
        //return true;
    return false;
}

bool MachineObject::check_pa_result_validation(PACalibResult& result)
{
    if (result.k_value < 0 || result.k_value > 10)
        return false;

    return true;
}

bool MachineObject::is_axis_at_home(std::string axis)
{
    if (home_flag < 0)
        return true;

    if (axis == "X") {
        return home_flag & 1 == 1;
    } else if (axis == "Y") {
        return home_flag >> 1 & 1 == 1;
    } else if (axis == "Z") {
        return home_flag >> 2 & 1 == 1;
    } else {
        return true;
    }
}

bool MachineObject::is_filament_at_extruder()
{
    if (hw_switch_state == 1)
        return true;
    else if (hw_switch_state == 0)
        return false;
    else {
       //default
        return true;
    }
}

wxString MachineObject::get_curr_stage()
{
    if (stage_list_info.empty()) {
        return "";
    }
    return get_stage_string(stage_curr);
}

int MachineObject::get_curr_stage_idx()
{
    int result = -1;
    for (int i = 0; i < stage_list_info.size(); i++) {
        if (stage_list_info[i] == stage_curr) {
            return i;
        }
    }
    return -1;
}

bool MachineObject::is_in_calibration()
{
    // gcode file: auto_cali_for_user.gcode or auto_cali_for_user_param
    if (boost::contains(m_gcode_file, "auto_cali_for_user")
        && stage_curr != 0) {
        return true;
    } else {
        // reset
        if (stage_curr != 0) {
            calibration_done = false;
        }
    }
    return false;
}



bool MachineObject::is_calibration_done()
{
    return calibration_done;
}

bool MachineObject::is_calibration_running()
{
    if (is_in_calibration() && is_in_printing_status(print_status))
        return true;
    return false;
}

void MachineObject::parse_state_changed_event()
{
    // parse calibration done
    if (last_mc_print_stage != mc_print_stage) {
        if (mc_print_stage == 1 && boost::contains(m_gcode_file, "auto_cali_for_user")) {
            calibration_done = true;
        } else {
            calibration_done = false;
        }
    }
    last_mc_print_stage = mc_print_stage;
}

void MachineObject::parse_status(int flag)
{
    is_220V_voltage             = ((flag >> 3) & 0x1) != 0;
    if (xcam_auto_recovery_hold_count > 0)
        xcam_auto_recovery_hold_count--;
    else {
        xcam_auto_recovery_step_loss = ((flag >> 4) & 0x1) != 0;
    }

    camera_recording            = ((flag >> 5) & 0x1) != 0;
    ams_calibrate_remain_flag   = ((flag >> 7) & 0x1) != 0;

    if (ams_print_option_count > 0)
        ams_print_option_count--;
    else {
        ams_auto_switch_filament_flag = ((flag >> 10) & 0x1) != 0;
    }

    if (xcam_prompt_sound_hold_count > 0)
        xcam_prompt_sound_hold_count--;
    else {
        xcam_allow_prompt_sound = ((flag >> 17) & 0x1) != 0;
    }

<<<<<<< HEAD
=======
    is_support_filament_tangle_detect = ((flag >> 19) & 0x1) != 0;

    if (xcam_filament_tangle_detect_count > 0)
        xcam_filament_tangle_detect_count--;
    else {
        xcam_filament_tangle_detect = ((flag >> 20) & 0x1) != 0;
    }

    if(!is_support_motor_noise_cali){
        is_support_motor_noise_cali = ((flag >> 21) & 0x1) != 0;
    }


>>>>>>> 693aa8d2
    sdcard_state = MachineObject::SdcardState((flag >> 8) & 0x11);

    network_wired = ((flag >> 18) & 0x1) != 0;
}

PrintingSpeedLevel MachineObject::_parse_printing_speed_lvl(int lvl)
{
    if (lvl < (int)SPEED_LEVEL_COUNT)
        return PrintingSpeedLevel(lvl);

    return PrintingSpeedLevel::SPEED_LEVEL_INVALID;
}

int MachineObject::get_bed_temperature_limit()
{
    if (get_printer_series() == PrinterSeries::SERIES_X1) {
        if (is_220V_voltage)
            return 110;
        else {
            return 120;
        }
    } else {
        int limit = bed_temperature_limit < 0?BED_TEMP_LIMIT:bed_temperature_limit;
        return limit;
    }
    return BED_TEMP_LIMIT;
}

bool MachineObject::is_makeworld_subtask()
{
    if (model_task && model_task->design_id > 0) {
        BOOST_LOG_TRIVIAL(info) << __FUNCTION__ << " model task id: " << model_task->task_id << " is makeworld model";
        return true;
    }
    return false;
}

bool MachineObject::is_sdcard_printing()
{
    if (can_abort()
        && (obj_subtask_id.compare("0") == 0 || obj_subtask_id.empty())
        && (profile_id_ == "0" || profile_id_.empty())
        && (project_id_ == "0" || project_id_.empty()))
        return true;
    else
        return false;
}

bool MachineObject::has_sdcard()
{
    return (sdcard_state == MachineObject::SdcardState::HAS_SDCARD_NORMAL);
}

MachineObject::SdcardState MachineObject::get_sdcard_state()
{
    return sdcard_state;
}

bool MachineObject::is_timelapse()
{
    return camera_timelapse;
}

bool MachineObject::is_recording_enable()
{
    return camera_recording_when_printing;
}

bool MachineObject::is_recording()
{
    return camera_recording;
}

std::string MachineObject::parse_version()
{
    auto ota_version = module_vers.find("ota");
<<<<<<< HEAD
    auto esp32_version = module_vers.find("esp32");
    auto rv1126_version = module_vers.find("rv1126");
    if (get_printer_series() == PrinterSeries::SERIES_X1) {
        if (ota_version != module_vers.end()) {

            if (printer_type != "C13") {
                if (ota_version->second.sw_ver.compare("01.01.01.00") <= 0) {
                    ams_support_remain = false;
                    ams_support_auto_switch_filament_flag = false;
                    is_xcam_buildplate_supported = false;
                    xcam_support_recovery_step_loss = false;
                    is_support_send_to_sdcard = false;
                    is_support_1080dpi = false;
                    is_support_ai_monitoring = false;
                    is_support_ams_humidity = false;
                }
                else {
                    ams_support_remain = true;
                    ams_support_auto_switch_filament_flag = true;
                    is_xcam_buildplate_supported = true;
                    xcam_support_recovery_step_loss = true;
                    is_support_send_to_sdcard = true;
                    is_support_1080dpi = true;
                    is_support_ai_monitoring = true;
                    is_support_ams_humidity = true;
                }

                if (ota_version != module_vers.end()) {
                    if (firmware_type == PrinterFirmwareType::FIRMWARE_TYPE_PRODUCTION) {
                        local_use_ssl_for_mqtt = ota_version->second.sw_ver.compare("01.03.01.04") >= 0;
                    }

                    if (lifecycle == PrinterFirmwareType::FIRMWARE_TYPE_PRODUCTION) {
                        is_support_mqtt_alive = ota_version->second.sw_ver.compare("01.05.06.05") >= 0;
                    }
                    else if (lifecycle == PrinterFirmwareType::FIRMWARE_TYPE_ENGINEER) {
                        is_support_mqtt_alive = ota_version->second.sw_ver.compare("00.03.10.05") >= 0;
                    }
                    else {
                        is_support_mqtt_alive = ota_version->second.sw_ver.compare("01.05.06.05") >= 0;
                    }

                    is_support_remote_tunnel = true;
                    is_support_tunnel_mqtt = (ota_version->second.sw_ver.compare("01.05.06.06") >= 0
                        || (rv1126_version != module_vers.end() && rv1126_version->second.sw_ver.compare("00.00.21.20") >= 0));
                }
                local_camera_proto = local_rtsp_url.empty() ? -1 : local_rtsp_url == "disable" ? 0
                    : boost::algorithm::starts_with(local_rtsp_url, "rtsps") ? 2 : 3;
                file_proto = 2;
            }
            else {
                ams_support_remain = true;
                ams_support_auto_switch_filament_flag = true;
                is_xcam_buildplate_supported = true;
                xcam_support_recovery_step_loss = true;
                is_support_send_to_sdcard = true;
                is_support_1080dpi = true;
                is_support_ai_monitoring = true;
                is_support_ams_humidity = true;
                is_support_mqtt_alive = true;
                local_use_ssl_for_mqtt = true;
                is_support_remote_tunnel = true;
                is_support_tunnel_mqtt = true;
                local_camera_proto = local_rtsp_url.empty() ? -1 : local_rtsp_url == "disable" ? 0
                    : boost::algorithm::starts_with(local_rtsp_url, "rtsps") ? 2 : 3;
                file_proto = 2;
            }
        }
    } else if (printer_type == "C11") {
        is_cloud_print_only = true;
        if (ota_version != module_vers.end()) {
            is_support_send_to_sdcard = ota_version->second.sw_ver.compare("01.02.00.00") >= 0;
            is_support_ai_monitoring = ota_version->second.sw_ver.compare("01.02.99.00") >= 0;
            is_support_remote_tunnel  = ota_version->second.sw_ver.compare("01.02.99.00") >= 0;
            is_support_tunnel_mqtt = (ota_version->second.sw_ver.compare("01.03.50.01") >= 0 ||
                                      (esp32_version != module_vers.end() && esp32_version->second.sw_ver.compare("01.05.15.00") >= 0));
        }
        local_camera_proto = 1;

        if (esp32_version != module_vers.end()) {
            ams_support_auto_switch_filament_flag = esp32_version->second.sw_ver.compare("00.03.11.50") >= 0;
        }

        if (ota_version != module_vers.end()) {
            if (lifecycle == PrinterFirmwareType::FIRMWARE_TYPE_PRODUCTION) {
                is_support_mqtt_alive = ota_version->second.sw_ver.compare("01.03.50.01") >= 0;
            }
            else if (lifecycle == PrinterFirmwareType::FIRMWARE_TYPE_ENGINEER) {
                is_support_mqtt_alive = ota_version->second.sw_ver.compare("00.06.03.51") >= 0;
            }
            else {
                is_support_mqtt_alive = ota_version->second.sw_ver.compare("01.03.50.01") >= 0;
            }
        } 
    } else if (printer_type == "C12") {
        is_support_ai_monitoring = true;
        is_cloud_print_only      = true;
        local_camera_proto       = 1;

        if (ota_version != module_vers.end()) {
            is_support_tunnel_mqtt = (ota_version->second.sw_ver.compare("01.03.50.01") >= 0 ||
                                      (esp32_version != module_vers.end() && esp32_version->second.sw_ver.compare("01.05.15.00") >= 0));
            is_support_remote_tunnel = ota_version->second.sw_ver.compare("01.03.50.01") >= 0;
            if (lifecycle == PrinterFirmwareType::FIRMWARE_TYPE_PRODUCTION) {
                is_support_mqtt_alive = ota_version->second.sw_ver.compare("01.03.50.01") >= 0;
            }
            else if (lifecycle == PrinterFirmwareType::FIRMWARE_TYPE_ENGINEER) {
                is_support_mqtt_alive = ota_version->second.sw_ver.compare("00.06.03.51") >= 0;
            }
            else {
                is_support_mqtt_alive = ota_version->second.sw_ver.compare("01.03.50.01") >= 0;
            }
        }
    }  else if (printer_type == "N1") {
        is_support_remote_tunnel = true;
        local_camera_proto       = 1;
        is_support_tunnel_mqtt   = true;
        is_support_ams_humidity  = false;
        is_support_1080dpi       = true;
        ams_support_remain       = false;
=======
    if (ota_version != module_vers.end()) return ota_version->second.sw_ver;
    auto series = get_printer_series();
    if (series == PrinterSeries::SERIES_X1) {
        auto rv1126_version = module_vers.find("rv1126");
        if (rv1126_version != module_vers.end()) return rv1126_version->second.sw_ver;
    } else if (series == PrinterSeries::SERIES_P1P) {
        auto esp32_version = module_vers.find("esp32");
        if (esp32_version != module_vers.end()) return esp32_version->second.sw_ver;
>>>>>>> 693aa8d2
    }
    return "";
}

void MachineObject::parse_version_func()
{
}

bool MachineObject::is_studio_cmd(int sequence_id)
{
    if (sequence_id >= START_SEQ_ID && sequence_id < END_SEQ_ID) {
        return true;
    }
    return false;
}

int MachineObject::command_get_version(bool with_retry)
{
    BOOST_LOG_TRIVIAL(info) << "command_get_version";
    json j;
    j["info"]["sequence_id"] = std::to_string(MachineObject::m_sequence_id++);
    j["info"]["command"] = "get_version";
    if (with_retry)
        get_version_retry = GET_VERSION_RETRYS;
    return this->publish_json(j.dump(), 1);
}

int MachineObject::command_get_access_code() {
    BOOST_LOG_TRIVIAL(info) << "command_get_access_code";
    json j;
    j["system"]["sequence_id"] = std::to_string(MachineObject::m_sequence_id++);
    j["system"]["command"] = "get_access_code";
    
    return this->publish_json(j.dump());
}


int MachineObject::command_request_push_all(bool request_now)
{
    auto curr_time = std::chrono::system_clock::now();
    auto diff = std::chrono::duration_cast<std::chrono::milliseconds>(curr_time - last_request_push);

    if (diff.count() < REQUEST_PUSH_MIN_TIME) {
        if (request_now) {
            BOOST_LOG_TRIVIAL(trace) << "static: command_request_push_all, dev_id=" << dev_id;
            last_request_push = std::chrono::system_clock::now();
        }
        else {
            BOOST_LOG_TRIVIAL(trace) << "static: command_request_push_all: send request too fast, dev_id=" << dev_id;
            return -1;
        }
    } else {
        BOOST_LOG_TRIVIAL(trace) << "static: command_request_push_all, dev_id=" << dev_id;
        last_request_push = std::chrono::system_clock::now();
    }

    json j;
    j["pushing"]["sequence_id"] = std::to_string(MachineObject::m_sequence_id++);
    j["pushing"]["command"]     = "pushall";
    j["pushing"]["version"]     =  1;
    j["pushing"]["push_target"] =  1;
    return this->publish_json(j.dump());
}

int MachineObject::command_pushing(std::string cmd)
{
    auto curr_time = std::chrono::system_clock::now();
    auto diff = std::chrono::duration_cast<std::chrono::milliseconds>(curr_time - last_request_start);
    if (diff.count() < REQUEST_START_MIN_TIME) {
        BOOST_LOG_TRIVIAL(trace) << "static: command_request_start: send request too fast, dev_id=" << dev_id;
        return -1;
    }
    else {
        BOOST_LOG_TRIVIAL(trace) << "static: command_request_start, dev_id=" << dev_id;
        last_request_start = std::chrono::system_clock::now();
    }

    if (cmd == "start" || cmd == "stop") {
        json j;
        j["pushing"]["command"] = cmd;
        j["pushing"]["sequence_id"] = std::to_string(MachineObject::m_sequence_id++);
        return this->publish_json(j.dump());
    }
    return -1;
}

int MachineObject::command_clean_print_error(std::string subtask_id, int print_error)
{
    BOOST_LOG_TRIVIAL(info) << "command_clean_print_error, id = " << subtask_id;
    json j;
    j["print"]["command"] = "clean_print_error";
    j["print"]["sequence_id"] = std::to_string(MachineObject::m_sequence_id++);
    j["print"]["subtask_id"] = subtask_id;
    j["print"]["print_error"] = print_error;

    return this->publish_json(j.dump());
}

int MachineObject::command_upgrade_confirm()
{
    BOOST_LOG_TRIVIAL(info) << "command_upgrade_confirm";
    json j;
    j["upgrade"]["command"] = "upgrade_confirm";
    j["upgrade"]["sequence_id"] = std::to_string(MachineObject::m_sequence_id++);
    j["upgrade"]["src_id"] = 1; // 1 for slicer
    return this->publish_json(j.dump());
}

int MachineObject::command_consistency_upgrade_confirm()
{
    BOOST_LOG_TRIVIAL(info) << "command_consistency_upgrade_confirm";
    json j;
    j["upgrade"]["command"] = "consistency_confirm";
    j["upgrade"]["sequence_id"] = std::to_string(MachineObject::m_sequence_id++);
    j["upgrade"]["src_id"] = 1; // 1 for slicer
    return this->publish_json(j.dump());
}

int MachineObject::command_upgrade_firmware(FirmwareInfo info)
{
    std::string version     = info.version;
    std::string dst_url     = info.url;
    std::string module_name = info.module_type;

    json j;
    j["upgrade"]["command"]     = "start";
    j["upgrade"]["sequence_id"] = std::to_string(MachineObject::m_sequence_id++);
    j["upgrade"]["url"]         = info.url;
    j["upgrade"]["module"]      = info.module_type;
    j["upgrade"]["version"]     = info.version;
    j["upgrade"]["src_id"]      = 1;

    return this->publish_json(j.dump());
}

int MachineObject::command_upgrade_module(std::string url, std::string module_type, std::string version)
{
    json j;
    j["upgrade"]["command"] = "start";
    j["upgrade"]["sequence_id"] = std::to_string(MachineObject::m_sequence_id++);
    j["upgrade"]["url"] = url;
    j["upgrade"]["module"] = module_type;
    j["upgrade"]["version"] = version;
    j["upgrade"]["src_id"] = 1;

    return this->publish_json(j.dump());
}

int MachineObject::command_xyz_abs()
{
    return this->publish_gcode("G90 \n");
}

int MachineObject::command_auto_leveling()
{
    return this->publish_gcode("G29 \n");
}

int MachineObject::command_go_home()
{
    return this->publish_gcode("G28 \n");
}

int MachineObject::command_control_fan(FanType fan_type, bool on_off)
{
    std::string gcode = (boost::format("M106 P%1% S%2% \n") % (int)fan_type % (on_off ? 255 : 0)).str();
    return this->publish_gcode(gcode);
}

int MachineObject::command_control_fan_val(FanType fan_type, int val)
{
    std::string gcode = (boost::format("M106 P%1% S%2% \n") % (int)fan_type % (val)).str();
    return this->publish_gcode(gcode);
}


int MachineObject::command_task_abort()
{
    BOOST_LOG_TRIVIAL(trace) << "command_task_abort: ";
    json j;
    j["print"]["command"] = "stop";
    j["print"]["param"] = "";
    j["print"]["sequence_id"] = std::to_string(MachineObject::m_sequence_id++);

    return this->publish_json(j.dump(), 1);
}

int MachineObject::command_task_cancel(std::string job_id)
{
    BOOST_LOG_TRIVIAL(trace) << "command_task_cancel: " << job_id;
    json j;
    j["print"]["command"] = "stop";
    j["print"]["param"] = "";
    j["print"]["job_id"] = job_id;
    j["print"]["sequence_id"] = std::to_string(MachineObject::m_sequence_id++);

    return this->publish_json(j.dump(), 1);
}

int MachineObject::command_task_pause()
{
    json j;
    j["print"]["command"] = "pause";
    j["print"]["param"] = "";
    j["print"]["sequence_id"] = std::to_string(MachineObject::m_sequence_id++);

    return this->publish_json(j.dump(), 1);
}

int MachineObject::command_task_resume()
{
    json j;
    j["print"]["command"] = "resume";
    j["print"]["param"] = "";
    j["print"]["sequence_id"] = std::to_string(MachineObject::m_sequence_id++);

    return this->publish_json(j.dump(), 1);
}

int MachineObject::command_set_bed(int temp)
{
    std::string gcode_str = (boost::format("M140 S%1%\n") % temp).str();
    return this->publish_gcode(gcode_str);
}

int MachineObject::command_set_nozzle(int temp)
{
    std::string gcode_str = (boost::format("M104 S%1%\n") % temp).str();
    return this->publish_gcode(gcode_str);
}

int MachineObject::command_set_chamber(int temp)
{
    json j;
    j["print"]["sequence_id"] = std::to_string(MachineObject::m_sequence_id++); 
    j["print"]["command"] = "set_ctt";
    j["print"]["ctt_val"] = temp;

    return this->publish_json(j.dump(), 1);
}

int MachineObject::command_ams_switch(int tray_index, int old_temp, int new_temp)
{
    BOOST_LOG_TRIVIAL(trace) << "ams_switch to " << tray_index << " with temp: " << old_temp << ", " << new_temp;

    if (old_temp < 0) old_temp = FILAMENT_DEF_TEMP;
    if (new_temp < 0) new_temp = FILAMENT_DEF_TEMP;
<<<<<<< HEAD
    int result = 0;


    //command
    if (is_support_command_ams_switch()) {
        command_ams_change_filament(tray_index, old_temp, new_temp);
    }
    //gcode
=======

    std::string gcode = "";
    int result = 0;

    //command
    if (is_support_command_ams_switch) {
        command_ams_change_filament(tray_index, old_temp, new_temp);
    }
>>>>>>> 693aa8d2
    else {
        std::string gcode = "";
        if (tray_index == 255) {
            gcode = DeviceManager::load_gcode(printer_type, "ams_unload.gcode");
        }
        else {
            // include VIRTUAL_TRAY_ID
            gcode = DeviceManager::load_gcode(printer_type, "ams_load.gcode");
            boost::replace_all(gcode, "[next_extruder]", std::to_string(tray_index));
            boost::replace_all(gcode, "[new_filament_temp]", std::to_string(new_temp));
        }

        result = this->publish_gcode(gcode);
    }

    return result;
}

int MachineObject::command_ams_change_filament(int tray_id, int old_temp, int new_temp)
{
    json j;
    j["print"]["command"] = "ams_change_filament";
    j["print"]["sequence_id"] = std::to_string(MachineObject::m_sequence_id++);
    j["print"]["target"] = tray_id;
    j["print"]["curr_temp"] = old_temp;
    j["print"]["tar_temp"] = new_temp;
    return this->publish_json(j.dump());
}

int MachineObject::command_ams_user_settings(int ams_id, bool start_read_opt, bool tray_read_opt, bool remain_flag)
{
    json j;
    j["print"]["command"] = "ams_user_setting";
    j["print"]["sequence_id"] = std::to_string(MachineObject::m_sequence_id++);
    j["print"]["ams_id"] = ams_id;
    j["print"]["startup_read_option"]   = start_read_opt;
    j["print"]["tray_read_option"]      = tray_read_opt;
    j["print"]["calibrate_remain_flag"] = remain_flag;

    ams_insert_flag = tray_read_opt;
    ams_power_on_flag = start_read_opt;
    ams_calibrate_remain_flag = remain_flag;
    ams_user_setting_hold_count = HOLD_COUNT_MAX;

    return this->publish_json(j.dump());
}

int MachineObject::command_ams_user_settings(int ams_id, AmsOptionType op, bool value)
{
    json j;
    j["print"]["command"]               = "ams_user_setting";
    j["print"]["sequence_id"]           = std::to_string(MachineObject::m_sequence_id++);
    j["print"]["ams_id"]                = ams_id;
    if (op == AmsOptionType::AMS_OP_STARTUP_READ) {
        j["print"]["startup_read_option"] = value;
        ams_power_on_flag                 = value;
    } else if (op == AmsOptionType::AMS_OP_TRAY_READ) {
        j["print"]["tray_read_option"] = value;
        ams_insert_flag                = value;
    } else if (op == AmsOptionType::AMS_OP_CALIBRATE_REMAIN) {
        j["print"]["calibrate_remain_flag"] = value;
        ams_calibrate_remain_flag = value;
    } else {
        return -1;
    }
    ams_user_setting_hold_count = HOLD_COUNT_MAX;
    return this->publish_json(j.dump());
}

int MachineObject::command_ams_calibrate(int ams_id)
{
    std::string gcode_cmd = (boost::format("M620 C%1% \n") % ams_id).str();
    BOOST_LOG_TRIVIAL(trace) << "ams_debug: gcode_cmd" << gcode_cmd;
    return this->publish_gcode(gcode_cmd);
}

int MachineObject::command_ams_filament_settings(int ams_id, int tray_id, std::string filament_id, std::string setting_id, std::string tray_color, std::string tray_type, int nozzle_temp_min, int nozzle_temp_max)
{
    BOOST_LOG_TRIVIAL(info) << "command_ams_filament_settings, ams_id = " << ams_id << ", tray_id = " << tray_id << ", tray_color = " << tray_color
                            << ", tray_type = " << tray_type << ", setting_id = " << setting_id;
    json j;
    j["print"]["command"]       = "ams_filament_setting";
    j["print"]["sequence_id"]   = std::to_string(MachineObject::m_sequence_id++);
    j["print"]["ams_id"]        = ams_id;
    j["print"]["tray_id"]       = tray_id;
    j["print"]["tray_info_idx"] = filament_id;
    j["print"]["setting_id"]    = setting_id;
    // format "FFFFFFFF"   RGBA
    j["print"]["tray_color"]        = tray_color;
    j["print"]["nozzle_temp_min"]   = nozzle_temp_min;
    j["print"]["nozzle_temp_max"]   = nozzle_temp_max;
    j["print"]["tray_type"]         = tray_type;

    return this->publish_json(j.dump());
}

int MachineObject::command_ams_refresh_rfid(std::string tray_id)
{
    std::string gcode_cmd = (boost::format("M620 R%1% \n") % tray_id).str();
    BOOST_LOG_TRIVIAL(trace) << "ams_debug: gcode_cmd" << gcode_cmd;
    return this->publish_gcode(gcode_cmd);
}

int MachineObject::command_ams_select_tray(std::string tray_id)
{
    std::string gcode_cmd = (boost::format("M620 P%1% \n") % tray_id).str();
    BOOST_LOG_TRIVIAL(trace) << "ams_debug: gcode_cmd" << gcode_cmd;
    return this->publish_gcode(gcode_cmd);
}

int MachineObject::command_ams_control(std::string action)
{
    //valid actions
    if (action == "resume" || action == "reset" || action == "pause" || action == "done") {
        json j;
        j["print"]["command"] = "ams_control";
        j["print"]["sequence_id"] = std::to_string(MachineObject::m_sequence_id++);
        j["print"]["param"] = action;
        return this->publish_json(j.dump());
    }
    return -1;
}


int MachineObject::command_set_chamber_light(LIGHT_EFFECT effect, int on_time, int off_time, int loops, int interval)
{
    json j;
    j["system"]["command"] = "ledctrl";
    j["system"]["led_node"] = "chamber_light";
    j["system"]["sequence_id"] = std::to_string(MachineObject::m_sequence_id++);
    j["system"]["led_mode"] = light_effect_str(effect);
    j["system"]["led_on_time"] = on_time;
    j["system"]["led_off_time"] = off_time;
    j["system"]["loop_times"] = loops;
    j["system"]["interval_time"] = interval;

    return this->publish_json(j.dump());
}


int MachineObject::command_set_printer_nozzle(std::string nozzle_type, float diameter)
{
    BOOST_LOG_TRIVIAL(info) << "command_set_printer_nozzle, nozzle_type = " << nozzle_type << " diameter = " << diameter;
    json j;
    j["system"]["command"] = "set_accessories";
    j["system"]["sequence_id"] = std::to_string(MachineObject::m_sequence_id++);
    j["system"]["accessory_type"] = "nozzle";
    j["system"]["nozzle_type"] = nozzle_type;
    j["system"]["nozzle_diameter"] = diameter;
    return this->publish_json(j.dump());
}


int MachineObject::command_set_work_light(LIGHT_EFFECT effect, int on_time, int off_time, int loops, int interval)
{
    json j;
    j["system"]["command"] = "ledctrl";
    j["system"]["led_node"] = "work_light";
    j["system"]["sequence_id"] = std::to_string(MachineObject::m_sequence_id++);
    j["system"]["led_mode"] = light_effect_str(effect);
    j["system"]["led_on_time"] = on_time;
    j["system"]["led_off_time"] = off_time;
    j["system"]["loop_times"] = loops;
    j["system"]["interval_time"] = interval;

    return this->publish_json(j.dump());
}

int MachineObject::command_start_extrusion_cali(int tray_index, int nozzle_temp, int bed_temp, float max_volumetric_speed, std::string setting_id)
{
    BOOST_LOG_TRIVIAL(trace) << "extrusion_cali: tray_id = " << tray_index << ", nozzle_temp = " << nozzle_temp << ", bed_temp = " << bed_temp
                            << ", max_volumetric_speed = " << max_volumetric_speed;

    json j;
    j["print"]["command"] = "extrusion_cali";
    j["print"]["sequence_id"] = std::to_string(MachineObject::m_sequence_id++);
    j["print"]["tray_id"] = tray_index;
    //j["print"]["setting_id"] = setting_id;
    //j["print"]["name"] = "";
    j["print"]["nozzle_temp"] = nozzle_temp;
    j["print"]["bed_temp"] = bed_temp;
    j["print"]["max_volumetric_speed"] = max_volumetric_speed;

    // enter extusion cali
    last_extrusion_cali_start_time = std::chrono::system_clock::now();
    BOOST_LOG_TRIVIAL(trace) << "extrusion_cali: " << j.dump();
    return this->publish_json(j.dump());
}

int MachineObject::command_stop_extrusion_cali()
{
    BOOST_LOG_TRIVIAL(trace) << "extrusion_cali: stop";
    if (is_in_extrusion_cali()) {
        return command_task_abort();
    }
    return 0;
}

int MachineObject::command_extrusion_cali_set(int tray_index, std::string setting_id, std::string name, float k, float n, int bed_temp, int nozzle_temp, float max_volumetric_speed)
{
    BOOST_LOG_TRIVIAL(trace) << "extrusion_cali: tray_id = " << tray_index << ", setting_id = " << setting_id << ", k = " << k
                            << ", n = " << n;
    json j;
    j["print"]["command"] = "extrusion_cali_set";
    j["print"]["sequence_id"]   = std::to_string(MachineObject::m_sequence_id++);
    j["print"]["tray_id"]       = tray_index;
    //j["print"]["setting_id"]    = setting_id;
    //j["print"]["name"]          = name;
    j["print"]["k_value"]       = k;
    j["print"]["n_coef"]        = 1.4f;     // fixed n
    //j["print"]["n_coef"]        = n;
    if (bed_temp >= 0 && nozzle_temp >= 0 && max_volumetric_speed >= 0) {
        j["print"]["bed_temp"]      = bed_temp;
        j["print"]["nozzle_temp"]   = nozzle_temp;
        j["print"]["max_volumetric_speed"] = max_volumetric_speed;
    }
    return this->publish_json(j.dump());
}


int MachineObject::command_set_printing_speed(PrintingSpeedLevel lvl)
{
    json j;
    j["print"]["command"] = "print_speed";
    j["print"]["sequence_id"] = std::to_string(MachineObject::m_sequence_id++);
    j["print"]["param"] = std::to_string((int)lvl);

    return this->publish_json(j.dump());
}

int MachineObject::command_set_printing_option(bool auto_recovery)
{
    int print_option = (int)auto_recovery << (int)PRINT_OP_AUTO_RECOVERY;
    json j;
    j["print"]["command"]       = "print_option";
    j["print"]["sequence_id"]   = std::to_string(MachineObject::m_sequence_id++);
    j["print"]["option"]        = print_option;
    j["print"]["auto_recovery"] = auto_recovery;

    return this->publish_json(j.dump());
}

int MachineObject::command_set_prompt_sound(bool prompt_sound){
    json j;
    j["print"]["command"] = "print_option";
    j["print"]["sequence_id"] = std::to_string(MachineObject::m_sequence_id++);
    j["print"]["sound_enable"] = prompt_sound;

    return this->publish_json(j.dump());
}

<<<<<<< HEAD
=======
int MachineObject::command_set_filament_tangle_detect(bool filament_tangle_detect) {
    json j;
    j["print"]["command"] = "print_option";
    j["print"]["sequence_id"] = std::to_string(MachineObject::m_sequence_id++);
    j["print"]["filament_tangle_detect"] = filament_tangle_detect;

    return this->publish_json(j.dump());
}

>>>>>>> 693aa8d2
int MachineObject::command_ams_switch_filament(bool switch_filament)
{
    json j;
    j["print"]["command"] = "print_option";
    j["print"]["sequence_id"] = std::to_string(MachineObject::m_sequence_id++);
    j["print"]["auto_switch_filament"] = switch_filament;

    ams_auto_switch_filament_flag = switch_filament;
    BOOST_LOG_TRIVIAL(trace) << "command_ams_filament_settings:" << switch_filament;
    ams_print_option_count = HOLD_COUNT_MAX;

    return this->publish_json(j.dump());
}


int MachineObject::command_axis_control(std::string axis, double unit, double input_val, int speed)
{
    double value = input_val;
    if (!is_core_xy()) {
        if ( axis.compare("Y") == 0
            || axis.compare("Z")  == 0) {
            value = -1.0 * input_val;
        }
    }

    char cmd[256];
    if (axis.compare("X") == 0
        || axis.compare("Y") == 0
        || axis.compare("Z") == 0) {
        sprintf(cmd, "M211 S \nM211 X1 Y1 Z1\nM1002 push_ref_mode\nG91 \nG1 %s%0.1f F%d\nM1002 pop_ref_mode\nM211 R\n", axis.c_str(), value * unit, speed);
    }
    else if (axis.compare("E") == 0) {
        sprintf(cmd, "M83 \nG0 %s%0.1f F%d\n", axis.c_str(), value * unit, speed);
        extruder_axis_status = (value >= 0.0f)? LOAD : UNLOAD;
    }
    else {
        return -1;
    }

    try {
        json j;
        j["axis_control"] = axis;
      
        NetworkAgent* agent = GUI::wxGetApp().getAgent();
    }
    catch (...) {}

    return this->publish_gcode(cmd);
}


bool MachineObject::is_support_command_calibration()
{
    if (get_printer_series() == PrinterSeries::SERIES_X1) {
        auto ap_ver_it = module_vers.find("rv1126");
        if (ap_ver_it != module_vers.end()) {
            if (ap_ver_it->second.sw_ver.compare("00.00.15.79") < 0)
                return false;
        }
    }
    return true;
}

int MachineObject::command_start_calibration(bool vibration, bool bed_leveling, bool xcam_cali, bool motor_noise)
{
    if (!is_support_command_calibration()) {
        // fixed gcode file
        json j;
        j["print"]["command"] = "gcode_file";
        j["print"]["param"] = "/usr/etc/print/auto_cali_for_user.gcode";
        j["print"]["sequence_id"] = std::to_string(MachineObject::m_sequence_id++);
        return this->publish_json(j.dump());
    } else {
        json j;
        j["print"]["command"] = "calibration";
        j["print"]["sequence_id"] = std::to_string(MachineObject::m_sequence_id++);
        j["print"]["option"]=       (motor_noise  ? 1 << 3 : 0)
                                +   (vibration    ? 1 << 2 : 0)
                                +   (bed_leveling ? 1 << 1 : 0)
                                +   (xcam_cali    ? 1 << 0 : 0);
        return this->publish_json(j.dump());
    }
}

int MachineObject::command_start_pa_calibration(const X1CCalibInfos &pa_data, int mode)
{
    CNumericLocalesSetter locales_setter;

    pa_calib_results.clear();
    if (get_printer_series() == PrinterSeries::SERIES_X1) {
        json j;
        j["print"]["command"]     = "extrusion_cali";
        j["print"]["sequence_id"] = std::to_string(MachineObject::m_sequence_id++);
        j["print"]["nozzle_diameter"] = to_string_nozzle_diameter(pa_data.calib_datas[0].nozzle_diameter);
        j["print"]["mode"]          = mode;

        for (int i = 0; i < pa_data.calib_datas.size(); ++i) {
            j["print"]["filaments"][i]["tray_id"]              = pa_data.calib_datas[i].tray_id;
            j["print"]["filaments"][i]["bed_temp"]             = pa_data.calib_datas[i].bed_temp;
            j["print"]["filaments"][i]["filament_id"]          = pa_data.calib_datas[i].filament_id;
            j["print"]["filaments"][i]["setting_id"]           = pa_data.calib_datas[i].setting_id;
            j["print"]["filaments"][i]["nozzle_temp"]          = pa_data.calib_datas[i].nozzle_temp;
            j["print"]["filaments"][i]["max_volumetric_speed"] = std::to_string(pa_data.calib_datas[i].max_volumetric_speed);
        }

        BOOST_LOG_TRIVIAL(trace) << "extrusion_cali: " << j.dump();
        return this->publish_json(j.dump());
    }
    return -1;
}

int MachineObject::command_set_pa_calibration(const std::vector<PACalibResult> &pa_calib_values, bool is_auto_cali)
{
    CNumericLocalesSetter locales_setter;

    if (get_printer_series() == PrinterSeries::SERIES_X1 && pa_calib_values.size() > 0) {
        json j;
        j["print"]["command"]     = "extrusion_cali_set";
        j["print"]["sequence_id"] = std::to_string(MachineObject::m_sequence_id++);
        j["print"]["nozzle_diameter"] = to_string_nozzle_diameter(pa_calib_values[0].nozzle_diameter);

        for (int i = 0; i < pa_calib_values.size(); ++i) {
            if (pa_calib_values[i].tray_id >= 0)
                j["print"]["filaments"][i]["tray_id"] = pa_calib_values[i].tray_id;
            if (pa_calib_values[i].cali_idx >= 0)
                j["print"]["filaments"][i]["cali_idx"] = pa_calib_values[i].cali_idx;
            j["print"]["filaments"][i]["tray_id"]     = pa_calib_values[i].tray_id;
            j["print"]["filaments"][i]["filament_id"] = pa_calib_values[i].filament_id;
            j["print"]["filaments"][i]["setting_id"]  = pa_calib_values[i].setting_id;
            j["print"]["filaments"][i]["name"]        = pa_calib_values[i].name;
            j["print"]["filaments"][i]["k_value"]     = std::to_string(pa_calib_values[i].k_value);
            if (is_auto_cali)
                j["print"]["filaments"][i]["n_coef"] = std::to_string(pa_calib_values[i].n_coef);
            else
                j["print"]["filaments"][i]["n_coef"]  = "0.0";
        }

        BOOST_LOG_TRIVIAL(trace) << "extrusion_cali_set: " << j.dump();
        return this->publish_json(j.dump());
    }

    return -1;
}

int MachineObject::command_delete_pa_calibration(const PACalibIndexInfo& pa_calib)
{
    if (get_printer_series() == PrinterSeries::SERIES_X1) {
        json j;
        j["print"]["command"]     = "extrusion_cali_del";
        j["print"]["sequence_id"] = std::to_string(MachineObject::m_sequence_id++);
        j["print"]["filament_id"] = pa_calib.filament_id;
        j["print"]["cali_idx"]        = pa_calib.cali_idx;
        j["print"]["nozzle_diameter"] = to_string_nozzle_diameter(pa_calib.nozzle_diameter);

        BOOST_LOG_TRIVIAL(trace) << "extrusion_cali_del: " << j.dump();
        return this->publish_json(j.dump());
    }
    return -1;
}

int MachineObject::command_get_pa_calibration_tab(float nozzle_diameter, const std::string &filament_id)
{
    reset_pa_cali_history_result();

    if (get_printer_series() == PrinterSeries::SERIES_X1) {
        json j;
        j["print"]["command"]     = "extrusion_cali_get";
        j["print"]["sequence_id"] = std::to_string(MachineObject::m_sequence_id++);
        j["print"]["filament_id"] = filament_id;
        j["print"]["nozzle_diameter"] = to_string_nozzle_diameter(nozzle_diameter);

        BOOST_LOG_TRIVIAL(trace) << "extrusion_cali_get: " << j.dump();
        return this->publish_json(j.dump());
    }
    return -1;
}

int MachineObject::command_get_pa_calibration_result(float nozzle_diameter)
{
    if (get_printer_series() == PrinterSeries::SERIES_X1) {
        json j;
        j["print"]["command"]     = "extrusion_cali_get_result";
        j["print"]["sequence_id"] = std::to_string(MachineObject::m_sequence_id++);
        j["print"]["nozzle_diameter"] = to_string_nozzle_diameter(nozzle_diameter);

        BOOST_LOG_TRIVIAL(trace) << "extrusion_cali_get_result: " << j.dump();
        return this->publish_json(j.dump());
    }
    return -1;
}

int MachineObject::commnad_select_pa_calibration(const PACalibIndexInfo& pa_calib_info)
{
    if (get_printer_series() == PrinterSeries::SERIES_X1) {
        json j;
        j["print"]["command"]     = "extrusion_cali_sel";
        j["print"]["sequence_id"] = std::to_string(MachineObject::m_sequence_id++);
        j["print"]["tray_id"]     = pa_calib_info.tray_id;
        j["print"]["cali_idx"]        = pa_calib_info.cali_idx;
        j["print"]["filament_id"] = pa_calib_info.filament_id;
        j["print"]["nozzle_diameter"] = to_string_nozzle_diameter(pa_calib_info.nozzle_diameter);

        BOOST_LOG_TRIVIAL(trace) << "extrusion_cali_sel: " << j.dump();
        return this->publish_json(j.dump());
    }
    return -1;
}

int MachineObject::command_start_flow_ratio_calibration(const X1CCalibInfos& calib_data)
{
    CNumericLocalesSetter locales_setter;

    if (get_printer_series() == PrinterSeries::SERIES_X1 && calib_data.calib_datas.size() > 0) {
        json j;
        j["print"]["command"]     = "flowrate_cali";
        j["print"]["sequence_id"] = std::to_string(MachineObject::m_sequence_id++);
        j["print"]["tray_id"] = calib_data.calib_datas[0].tray_id;
        j["print"]["nozzle_diameter"] = to_string_nozzle_diameter(calib_data.calib_datas[0].nozzle_diameter);

        for (int i = 0; i < calib_data.calib_datas.size(); ++i) {
            j["print"]["filaments"][i]["tray_id"]              = calib_data.calib_datas[i].tray_id;
            j["print"]["filaments"][i]["bed_temp"]             = calib_data.calib_datas[i].bed_temp;
            j["print"]["filaments"][i]["filament_id"]          = calib_data.calib_datas[i].filament_id;
            j["print"]["filaments"][i]["setting_id"]           = calib_data.calib_datas[i].setting_id;
            j["print"]["filaments"][i]["nozzle_temp"]          = calib_data.calib_datas[i].nozzle_temp;
            j["print"]["filaments"][i]["def_flow_ratio"]       = std::to_string(calib_data.calib_datas[i].flow_rate);
            j["print"]["filaments"][i]["max_volumetric_speed"] = std::to_string(calib_data.calib_datas[i].max_volumetric_speed);
        }

        BOOST_LOG_TRIVIAL(trace) << "flowrate_cali: " << j.dump();
        return this->publish_json(j.dump());
    }
    return -1;
}

int MachineObject::command_get_flow_ratio_calibration_result(float nozzle_diameter)
{
    if (get_printer_series() == PrinterSeries::SERIES_X1) {
        json j;
        j["print"]["command"]     = "flowrate_get_result";
        j["print"]["sequence_id"] = std::to_string(MachineObject::m_sequence_id++);
        j["print"]["nozzle_diameter"] = to_string_nozzle_diameter(nozzle_diameter);

        BOOST_LOG_TRIVIAL(trace) << "flowrate_get_result: " << j.dump();
        return this->publish_json(j.dump());
    }
    return -1;
}

int MachineObject::command_unload_filament()
{
    if (get_printer_series() == PrinterSeries::SERIES_X1 && !ams_support_virtual_tray) {
        // fixed gcode file
        json j;
        j["print"]["command"] = "gcode_file";
        j["print"]["param"] = "/usr/etc/print/filament_unload.gcode";
        j["print"]["sequence_id"] = std::to_string(MachineObject::m_sequence_id++);
        return this->publish_json(j.dump());
    }
    else if (get_printer_series() == PrinterSeries::SERIES_P1P || (get_printer_series() == PrinterSeries::SERIES_X1 && ams_support_virtual_tray) ) {
        std::string gcode = DeviceManager::load_gcode(printer_type, "ams_unload.gcode");
        if (gcode.empty()) {
            return -1;
        }

        json j;
        j["print"]["command"] = "gcode_line";
        j["print"]["param"] = gcode;
        j["print"]["sequence_id"] = std::to_string(MachineObject::m_sequence_id++);

        if (m_agent)
            j["print"]["user_id"] = m_agent->get_user_id();

        return this->publish_json(j.dump());
    }
    else {
        json j;
        j["print"]["command"] = "unload_filament";
        j["print"]["sequence_id"] = std::to_string(MachineObject::m_sequence_id++);
        return this->publish_json(j.dump());
    }
}


int MachineObject::command_ipcam_record(bool on_off)
{
    BOOST_LOG_TRIVIAL(info) << "command_ipcam_record = " << on_off;
    json j;
    j["camera"]["command"] = "ipcam_record_set";
    j["camera"]["sequence_id"] = std::to_string(MachineObject::m_sequence_id++);
    j["camera"]["control"] = on_off ? "enable" : "disable";
    camera_recording_hold_count = HOLD_COUNT_CAMERA;
    this->camera_recording_when_printing = on_off;
    return this->publish_json(j.dump());
}

int MachineObject::command_ipcam_timelapse(bool on_off)
{
    BOOST_LOG_TRIVIAL(info) << "command_ipcam_timelapse " << on_off;
    json j;
    j["camera"]["command"] = "ipcam_timelapse";
    j["camera"]["sequence_id"] = std::to_string(MachineObject::m_sequence_id++);
    j["camera"]["control"] = on_off ? "enable" : "disable";
    camera_timelapse_hold_count = HOLD_COUNT_CAMERA;
    this->camera_timelapse = on_off;
    return this->publish_json(j.dump());
}

int MachineObject::command_ipcam_resolution_set(std::string resolution)
{
    BOOST_LOG_TRIVIAL(info) << "command:ipcam_resolution_set" << ", resolution:" << resolution;
    json j;
    j["camera"]["command"] = "ipcam_resolution_set";
    j["camera"]["sequence_id"] = std::to_string(MachineObject::m_sequence_id++);
    j["camera"]["resolution"] = resolution;
    camera_resolution_hold_count = HOLD_COUNT_CAMERA;
    camera_recording_hold_count = HOLD_COUNT_CAMERA;
    this->camera_resolution = resolution;
    return this->publish_json(j.dump());
}

int MachineObject::command_xcam_control(std::string module_name, bool on_off, std::string lvl)
{
    json j;
    j["xcam"]["command"] = "xcam_control_set";
    j["xcam"]["sequence_id"] = std::to_string(MachineObject::m_sequence_id++);
    j["xcam"]["module_name"] = module_name;
    j["xcam"]["control"] = on_off;
    j["xcam"]["enable"] = on_off;       //old protocol
    j["xcam"]["print_halt"]  = true;    //old protocol
    if (!lvl.empty()) {
        j["xcam"]["halt_print_sensitivity"] = lvl;
    }
    BOOST_LOG_TRIVIAL(info) << "command:xcam_control_set" << ", module_name:" << module_name << ", control:" << on_off << ", halt_print_sensitivity:" << lvl;
    return this->publish_json(j.dump());
}

int MachineObject::command_xcam_control_ai_monitoring(bool on_off, std::string lvl)
{
    bool print_halt = (lvl == "never_halt") ? false:true;

    xcam_ai_monitoring = on_off;
    xcam_ai_monitoring_hold_count = HOLD_COUNT_MAX;
    xcam_ai_monitoring_sensitivity = lvl;
    return command_xcam_control("printing_monitor", on_off, lvl);
}

int MachineObject::command_xcam_control_buildplate_marker_detector(bool on_off)
{
    xcam_buildplate_marker_detector = on_off;
    xcam_buildplate_marker_hold_count = HOLD_COUNT_MAX;
    return command_xcam_control("buildplate_marker_detector", on_off);
}

int MachineObject::command_xcam_control_first_layer_inspector(bool on_off, bool print_halt)
{
    xcam_first_layer_inspector = on_off;
    xcam_first_layer_hold_count = HOLD_COUNT_MAX;
    return command_xcam_control("first_layer_inspector", on_off);
}

int MachineObject::command_xcam_control_auto_recovery_step_loss(bool on_off)
{
    xcam_auto_recovery_step_loss = on_off;
    xcam_auto_recovery_hold_count = HOLD_COUNT_MAX;
    return command_set_printing_option(on_off);
}

int MachineObject::command_xcam_control_allow_prompt_sound(bool on_off)
{
    xcam_allow_prompt_sound = on_off;
    xcam_prompt_sound_hold_count = HOLD_COUNT_MAX;
    return command_set_prompt_sound(on_off);
}

<<<<<<< HEAD
=======
int MachineObject::command_xcam_control_filament_tangle_detect(bool on_off)
{
    xcam_filament_tangle_detect = on_off;
    xcam_filament_tangle_detect_count = HOLD_COUNT_MAX;
    return command_set_filament_tangle_detect(on_off);
}

>>>>>>> 693aa8d2
void MachineObject::set_bind_status(std::string status)
{
    bind_user_name = status;
}

std::string MachineObject::get_bind_str()
{
    std::string default_result = "N/A";
    if (bind_user_name.compare("null") == 0) {
        return "Free";
    }
    else if (!bind_user_name.empty()) {
        return bind_user_name;
    }
    return default_result;
}

bool MachineObject::can_print()
{
    if (print_status.compare("RUNNING") == 0) {
        return false;
    }
    if (print_status.compare("IDLE") == 0 || print_status.compare("FINISH") == 0) {
        return true;
    }
    return true;
}

bool MachineObject::can_resume()
{
    if (print_status.compare("PAUSE") == 0)
        return true;
    return false;
}

bool MachineObject::can_pause()
{
    if (print_status.compare("RUNNING") == 0)
        return true;
    return false;
}

bool MachineObject::can_abort()
{
    return MachineObject::is_in_printing_status(print_status);
}

bool MachineObject::is_in_printing_status(std::string status)
{
    if (status.compare("PAUSE") == 0
        || status.compare("RUNNING") == 0
        || status.compare("SLICING") == 0
        || status.compare("PREPARE") == 0) {
        return true;
    }
    return false;
}


bool MachineObject::is_in_printing()
{
    /* use print_status if print_status is valid */
    if (!print_status.empty())
        return MachineObject::is_in_printing_status(print_status);
    else {
        return MachineObject::is_in_printing_status(iot_print_status);
    }
    return false;
}

bool MachineObject::is_in_prepare()
{
    return print_status == "PREPARE";
}

bool MachineObject::is_printing_finished()
{
    if (print_status.compare("FINISH") == 0
        || print_status.compare("FAILED") == 0) {
        return true;
    }
    return false;
}

bool MachineObject::is_core_xy()
{
    if (get_printer_arch() == PrinterArch::ARCH_CORE_XY)
        return true;
    return false;
}

void MachineObject::reset_update_time()
{
    BOOST_LOG_TRIVIAL(trace) << "reset reset_update_time, dev_id =" << dev_id;
    last_update_time = std::chrono::system_clock::now();
    subscribe_counter = 3;
}

void MachineObject::reset()
{
    BOOST_LOG_TRIVIAL(trace) << "reset dev_id=" << dev_id;
    last_update_time = std::chrono::system_clock::now();
    m_push_count = 0;
    is_220V_voltage = false;
    get_version_retry = 0;
    camera_recording = false;
    camera_recording_when_printing = false;
    camera_timelapse = false;
    //camera_resolution = "";
    printing_speed_mag = 100;
    gcode_file_prepare_percent = 0;
    iot_print_status = "";
    print_status = "";
    last_mc_print_stage = -1;
    m_new_ver_list_exist = false;
    extruder_axis_status = LOAD;
    nozzle_diameter = 0.0f;
    network_wired = false;
    dev_connection_name = "";
<<<<<<< HEAD
=======
    subscribe_counter = 3;
    job_id_ = "";
>>>>>>> 693aa8d2

    // reset print_json
    json empty_j;
    print_json.diff2all_base_reset(empty_j);

    vt_tray.reset();

    subtask_ = nullptr;

}

void MachineObject::set_print_state(std::string status)
{
    print_status = status;
}

int MachineObject::connect(bool is_anonymous, bool use_openssl)
{
    if (dev_ip.empty()) return -1;
    std::string username;
    std::string password;
    if (!is_anonymous) {
        username = "bblp";
        password = get_access_code();
    }
    if (m_agent) {
        try {
            return m_agent->connect_printer(dev_id, dev_ip, username, password, use_openssl);
        } catch (...) {
            ;
        }
    }
    return -1;
}

int MachineObject::disconnect()
{
    if (m_agent) {
        return m_agent->disconnect_printer();
    }
    return -1;
}

bool MachineObject::is_connected()
{
    std::chrono::system_clock::time_point curr_time = std::chrono::system_clock::now();
    auto diff = std::chrono::duration_cast<std::chrono::milliseconds>(curr_time - last_update_time);
    if (diff.count() > DISCONNECT_TIMEOUT) {
        BOOST_LOG_TRIVIAL(trace) << "machine_object: dev_id=" << dev_id <<", diff count = " << diff.count();
        return false;
    }

    if (!is_lan_mode_printer()) {
        NetworkAgent* m_agent = Slic3r::GUI::wxGetApp().getAgent();
        if (m_agent) {
            return m_agent->is_server_connected();
        }
    }
    return true;
}

bool MachineObject::is_connecting()
{
    return is_connected() && m_push_count == 0;
}

void MachineObject::set_online_state(bool on_off)
{
    m_is_online = on_off;
    if (!on_off) m_active_state = NotActive;
}

bool MachineObject::is_info_ready()
{
    if (module_vers.empty())
        return false;

    std::chrono::system_clock::time_point curr_time = std::chrono::system_clock::now();
    auto diff = std::chrono::duration_cast<std::chrono::microseconds>(last_push_time - curr_time);
    if (m_push_count > 0 && diff.count() < PUSHINFO_TIMEOUT) {
        return true;
    }
    return false;
}

<<<<<<< HEAD
bool MachineObject::is_function_supported(PrinterFunction func)
{
    std::string func_name;
    switch (func) {
    case FUNC_MONITORING:
        func_name = "FUNC_MONITORING";
        break;
    case FUNC_TIMELAPSE:
        func_name = "FUNC_TIMELAPSE";
        break;
    case FUNC_RECORDING:
        func_name = "FUNC_RECORDING";
        break;
    case FUNC_FIRSTLAYER_INSPECT:
        func_name = "FUNC_FIRSTLAYER_INSPECT";
        break;
    case FUNC_AI_MONITORING:
        parse_version_func();
        if (!is_support_ai_monitoring)
            return false;
        func_name = "FUNC_AI_MONITORING";
        break;
    case FUNC_LIDAR_CALIBRATION:
        func_name = "FUNC_LIDAR_CALIBRATION";
        break;
    case FUNC_BUILDPLATE_MARKER_DETECT:
        parse_version_func();
        if (!is_xcam_buildplate_supported)
            return false;
        func_name = "FUNC_BUILDPLATE_MARKER_DETECT";
        break;
    case FUNC_AUTO_RECOVERY_STEP_LOSS:
        parse_version_func();
        if (!xcam_support_recovery_step_loss)
            return false;
        func_name = "FUNC_AUTO_RECOVERY_STEP_LOSS";
        break;
    case FUNC_FLOW_CALIBRATION:
        func_name = "FUNC_FLOW_CALIBRATION";
        break;
    case FUNC_AUTO_LEVELING:
        func_name = "FUNC_AUTO_LEVELING";
        break;
    case FUNC_CHAMBER_TEMP:
        func_name = "FUNC_CHAMBER_TEMP";
        break;
    case FUNC_CAMERA_VIDEO:
        func_name = "FUNC_CAMERA_VIDEO";
        break;
    case FUNC_MEDIA_FILE:
        func_name = "FUNC_MEDIA_FILE"; 
        break;
    case FUNC_PROMPT_SOUND: 
        func_name = "FUNC_PROMPT_SOUND"; 
        break;
    case FUNC_REMOTE_TUNNEL:
        parse_version_func();
        if (!is_support_remote_tunnel)
            return false;
        break;
    case FUNC_LOCAL_TUNNEL:
        parse_version_func();
        if (!local_camera_proto) return false;
        break;
    case FUNC_PRINT_WITHOUT_SD:
        func_name = "FUNC_PRINT_WITHOUT_SD";
        break;
    case FUNC_USE_AMS:
        func_name = "FUNC_USE_AMS";
        break;
    case FUNC_ALTER_RESOLUTION:
        func_name = "FUNC_ALTER_RESOLUTION";
        break;
    case FUNC_SEND_TO_SDCARD:
        parse_version_func();
        if (!is_support_send_to_sdcard)
            return false;
        func_name = "FUNC_SEND_TO_SDCARD";
        break;
    case FUNC_AUTO_SWITCH_FILAMENT:
        parse_version_func();
        if (!ams_support_auto_switch_filament_flag)
            return false;
        func_name = "FUNC_AUTO_SWITCH_FILAMENT";
        break;
    case FUNC_VIRTUAL_CAMERA:
        func_name = "FUNC_VIRTUAL_CAMERA";
        break;
    case FUNC_CHAMBER_FAN:
        func_name = "FUNC_CHAMBER_FAN";
        break;
    case FUNC_AUX_FAN:
        func_name = "FUNC_AUX_FAN";
        break;
    case FUNC_EXTRUSION_CALI:
        if (!ams_support_virtual_tray)
            return false;
        func_name = "FUNC_EXTRUSION_CALI";
        break;
    case FUNC_PRINT_ALL:
        func_name = "FUNC_PRINT_ALL";
        break;
    case FUNC_VIRTUAL_TYAY:
        if (!ams_support_virtual_tray)
            return false;
        func_name = "FUNC_VIRTUAL_TYAY";
        break;
    case FUNC_FILAMENT_BACKUP:
        func_name = "FUNC_FILAMENT_BACKUP";
        break;
    case FUNC_MOTOR_NOISE_CALI: 
        func_name = "FUNC_MOTOR_NOISE_CALI"; 
        break;
    default:
        return true;
    }
    return DeviceManager::is_function_supported(printer_type, func_name);
}
=======
>>>>>>> 693aa8d2

std::vector<std::string> MachineObject::get_resolution_supported()
{
    return camera_resolution_supported;
}

std::vector<std::string> MachineObject::get_compatible_machine()
{
    return DeviceManager::get_compatible_machine(printer_type);
}

bool MachineObject::is_camera_busy_off()
{
<<<<<<< HEAD
    if (printer_type == "C11" || printer_type == "C12" || printer_type == "N1")
=======
    if (get_printer_series() == PrinterSeries::SERIES_P1P)
>>>>>>> 693aa8d2
        return is_in_prepare() || is_in_upgrading();
    return false;
}

int MachineObject::publish_json(std::string json_str, int qos)
{
    if (is_lan_mode_printer()) {
        return local_publish_json(json_str, qos);
    } else {
        return cloud_publish_json(json_str, qos);
    }
}

int MachineObject::cloud_publish_json(std::string json_str, int qos)
{
    int result = -1;
    if (m_agent)
        result = m_agent->send_message(dev_id, json_str, qos);

    return result;
}

int MachineObject::local_publish_json(std::string json_str, int qos)
{
    int result = -1;
    if (m_agent) {
        result = m_agent->send_message_to_printer(dev_id, json_str, qos);
    }
    return result;
}

std::string MachineObject::setting_id_to_type(std::string setting_id, std::string tray_type)
{
    std::string type;
<<<<<<< HEAD

=======
>>>>>>> 693aa8d2
    PresetBundle* preset_bundle = GUI::wxGetApp().preset_bundle;
    if (preset_bundle) {
        for (auto it = preset_bundle->filaments.begin(); it != preset_bundle->filaments.end(); it++) {

<<<<<<< HEAD
            if (it->filament_id.compare(setting_id) == 0) {
=======
            if (it->filament_id.compare(setting_id) == 0 && it->is_system) {
>>>>>>> 693aa8d2
                std::string display_filament_type;
                it->config.get_filament_type(display_filament_type);
                type = display_filament_type;
                break;
            }
        }
    }

    if (tray_type != type || type.empty()) {
<<<<<<< HEAD
        if (type.empty()) {type = tray_type;}
        BOOST_LOG_TRIVIAL(info) << "The values of tray_info_idx and tray_type do not match tray_info_idx " << setting_id << " tray_type " << tray_type;
=======
        if (type.empty()) { type = tray_type; }
        BOOST_LOG_TRIVIAL(info) << "The values of tray_info_idx and tray_type do not match tray_info_idx " << setting_id << " tray_type " << tray_type << " system_type" << type;
>>>>>>> 693aa8d2
    }

    return type;
}

<<<<<<< HEAD
=======
template <class ENUM>
static ENUM enum_index_of(char const *key, char const **enum_names, int enum_count, ENUM defl = static_cast<ENUM>(0))
{
    for (int i = 0; i < enum_count; ++i)
        if (strcmp(enum_names[i], key) == 0) return static_cast<ENUM>(i);
    return defl;
}

>>>>>>> 693aa8d2
int MachineObject::parse_json(std::string payload)
{
    CNumericLocalesSetter locales_setter;

    parse_msg_count++;
    std::chrono::system_clock::time_point clock_start = std::chrono::system_clock::now();
    this->set_online_state(true);

    std::chrono::system_clock::time_point curr_time = std::chrono::system_clock::now();
    auto diff1 = std::chrono::duration_cast<std::chrono::microseconds>(curr_time - last_update_time);

    /* update last received time */
    last_update_time = std::chrono::system_clock::now();

    try {
        bool restored_json = false;
        json j;
        json j_pre = json::parse(payload);
        if (j_pre.empty()) {
            return 0;
        }

        if (j_pre.contains("print")) {
            if (m_active_state == NotActive) m_active_state = Active;
            if (j_pre["print"].contains("command")) {
                if (j_pre["print"]["command"].get<std::string>() == "push_status") {
                    if (j_pre["print"].contains("msg")) {
                        if (j_pre["print"]["msg"].get<int>() == 0) {           //all message
                            BOOST_LOG_TRIVIAL(trace) << "static: get push_all msg, dev_id=" << dev_id;
                            m_push_count++;
                            if (!printer_type.empty())
                                print_json.load_compatible_settings(printer_type, "");
                            print_json.diff2all_base_reset(j_pre);
                        } else if (j_pre["print"]["msg"].get<int>() == 1) {    //diff message
                            if (print_json.diff2all(j_pre, j) == 0) {
                                restored_json = true;
                            } else {
                                BOOST_LOG_TRIVIAL(trace) << "parse_json: restore failed! count = " << parse_msg_count;
                                if (print_json.is_need_request()) {
                                    BOOST_LOG_TRIVIAL(trace) << "parse_json: need request pushall, count = " << parse_msg_count;
                                    // request new push
                                    GUI::wxGetApp().CallAfter([this]{
                                        this->command_request_push_all();
                                    });
                                    return -1;
                                }
                                return -1;
                            }
                        } else {
                            BOOST_LOG_TRIVIAL(warning) << "unsupported msg_type=" << j_pre["print"]["msg"].get<std::string>();
                        }
                    }
                }
            }
        }
        if (j_pre.contains("system")) {
            if (j_pre["system"].contains("command")) {
                if (j_pre["system"]["command"].get<std::string>() == "get_access_code") {
                    if (j_pre["system"].contains("access_code")) {
                        std::string access_code = j_pre["system"]["access_code"].get<std::string>();
                        if (!access_code.empty()) {
                            set_access_code(access_code);
                        }
                    }
                }
            }
        }
        if (!restored_json) {
            j = j_pre;
        }

        uint64_t t_utc = j.value("t_utc", 0ULL);
        if (t_utc > 0) 
            last_update_time = std::chrono::system_clock::time_point(t_utc * 1ms);

        BOOST_LOG_TRIVIAL(trace) << "parse_json: dev_id=" << dev_id << ", playload=" << j.dump(4);

        // Parse version info first, as if version arrive or change, 'print' need parse again with new compatible settings
        try {
            if (j.contains("info")) {
                if (j["info"].contains("command") && j["info"]["command"].get<std::string>() == "get_version") {
                    json j_module = j["info"]["module"];
                    module_vers.clear();
                    for (auto it = j_module.begin(); it != j_module.end(); it++) {
                        ModuleVersionInfo ver_info;
                        ver_info.name = (*it)["name"].get<std::string>();
                        if ((*it).contains("sw_ver"))
                            ver_info.sw_ver = (*it)["sw_ver"].get<std::string>();
                        if ((*it).contains("sn"))
                            ver_info.sn = (*it)["sn"].get<std::string>();
                        if ((*it).contains("hw_ver"))
                            ver_info.hw_ver = (*it)["hw_ver"].get<std::string>();
                        module_vers.emplace(ver_info.name, ver_info);
                        if (ver_info.name == "ota") {
                            NetworkAgent* agent = GUI::wxGetApp().getAgent();
                            if (agent) agent->track_update_property("dev_ota_ver", ver_info.sw_ver);
                        }
                    }

                    parse_version_func();

                    bool get_version_result = true;
                    if (j["info"].contains("result"))
                        if (j["info"]["result"].get<std::string>() == "fail")
                            get_version_result = false;
                    if ((!check_version_valid() && get_version_retry-- >= 0)
                        && get_version_result) {
                            BOOST_LOG_TRIVIAL(info) << "get_version_retry = " << get_version_retry;
                            boost::thread retry = boost::thread([this] {
                                boost::this_thread::sleep_for(boost::chrono::milliseconds(RETRY_INTERNAL));
                                GUI::wxGetApp().CallAfter([this] {
                                    this->command_get_version(false);
                            });
                        });
                    }
                }
                std::string version = parse_version();
                if (!version.empty() && print_json.load_compatible_settings(printer_type, version)) {
                    // reload because compatible settings changed
                    j.clear();
                    print_json.diff2all(json{}, j);
                }

            }
        } catch (...) {}


        if (j.contains("print")) {
            json jj = j["print"];
            int sequence_id = 0;
            if (jj.contains("sequence_id")) {
                if (jj["sequence_id"].is_string()) {
                    std::string str_seq = jj["sequence_id"].get<std::string>();
                    try {
                        sequence_id = stoi(str_seq);
                    }
                    catch(...) {
                        ;
                    }
                }
            }


            //supported function
            if (jj.contains("support_chamber_temp_edit")) {
                if (jj["support_chamber_temp_edit"].is_boolean()) {
                    is_support_chamber_edit = jj["support_chamber_temp_edit"].get<bool>();
                }
            }

            if (jj.contains("support_extrusion_cali")) {
                if (jj["support_extrusion_cali"].is_boolean()) {
                    is_support_extrusion_cali = jj["support_extrusion_cali"].get<bool>();
                }
            }

            if (jj.contains("support_first_layer_inspect")) {
                if (jj["support_first_layer_inspect"].is_boolean()) {
                    is_support_first_layer_inspect = jj["support_first_layer_inspect"].get<bool>();
                }
            }
            
            if (jj.contains("support_ai_monitoring")) {
                if (jj["support_ai_monitoring"].is_boolean()) {
                    is_support_ai_monitoring = jj["support_ai_monitoring"].get<bool>();
                }
            }

            if (jj.contains("support_lidar_calibration")) {
                if (jj["support_lidar_calibration"].is_boolean()) {
                    is_support_lidar_calibration = jj["support_lidar_calibration"].get<bool>();
                }
            }
            
            if (jj.contains("support_build_plate_marker_detect")) {
                if (jj["support_build_plate_marker_detect"].is_boolean()) {
                    is_support_build_plate_marker_detect = jj["support_build_plate_marker_detect"].get<bool>();
                }
            }

            if (jj.contains("support_flow_calibration")) {
                if (jj["support_flow_calibration"].is_boolean()) {
                    is_support_flow_calibration = jj["support_flow_calibration"].get<bool>();
                }
            }

            if (jj.contains("support_print_without_sd")) {
                if (jj["support_print_without_sd"].is_boolean()) {
                    is_support_print_without_sd = jj["support_print_without_sd"].get<bool>();
                }
            }

            if (jj.contains("support_print_all")) {
                if (jj["support_print_all"].is_boolean()) {
                    is_support_print_all = jj["support_print_all"].get<bool>();
                }
            }

            if (jj.contains("support_send_to_sd")) {
                if (jj["support_send_to_sd"].is_boolean()) {
                    is_support_send_to_sdcard = jj["support_send_to_sd"].get<bool>();
                }
            }
            
            if (jj.contains("support_aux_fan")) {
                if (jj["support_aux_fan"].is_boolean()) {
                    is_support_aux_fan = jj["support_aux_fan"].get<bool>();
                }
            }
            
            if (jj.contains("support_chamber_fan")) {
                if (jj["support_chamber_fan"].is_boolean()) {
                    is_support_chamber_fan = jj["support_chamber_fan"].get<bool>();
                }
            }
            
            if (jj.contains("support_filament_backup")) {
                if (jj["support_filament_backup"].is_boolean()) {
                    is_support_filament_backup = jj["support_filament_backup"].get<bool>();
                }
            }

            if (jj.contains("support_update_remain")) {
                if (jj["support_update_remain"].is_boolean()) {
                    is_support_update_remain = jj["support_update_remain"].get<bool>();
                }
            }

            if (jj.contains("support_auto_leveling")) {
                if (jj["support_auto_leveling"].is_boolean()) {
                    is_support_auto_leveling = jj["support_auto_leveling"].get<bool>();
                }
            }

            if (jj.contains("support_auto_recovery_step_loss")) {
                if (jj["support_auto_recovery_step_loss"].is_boolean()) {
                    is_support_auto_recovery_step_loss = jj["support_auto_recovery_step_loss"].get<bool>();
                }
            }
            
            if (jj.contains("support_ams_humidity")) {
                if (jj["support_ams_humidity"].is_boolean()) {
                    is_support_ams_humidity = jj["support_ams_humidity"].get<bool>();
                }
            }
            
            if (jj.contains("support_prompt_sound")) {
                if (jj["support_prompt_sound"].is_boolean()) {
                    is_support_prompt_sound = jj["support_prompt_sound"].get<bool>();
                }
            } 
            
            //if (jj.contains("support_filament_tangle_detect")) {
            //    if (jj["support_filament_tangle_detect"].is_boolean()) {
            //        is_support_filament_tangle_detect = jj["support_filament_tangle_detect"].get<bool>();
            //    }
            //}

            if (jj.contains("support_1080dpi")) {
                if (jj["support_1080dpi"].is_boolean()) {
                    is_support_1080dpi = jj["support_1080dpi"].get<bool>();
                }
            } 
            
            if (jj.contains("support_cloud_print_only")) {
                if (jj["support_cloud_print_only"].is_boolean()) {
                    is_support_cloud_print_only = jj["support_cloud_print_only"].get<bool>();
                }
            }
            
            if (jj.contains("support_command_ams_switch")) {
                if (jj["support_command_ams_switch"].is_boolean()) {
                    is_support_command_ams_switch = jj["support_command_ams_switch"].get<bool>();
                }
            }
            
            if (jj.contains("support_mqtt_alive")) {
                if (jj["support_mqtt_alive"].is_boolean()) {
                    is_support_mqtt_alive = jj["support_mqtt_alive"].get<bool>();
                }
            }
            
            if (jj.contains("support_tunnel_mqtt")) {
                if (jj["support_tunnel_mqtt"].is_boolean()) {
                    is_support_tunnel_mqtt = jj["support_tunnel_mqtt"].get<bool>();
                }
            }

            if (jj.contains("support_motor_noise_cali")) {
                if (jj["support_motor_noise_cali"].is_boolean()) {
                    is_support_motor_noise_cali = jj["support_motor_noise_cali"].get<bool>();
                }
            }

            if (jj.contains("support_timelapse")) {
                if (jj["support_timelapse"].is_boolean()) {
                    is_support_timelapse = jj["support_timelapse"].get<bool>();
                }
            }

            if (jj.contains("support_user_preset")) {
                if (jj["support_user_preset"].is_boolean()) {
                    is_support_user_preset = jj["support_user_preset"].get<bool>();
                }
            }

            if (jj.contains("nozzle_max_temperature")) {
                if (jj["nozzle_max_temperature"].is_number_integer()) {
                    nozzle_max_temperature = jj["nozzle_max_temperature"].get<int>();
                }
            }

            if (jj.contains("bed_temperature_limit")) {
                if (jj["bed_temperature_limit"].is_number_integer()) {
                    bed_temperature_limit = jj["bed_temperature_limit"].get<int>();
                }
            }


            if (jj.contains("command")) {

                if (jj["command"].get<std::string>() == "ams_change_filament") {
                    if (jj.contains("errno")) {
                        if (jj["errno"].is_number()) {
                            if (jj["errno"].get<int>() == -2) {
                                wxString text = _L("The current chamber temperature or the target chamber temperature exceeds 45\u2103.In order to avoid extruder clogging,low temperature filament(PLA/PETG/TPU) is not allowed to be loaded.");
                                GUI::wxGetApp().show_dialog(text);
                            }
                        }
                    }
                }

                if (jj["command"].get<std::string>() == "set_ctt") {
                    if (m_agent && is_studio_cmd(sequence_id)) {
                        if (jj["errno"].is_number()) {
                            if (jj["errno"].get<int>() == -2) {
                                wxString text = _L("Low temperature filament(PLA/PETG/TPU) is loaded in the extruder.In order to avoid extruder clogging,it is not allowed to set the chamber temperature above 45\u2103.");
                                GUI::wxGetApp().show_dialog(text);
                            }
                            else if (jj["errno"].get<int>() == -4) {
                                wxString text = _L("When you set the chamber temperature below 40\u2103, the chamber temperature control will not be activated. And the target chamber temperature will automatically be set to 0\u2103.");
                                GUI::wxGetApp().show_dialog(text);
                            }
                        }
                    }
                }


                if (jj["command"].get<std::string>() == "push_status") {
                    m_push_count++;
                    last_push_time = last_update_time;
#pragma region printing
                    // U0 firmware
                    if (jj.contains("print_type")) {
                        print_type = jj["print_type"].get<std::string>();
                    }

                    if (jj.contains("home_flag")) {
                        home_flag = jj["home_flag"].get<int>();
                        parse_status(home_flag);
                    }
                    if (jj.contains("hw_switch_state")) {
                        hw_switch_state = jj["hw_switch_state"].get<int>();
                    }

                    if (jj.contains("mc_remaining_time")) {
                        if (jj["mc_remaining_time"].is_string())
                            mc_left_time = stoi(j["print"]["mc_remaining_time"].get<std::string>()) * 60;
                        else if (jj["mc_remaining_time"].is_number_integer())
                            mc_left_time = j["print"]["mc_remaining_time"].get<int>() * 60;
                    }
                    if (jj.contains("mc_percent")) {
                        if (jj["mc_percent"].is_string())
                            mc_print_percent = stoi(j["print"]["mc_percent"].get<std::string>());
                        else if (jj["mc_percent"].is_number_integer())
                            mc_print_percent = j["print"]["mc_percent"].get<int>();
                    }
                    if (jj.contains("mc_print_sub_stage")) {
                        if (jj["mc_print_sub_stage"].is_number_integer())
                            mc_print_sub_stage = j["print"]["mc_print_sub_stage"].get<int>();
                    }
                    /* printing */
                    if (jj.contains("mc_print_stage")) {
                        if (jj["mc_print_stage"].is_string())
                            mc_print_stage = atoi(jj["mc_print_stage"].get<std::string>().c_str());
                        if (jj["mc_print_stage"].is_number())
                            mc_print_stage = jj["mc_print_stage"].get<int>();
                    }
                    if (jj.contains("mc_print_error_code")) {
                        if (jj["mc_print_error_code"].is_number())
                            mc_print_error_code = jj["mc_print_error_code"].get<int>();

                    }
                    if (jj.contains("mc_print_line_number")) {
                        if (jj["mc_print_line_number"].is_string() && !jj["mc_print_line_number"].is_null())
                            mc_print_line_number = atoi(jj["mc_print_line_number"].get<std::string>().c_str());
                    }
                    if (jj.contains("print_error")) {
                        if (jj["print_error"].is_number())
                            print_error = jj["print_error"].get<int>();
                    }

#pragma endregion

#pragma region online
                    // parse online info
                    try {
                        if (jj.contains("online")) {
                            if (jj["online"].contains("ahb")) {
                                if (jj["online"]["ahb"].get<bool>()) {
                                    online_ahb = true;
                                } else {
                                    online_ahb = false;
                                }
                            }
                            if (jj["online"].contains("rfid")) {
                                if (jj["online"]["rfid"].get<bool>()) {
                                    online_rfid = true;
                                } else {
                                    online_rfid = false;
                                }
                            }
                            std::string str = jj.dump();
                            if (jj["online"].contains("version")) {
                                online_version = jj["online"]["version"].get<int>();
                            }
                            if (last_online_version != online_version) {
                                last_online_version = online_version;
                                GUI::wxGetApp().CallAfter([this] {
                                    this->command_get_version();
                                    });
                            }
                        }
                    } catch (...) {
                        ;
                    }
#pragma endregion

#pragma region print_task
                    if (jj.contains("printer_type")) {
                        printer_type = parse_printer_type(jj["printer_type"].get<std::string>());
                    }

                    if (jj.contains("subtask_name")) {
                        subtask_name = jj["subtask_name"].get<std::string>();
                    }
                    if (jj.contains("layer_num")) {
                        curr_layer = jj["layer_num"].get<int>();
                    }
                    if (jj.contains("total_layer_num")) {
                        total_layers = jj["total_layer_num"].get<int>();
                        if (total_layers == 0)
                            is_support_layer_num = false;
                        else
                            is_support_layer_num = true;
                    } else {
                        is_support_layer_num = false;
                    }

                    if (jj.contains("gcode_state")) {
                        this->set_print_state(jj["gcode_state"].get<std::string>());
                    }
                    if (jj.contains("job_id")) {
                        is_support_wait_sending_finish = true;
                        this->job_id_ = jj["job_id"].get<std::string>();
                    }
                    else {
                        is_support_wait_sending_finish = false;
                    }

                    if (jj.contains("queue_number")) {
                        this->queue_number = jj["queue_number"].get<int>();
                    } else {
                        this->queue_number = 0;
                    }

                    if (jj.contains("task_id")) {
                        this->task_id_ = jj["task_id"].get<std::string>();
                    }

                    if (jj.contains("gcode_file"))
                        this->m_gcode_file = jj["gcode_file"].get<std::string>();
                    if (jj.contains("gcode_file_prepare_percent")) {
                        std::string percent_str = jj["gcode_file_prepare_percent"].get<std::string>();
                        if (!percent_str.empty()) {
                            try{
                                this->gcode_file_prepare_percent = atoi(percent_str.c_str());
                            } catch(...) {}
                        }
                    }
                    if (jj.contains("project_id")
                        && jj.contains("profile_id")
                        && jj.contains("subtask_id")
                        ){
                        obj_subtask_id = jj["subtask_id"].get<std::string>();

                        int plate_index = -1;
                        /* parse local plate_index from task */
                        if (obj_subtask_id.compare("0") == 0 && jj["profile_id"].get<std::string>() != "0") {
                            if (jj.contains("gcode_file")) {
                                m_gcode_file = jj["gcode_file"].get<std::string>();
                                int idx_start = m_gcode_file.find_last_of("_") + 1;
                                int idx_end = m_gcode_file.find_last_of(".");
                                if (idx_start > 0 && idx_end > idx_start) {
                                    try {
                                        plate_index = atoi(m_gcode_file.substr(idx_start, idx_end - idx_start).c_str());
                                    }
                                    catch (...) {
                                        ;
                                    }
                                }
                            }
                        }
                        update_slice_info(jj["project_id"].get<std::string>(), jj["profile_id"].get<std::string>(), jj["subtask_id"].get<std::string>(), plate_index);
                        BBLSubTask* curr_task = get_subtask();
                        if (curr_task) {
                            curr_task->task_progress = mc_print_percent;
                            curr_task->printing_status = print_status;
                            curr_task->task_id = jj["subtask_id"].get<std::string>();

                        }
                    }


#pragma endregion

#pragma region status
                    /* temperature */
                    if (jj.contains("bed_temper")) {
                        if (jj["bed_temper"].is_number()) {
                            bed_temp = jj["bed_temper"].get<float>();
                        }
                    }
                    if (jj.contains("bed_target_temper")) {
                        if (jj["bed_target_temper"].is_number()) {
                            bed_temp_target = jj["bed_target_temper"].get<float>();
                        }
                    }
                    if (jj.contains("frame_temper")) {
                        if (jj["frame_temper"].is_number()) {
                            frame_temp = jj["frame_temper"].get<float>();
                        }
                    }
                    if (jj.contains("nozzle_temper")) {
                        if (jj["nozzle_temper"].is_number()) {
                            nozzle_temp = jj["nozzle_temper"].get<float>();
                        }
                    }
                    if (jj.contains("nozzle_target_temper")) {
                        if (jj["nozzle_target_temper"].is_number()) {
                            nozzle_temp_target = jj["nozzle_target_temper"].get<float>();
                        }
                    }
                    if (jj.contains("chamber_temper")) {
                        if (jj["chamber_temper"].is_number()) {
                            chamber_temp = jj["chamber_temper"].get<float>();
                        }
                    }
                    if (jj.contains("ctt")) {
                        if (jj["ctt"].is_number()) {
                            chamber_temp_target = jj["ctt"].get<float>();
                        }
                    }
                    /* signals */
                    if (jj.contains("link_th_state"))
                        link_th = jj["link_th_state"].get<std::string>();
                    if (jj.contains("link_ams_state"))
                        link_ams = jj["link_ams_state"].get<std::string>();
                    if (jj.contains("wifi_signal"))
                        wifi_signal = jj["wifi_signal"].get<std::string>();

                    /* cooling */
                    if (jj.contains("fan_gear")) {
                        fan_gear = jj["fan_gear"].get<std::uint32_t>();
                        big_fan2_speed = (int)((fan_gear & 0x00FF0000) >> 16);
                        big_fan1_speed = (int)((fan_gear & 0x0000FF00) >> 8);
                        cooling_fan_speed= (int)((fan_gear & 0x000000FF) >> 0);
                    }
                    else {
                        if (jj.contains("cooling_fan_speed")) {
                            cooling_fan_speed = stoi(jj["cooling_fan_speed"].get<std::string>());
                            cooling_fan_speed = round( floor(cooling_fan_speed / float(1.5)) * float(25.5) );
                        }
                        else {
                            cooling_fan_speed = 0;
                        }

                        if (jj.contains("big_fan1_speed")) {
                            big_fan1_speed = stoi(jj["big_fan1_speed"].get<std::string>());
                            big_fan1_speed = round( floor(big_fan1_speed / float(1.5)) * float(25.5) );
                        }
                        else {
                            big_fan1_speed = 0;
                        }

                        if (jj.contains("big_fan2_speed")) {
                            big_fan2_speed = stoi(jj["big_fan2_speed"].get<std::string>());
                            big_fan2_speed = round( floor(big_fan2_speed / float(1.5)) * float(25.5) );
                        }
                        else {
                            big_fan2_speed = 0;
                        }
                    }

                    if (jj.contains("heatbreak_fan_speed")) {
                        heatbreak_fan_speed = stoi(jj["heatbreak_fan_speed"].get<std::string>());
                    }
                    
                    /* parse speed */
                    try {
                        if (jj.contains("spd_lvl")) {
                            printing_speed_lvl = (PrintingSpeedLevel)jj["spd_lvl"].get<int>();
                        }
                        if (jj.contains("spd_mag")) {
                            printing_speed_mag = jj["spd_mag"].get<int>();
                        }
                    }
                    catch (...) {
                        ;
                    }

                    try {
                        if (jj.contains("stg")) {
                            stage_list_info.clear();
                            if (jj["stg"].is_array()) {
                                for (auto it = jj["stg"].begin(); it != jj["stg"].end(); it++) {
                                    for (auto kv = (*it).begin(); kv != (*it).end(); kv++) {
                                        stage_list_info.push_back(kv.value().get<int>());
                                    }
                                }
                            }
                        }
                        if (jj.contains("stg_cur")) {
                            stage_curr = jj["stg_cur"].get<int>();
                        }
                    }
                    catch (...) {
                        ;
                    }

                    /*get filam_bak*/
                    try {
                        if (jj.contains("filam_bak")) {
                            is_support_show_filament_backup = true;
                            filam_bak.clear();
                            if (jj["filam_bak"].is_array()) {
                                for (auto it = jj["filam_bak"].begin(); it != jj["filam_bak"].end(); it++) {
                                    filam_bak.push_back(it.value().get<int>());
                                }
                            }
                        }
                        else {
                            is_support_show_filament_backup = false;
                        }
                    }
                    catch (...) {
                        ;
                    }

                    /* get fimware type */
                    try {
                        if (jj.contains("mess_production_state")) {
                            if (jj["mess_production_state"].get<std::string>() == "engineer")
                                firmware_type = PrinterFirmwareType::FIRMWARE_TYPE_ENGINEER;
                            else if (jj["mess_production_state"].get<std::string>() == "product")
                                firmware_type = PrinterFirmwareType::FIRMWARE_TYPE_PRODUCTION;
                        }
                    }
                    catch (...) {
                        ;
                    }

                    try {
                        if (jj.contains("lifecycle")) {
                            if (jj["lifecycle"].get<std::string>() == "engineer")
                                lifecycle = PrinterFirmwareType::FIRMWARE_TYPE_ENGINEER;
                            else if (jj["lifecycle"].get<std::string>() == "product")
                                lifecycle = PrinterFirmwareType::FIRMWARE_TYPE_PRODUCTION;
                        }
                    }
                    catch (...) {
                        ;
                    }

                    try {
                        if (jj.contains("lights_report") && jj["lights_report"].is_array()) {
                            for (auto it = jj["lights_report"].begin(); it != jj["lights_report"].end(); it++) {
                                if ((*it)["node"].get<std::string>().compare("chamber_light") == 0)
                                    chamber_light = light_effect_parse((*it)["mode"].get<std::string>());
                                if ((*it)["node"].get<std::string>().compare("work_light") == 0)
                                    work_light = light_effect_parse((*it)["mode"].get<std::string>());
                            }
                        }
                    }
                    catch (...) {
                        ;
                    }
                    // media
                    try {
                        if (jj.contains("sdcard")) {
                            if (jj["sdcard"].get<bool>())
                                sdcard_state = MachineObject::SdcardState::HAS_SDCARD_NORMAL;
                            else
                                sdcard_state = MachineObject::SdcardState::NO_SDCARD;
                        } else {
                            //do not check sdcard if no sdcard field
                            sdcard_state = MachineObject::SdcardState::NO_SDCARD;
                        }
                    }
                    catch (...) {
                        ;
                    }
#pragma endregion

                    try {
                        if (jj.contains("nozzle_diameter")) {
                            if (jj["nozzle_diameter"].is_number_float()) {
                                nozzle_diameter = jj["nozzle_diameter"].get<float>();
                            } else if (jj["nozzle_diameter"].is_string()) {
                                nozzle_diameter = string_to_float(jj["nozzle_diameter"].get<std::string>());
                            }
                        }
                    }
                    catch(...) {
                        ;
                    }

                    try {
                        if (jj.contains("nozzle_type")) {
                            if (jj["nozzle_type"].is_string()) {
                                nozzle_type = jj["nozzle_type"].get<std::string>();
                            }
                        }
                    }
                    catch (...) {
                        ;
                    }

#pragma region upgrade
                    try {
                        if (jj.contains("upgrade_state")) {
                            if (jj["upgrade_state"].contains("status"))
                                upgrade_status = jj["upgrade_state"]["status"].get<std::string>();
                            if (jj["upgrade_state"].contains("progress")) {
                                upgrade_progress = jj["upgrade_state"]["progress"].get<std::string>();
                            } if (jj["upgrade_state"].contains("new_version_state"))
                                upgrade_new_version = jj["upgrade_state"]["new_version_state"].get<int>() == 1 ? true : false;
                            if (jj["upgrade_state"].contains("ams_new_version_number"))
                                ams_new_version_number = jj["upgrade_state"]["ams_new_version_number"].get<std::string>();
                            if (jj["upgrade_state"].contains("ota_new_version_number"))
                                ota_new_version_number = jj["upgrade_state"]["ota_new_version_number"].get<std::string>();
                            if (jj["upgrade_state"].contains("ahb_new_version_number"))
                                ahb_new_version_number = jj["upgrade_state"]["ahb_new_version_number"].get<std::string>();
                            if (jj["upgrade_state"].contains("module"))
                                upgrade_module = jj["upgrade_state"]["module"].get<std::string>();
                            if (jj["upgrade_state"].contains("message"))
                                upgrade_message = jj["upgrade_state"]["message"].get<std::string>();
                            if (jj["upgrade_state"].contains("consistency_request"))
                                upgrade_consistency_request = jj["upgrade_state"]["consistency_request"].get<bool>();
                            if (jj["upgrade_state"].contains("force_upgrade"))
                                upgrade_force_upgrade = jj["upgrade_state"]["force_upgrade"].get<bool>();
                            if (jj["upgrade_state"].contains("err_code"))
                                upgrade_err_code = jj["upgrade_state"]["err_code"].get<int>();
                            if (jj["upgrade_state"].contains("dis_state")) {
                                if (upgrade_display_state != jj["upgrade_state"]["dis_state"].get<int>()
                                    && jj["upgrade_state"]["dis_state"].get<int>() == 3) {
                                    GUI::wxGetApp().CallAfter([this] {
                                        this->command_get_version();
                                    });
                                }
                                if (upgrade_display_hold_count > 0)
                                    upgrade_display_hold_count--;
                                else
                                    upgrade_display_state = jj["upgrade_state"]["dis_state"].get<int>();
                            } else {
                                if (upgrade_display_hold_count > 0)
                                    upgrade_display_hold_count--;
                                else {
                                    //BBS compatibility with old version
                                    if (upgrade_status == "DOWNLOADING"
                                        || upgrade_status == "FLASHING"
                                        || upgrade_status == "UPGRADE_REQUEST"
                                        || upgrade_status == "PRE_FLASH_START"
                                        || upgrade_status == "PRE_FLASH_SUCCESS") {
                                        upgrade_display_state = (int)UpgradingDisplayState::UpgradingInProgress;
                                    }
                                    else if (upgrade_status == "UPGRADE_SUCCESS"
                                        || upgrade_status == "DOWNLOAD_FAIL"
                                        || upgrade_status == "FLASH_FAIL"
                                        || upgrade_status == "PRE_FLASH_FAIL"
                                        || upgrade_status == "UPGRADE_FAIL") {
                                        upgrade_display_state = (int)UpgradingDisplayState::UpgradingFinished;
                                    }
                                    else {
                                        if (upgrade_new_version) {
                                            upgrade_display_state = (int)UpgradingDisplayState::UpgradingAvaliable;
                                        }
                                        else {
                                            upgrade_display_state = (int)UpgradingDisplayState::UpgradingUnavaliable;
                                        }
                                    }
                                }
                            }
                            // new ver list
                            if (jj["upgrade_state"].contains("new_ver_list")) {
                                m_new_ver_list_exist = true;
                                new_ver_list.clear();
                                for (auto ver_item = jj["upgrade_state"]["new_ver_list"].begin(); ver_item != jj["upgrade_state"]["new_ver_list"].end(); ver_item++) {
                                    ModuleVersionInfo ver_info;
                                    if (ver_item->contains("name"))
                                        ver_info.name = (*ver_item)["name"].get<std::string>();
                                    else
                                        continue;

                                    if (ver_item->contains("cur_ver"))
                                        ver_info.sw_ver = (*ver_item)["cur_ver"].get<std::string>();
                                    if (ver_item->contains("new_ver"))
                                        ver_info.sw_new_ver = (*ver_item)["new_ver"].get<std::string>();

                                    if (ver_info.name == "ota") {
                                        ota_new_version_number = ver_info.sw_new_ver;
                                    }

                                    new_ver_list.insert(std::make_pair(ver_info.name, ver_info));
                                }
                            } else {
                                new_ver_list.clear();
                            }
                        }
                    }
                    catch (...) {
                        ;
                    }
#pragma endregion

#pragma region  camera
                    // parse camera info
                    try {
                        if (jj.contains("ipcam")) {
                            json const & ipcam = jj["ipcam"];
                            if (ipcam.contains("ipcam_record")) {
                                if (camera_recording_hold_count > 0)
                                    camera_recording_hold_count--;
                                else {
                                    if (ipcam["ipcam_record"].get<std::string>() == "enable") {
                                        camera_recording_when_printing = true;
                                    }
                                    else {
                                        camera_recording_when_printing = false;
                                    }
                                }
                            }
                            if (ipcam.contains("timelapse")) {
                                if (camera_timelapse_hold_count > 0)
                                    camera_timelapse_hold_count--;
                                else {
                                    if (ipcam["timelapse"].get<std::string>() == "enable") {
                                        camera_timelapse = true;
                                    }
                                    else {
                                        camera_timelapse = false;
                                    }
                                }
                            }
                            if (ipcam.contains("ipcam_dev")) {
                                if (ipcam["ipcam_dev"].get<std::string>() == "1") {
                                    has_ipcam = true;
                                } else {
                                    has_ipcam = false;
                                }
                            }
                            if (ipcam.contains("resolution")) {
                                if (camera_resolution_hold_count > 0)
                                    camera_resolution_hold_count--;
                                else {
                                    camera_resolution = ipcam["resolution"].get<std::string>();
                                }
                            }
                            if (ipcam.contains("resolution_supported")) {
                                std::vector<std::string> resolution_supported;
                                for (auto res : ipcam["resolution_supported"])
                                    resolution_supported.emplace_back(res.get<std::string>());
                                camera_resolution_supported.swap(resolution_supported);
                            }
                            if (ipcam.contains("liveview")) {
                                char const *local_protos[] = { "none", "local", "rtsps", "rtsp" };
                                liveview_local = enum_index_of(ipcam["liveview"].value<std::string>("local", "none").c_str(), local_protos, 4, LiveviewLocal::LVL_None);
                                liveview_remote = ipcam["liveview"].value<std::string>("remote", "disabled") == "enabled";
                            }
                            if (ipcam.contains("file")) {
                                file_local     = ipcam["file"].value<std::string>("local", "disabled") == "enabled";
                                file_remote    = ipcam["file"].value<std::string>("remote", "disabled") == "enabled";
                                file_model_download = ipcam["file"].value<std::string>("model_download", "disabled") == "enabled";
                            }
                            virtual_camera = ipcam.value<std::string>("virtual_camera", "disabled") == "enabled";
                            if (ipcam.contains("rtsp_url")) {
                                local_rtsp_url = ipcam["rtsp_url"].get<std::string>();
                                liveview_local = local_rtsp_url.empty() ? LVL_None : local_rtsp_url == "disable" 
                                        ? LVL_None : boost::algorithm::starts_with(local_rtsp_url, "rtsps") ? LVL_Rtsps : LVL_Rtsp;
                            }
                            if (ipcam.contains("tutk_server")) {
                                tutk_state = ipcam["tutk_server"].get<std::string>();
                            }
                        }
                    }
                    catch (...) {
                        ;
                    }

                    try {
                        if (jj.contains("xcam")) {
                            if (xcam_ai_monitoring_hold_count > 0)
                                xcam_ai_monitoring_hold_count--;
                            else {
                                if (jj["xcam"].contains("printing_monitor")) {
                                    // new protocol
                                    xcam_ai_monitoring = jj["xcam"]["printing_monitor"].get<bool>();
                                } else {
                                    // old version protocol
                                    if (jj["xcam"].contains("spaghetti_detector")) {
                                        xcam_ai_monitoring = jj["xcam"]["spaghetti_detector"].get<bool>();
                                        if (jj["xcam"].contains("print_halt")) {
                                            bool print_halt = jj["xcam"]["print_halt"].get<bool>();
                                            if (print_halt) { xcam_ai_monitoring_sensitivity = "medium"; }
                                        }
                                    }
                                }
                                if (jj["xcam"].contains("halt_print_sensitivity")) {
                                    xcam_ai_monitoring_sensitivity = jj["xcam"]["halt_print_sensitivity"].get<std::string>();
                                }
                            }

                            if (xcam_first_layer_hold_count > 0)
                                xcam_first_layer_hold_count--;
                            else {
                                if (jj["xcam"].contains("first_layer_inspector")) {
                                    xcam_first_layer_inspector = jj["xcam"]["first_layer_inspector"].get<bool>();
                                }
                            }

                            if (xcam_buildplate_marker_hold_count > 0)
                                xcam_buildplate_marker_hold_count--;
                            else {
                                if (jj["xcam"].contains("buildplate_marker_detector")) {
                                    xcam_buildplate_marker_detector = jj["xcam"]["buildplate_marker_detector"].get<bool>();
                                    is_support_build_plate_marker_detect = true;
                                } else {
                                    is_support_build_plate_marker_detect = false;
                                }
                            }
                        }
                    }
                    catch (...) {
                        ;
                    }
#pragma endregion

#pragma region hms
                    // parse hms msg
                    try {
                        hms_list.clear();
                        if (jj.contains("hms")) {
                            if (jj["hms"].is_array()) {
                                for (auto it = jj["hms"].begin(); it != jj["hms"].end(); it++) {
                                    HMSItem item;
                                    if ((*it).contains("attr") && (*it).contains("code")) {
                                        unsigned attr = (*it)["attr"].get<unsigned>();
                                        unsigned code = (*it)["code"].get<unsigned>();
                                        item.parse_hms_info(attr, code);
                                    }
                                    hms_list.push_back(item);
                                }
                            }
                        }
                    }
                    catch (...) {
                        ;
                    }
#pragma endregion


#pragma region push_ams
                    /* ams status */
                    try {
                        if (jj.contains("ams_status")) {
                            int ams_status = jj["ams_status"].get<int>();
                            this->_parse_ams_status(ams_status);
                        }
                        std::string str_j = jj.dump();
                        if (jj.contains("cali_version")) {
                            cali_version = jj["cali_version"].get<int>();
                        }
                        std::string str = jj.dump();
                    }
                    catch (...) {
                        ;
                    }

                    if (jj.contains("ams")) {
                        if (jj["ams"].contains("ams")) {
                            long int last_ams_exist_bits = ams_exist_bits;
                            long int last_tray_exist_bits = tray_exist_bits;
                            long int last_is_bbl_bits = tray_is_bbl_bits;
                            long int last_read_done_bits = tray_read_done_bits;
                            long int last_ams_version = ams_version;
                            if (jj["ams"].contains("ams_exist_bits")) {
                                ams_exist_bits = stol(jj["ams"]["ams_exist_bits"].get<std::string>(), nullptr, 16);
                            }
                            if (jj["ams"].contains("tray_exist_bits")) {
                                tray_exist_bits = stol(jj["ams"]["tray_exist_bits"].get<std::string>(), nullptr, 16);
                            }
                            if (jj["ams"].contains("tray_read_done_bits")) {
                                tray_read_done_bits = stol(jj["ams"]["tray_read_done_bits"].get<std::string>(), nullptr, 16);
                            }
                            if (jj["ams"].contains("tray_reading_bits")) {
                                tray_reading_bits = stol(jj["ams"]["tray_reading_bits"].get<std::string>(), nullptr, 16);
                                ams_support_use_ams = true;
                            }
                            if (jj["ams"].contains("tray_is_bbl_bits")) {
                                tray_is_bbl_bits = stol(jj["ams"]["tray_is_bbl_bits"].get<std::string>(), nullptr, 16);
                            }
                            if (jj["ams"].contains("version")) {
                                if (jj["ams"]["version"].is_number())
                                    ams_version = jj["ams"]["version"].get<int>();
                            }
                            if (jj["ams"].contains("tray_now")) {
                                this->_parse_tray_now(jj["ams"]["tray_now"].get<std::string>());
                            }
                            if (jj["ams"].contains("tray_tar")) {
                                m_tray_tar = jj["ams"]["tray_tar"].get<std::string>();
                            }
                            if (jj["ams"].contains("ams_rfid_status"))
                                ams_rfid_status = jj["ams"]["ams_rfid_status"].get<int>();
                            if (jj["ams"].contains("humidity")) {
                                if (jj["ams"]["humidity"].is_string()) {
                                    std::string humidity_str = jj["ams"]["humidity"].get<std::string>();
                                    try {
                                        ams_humidity = atoi(humidity_str.c_str());
                                    } catch (...) {
                                        ;
                                    }
                                }
                            }

                            if (jj["ams"].contains("insert_flag") || jj["ams"].contains("power_on_flag")
                                || jj["ams"].contains("calibrate_remain_flag")) {
                                if (ams_user_setting_hold_count > 0) {
                                    ams_user_setting_hold_count--;
                                } else {
                                    if (jj["ams"].contains("insert_flag")) {
                                        ams_insert_flag = jj["ams"]["insert_flag"].get<bool>();
                                    }
                                    if (jj["ams"].contains("power_on_flag")) {
                                        ams_power_on_flag = jj["ams"]["power_on_flag"].get<bool>();
                                    }
                                    if (jj["ams"].contains("calibrate_remain_flag")) {
                                        ams_calibrate_remain_flag = jj["ams"]["calibrate_remain_flag"].get<bool>();
                                    }
                                }
                            }
                            if (ams_exist_bits != last_ams_exist_bits
                                || last_tray_exist_bits != last_tray_exist_bits
                                || tray_is_bbl_bits != last_is_bbl_bits
                                || tray_read_done_bits != last_read_done_bits
                                || last_ams_version != ams_version) {
                                is_ams_need_update = true;
                            }
                            else {
                                is_ams_need_update = false;
                            }

                            json j_ams = jj["ams"]["ams"];
                            std::set<std::string> ams_id_set;
                            for (auto it = amsList.begin(); it != amsList.end(); it++) {
                                ams_id_set.insert(it->first);
                            }
                            for (auto it = j_ams.begin(); it != j_ams.end(); it++) {
                                if (!it->contains("id")) continue;
                                std::string ams_id = (*it)["id"].get<std::string>();
                                ams_id_set.erase(ams_id);
                                Ams* curr_ams = nullptr;
                                auto ams_it = amsList.find(ams_id);
                                if (ams_it == amsList.end()) {
                                    Ams* new_ams = new Ams(ams_id);
                                    try {
                                        if (!ams_id.empty()) {
                                            int ams_id_int = atoi(ams_id.c_str());
                                            new_ams->is_exists = (ams_exist_bits & (1 << ams_id_int)) != 0 ? true : false;
                                        }
                                    }
                                    catch (...) {
                                        ;
                                    }
                                    amsList.insert(std::make_pair(ams_id, new_ams));
                                    // new ams added event
                                    curr_ams = new_ams;
                                } else {
                                    curr_ams = ams_it->second;
                                }
                                if (!curr_ams) continue;

                                if (it->contains("humidity")) {
                                    std::string humidity = (*it)["humidity"].get<std::string>();

                                    try {
                                        curr_ams->humidity = atoi(humidity.c_str());
                                    }
                                    catch (...) {
                                        ;
                                    }
                                }
                                

                                if (it->contains("tray")) {
                                    std::set<std::string> tray_id_set;
                                    for (auto it = curr_ams->trayList.begin(); it != curr_ams->trayList.end(); it++) {
                                        tray_id_set.insert(it->first);
                                    }
                                    for (auto tray_it = (*it)["tray"].begin(); tray_it != (*it)["tray"].end(); tray_it++) {
                                        if (!tray_it->contains("id")) continue;
                                        std::string tray_id = (*tray_it)["id"].get<std::string>();
                                        tray_id_set.erase(tray_id);
                                        // compare tray_list
                                        AmsTray* curr_tray = nullptr;
                                        auto tray_iter = curr_ams->trayList.find(tray_id);
                                        if (tray_iter == curr_ams->trayList.end()) {
                                            AmsTray* new_tray = new AmsTray(tray_id);
                                            curr_ams->trayList.insert(std::make_pair(tray_id, new_tray));
                                            curr_tray = new_tray;
                                        }
                                        else {
                                            curr_tray = tray_iter->second;
                                        }
                                        if (!curr_tray) continue;

                                        if (curr_tray->hold_count > 0) {
                                            curr_tray->hold_count--;
                                            continue;
                                        }

                                        curr_tray->id = (*tray_it)["id"].get<std::string>();
                                        if (tray_it->contains("tag_uid"))
                                            curr_tray->tag_uid          = (*tray_it)["tag_uid"].get<std::string>();
                                        else
                                            curr_tray->tag_uid = "0";
                                        if (tray_it->contains("tray_info_idx") && tray_it->contains("tray_type")) {
                                            curr_tray->setting_id       = (*tray_it)["tray_info_idx"].get<std::string>();
                                            //std::string type            = (*tray_it)["tray_type"].get<std::string>();
                                            std::string type = setting_id_to_type(curr_tray->setting_id, (*tray_it)["tray_type"].get<std::string>());
                                            if (curr_tray->setting_id == "GFS00") {
                                                curr_tray->type = "PLA-S";
                                            }
                                            else if (curr_tray->setting_id == "GFS01") {
                                                curr_tray->type = "PA-S";
                                            } else {
                                                curr_tray->type = type;
                                            }
                                        } else {
                                            curr_tray->setting_id = "";
                                            curr_tray->type       = "";
                                        }
                                        if (tray_it->contains("tray_sub_brands"))
                                            curr_tray->sub_brands       = (*tray_it)["tray_sub_brands"].get<std::string>();
                                        else
                                            curr_tray->sub_brands = "";
                                        if (tray_it->contains("tray_weight"))
                                            curr_tray->weight           = (*tray_it)["tray_weight"].get<std::string>();
                                        else
                                            curr_tray->weight = "";
                                        if (tray_it->contains("tray_diameter"))
                                            curr_tray->diameter         = (*tray_it)["tray_diameter"].get<std::string>();
                                        else
                                            curr_tray->diameter = "";
                                        if (tray_it->contains("tray_temp"))
                                            curr_tray->temp             = (*tray_it)["tray_temp"].get<std::string>();
                                        else
                                            curr_tray->temp = "";
                                        if (tray_it->contains("tray_time"))
                                            curr_tray->time             = (*tray_it)["tray_time"].get<std::string>();
                                        else
                                            curr_tray->time = "";
                                        if (tray_it->contains("bed_temp_type"))
                                            curr_tray->bed_temp_type    = (*tray_it)["bed_temp_type"].get<std::string>();
                                        else
                                            curr_tray->bed_temp_type = "";
                                        if (tray_it->contains("bed_temp"))
                                            curr_tray->bed_temp         = (*tray_it)["bed_temp"].get<std::string>();
                                        else
                                            curr_tray->bed_temp = "";
                                        if (tray_it->contains("nozzle_temp_max"))
                                            curr_tray->nozzle_temp_max = (*tray_it)["nozzle_temp_max"].get<std::string>();
                                        else
                                            curr_tray->nozzle_temp_max = "";
                                        if (tray_it->contains("nozzle_temp_min"))
                                            curr_tray->nozzle_temp_min = (*tray_it)["nozzle_temp_min"].get<std::string>();
                                        else
                                            curr_tray->nozzle_temp_min = "";
                                        if (tray_it->contains("xcam_info"))
                                            curr_tray->xcam_info = (*tray_it)["xcam_info"].get<std::string>();
                                        else
                                            curr_tray->xcam_info = "";
                                        if (tray_it->contains("tray_uuid"))
                                            curr_tray->uuid = (*tray_it)["tray_uuid"].get<std::string>();
                                        else
                                            curr_tray->uuid = "0";
                                        if (tray_it->contains("tray_color")) {
                                            auto color = (*tray_it)["tray_color"].get<std::string>();
                                            curr_tray->update_color_from_str(color);
                                        } else {
                                            curr_tray->color = "";
                                        }

                                        curr_tray->cols.clear();
                                        if (tray_it->contains("cols")) {
                                            if ((*tray_it)["cols"].is_array()) {
                                                for (auto it = (*tray_it)["cols"].begin(); it != (*tray_it)["cols"].end(); it++) {
                                                   curr_tray->cols.push_back(it.value().get<std::string>());
                                                }
                                            }
                                        }
                                 
                                        if (tray_it->contains("remain")) {
                                            curr_tray->remain = (*tray_it)["remain"].get<int>();
                                        } else {
                                            curr_tray->remain = -1;
                                        }
                                        int ams_id_int = 0;
                                        int tray_id_int = 0;
                                        try {
                                            if (!ams_id.empty() && !curr_tray->id.empty()) {
                                                ams_id_int = atoi(ams_id.c_str());
                                                tray_id_int = atoi(curr_tray->id.c_str());
                                                curr_tray->is_exists = (tray_exist_bits & (1 << (ams_id_int * 4 + tray_id_int))) != 0 ? true : false;
                                            }
                                        }
                                        catch (...) {
                                        }
                                        if (tray_it->contains("setting_id")) {
                                            curr_tray->filament_setting_id = (*tray_it)["setting_id"].get<std::string>();
                                        }

                                        
                                        auto curr_time = std::chrono::system_clock::now();
                                        auto diff = std::chrono::duration_cast<std::chrono::milliseconds>(curr_time - extrusion_cali_set_hold_start);
                                        if (diff.count() > HOLD_TIMEOUT || diff.count() < 0
                                            || ams_id_int != (extrusion_cali_set_tray_id / 4)
                                            || tray_id_int != (extrusion_cali_set_tray_id % 4)) {
                                            if (tray_it->contains("k")) {
                                                curr_tray->k = (*tray_it)["k"].get<float>();
                                            }
                                            if (tray_it->contains("n")) {
                                                curr_tray->n = (*tray_it)["n"].get<float>();
                                            }
                                        }

                                        std::string temp = tray_it->dump();

                                        if (tray_it->contains("cali_idx")) {
                                            curr_tray->cali_idx = (*tray_it)["cali_idx"].get<int>();
                                        }
                                    }
                                    // remove not in trayList
                                    for (auto tray_it = tray_id_set.begin(); tray_it != tray_id_set.end(); tray_it++) {
                                        std::string tray_id = *tray_it;
                                        auto tray = curr_ams->trayList.find(tray_id);
                                        if (tray != curr_ams->trayList.end()) {
                                            curr_ams->trayList.erase(tray_id);
                                            BOOST_LOG_TRIVIAL(trace) << "parse_json: remove ams_id=" << ams_id << ", tray_id=" << tray_id;
                                        }
                                    }
                                }
                            }
                            // remove not in amsList
                            for (auto it = ams_id_set.begin(); it != ams_id_set.end(); it++) {
                                std::string ams_id = *it;
                                auto ams = amsList.find(ams_id);
                                if (ams != amsList.end()) {
                                    BOOST_LOG_TRIVIAL(trace) << "parse_json: remove ams_id=" << ams_id;
                                    amsList.erase(ams_id);
                                }
                            }
                        }
                    }

                    /* vitrual tray*/
                    try {
                        if (jj.contains("vt_tray")) {
                            if (jj["vt_tray"].contains("id"))
                                vt_tray.id = jj["vt_tray"]["id"].get<std::string>();
                            auto curr_time = std::chrono::system_clock::now();
                            auto diff = std::chrono::duration_cast<std::chrono::milliseconds>(curr_time - extrusion_cali_set_hold_start);
                            if (diff.count() > HOLD_TIMEOUT || diff.count() < 0
                                || extrusion_cali_set_tray_id != VIRTUAL_TRAY_ID) {
                                if (jj["vt_tray"].contains("k"))
                                    vt_tray.k = jj["vt_tray"]["k"].get<float>();
                                if (jj["vt_tray"].contains("n"))
                                    vt_tray.n = jj["vt_tray"]["n"].get<float>();
                            }
                            ams_support_virtual_tray = true;

                            if (vt_tray.hold_count > 0) {
                                vt_tray.hold_count--;
                            } else {
                                if (jj["vt_tray"].contains("tag_uid"))
                                    vt_tray.tag_uid = jj["vt_tray"]["tag_uid"].get<std::string>();
                                else
                                    vt_tray.tag_uid = "0";
                                if (jj["vt_tray"].contains("tray_info_idx") && jj["vt_tray"].contains("tray_type")) {
                                    vt_tray.setting_id = jj["vt_tray"]["tray_info_idx"].get<std::string>();
                                    //std::string type = jj["vt_tray"]["tray_type"].get<std::string>();
                                    std::string type = setting_id_to_type(vt_tray.setting_id, jj["vt_tray"]["tray_type"].get<std::string>());
                                    if (vt_tray.setting_id == "GFS00") {
                                        vt_tray.type = "PLA-S";
                                    }
                                    else if (vt_tray.setting_id == "GFS01") {
                                        vt_tray.type = "PA-S";
                                    }
                                    else {
                                        vt_tray.type = type;
                                    }
                                }
                                else {
                                    vt_tray.setting_id = "";
                                    vt_tray.type = "";
                                }
                                if (jj["vt_tray"].contains("tray_sub_brands"))
                                    vt_tray.sub_brands = jj["vt_tray"]["tray_sub_brands"].get<std::string>();
                                else
                                    vt_tray.sub_brands = "";
                                if (jj["vt_tray"].contains("tray_weight"))
                                    vt_tray.weight = jj["vt_tray"]["tray_weight"].get<std::string>();
                                else
                                    vt_tray.weight = "";
                                if (jj["vt_tray"].contains("tray_diameter"))
                                    vt_tray.diameter = jj["vt_tray"]["tray_diameter"].get<std::string>();
                                else
                                    vt_tray.diameter = "";
                                if (jj["vt_tray"].contains("tray_temp"))
                                    vt_tray.temp = jj["vt_tray"]["tray_temp"].get<std::string>();
                                else
                                    vt_tray.temp = "";
                                if (jj["vt_tray"].contains("tray_time"))
                                    vt_tray.time = jj["vt_tray"]["tray_time"].get<std::string>();
                                else
                                    vt_tray.time = "";
                                if (jj["vt_tray"].contains("bed_temp_type"))
                                    vt_tray.bed_temp_type = jj["vt_tray"]["bed_temp_type"].get<std::string>();
                                else
                                    vt_tray.bed_temp_type = "";
                                if (jj["vt_tray"].contains("bed_temp"))
                                    vt_tray.bed_temp = jj["vt_tray"]["bed_temp"].get<std::string>();
                                else
                                    vt_tray.bed_temp = "";
                                if (jj["vt_tray"].contains("nozzle_temp_max"))
                                    vt_tray.nozzle_temp_max = jj["vt_tray"]["nozzle_temp_max"].get<std::string>();
                                else
                                    vt_tray.nozzle_temp_max = "";
                                if (jj["vt_tray"].contains("nozzle_temp_min"))
                                    vt_tray.nozzle_temp_min = jj["vt_tray"]["nozzle_temp_min"].get<std::string>();
                                else
                                    vt_tray.nozzle_temp_min = "";
                                if (jj["vt_tray"].contains("xcam_info"))
                                    vt_tray.xcam_info = jj["vt_tray"]["xcam_info"].get<std::string>();
                                else
                                    vt_tray.xcam_info = "";
                                if (jj["vt_tray"].contains("tray_uuid"))
                                    vt_tray.uuid = jj["vt_tray"]["tray_uuid"].get<std::string>();
                                else
                                    vt_tray.uuid = "0";
                                if (jj["vt_tray"].contains("tray_color")) {
                                    auto color = jj["vt_tray"]["tray_color"].get<std::string>();
                                    vt_tray.update_color_from_str(color);
                                }
                                else {
                                    vt_tray.color = "";
                                }

                                if (jj["vt_tray"].contains("cali_idx"))
                                    vt_tray.cali_idx = jj["vt_tray"]["cali_idx"].get<int>();
                                else
                                    vt_tray.cali_idx = -1;

                                vt_tray.cols.clear();
                                if (jj["vt_tray"].contains("cols")) {
                                    if (jj["vt_tray"].is_array()) {
                                        for (auto it = jj["vt_tray"].begin(); it != jj["vt_tray"].end(); it++) {
                                            vt_tray.cols.push_back(it.value().get<std::string>());
                                        }
                                    }
                                }

                                if (jj["vt_tray"].contains("remain")) {
                                    vt_tray.remain = jj["vt_tray"]["remain"].get<int>();
                                }
                                else {
                                    vt_tray.remain = -1;
                                }
                            }
                        } else {
                            ams_support_virtual_tray = false;
                            is_support_extrusion_cali = false;
                        }
                    }
                    catch (...) {
                        ;
                    }
#pragma endregion

                } else if (jj["command"].get<std::string>() == "gcode_line") {
                    //ack of gcode_line
                    BOOST_LOG_TRIVIAL(debug) << "parse_json, ack of gcode_line = " << j.dump(4);
<<<<<<< HEAD
=======
                    if (m_agent && is_studio_cmd(sequence_id)) {
                        json t;
                        t["dev_id"] = this->dev_id;
                        t["signal"] = this->wifi_signal;
                        m_agent->track_event("ack_cmd_gcode_line", t.dump());
                    }
                } else if (jj["command"].get<std::string>() == "project_prepare") {
                    //ack of project file
                    BOOST_LOG_TRIVIAL(info) << "parse_json, ack of project_prepare = " << j.dump(4);
                    if (m_agent) {
                        if (jj.contains("job_id")) {
                            this->job_id_ = jj["job_id"].get<std::string>();
                        }
                    }

>>>>>>> 693aa8d2
                } else if (jj["command"].get<std::string>() == "project_file") {
                    //ack of project file
                    BOOST_LOG_TRIVIAL(debug) << "parse_json, ack of project_file = " << j.dump(4);

                    if (m_agent && is_studio_cmd(sequence_id)) {
                        json t;
                        t["dev_id"] = this->dev_id;
                        t["signal"] = this->wifi_signal;
                    }
                    std::string result;
                    if (jj.contains("result")) {
                        result = jj["result"].get<std::string>();
                        if (result == "FAIL") {
                            wxString text = _L("Failed to start printing job");
                            GUI::wxGetApp().show_dialog(text);
                        }
                    }
                } else if (jj["command"].get<std::string>() == "ams_filament_setting") {
                    // BBS trigger ams UI update
                    ams_version = -1;

                    if (jj["ams_id"].is_number()) {
                        int ams_id = jj["ams_id"].get<int>();
                        int tray_id = 0;
                        if (jj.contains("tray_id")) {
                            tray_id = jj["tray_id"].get<int>();
                        }
                        if (ams_id == 255 && tray_id == VIRTUAL_TRAY_ID) {
                            BOOST_LOG_TRIVIAL(info) << "ams_filament_setting, parse tray info";
                            vt_tray.nozzle_temp_max = std::to_string(jj["nozzle_temp_max"].get<int>());
                            vt_tray.nozzle_temp_min = std::to_string(jj["nozzle_temp_min"].get<int>());
                            vt_tray.color = jj["tray_color"].get<std::string>();
                            vt_tray.setting_id = jj["tray_info_idx"].get<std::string>();
                            //vt_tray.type = jj["tray_type"].get<std::string>();
<<<<<<< HEAD
                            vt_tray.type = setting_id_to_type(vt_tray.setting_id, jj["tray_info_idx"].get<std::string>());
=======
                            vt_tray.type = setting_id_to_type(vt_tray.setting_id, jj["tray_type"].get<std::string>());
>>>>>>> 693aa8d2
                            // delay update
                            vt_tray.set_hold_count();
                        } else {
                            auto ams_it = amsList.find(std::to_string(ams_id));
                            if (ams_it != amsList.end()) {
                                tray_id = jj["tray_id"].get<int>();
                                auto tray_it = ams_it->second->trayList.find(std::to_string(tray_id));
                                if (tray_it != ams_it->second->trayList.end()) {
                                    BOOST_LOG_TRIVIAL(trace) << "ams_filament_setting, parse tray info";
                                    tray_it->second->nozzle_temp_max = std::to_string(jj["nozzle_temp_max"].get<int>());
                                    tray_it->second->nozzle_temp_min = std::to_string(jj["nozzle_temp_min"].get<int>());
                                    //tray_it->second->type = jj["tray_type"].get<std::string>();
                                    tray_it->second->color = jj["tray_color"].get<std::string>();

                                    /*tray_it->second->cols.clear();
                                    if (jj.contains("cols")) {
                                        if (jj["cols"].is_array()) {
                                            for (auto it = jj["cols"].begin(); it != jj["cols"].end(); it++) {
                                                tray_it->second->cols.push_back(it.value().get<std::string>());
                                            }
                                        }
                                    }*/

                                    tray_it->second->setting_id = jj["tray_info_idx"].get<std::string>();
                                    tray_it->second->type = setting_id_to_type(tray_it->second->setting_id, jj["tray_type"].get<std::string>());
                                    // delay update
                                    tray_it->second->set_hold_count();
                                } else {
                                    BOOST_LOG_TRIVIAL(warning) << "ams_filament_setting, can not find in trayList, tray_id=" << tray_id;
                                }
                            } else {
                                BOOST_LOG_TRIVIAL(warning) << "ams_filament_setting, can not find in amsList, ams_id=" << ams_id;
                            }
                        }
                    }
                } else if (jj["command"].get<std::string>() == "xcam_control_set") {
                    if (jj.contains("module_name")) {
                        if (jj.contains("enable") || jj.contains("control")) {
                            bool enable = false;
                            if (jj.contains("enable"))
                                enable = jj["enable"].get<bool>();
                            else if (jj.contains("control"))
                                enable = jj["control"].get<bool>();
                            else {
                                ;
                            }

                            if (jj["module_name"].get<std::string>() == "first_layer_inspector") {
                                xcam_first_layer_inspector = enable;
                                xcam_first_layer_hold_count = HOLD_COUNT_MAX;
                            }
                            else if (jj["module_name"].get<std::string>() == "buildplate_marker_detector") {
                                xcam_buildplate_marker_detector = enable;
                                xcam_buildplate_marker_hold_count = HOLD_COUNT_MAX;
                            }
                            else if (jj["module_name"].get<std::string>() == "printing_monitor") {
                                xcam_ai_monitoring = enable;
                                xcam_ai_monitoring_hold_count = HOLD_COUNT_MAX;
                                if (jj.contains("halt_print_sensitivity")) {
                                    xcam_ai_monitoring_sensitivity = jj["halt_print_sensitivity"].get<std::string>();
                                }
                            }
                            else if (jj["module_name"].get<std::string>() == "spaghetti_detector") {
                                // old protocol
                                xcam_ai_monitoring = enable;
                                xcam_ai_monitoring_hold_count = HOLD_COUNT_MAX;
                                if (jj.contains("print_halt")) {
                                    if (jj["print_halt"].get<bool>())
                                        xcam_ai_monitoring_sensitivity = "medium";
                                }
                            }
                        }
                    }
                } else if(jj["command"].get<std::string>() == "print_option") {
                     try {
                          if (jj.contains("option")) {
                              if (jj["option"].is_number()) {
                                  int option = jj["option"].get<int>();
                                  _parse_print_option_ack(option);
                              }
                          }
                          if (jj.contains("auto_recovery")) {
                              xcam_auto_recovery_step_loss = jj["auto_recovery"].get<bool>();
                          }
                     }
                     catch(...) {
                     }
                } else if (jj["command"].get<std::string>() == "extrusion_cali" || jj["command"].get<std::string>() == "flowrate_cali") {
                    if (jj.contains("result")) {
                        if (jj["result"].get<std::string>() == "success") {
                            ;
                        }
                        else if (jj["result"].get<std::string>() == "fail") {
                            std::string cali_mode = jj["command"].get<std::string>();
                            std::string reason = jj["reason"].get<std::string>();
                            GUI::wxGetApp().CallAfter([cali_mode, reason] {
                                wxString info = "";
                                if (reason == "invalid nozzle_diameter" || reason == "nozzle_diameter is not supported") {
                                    info = _L("This calibration does not support the currently selected nozzle diameter");
                                }
                                else if (reason == "invalid handle_flowrate_cali param") {
                                    info = _L("Current flowrate cali param is invalid");
                                }
                                else if (reason == "nozzle_diameter is not matched") {
                                    info = _L("Selected diameter and machine diameter do not match");
                                }
                                else if (reason == "generate auto filament cali gcode failure") {
                                    info = _L("Failed to generate cali gcode");
                                }
                                else {
                                    info = reason;
                                }
                                GUI::MessageDialog msg_dlg(nullptr, info, _L("Calibration error"), wxICON_WARNING | wxOK);
                                msg_dlg.ShowModal();
                                BOOST_LOG_TRIVIAL(trace) << cali_mode << " result fail, reason = " << reason;
                                });
                        }
                    }
                } else if (jj["command"].get<std::string>() == "extrusion_cali_set") {
#ifdef CALI_DEBUG
                    std::string str = jj.dump();
                    BOOST_LOG_TRIVIAL(info) << "extrusion_cali_set: " << str;
#endif
                    int ams_id = -1;
                    int tray_id = -1;
                    int curr_tray_id = -1;
                    if (jj.contains("tray_id")) {
                        try {
                            curr_tray_id = jj["tray_id"].get<int>();
                            if (curr_tray_id == VIRTUAL_TRAY_ID)
                                tray_id = curr_tray_id;
                            else if (curr_tray_id >= 0 && curr_tray_id < 16){
                                ams_id = curr_tray_id / 4;
                                tray_id = curr_tray_id % 4;
                            } else {
                                BOOST_LOG_TRIVIAL(trace) << "extrusion_cali_set: unsupported tray_id = " << curr_tray_id;
                            }
                        }
                        catch(...) {
                            ;
                        }
                    }
                    if (tray_id == VIRTUAL_TRAY_ID) {
                        if (jj.contains("k_value"))
                            vt_tray.k = jj["k_value"].get<float>();
                        if (jj.contains("n_coef"))
                            vt_tray.n = jj["n_coef"].get<float>();
                    } else {
                        auto ams_item = this->amsList.find(std::to_string(ams_id));
                        if (ams_item != this->amsList.end()) {
                            auto tray_item = ams_item->second->trayList.find(std::to_string(tray_id));
                            if (tray_item != ams_item->second->trayList.end()) {
                                if (jj.contains("k_value"))
                                    tray_item->second->k = jj["k_value"].get<float>();
                                if (jj.contains("n_coef"))
                                    tray_item->second->n = jj["n_coef"].get<float>();
                            }
                        }
                    }
                    extrusion_cali_set_tray_id = curr_tray_id;
                    extrusion_cali_set_hold_start = std::chrono::system_clock::now();
                }
                else if (jj["command"].get<std::string>() == "extrusion_cali_sel") {
#ifdef CALI_DEBUG
                    std::string str = jj.dump();
                    BOOST_LOG_TRIVIAL(info) << "extrusion_cali_sel: " << str;
#endif
                    int ams_id       = -1;
                    int tray_id      = -1;
                    int curr_tray_id = -1;
                    if (jj.contains("tray_id")) {
                        try {
                            curr_tray_id = jj["tray_id"].get<int>();
                            if (curr_tray_id == VIRTUAL_TRAY_ID)
                                tray_id = curr_tray_id;
                            else if (curr_tray_id >= 0 && curr_tray_id < 16) {
                                ams_id  = curr_tray_id / 4;
                                tray_id = curr_tray_id % 4;
                            } else {
                                BOOST_LOG_TRIVIAL(trace) << "extrusion_cali_sel: unsupported tray_id = " << curr_tray_id;
                            }
                        } catch (...) {
                            ;
                        }
                    }
                    if (tray_id == VIRTUAL_TRAY_ID) {
                        if (jj.contains("cali_idx")) {
                            vt_tray.cali_idx = jj["cali_idx"].get<int>();
                            vt_tray.set_hold_count();
                        }
                    } else {
                        auto ams_item = this->amsList.find(std::to_string(ams_id));
                        if (ams_item != this->amsList.end()) {
                            auto tray_item = ams_item->second->trayList.find(std::to_string(tray_id));
                            if (tray_item != ams_item->second->trayList.end()) {
                                if (jj.contains("cali_idx")) {
                                    tray_item->second->cali_idx = jj["cali_idx"].get<int>();
                                    tray_item->second->set_hold_count();
                                }
                            }
                        }
                    }
                }   
                else if (jj["command"].get<std::string>() == "extrusion_cali_get") {
                    reset_pa_cali_history_result();
                    has_get_pa_calib_tab = true;

                    if (jj.contains("nozzle_diameter")) {
                        if (jj["nozzle_diameter"].is_number_float()) {
                            pa_calib_tab_nozzle_dia = jj["nozzle_diameter"].get<float>();
                        }
                        else if (jj["nozzle_diameter"].is_string()) {
                            pa_calib_tab_nozzle_dia = string_to_float(jj["nozzle_diameter"].get<std::string>());
                        }
                        else {
                            assert(false);
                        }
                    }
                    else {
                        assert(false);
                    }

                    if (jj.contains("filaments") && jj["filaments"].is_array()) {
                        try {
#ifdef CALI_DEBUG
                            std::string str = jj.dump();
                            BOOST_LOG_TRIVIAL(info) << "extrusion_cali_get: " << str;
#endif

                            for (auto it = jj["filaments"].begin(); it != jj["filaments"].end(); it++) {
                                PACalibResult pa_calib_result;
                                pa_calib_result.filament_id = (*it)["filament_id"].get<std::string>();
                                pa_calib_result.setting_id  = (*it)["setting_id"].get<std::string>();
                                pa_calib_result.name        = (*it)["name"].get<std::string>();
                                pa_calib_result.cali_idx    = (*it)["cali_idx"].get<int>();

                                if (jj["nozzle_diameter"].is_number_float()) {
                                    pa_calib_result.nozzle_diameter = jj["nozzle_diameter"].get<float>();
                                } else if (jj["nozzle_diameter"].is_string()) {
                                    pa_calib_result.nozzle_diameter = string_to_float(jj["nozzle_diameter"].get<std::string>());
                                }

                                if ((*it)["k_value"].is_number_float())
                                    pa_calib_result.k_value = (*it)["k_value"].get<float>();
                                else if ((*it)["k_value"].is_string())
                                    pa_calib_result.k_value = string_to_float((*it)["k_value"].get<std::string>());

                                if ((*it)["n_coef"].is_number_float())
                                    pa_calib_result.n_coef = (*it)["n_coef"].get<float>();
                                else if ((*it)["n_coef"].is_string())
                                    pa_calib_result.n_coef = string_to_float((*it)["n_coef"].get<std::string>());

                                if (check_pa_result_validation(pa_calib_result))
                                    pa_calib_tab.push_back(pa_calib_result);
                                else {
                                    BOOST_LOG_TRIVIAL(info) << "pa result is invalid";
                                }
                            }

                        }
                        catch (...) {

                        }
                    }
                    // notify cali history to update
                }
                else if (jj["command"].get<std::string>() == "extrusion_cali_get_result") {
                    reset_pa_cali_result();
                    get_pa_calib_result = true;

                    if (jj.contains("filaments") && jj["filaments"].is_array()) {
                        try {
#ifdef CALI_DEBUG
                            std::string str = jj.dump();
                            BOOST_LOG_TRIVIAL(info) << "extrusion_cali_get_result: " << str;
#endif

                            for (auto it = jj["filaments"].begin(); it != jj["filaments"].end(); it++) {
                                PACalibResult pa_calib_result;
                                pa_calib_result.tray_id     = (*it)["tray_id"].get<int>();
                                pa_calib_result.filament_id = (*it)["filament_id"].get<std::string>();
                                pa_calib_result.setting_id  = (*it)["setting_id"].get<std::string>();

                                if (jj["nozzle_diameter"].is_number_float()) {
                                    pa_calib_result.nozzle_diameter = jj["nozzle_diameter"].get<float>();
                                } else if (jj["nozzle_diameter"].is_string()) {
                                    pa_calib_result.nozzle_diameter = string_to_float(jj["nozzle_diameter"].get<std::string>());
                                }

                                if ((*it)["k_value"].is_number_float())
                                    pa_calib_result.k_value = (*it)["k_value"].get<float>();
                                else if ((*it)["k_value"].is_string())
                                    pa_calib_result.k_value = string_to_float((*it)["k_value"].get<std::string>());

                                if ((*it)["n_coef"].is_number_float())
                                    pa_calib_result.n_coef = (*it)["n_coef"].get<float>();
                                else if ((*it)["n_coef"].is_string())
                                    pa_calib_result.n_coef = string_to_float((*it)["n_coef"].get<std::string>());

                                if (it->contains("confidence")) {
                                    pa_calib_result.confidence = (*it)["confidence"].get<int>();
                                } else {
                                    pa_calib_result.confidence = 0;
                                }

                                if (check_pa_result_validation(pa_calib_result))
                                    pa_calib_results.push_back(pa_calib_result);
                                else {
                                    BOOST_LOG_TRIVIAL(info) << "pa result is invalid";
                                }
                            }
                        } catch (...) {}
                    }

                    if (pa_calib_results.empty()) {
                        BOOST_LOG_TRIVIAL(info) << "no pa calib result";
                    }
                }
                else if (jj["command"].get<std::string>() == "flowrate_get_result") {
                    this->reset_flow_rate_cali_result();

                    get_flow_calib_result = true;
                    if (jj.contains("filaments") && jj["filaments"].is_array()) {
                        try {
#ifdef CALI_DEBUG
                            std::string str = jj.dump();
                            BOOST_LOG_TRIVIAL(info) << "flowrate_get_result: " << str;
#endif
                            for (auto it = jj["filaments"].begin(); it != jj["filaments"].end(); it++) {
                                FlowRatioCalibResult flow_ratio_calib_result;
                                flow_ratio_calib_result.tray_id     = (*it)["tray_id"].get<int>();
                                flow_ratio_calib_result.filament_id = (*it)["filament_id"].get<std::string>();
                                flow_ratio_calib_result.setting_id  = (*it)["setting_id"].get<std::string>();
                                flow_ratio_calib_result.nozzle_diameter = string_to_float(jj["nozzle_diameter"].get<std::string>());
                                flow_ratio_calib_result.flow_ratio      = string_to_float((*it)["flow_ratio"].get<std::string>());
                                if (it->contains("confidence")) {
                                    flow_ratio_calib_result.confidence = (*it)["confidence"].get<int>();
                                } else {
                                    flow_ratio_calib_result.confidence = 0; 
                                }

                                flow_ratio_results.push_back(flow_ratio_calib_result);
                            }

                        } catch (...) {}
                    }
                }
            }
        }

        try {
            if (j.contains("camera")) {
                if (j["camera"].contains("command")) {
                    if (j["camera"]["command"].get<std::string>() == "ipcam_timelapse") {
                        if (j["camera"]["control"].get<std::string>() == "enable")
                            this->camera_timelapse = true;
                        if (j["camera"]["control"].get<std::string>() == "disable")
                            this->camera_timelapse = false;
                        BOOST_LOG_TRIVIAL(info) << "ack of timelapse = " << camera_timelapse;
                    } else if (j["camera"]["command"].get<std::string>() == "ipcam_record_set") {
                        if (j["camera"]["control"].get<std::string>() == "enable")
                            this->camera_recording_when_printing = true;
                        if (j["camera"]["control"].get<std::string>() == "disable")
                            this->camera_recording_when_printing = false;
                        BOOST_LOG_TRIVIAL(info) << "ack of ipcam_record_set " << camera_recording_when_printing;
                    } else if (j["camera"]["command"].get<std::string>() == "ipcam_resolution_set") {
                        this->camera_resolution = j["camera"]["resolution"].get<std::string>();
                        BOOST_LOG_TRIVIAL(info) << "ack of resolution = " << camera_resolution;
                    }
                }
            }
        } catch (...) {}

        // upgrade
        try {
            if (j.contains("upgrade")) {
                if (j["upgrade"].contains("command")) {
                    if (j["upgrade"]["command"].get<std::string>() == "upgrade_confirm") {
                        this->upgrade_display_state = UpgradingInProgress;
                        upgrade_display_hold_count = HOLD_COUNT_MAX;
                        BOOST_LOG_TRIVIAL(info) << "ack of upgrade_confirm";
                    }
                }
            }
        }
        catch (...) {
            ;
        }

        // event info
        try {
            if (j.contains("event")) {
                if (j["event"].contains("event")) {
                    if (j["event"]["event"].get<std::string>() == "client.disconnected")
                        set_online_state(false);
                    else if (j["event"]["event"].get<std::string>() == "client.connected")
                        set_online_state(true);
                }
            }
        }
        catch (...)  {}

        if (m_active_state == Active && !module_vers.empty() && check_version_valid()
                && !is_camera_busy_off()) {
            m_active_state = UpdateToDate;
            parse_version_func();
            if (is_support_tunnel_mqtt && connection_type() != "lan") {
                m_agent->start_subscribe("tunnel");
            }
        } else if (m_active_state == UpdateToDate && is_camera_busy_off()) {
            m_active_state = Active;
            m_agent->stop_subscribe("tunnel");
        }

        parse_state_changed_event();
    }
    catch (...) {
        BOOST_LOG_TRIVIAL(trace) << "parse_json failed! dev_id=" << this->dev_id <<", payload = " << payload;
    }

    std::chrono::system_clock::time_point clock_stop = std::chrono::system_clock::now();
    auto diff = std::chrono::duration_cast<std::chrono::milliseconds>(clock_stop - clock_start);
    if (diff.count() > 10.0f) {
        BOOST_LOG_TRIVIAL(trace) << "parse_json timeout = " << diff.count();
    }
    return 0;
}

int MachineObject::publish_gcode(std::string gcode_str)
{
    json j;
    j["print"]["command"] = "gcode_line";
    j["print"]["param"] = gcode_str;
    j["print"]["sequence_id"] = std::to_string(MachineObject::m_sequence_id++);

    return publish_json(j.dump());
}

BBLSubTask* MachineObject::get_subtask()
{
    if (!subtask_)
        subtask_ = new BBLSubTask(nullptr);
    return subtask_;
}

BBLModelTask* MachineObject::get_modeltask()
{
    return model_task;
}

void MachineObject::set_modeltask(BBLModelTask* task)
{
    model_task = task;
}

void MachineObject::update_model_task()
{
    if (request_model_result > 10) return;
    if (!m_agent) return;
    if (!model_task) return;
    if (!subtask_) return;
    if (model_task->task_id != subtask_->task_id) {
        BOOST_LOG_TRIVIAL(info) << __FUNCTION__ << " times: " << request_model_result << " model_task_id !=subtask_id";
        return;
    }
    if (model_task->instance_id <= 0) {
        BOOST_LOG_TRIVIAL(info) << __FUNCTION__ << " times: " << request_model_result << " instance_id <= 0";
        return;
    }

    if ((!subtask_id_.empty() && last_subtask_id_ != subtask_id_) || get_model_mall_result_need_retry) {
        if (!subtask_id_.empty() && last_subtask_id_ != subtask_id_) {
            BOOST_LOG_TRIVIAL(info) << "update_model_task: last=" << last_subtask_id_ << ", curr=" << subtask_id_;
            last_subtask_id_     = subtask_id_;
            request_model_result = 0;
        }
        if (get_model_mall_result_need_retry) {
            BOOST_LOG_TRIVIAL(info) << "need retry";
            get_model_mall_result_need_retry = false;
        }
    } else {
        BOOST_LOG_TRIVIAL(info) << "subtask_id_ no change and do not need retry";
        return;
    }

    int curr_instance_id = model_task->instance_id;
    if (rating_info) {
        delete rating_info;
        rating_info = nullptr;
    }
<<<<<<< HEAD
    get_model_task_thread = new boost::thread([this, curr_instance_id]{
=======
    get_model_task_thread = new boost::thread([this, curr_instance_id, token = std::weak_ptr<int>(m_token)]{
        if (token.expired()) { return; }
>>>>>>> 693aa8d2
        try {
            std::string  rating_result;
            unsigned int http_code = 404;
            std::string  http_error;
            int          res = -1;
            res = m_agent->get_model_mall_rating_result(curr_instance_id, rating_result, http_code, http_error);
            request_model_result++;
            BOOST_LOG_TRIVIAL(info) << "request times: " << request_model_result << " http code: " << http_code;
<<<<<<< HEAD
            rating_info = new RatingInfo();
=======
            auto rating_info = new RatingInfo();
>>>>>>> 693aa8d2
            rating_info->http_code = http_code;
            if (0 == res && 200 == http_code) {
                try {
                    json rating_json = json::parse(rating_result);
                    if (rating_json.contains("id")) {
                        rating_info->rating_id = rating_json["id"].get<unsigned int>();
                        //rating id is necessary info, so rating id must have
                        request_model_result            = 0;
                        rating_info->request_successful = true;
                        BOOST_LOG_TRIVIAL(info) << "get rating id";
                    } else {
                        rating_info->request_successful = false;
                        BOOST_LOG_TRIVIAL(info) << "can not get rating id";
<<<<<<< HEAD
=======
                        Slic3r::GUI::wxGetApp().CallAfter([this, token, rating_info]() {
                            if (!token.expired()) this->rating_info = rating_info;
                        });
>>>>>>> 693aa8d2
                        return;
                    }
                    if (rating_json.contains("score")) {
                            rating_info->start_count = rating_json["score"].get<int>();
                        }
                    if (rating_json.contains("content"))
                        rating_info->content = rating_json["content"].get<std::string>();
                    if (rating_json.contains("successPrinted"))
                        rating_info->success_printed = rating_json["successPrinted"].get<bool>();
                    if (rating_json.contains("images")) {
                        rating_info->image_url_paths = rating_json["images"].get<std::vector<std::string>>();
                    }
<<<<<<< HEAD
=======
                    Slic3r::GUI::wxGetApp().CallAfter([this, token, rating_info]() {
                        if (!token.expired()) this->rating_info = rating_info;
                    });
>>>>>>> 693aa8d2
                } catch (...) {
                    BOOST_LOG_TRIVIAL(info) << "parse model mall result json failed";
                }
            }
            else {
                rating_info->request_successful = false;
<<<<<<< HEAD
=======
                Slic3r::GUI::wxGetApp().CallAfter([this, token, rating_info]() {
                    if (!token.expired()) this->rating_info = rating_info;
                });
>>>>>>> 693aa8d2
                BOOST_LOG_TRIVIAL(info) << "model mall result request failed, request time: " << request_model_result << " http_code: " << http_code
                                        << " error msg: " << http_error;
                return;
            }
        }
        catch (...) {
            BOOST_LOG_TRIVIAL(info) << "get mall model rating id failed and hide scoring page";
        }
    });
}

void MachineObject::update_slice_info(std::string project_id, std::string profile_id, std::string subtask_id, int plate_idx)
{
    if (!m_agent) return;

    if (project_id_ != project_id || profile_id_ != profile_id || slice_info == nullptr || subtask_id_ != subtask_id) {
        project_id_ = project_id;
        profile_id_ = profile_id;
        subtask_id_ = subtask_id;

        if (project_id.empty()
            || profile_id.empty()
            || subtask_id.empty()) {
            return;
        }

        if (project_id.compare("0") == 0
            || profile_id.compare("0") == 0
            || subtask_id.compare("0") == 0) return;

        BOOST_LOG_TRIVIAL(trace) << "slice_info: start";
        slice_info = new BBLSliceInfo();
        get_slice_info_thread = new boost::thread([this, project_id, profile_id, subtask_id, plate_idx] {
            int plate_index = -1;

            if (!m_agent) return;

<<<<<<< HEAD
                if (plate_idx >= 0) {
                    plate_index = plate_idx;
                } else {

                    std::string subtask_json;
                    unsigned http_code = 0;
                    std::string http_body;
                    if (m_agent->get_subtask_info(subtask_id, &subtask_json, &http_code, &http_body) == 0) {
                        try  {
                            if (!subtask_json.empty()){

                                json task_j = json::parse(subtask_json);
                                if (task_j.contains("content")) {
                                    std::string content_str = task_j["content"].get<std::string>();
                                    json content_j = json::parse(content_str);
                                    plate_index = content_j["info"]["plate_idx"].get<int>();
                                }

                                if (task_j.contains("context") && task_j["context"].contains("plates")) {
                                    for (int i = 0; i < task_j["context"]["plates"].size(); i++) {
                                        if (task_j["context"]["plates"][i].contains("index") && task_j["context"]["plates"][i]["index"].get<int>() == plate_index) {
                                            slice_info->thumbnail_url = task_j["context"]["plates"][i]["thumbnail"]["url"].get<std::string>();
                                            BOOST_LOG_TRIVIAL(trace) << "task_info: thumbnail url=" << slice_info->thumbnail_url;
                                        }
                                    }
                                }
                                else {
                                    BOOST_LOG_TRIVIAL(error) << "task_info: no context or plates";
                                }
                            }
                        }
                        catch(...) {
                        }
                    } else {
                        BOOST_LOG_TRIVIAL(error) << "task_info: get subtask id failed!";
                    }
                }
=======
            if (plate_idx >= 0) {
                plate_index = plate_idx;
            }
            else {
>>>>>>> 693aa8d2

                std::string subtask_json;
                unsigned http_code = 0;
                std::string http_body;
                if (m_agent->get_subtask_info(subtask_id, &subtask_json, &http_code, &http_body) == 0) {
                    try {
<<<<<<< HEAD
                        json j = json::parse(slice_json);
                        if (!j["prediction"].is_null())
                            slice_info->prediction = j["prediction"].get<int>();
                        if (!j["weight"].is_null())
                            slice_info->weight = j["weight"].get<float>();
                        if (!j["thumbnail"].is_null()) {
                            //slice_info->thumbnail_url = j["thumbnail"]["url"].get<std::string>();
                            BOOST_LOG_TRIVIAL(trace) << "slice_info: thumbnail url=" << slice_info->thumbnail_url;
                        }
                        if (!j["filaments"].is_null()) {
                            for (auto filament : j["filaments"]) {
                                FilamentInfo f;
                                f.color = filament["color"].get<std::string>();
                                f.type = filament["type"].get<std::string>();
                                f.used_g = string_to_float(filament["used_g"].get<std::string>());
                                f.used_m = string_to_float(filament["used_m"].get<std::string>());
                                slice_info->filaments_info.push_back(f);
=======
                        if (!subtask_json.empty()) {

                            json task_j = json::parse(subtask_json);
                            if (task_j.contains("content")) {
                                std::string content_str = task_j["content"].get<std::string>();
                                json content_j = json::parse(content_str);
                                plate_index = content_j["info"]["plate_idx"].get<int>();
                            }

                            if (task_j.contains("context") && task_j["context"].contains("plates")) {
                                for (int i = 0; i < task_j["context"]["plates"].size(); i++) {
                                    if (task_j["context"]["plates"][i].contains("index") && task_j["context"]["plates"][i]["index"].get<int>() == plate_index) {
                                        if (task_j["context"]["plates"][i].contains("thumbnail") && task_j["context"]["plates"][i]["thumbnail"].contains("url")) {
                                            slice_info->thumbnail_url = task_j["context"]["plates"][i]["thumbnail"]["url"].get<std::string>();
                                        }
                                        if (task_j["context"]["plates"][i].contains("prediction")) {
                                            slice_info->prediction = task_j["context"]["plates"][i]["prediction"].get<int>();
                                        }
                                        if (task_j["context"]["plates"][i].contains("weight")) {
                                            slice_info->weight = task_j["context"]["plates"][i]["weight"].get<float>();
                                        }
                                        if (!task_j["context"]["plates"][i]["filaments"].is_null()) {
                                            for (auto filament : task_j["context"]["plates"][i]["filaments"]) {
                                                FilamentInfo f;
                                                if(filament.contains("color")){
                                                    f.color = filament["color"].get<std::string>();
                                                }
                                                if (filament.contains("type")) {
                                                    f.type = filament["type"].get<std::string>();
                                                }
                                                if (filament.contains("used_g")) {
                                                    f.used_g = stof(filament["used_g"].get<std::string>());
                                                }
                                                if (filament.contains("used_m")) {
                                                    f.used_m = stof(filament["used_m"].get<std::string>());
                                                }
                                                slice_info->filaments_info.push_back(f);
                                            }
                                        }
                                        BOOST_LOG_TRIVIAL(trace) << "task_info: thumbnail url=" << slice_info->thumbnail_url;
                                    }
                                }
                            }
                            else {
                                BOOST_LOG_TRIVIAL(error) << "task_info: no context or plates";
>>>>>>> 693aa8d2
                            }
                        }
                    }
                    catch (...) {
                    }
                }
                else {
                    BOOST_LOG_TRIVIAL(error) << "task_info: get subtask id failed!";
                }
            }
            //if (plate_index >= 0) {
            //    std::string slice_json;
            //    m_agent->get_slice_info(project_id, profile_id, plate_index, &slice_json);
            //    if (slice_json.empty()) return;
            //    //parse json
            //    try {
            //        json j = json::parse(slice_json);
            //        if (!j["prediction"].is_null())
            //            slice_info->prediction = j["prediction"].get<int>();
            //        if (!j["weight"].is_null())
            //            slice_info->weight = j["weight"].get<float>();
            //        if (!j["thumbnail"].is_null()) {
            //            //slice_info->thumbnail_url = j["thumbnail"]["url"].get<std::string>();
            //            BOOST_LOG_TRIVIAL(trace) << "slice_info: thumbnail url=" << slice_info->thumbnail_url;
            //        }
            //        if (!j["filaments"].is_null()) {
            //            for (auto filament : j["filaments"]) {
            //                FilamentInfo f;
            //                f.color = filament["color"].get<std::string>();
            //                f.type = filament["type"].get<std::string>();
            //                f.used_g = stof(filament["used_g"].get<std::string>());
            //                f.used_m = stof(filament["used_m"].get<std::string>());
            //                slice_info->filaments_info.push_back(f);
            //            }
            //        }
            //    } catch(...) {
            //        ;
            //    }
            //}

            });
    }
}

void MachineObject::get_firmware_info()
{
    m_firmware_valid = false;
    if (m_firmware_thread_started)
        return;

    boost::thread update_info_thread = Slic3r::create_thread(
        [&] {
            m_firmware_thread_started = true;
            int          result = 0;
            unsigned int http_code;
            std::string  http_body;
            if (!m_agent) return;
            result = m_agent->get_printer_firmware(dev_id, &http_code, &http_body);
            if (result < 0) {
                // get upgrade list failed
                return;
            }
            try {
                json j = json::parse(http_body);
                if (j.contains("devices") && !j["devices"].is_null()) {
                    firmware_list.clear();
                    for (json::iterator it = j["devices"].begin(); it != j["devices"].end(); it++) {
                        if ((*it)["dev_id"].get<std::string>() == this->dev_id) {
                            try {
                                json firmware = (*it)["firmware"];
                                for (json::iterator firmware_it = firmware.begin(); firmware_it != firmware.end(); firmware_it++) {
                                    FirmwareInfo item;
                                    item.version = (*firmware_it)["version"].get<std::string>();
                                    item.url = (*firmware_it)["url"].get<std::string>();
                                    if ((*firmware_it).contains("description"))
                                        item.description = (*firmware_it)["description"].get<std::string>();
                                    item.module_type = "ota";
                                    int name_start = item.url.find_last_of('/') + 1;
                                    if (name_start > 0) {
                                        item.name = item.url.substr(name_start, item.url.length() - name_start);
                                        firmware_list.push_back(item);
                                    }
                                    else {
                                        BOOST_LOG_TRIVIAL(trace) << "skip";
                                    }
                                }
                            }
                            catch (...) {}
                            try {
                                if ((*it).contains("ams")) {
                                    json ams_list = (*it)["ams"];
                                    if (ams_list.size() > 0) {
                                        auto ams_front = ams_list.front();
                                        json firmware_ams = (ams_front)["firmware"];
                                        for (json::iterator ams_it = firmware_ams.begin(); ams_it != firmware_ams.end(); ams_it++) {
                                            FirmwareInfo item;
                                            item.version = (*ams_it)["version"].get<std::string>();
                                            item.url = (*ams_it)["url"].get<std::string>();
                                            if ((*ams_it).contains("description"))
                                                item.description = (*ams_it)["description"].get<std::string>();
                                            item.module_type = "ams";
                                            int name_start = item.url.find_last_of('/') + 1;
                                            if (name_start > 0) {
                                                item.name = item.url.substr(name_start, item.url.length() - name_start);
                                                firmware_list.push_back(item);
                                            }
                                            else {
                                                BOOST_LOG_TRIVIAL(trace) << "skip";
                                            }
                                        }
                                    }
                                }
                            }
                            catch (...) {
                                ;
                            }
                        }
                    }
                }
            }
            catch (...) {
                return;
            }
            m_firmware_thread_started = false;
            m_firmware_valid = true;
        }
    );
    return;
}

bool MachineObject::is_firmware_info_valid()
{
    return m_firmware_valid;
}

DeviceManager::DeviceManager(NetworkAgent* agent)
{
    m_agent = agent;
}

DeviceManager::~DeviceManager()
{
    for (auto it = localMachineList.begin(); it != localMachineList.end(); it++) {
        if (it->second) {
            delete it->second;
            it->second = nullptr;
        }
    }
    localMachineList.clear();

    for (auto it = userMachineList.begin(); it != userMachineList.end(); it++) {
        if (it->second) {
            delete it->second;
            it->second = nullptr;
        }
    }
    userMachineList.clear();
}

void DeviceManager::set_agent(NetworkAgent* agent)
{
    m_agent = agent;
}

void DeviceManager::keep_alive()
{
    MachineObject* obj = this->get_selected_machine();
    if (obj) {
        if (obj->keep_alive_count == 0) {
            obj->last_keep_alive = std::chrono::system_clock::now();
        }
        obj->keep_alive_count++;
        std::chrono::system_clock::time_point start = std::chrono::system_clock::now();
        auto internal = std::chrono::duration_cast<std::chrono::milliseconds>(start - obj->last_keep_alive);
        if (internal.count() > TIMEOUT_FOR_KEEPALIVE && (internal.count() < 1000 * 60 * 60 * 300) ) {
            BOOST_LOG_TRIVIAL(info) << "keep alive = " << internal.count() << ", count = " << obj->keep_alive_count;
            obj->command_request_push_all();
            obj->last_keep_alive = start;
        }
        else if(obj->m_push_count == 0){
            BOOST_LOG_TRIVIAL(info) << "keep alive = " << internal.count() << ", push_count = 0, count = " << obj->keep_alive_count;
            obj->command_request_push_all();
            obj->last_keep_alive = start;
        }
    }
}

void DeviceManager::check_pushing()
{
    keep_alive();
    MachineObject* obj = this->get_selected_machine();
    if (obj && !obj->is_support_mqtt_alive) {
        std::chrono::system_clock::time_point start = std::chrono::system_clock::now();
        auto internal = std::chrono::duration_cast<std::chrono::milliseconds>(start - obj->last_update_time);
        if (internal.count() > TIMEOUT_FOR_STRAT && internal.count() < 1000 * 60 * 60 * 300) {
            BOOST_LOG_TRIVIAL(info) << "command_pushing: diff = " << internal.count();
            obj->command_pushing("start");
        }
    }
}

void DeviceManager::on_machine_alive(std::string json_str)
{
    try {
        BOOST_LOG_TRIVIAL(trace) << "DeviceManager::SsdpDiscovery, json" << json_str;
        json j = json::parse(json_str);
        std::string dev_name        = j["dev_name"].get<std::string>();
        std::string dev_id          = j["dev_id"].get<std::string>();
        std::string dev_ip          = j["dev_ip"].get<std::string>();
        std::string printer_type_str= j["dev_type"].get<std::string>();
        std::string printer_signal  = j["dev_signal"].get<std::string>();
        std::string connect_type    = j["connect_type"].get<std::string>();
        std::string bind_state      = j["bind_state"].get<std::string>();
        std::string sec_link = "";
        if (j.contains("sec_link")) {
            sec_link = j["sec_link"].get<std::string>();
        }
        std::string connection_name = "";
        if (j.contains("connection_name")) {
            connection_name = j["connection_name"].get<std::string>();
        }

        MachineObject* obj;

        /* update userMachineList info */
        auto it = userMachineList.find(dev_id);
        if (it != userMachineList.end()) {
            it->second->dev_ip                  = dev_ip;
            it->second->bind_state              = bind_state;
            it->second->bind_sec_link           = sec_link;
            it->second->dev_connection_type     = connect_type;
        }

        /* update localMachineList */
        it = localMachineList.find(dev_id);
        if (it != localMachineList.end()) {
            // update properties
            /* ip changed */
            obj = it->second;

            if (obj->dev_ip.compare(dev_ip) != 0) {
                if ( connection_name.empty() ) {
                    BOOST_LOG_TRIVIAL(info) << "MachineObject IP changed from " << obj->dev_ip << " to " << dev_ip;
                    obj->dev_ip = dev_ip;
                }
                else {
                    if ( obj->dev_connection_name.empty() || obj->dev_connection_name.compare(connection_name) == 0) {
                        BOOST_LOG_TRIVIAL(info) << "MachineObject IP changed from " << obj->dev_ip << " to " << dev_ip << " connection_name is " << connection_name;
                        if(obj->dev_connection_name.empty()){obj->dev_connection_name = connection_name;}
                        obj->dev_ip = dev_ip;
                    }
                    
                }
                /* ip changed reconnect mqtt */
            }


            obj->wifi_signal        = printer_signal;
            obj->dev_connection_type= connect_type;
            obj->bind_state         = bind_state;
            obj->bind_sec_link      = sec_link;
            obj->printer_type = MachineObject::parse_printer_type(printer_type_str);

            // U0 firmware
            if (obj->dev_connection_type.empty() && obj->bind_state.empty())
                obj->bind_state = "free";

            BOOST_LOG_TRIVIAL(debug) << "SsdpDiscovery:: Update Machine Info, printer_sn = " << dev_id << ", signal = " << printer_signal;
            obj->last_alive = Slic3r::Utils::get_current_time_utc();
            obj->m_is_online = true;

            /* if (!obj->dev_ip.empty()) {
                 Slic3r::GUI::wxGetApp().app_config->set_str("ip_address", obj->dev_id, obj->dev_ip);
                 Slic3r::GUI::wxGetApp().app_config->save();
             }*/
        }
        else {
            /* insert a new machine */
            obj = new MachineObject(m_agent, dev_name, dev_id, dev_ip);
            obj->printer_type = MachineObject::parse_printer_type(printer_type_str);
            obj->wifi_signal = printer_signal;
            obj->dev_connection_type = connect_type;
            obj->bind_state     = bind_state;
            obj->bind_sec_link  = sec_link;
            obj->dev_connection_name = connection_name;
<<<<<<< HEAD
=======
            obj->m_is_online = true;
>>>>>>> 693aa8d2

            //load access code
            AppConfig* config = Slic3r::GUI::wxGetApp().app_config;
            if (config) {
                obj->set_access_code(Slic3r::GUI::wxGetApp().app_config->get("access_code", dev_id));
                obj->set_user_access_code(Slic3r::GUI::wxGetApp().app_config->get("user_access_code", dev_id));
            }
            localMachineList.insert(std::make_pair(dev_id, obj));

            /* if (!obj->dev_ip.empty()) {
                 Slic3r::GUI::wxGetApp().app_config->set_str("ip_address", obj->dev_id, obj->dev_ip);
                 Slic3r::GUI::wxGetApp().app_config->save();
             }*/


            BOOST_LOG_TRIVIAL(debug) << "SsdpDiscovery::New Machine, ip = " << dev_ip << ", printer_name= " << dev_name << ", printer_type = " << printer_type_str << ", signal = " << printer_signal;
        }
    }
    catch (...) {
        ;
    }
}

void DeviceManager::disconnect_all()
{

}

int DeviceManager::query_bind_status(std::string &msg)
{
    if (!m_agent) {
        msg = "";
        return -1;
    }

    BOOST_LOG_TRIVIAL(trace) << "DeviceManager::query_bind_status";
    std::map<std::string, MachineObject*>::iterator it;
    std::vector<std::string> query_list;
    for (it = localMachineList.begin(); it != localMachineList.end(); it++) {
        query_list.push_back(it->first);
    }

    unsigned int http_code;
    std::string http_body;
    int result = m_agent->query_bind_status(query_list, &http_code, &http_body);

    if (result < 0) {
        msg = (boost::format("code=%1%,body=%2") % http_code % http_body).str();
    } else {
        msg = "";
        try {
            json j = json::parse(http_body);
            if (j.contains("bind_list")) {

                for (auto& item : j["bind_list"]) {
                    auto it = localMachineList.find(item["dev_id"].get<std::string>());
                    if (it != localMachineList.end()) {
                        if (!item["user_id"].is_null())
                            it->second->bind_user_id = item["user_id"].get<std::string>();
                        if (!item["user_name"].is_null())
                            it->second->bind_user_name = item["user_name"].get<std::string>();
                        else
                            it->second->bind_user_name = "Free";
                    }
                }
            }
        } catch(...) {
            ;
        }
    }
    return result;
}

MachineObject* DeviceManager::get_local_selected_machine()
{
    return get_local_machine(local_selected_machine);
}

void DeviceManager::reload_printer_settings()
{
    for (auto obj : this->userMachineList)
        obj.second->reload_printer_settings();
}

MachineObject* DeviceManager::get_default_machine() {

    std::string dev_id;
    if (m_agent) {
        m_agent->get_user_selected_machine();
    }
    if (dev_id.empty()) return nullptr;

    auto it = userMachineList.find(dev_id);
    if (it == userMachineList.end()) return nullptr;
    return it->second;
}

MachineObject* DeviceManager::get_local_machine(std::string dev_id)
{
    if (dev_id.empty()) return nullptr;
    auto it = localMachineList.find(dev_id);
    if (it == localMachineList.end()) return nullptr;
    return it->second;
}

void DeviceManager::erase_user_machine(std::string dev_id)
{
    userMachineList.erase(dev_id);
}

MachineObject* DeviceManager::get_user_machine(std::string dev_id)
{
    if (!Slic3r::GUI::wxGetApp().is_user_login())
        return nullptr;

    std::map<std::string, MachineObject*>::iterator it = userMachineList.find(dev_id);
    if (it == userMachineList.end()) return nullptr;
    return it->second;
}

MachineObject* DeviceManager::get_my_machine(std::string dev_id)
{
    auto list = get_my_machine_list();
    auto it = list.find(dev_id);
    if (it != list.end()) {
        return it->second;
    }
    return nullptr;
}

void DeviceManager::clean_user_info()
{
    BOOST_LOG_TRIVIAL(trace) << "DeviceManager::clean_user_info";
    // reset selected_machine
    selected_machine = "";
    local_selected_machine = "";

    // clean access code
    for (auto it = userMachineList.begin(); it != userMachineList.end(); it++) {
        it->second->set_access_code("");
    }
    // clean user list
    for (auto it = userMachineList.begin(); it != userMachineList.end(); it++) {
        if (it->second) {
            delete it->second;
            it->second = nullptr;
        }
    }
    userMachineList.clear();
}

bool DeviceManager::set_selected_machine(std::string dev_id, bool need_disconnect)
{
    BOOST_LOG_TRIVIAL(info) << "set_selected_machine=" << dev_id;
    auto my_machine_list = get_my_machine_list();
    auto it = my_machine_list.find(dev_id);

    // disconnect last
    auto last_selected = my_machine_list.find(selected_machine);
    if (last_selected != my_machine_list.end()) {
        last_selected->second->m_active_state = MachineObject::NotActive;
        if (last_selected->second->connection_type() == "lan") {
            if (last_selected->second->is_connecting() && !need_disconnect)
                return false;

            if (!need_disconnect) {m_agent->disconnect_printer(); }
        }
    }

    // connect curr
    if (it != my_machine_list.end()) {
        if (selected_machine == dev_id) {
            if (it->second->connection_type() != "lan") {
                // only reset update time
                it->second->reset_update_time();

                // check subscribe state
                Slic3r::GUI::wxGetApp().on_start_subscribe_again(dev_id);

                return true;
            } else {
                // lan mode printer reconnect printer
                if (m_agent) {
                    if (!need_disconnect) {m_agent->disconnect_printer();}
                    it->second->reset();
#if !BBL_RELEASE_TO_PUBLIC
                    it->second->connect(false, Slic3r::GUI::wxGetApp().app_config->get("enable_ssl_for_mqtt") == "true" ? true : false);
#else
                    it->second->connect(false, it->second->local_use_ssl_for_mqtt);
#endif
                    it->second->set_lan_mode_connection_state(true);
                }
            }
        } else {
            if (m_agent) {
                if (it->second->connection_type() != "lan" || it->second->connection_type().empty()) {
                    if (m_agent->get_user_selected_machine() == dev_id) {
                        it->second->reset_update_time();
                    }
                    else {
                        BOOST_LOG_TRIVIAL(info) << "static: set_selected_machine: same dev_id = " << dev_id;
                        m_agent->set_user_selected_machine(dev_id);
                        it->second->reset();
                    }
                } else {
                    BOOST_LOG_TRIVIAL(info) << "static: set_selected_machine: same dev_id = empty";
                    m_agent->set_user_selected_machine("");
                    it->second->reset();
#if !BBL_RELEASE_TO_PUBLIC
                    it->second->connect(false, Slic3r::GUI::wxGetApp().app_config->get("enable_ssl_for_mqtt") == "true" ? true : false);
#else
                    it->second->connect(false, it->second->local_use_ssl_for_mqtt);
#endif
                    it->second->set_lan_mode_connection_state(true);
                }
            }
        }
    }
    selected_machine = dev_id;
    return true;
}

MachineObject* DeviceManager::get_selected_machine()
{
    if (selected_machine.empty()) return nullptr;

    MachineObject* obj = get_user_machine(selected_machine);
    if (obj)
        return obj;

    // return local machine has access code
    auto it = localMachineList.find(selected_machine);
    if (it != localMachineList.end()) {
        if (it->second->has_access_right())
            return it->second;
    }
    return nullptr;
}

std::map<std::string, MachineObject*> DeviceManager::get_my_machine_list()
{
    std::map<std::string, MachineObject*> result;

    for (auto it = userMachineList.begin(); it != userMachineList.end(); it++) {
        if (!it->second)
            continue;
        if (!it->second->is_lan_mode_printer())
            result.insert(std::make_pair(it->first, it->second));
    }

    for (auto it = localMachineList.begin(); it != localMachineList.end(); it++) {
        if (!it->second)
            continue;
        if (it->second->has_access_right() && it->second->is_avaliable() && it->second->is_lan_mode_printer()) {
            // remove redundant in userMachineList
            if (result.find(it->first) == result.end()) {
                result.emplace(std::make_pair(it->first, it->second));
            }
        }
    }
    return result;
}

std::string DeviceManager::get_first_online_user_machine() {
    for (auto it = userMachineList.begin(); it != userMachineList.end(); it++) {
        if (it->second && it->second->is_online()) {
            return it->second->dev_id;
        }
    }
    return "";
}

void DeviceManager::modify_device_name(std::string dev_id, std::string dev_name)
{
    BOOST_LOG_TRIVIAL(trace) << "modify_device_name";
    if (m_agent) {
        int result = m_agent->modify_printer_name(dev_id, dev_name);
        if (result == 0) {
            update_user_machine_list_info();
        }
    }
}

void DeviceManager::parse_user_print_info(std::string body)
{
    BOOST_LOG_TRIVIAL(trace) << "DeviceManager::parse_user_print_info";
    std::lock_guard<std::mutex> lock(listMutex);
    std::set<std::string> new_list;
    try {
        json j = json::parse(body);
        if (j.contains("devices") && !j["devices"].is_null()) {
            for (auto& elem : j["devices"]) {
                MachineObject* obj = nullptr;
                std::string dev_id;
                if (!elem["dev_id"].is_null()) {
                    dev_id = elem["dev_id"].get<std::string>();
                    new_list.insert(dev_id);
                }
                std::map<std::string, MachineObject*>::iterator iter = userMachineList.find(dev_id);
                if (iter != userMachineList.end()) {
                    /* update field */
                    obj = iter->second;
                    obj->dev_id = dev_id;
                }
                else {
                    obj = new MachineObject(m_agent, "", "", "");
                    if (m_agent) {
                        obj->set_bind_status(m_agent->get_user_name());
                    }

                    if (obj->dev_ip.empty()) {
                        obj->dev_ip = Slic3r::GUI::wxGetApp().app_config->get("ip_address", dev_id);
                    }
                    userMachineList.insert(std::make_pair(dev_id, obj));
                }

                if (!obj) continue;

                if (!elem["dev_id"].is_null())
                    obj->dev_id = elem["dev_id"].get<std::string>();
                if (!elem["dev_name"].is_null())
                    obj->dev_name = elem["dev_name"].get<std::string>();
                if (!elem["dev_online"].is_null())
                    obj->m_is_online = elem["dev_online"].get<bool>();
                if (elem.contains("dev_model_name") && !elem["dev_model_name"].is_null())
                    obj->printer_type = elem["dev_model_name"].get<std::string>();
                if (!elem["task_status"].is_null())
                    obj->iot_print_status = elem["task_status"].get<std::string>();
                if (elem.contains("dev_product_name") && !elem["dev_product_name"].is_null())
                    obj->product_name = elem["dev_product_name"].get<std::string>();
                if (elem.contains("dev_access_code") && !elem["dev_access_code"].is_null()) {
                    std::string acc_code = elem["dev_access_code"].get<std::string>();
                    acc_code.erase(std::remove(acc_code.begin(), acc_code.end(), '\n'), acc_code.end());
                    obj->set_access_code(acc_code);
                }
            }

            //remove MachineObject from userMachineList
            std::map<std::string, MachineObject*>::iterator iterat;
            for (iterat = userMachineList.begin(); iterat != userMachineList.end(); ) {
                if (new_list.find(iterat->first) == new_list.end()) {
                    iterat = userMachineList.erase(iterat);
                }
                else {
                    iterat++;
                }
            }
        }
    }
    catch (std::exception& e) {
        ;
    }
}

void DeviceManager::update_user_machine_list_info()
{
    if (!m_agent) return;

    BOOST_LOG_TRIVIAL(debug) << "update_user_machine_list_info";
    unsigned int http_code;
    std::string body;
    int result = m_agent->get_user_print_info(&http_code, &body);
    if (result == 0) {
        parse_user_print_info(body);
    }
}


std::map<std::string ,MachineObject*> DeviceManager::get_local_machine_list()
{
    std::map<std::string, MachineObject*> result;
    std::map<std::string, MachineObject*>::iterator it;

    for (it = localMachineList.begin(); it != localMachineList.end(); it++) {
        if (it->second->m_is_online) {
            result.insert(std::make_pair(it->first, it->second));
        }
    }

    return result;
}

void DeviceManager::load_last_machine()
{
    if (userMachineList.empty()) return;

    else if (userMachineList.size() == 1) {
        this->set_selected_machine(userMachineList.begin()->second->dev_id);
    } else {
        if (m_agent) {
            std::string last_monitor_machine = m_agent->get_user_selected_machine();
            bool found = false;
            for (auto it = userMachineList.begin(); it != userMachineList.end(); it++) {
                if (last_monitor_machine == it->first) {
                    this->set_selected_machine(last_monitor_machine);
                    found = true;
                }
            }
            if (!found)
                this->set_selected_machine(userMachineList.begin()->second->dev_id);
        }
    }
}

json DeviceManager::filaments_blacklist = json::object();



std::string DeviceManager::parse_printer_type(std::string type_str)
{
    return get_value_from_config<std::string>(type_str, "printer_type");
}
std::string DeviceManager::get_printer_display_name(std::string type_str)
{
    return get_value_from_config<std::string>(type_str, "display_name");
}
std::string DeviceManager::get_ftp_folder(std::string type_str)
{
    return get_value_from_config<std::string>(type_str, "ftp_folder");
}
PrinterArch DeviceManager::get_printer_arch(std::string type_str)
{
    return get_printer_arch_by_str(get_value_from_config<std::string>(type_str, "printer_arch"));
}
<<<<<<< HEAD

PrinterArch DeviceManager::get_printer_arch(std::string type_str)
{
    PrinterArch arch = PrinterArch::ARCH_CORE_XY;
    if (DeviceManager::function_table.contains("printers")) {
        for (auto printer : DeviceManager::function_table["printers"]) {
            if (printer.contains("model_id") && printer["model_id"].get<std::string>() == type_str) {
                if (printer.contains("printer_arch")) {
                    return get_printer_arch_by_str(printer["printer_arch"].get<std::string>());
                }
            }
        }
    }
    return arch;
}

=======
>>>>>>> 693aa8d2
std::string DeviceManager::get_printer_thumbnail_img(std::string type_str)
{
    return get_value_from_config<std::string>(type_str, "printer_thumbnail_image");
}
std::string DeviceManager::get_printer_ams_type(std::string type_str)
{
    return get_value_from_config<std::string>(type_str, "use_ams_type");
}
std::string DeviceManager::get_printer_series(std::string type_str)
{
    return get_value_from_config<std::string>(type_str, "printer_series");
}
std::string DeviceManager::get_printer_diagram_img(std::string type_str)
{
    return get_value_from_config<std::string>(type_str, "printer_connect_help_image");
}
std::string DeviceManager::get_printer_ams_img(std::string type_str)
{
    return get_value_from_config<std::string>(type_str, "printer_use_ams_image");
}

bool DeviceManager::get_printer_is_enclosed(std::string type_str) {
    return get_value_from_config<bool>(type_str, "printer_is_enclosed");
}
std::vector<std::string> DeviceManager::get_resolution_supported(std::string type_str)
{
    std::vector<std::string> resolution_supported;

    std::string config_file = Slic3r::resources_dir() + "/printers/" + type_str + ".json";
    std::ifstream json_file(config_file.c_str());
    try {
        json jj;
        if (json_file.is_open()) {
            json_file >> jj;
            if (jj.contains("00.00.00.00")) {
                json const& printer = jj["00.00.00.00"];
                if (printer.contains("camera_resolution")) {
                    for (auto res : printer["camera_resolution"])
                        resolution_supported.emplace_back(res.get<std::string>());
                }
            }
        }
    }
    catch (...) {}
    return resolution_supported;
}

<<<<<<< HEAD
bool DeviceManager::get_bed_temperature_limit(std::string type_str, int &limit)
{
    bool result = false;
    if (DeviceManager::function_table.contains("printers")) {
        for (auto printer : DeviceManager::function_table["printers"]) {
            if (printer.contains("model_id") && printer["model_id"].get<std::string>() == type_str) {
                if (printer.contains("bed_temperature_limit")) {
                    limit = printer["bed_temperature_limit"].get<int>();
                    return true;
                }
            }
        }
    }
    return result;
}

bool DeviceManager::get_nozzle_max_temperature(std::string type_str, int& limit)
{
    bool result = false;
    if (DeviceManager::function_table.contains("printers")) {
        for (auto printer : DeviceManager::function_table["printers"]) {
            if (printer.contains("model_id") && printer["model_id"].get<std::string>() == type_str) {
                if (printer.contains("nozzle_max_temperature")) {
                    limit = printer["nozzle_max_temperature"].get<int>();
                    return true;
                }
            }
        }
    }
    return result;
}

bool DeviceManager::load_functional_config(std::string config_file)
=======
std::vector<std::string> DeviceManager::get_compatible_machine(std::string type_str)
>>>>>>> 693aa8d2
{
    std::vector<std::string> compatible_machine;
    std::string config_file = Slic3r::resources_dir() + "/printers/" + type_str + ".json";
    std::ifstream json_file(config_file.c_str());
    try {
        json jj;
        if (json_file.is_open()) {
            json_file >> jj;
            if (jj.contains("00.00.00.00")) {
                json const& printer = jj["00.00.00.00"];
                if (printer.contains("compatible_machine")) {
                    for (auto res : printer["compatible_machine"])
                        compatible_machine.emplace_back(res.get<std::string>());
                }
            }
        }
    }
    catch (...) {}
    return compatible_machine;
}


bool DeviceManager::load_filaments_blacklist_config(std::string config_file)
{
    filaments_blacklist = json::object();
    std::ifstream json_file(config_file.c_str());

    try {
        if (json_file.is_open()) {
            json_file >> filaments_blacklist;
            return true;
        }
        else {
            BOOST_LOG_TRIVIAL(error) << "load filaments blacklist config failed, file = " << config_file;
        }
    }
    catch (...) {
        BOOST_LOG_TRIVIAL(error) << "load filaments blacklist config failed, file = " << config_file;
        return false;
    }
    return true;
}

void DeviceManager::check_filaments_in_blacklist(std::string tag_vendor, std::string tag_type, bool& in_blacklist, std::string& ac, std::string& info)
{
    std::unordered_map<std::string, wxString> blacklist_prompt =
    {
        {"TPU: not supported", _L("TPU is not supported by AMS.")},
        {"Bambu PET-CF/PA6-CF: not supported",  _L("Bambu PET-CF/PA6-CF is not supported by AMS.")},
        {"PVA: flexible", _L("Damp PVA will become flexible and get stuck inside AMS,please take care to dry it before use.")}, 
        {"CF/GF: hard and brittle", _L("CF/GF filaments are hard and brittle, It's easy to break or get stuck in AMS, please use with caution.")}
    };

    in_blacklist = false;

    if (filaments_blacklist.contains("blacklist")) {
        for (auto prohibited_filament : filaments_blacklist["blacklist"]) {

            std::string vendor;
            std::string type;
            std::string action;
            std::string description;

            if (prohibited_filament.contains("vendor") &&
                prohibited_filament.contains("type") &&
                prohibited_filament.contains("action") &&
                prohibited_filament.contains("description"))
            {
                vendor = prohibited_filament["vendor"].get<std::string>();
                type = prohibited_filament["type"].get<std::string>();
                action = prohibited_filament["action"].get<std::string>();
                description = prohibited_filament["description"].get<std::string>();

                description = blacklist_prompt[description].ToUTF8().data();
            }
            else {
                return;
            }

            std::transform(vendor.begin(), vendor.end(), vendor.begin(), ::tolower);
            std::transform(tag_vendor.begin(), tag_vendor.end(), tag_vendor.begin(), ::tolower);
            std::transform(tag_type.begin(), tag_type.end(), tag_type.begin(), ::tolower);
            std::transform(type.begin(), type.end(), type.begin(), ::tolower);

            //third party
            if (vendor == "third party") {
                if ("bambulab" != vendor && tag_type == type) {
                    in_blacklist = true;
                    ac = action;
                    info = description;
                    return;
                }
            }
            else {
                if (vendor == tag_vendor && tag_type == type) {
                    in_blacklist = true;
                    ac = action;
                    info = description;
                    return;
                }
            }
        }
    }
}

std::string DeviceManager::load_gcode(std::string type_str, std::string gcode_file)
{
    std::string gcode_full_path = Slic3r::resources_dir() + "/printers/" + gcode_file;
    std::ifstream gcode(encode_path(gcode_full_path.c_str()).c_str());
    try {
        std::stringstream gcode_str;
        if (gcode.is_open()) {
            gcode_str << gcode.rdbuf();
            gcode.close();
            return gcode_str.str();
        }
    } catch(...) {
        BOOST_LOG_TRIVIAL(error) << "load gcode file failed, file = " << gcode_file << ", path = " << gcode_full_path;
    }


    return "";
}

} // namespace Slic3r<|MERGE_RESOLUTION|>--- conflicted
+++ resolved
@@ -471,12 +471,8 @@
 
 PrinterSeries MachineObject::get_printer_series() const
 {
-<<<<<<< HEAD
-    if (printer_type == "BL-P001" || printer_type == "BL-P002" || printer_type == "C13")
-=======
     std::string series =  DeviceManager::get_printer_series(printer_type);
     if (series == "series_x1")
->>>>>>> 693aa8d2
         return PrinterSeries::SERIES_X1;
     else if (series == "series_p1p")
         return PrinterSeries::SERIES_P1P;
@@ -489,18 +485,6 @@
     return DeviceManager::get_printer_arch(printer_type);
 }
 
-<<<<<<< HEAD
-//BBS: check if machine is enclosed
-bool MachineObject::is_printer_enclosed() const
-{
-    std::unordered_set<std::string>enclosed_printers = {
-        "C12",
-        "BL-P002",
-        "BL-P001",
-        "C13"
-    };
-    return enclosed_printers.find(printer_type) != enclosed_printers.end();
-=======
 std::string MachineObject::get_printer_ams_type() const
 {
     return DeviceManager::get_printer_ams_type(printer_type);
@@ -515,7 +499,6 @@
 {
     print_json.load_compatible_settings("", "");
     parse_json("{}");
->>>>>>> 693aa8d2
 }
 
 MachineObject::MachineObject(NetworkAgent* agent, std::string name, std::string id, std::string ip)
@@ -774,79 +757,7 @@
 
 bool MachineObject::is_support_ams_mapping()
 {
-<<<<<<< HEAD
-    if (get_printer_series() == PrinterSeries::SERIES_X1 && printer_type != "C13") {
-        AppConfig* config = Slic3r::GUI::wxGetApp().app_config;
-        if (config) {
-            if (config->get("check_ams_version") == "0")
-                return true;
-        }
-        bool need_upgrade = false;
-        if (has_ams()) {
-            // compare ota version and ams version
-            auto ota_ver_it = module_vers.find("ota");
-            if (ota_ver_it != module_vers.end()) {
-                if (!MachineObject::is_support_ams_mapping_version("ota", ota_ver_it->second.sw_ver)) {
-                    need_upgrade = true;
-                }
-            }
-            for (int i = 0; i < 4; i++) {
-                std::string ams_id = (boost::format("ams/%1%") % i).str();
-                auto ams_ver_it = module_vers.find(ams_id);
-                if (ams_ver_it != module_vers.end()) {
-                    if (!MachineObject::is_support_ams_mapping_version("ams", ams_ver_it->second.sw_ver)) {
-                        need_upgrade = true;
-                    }
-                }
-            }
-        }
-        return !need_upgrade;
-    }
-    else {
-        return true;
-    }
-}
-
-bool MachineObject::is_support_command_ams_switch()
-{
-    auto ota_ver_it = module_vers.find("ota");
-    if (ota_ver_it != module_vers.end()) {
-        if (printer_type == "BL-P001" || printer_type == "BL-P002") {
-
-            if (ota_ver_it->second.sw_ver.compare("01.05.06.01") < 0) {
-                return false;
-            }
-
-        }else if (printer_type == "C11" || printer_type == "C12") {
-
-            if (ota_ver_it->second.sw_ver.compare("01.02.99.10") < 0) {
-                return false;
-            }
-        }
-    }
-
     return true;
-}
-
-bool MachineObject::is_support_ams_mapping_version(std::string module, std::string version)
-{
-    bool result = true;
-
-    if (module == "ota") {
-        if (version.compare("00.01.04.03") < 0)
-            return false;
-    }
-    else if (module == "ams") {
-        // omit ams version is empty
-        if (version.empty())
-            return true;
-        if (version.compare("00.00.04.10") < 0)
-            return false;
-    }
-    return result;
-=======
-    return true;
->>>>>>> 693aa8d2
 }
 
 static float calc_color_distance(wxColour c1, wxColour c2)
@@ -1439,8 +1350,6 @@
         xcam_allow_prompt_sound = ((flag >> 17) & 0x1) != 0;
     }
 
-<<<<<<< HEAD
-=======
     is_support_filament_tangle_detect = ((flag >> 19) & 0x1) != 0;
 
     if (xcam_filament_tangle_detect_count > 0)
@@ -1454,7 +1363,6 @@
     }
 
 
->>>>>>> 693aa8d2
     sdcard_state = MachineObject::SdcardState((flag >> 8) & 0x11);
 
     network_wired = ((flag >> 18) & 0x1) != 0;
@@ -1531,128 +1439,6 @@
 std::string MachineObject::parse_version()
 {
     auto ota_version = module_vers.find("ota");
-<<<<<<< HEAD
-    auto esp32_version = module_vers.find("esp32");
-    auto rv1126_version = module_vers.find("rv1126");
-    if (get_printer_series() == PrinterSeries::SERIES_X1) {
-        if (ota_version != module_vers.end()) {
-
-            if (printer_type != "C13") {
-                if (ota_version->second.sw_ver.compare("01.01.01.00") <= 0) {
-                    ams_support_remain = false;
-                    ams_support_auto_switch_filament_flag = false;
-                    is_xcam_buildplate_supported = false;
-                    xcam_support_recovery_step_loss = false;
-                    is_support_send_to_sdcard = false;
-                    is_support_1080dpi = false;
-                    is_support_ai_monitoring = false;
-                    is_support_ams_humidity = false;
-                }
-                else {
-                    ams_support_remain = true;
-                    ams_support_auto_switch_filament_flag = true;
-                    is_xcam_buildplate_supported = true;
-                    xcam_support_recovery_step_loss = true;
-                    is_support_send_to_sdcard = true;
-                    is_support_1080dpi = true;
-                    is_support_ai_monitoring = true;
-                    is_support_ams_humidity = true;
-                }
-
-                if (ota_version != module_vers.end()) {
-                    if (firmware_type == PrinterFirmwareType::FIRMWARE_TYPE_PRODUCTION) {
-                        local_use_ssl_for_mqtt = ota_version->second.sw_ver.compare("01.03.01.04") >= 0;
-                    }
-
-                    if (lifecycle == PrinterFirmwareType::FIRMWARE_TYPE_PRODUCTION) {
-                        is_support_mqtt_alive = ota_version->second.sw_ver.compare("01.05.06.05") >= 0;
-                    }
-                    else if (lifecycle == PrinterFirmwareType::FIRMWARE_TYPE_ENGINEER) {
-                        is_support_mqtt_alive = ota_version->second.sw_ver.compare("00.03.10.05") >= 0;
-                    }
-                    else {
-                        is_support_mqtt_alive = ota_version->second.sw_ver.compare("01.05.06.05") >= 0;
-                    }
-
-                    is_support_remote_tunnel = true;
-                    is_support_tunnel_mqtt = (ota_version->second.sw_ver.compare("01.05.06.06") >= 0
-                        || (rv1126_version != module_vers.end() && rv1126_version->second.sw_ver.compare("00.00.21.20") >= 0));
-                }
-                local_camera_proto = local_rtsp_url.empty() ? -1 : local_rtsp_url == "disable" ? 0
-                    : boost::algorithm::starts_with(local_rtsp_url, "rtsps") ? 2 : 3;
-                file_proto = 2;
-            }
-            else {
-                ams_support_remain = true;
-                ams_support_auto_switch_filament_flag = true;
-                is_xcam_buildplate_supported = true;
-                xcam_support_recovery_step_loss = true;
-                is_support_send_to_sdcard = true;
-                is_support_1080dpi = true;
-                is_support_ai_monitoring = true;
-                is_support_ams_humidity = true;
-                is_support_mqtt_alive = true;
-                local_use_ssl_for_mqtt = true;
-                is_support_remote_tunnel = true;
-                is_support_tunnel_mqtt = true;
-                local_camera_proto = local_rtsp_url.empty() ? -1 : local_rtsp_url == "disable" ? 0
-                    : boost::algorithm::starts_with(local_rtsp_url, "rtsps") ? 2 : 3;
-                file_proto = 2;
-            }
-        }
-    } else if (printer_type == "C11") {
-        is_cloud_print_only = true;
-        if (ota_version != module_vers.end()) {
-            is_support_send_to_sdcard = ota_version->second.sw_ver.compare("01.02.00.00") >= 0;
-            is_support_ai_monitoring = ota_version->second.sw_ver.compare("01.02.99.00") >= 0;
-            is_support_remote_tunnel  = ota_version->second.sw_ver.compare("01.02.99.00") >= 0;
-            is_support_tunnel_mqtt = (ota_version->second.sw_ver.compare("01.03.50.01") >= 0 ||
-                                      (esp32_version != module_vers.end() && esp32_version->second.sw_ver.compare("01.05.15.00") >= 0));
-        }
-        local_camera_proto = 1;
-
-        if (esp32_version != module_vers.end()) {
-            ams_support_auto_switch_filament_flag = esp32_version->second.sw_ver.compare("00.03.11.50") >= 0;
-        }
-
-        if (ota_version != module_vers.end()) {
-            if (lifecycle == PrinterFirmwareType::FIRMWARE_TYPE_PRODUCTION) {
-                is_support_mqtt_alive = ota_version->second.sw_ver.compare("01.03.50.01") >= 0;
-            }
-            else if (lifecycle == PrinterFirmwareType::FIRMWARE_TYPE_ENGINEER) {
-                is_support_mqtt_alive = ota_version->second.sw_ver.compare("00.06.03.51") >= 0;
-            }
-            else {
-                is_support_mqtt_alive = ota_version->second.sw_ver.compare("01.03.50.01") >= 0;
-            }
-        } 
-    } else if (printer_type == "C12") {
-        is_support_ai_monitoring = true;
-        is_cloud_print_only      = true;
-        local_camera_proto       = 1;
-
-        if (ota_version != module_vers.end()) {
-            is_support_tunnel_mqtt = (ota_version->second.sw_ver.compare("01.03.50.01") >= 0 ||
-                                      (esp32_version != module_vers.end() && esp32_version->second.sw_ver.compare("01.05.15.00") >= 0));
-            is_support_remote_tunnel = ota_version->second.sw_ver.compare("01.03.50.01") >= 0;
-            if (lifecycle == PrinterFirmwareType::FIRMWARE_TYPE_PRODUCTION) {
-                is_support_mqtt_alive = ota_version->second.sw_ver.compare("01.03.50.01") >= 0;
-            }
-            else if (lifecycle == PrinterFirmwareType::FIRMWARE_TYPE_ENGINEER) {
-                is_support_mqtt_alive = ota_version->second.sw_ver.compare("00.06.03.51") >= 0;
-            }
-            else {
-                is_support_mqtt_alive = ota_version->second.sw_ver.compare("01.03.50.01") >= 0;
-            }
-        }
-    }  else if (printer_type == "N1") {
-        is_support_remote_tunnel = true;
-        local_camera_proto       = 1;
-        is_support_tunnel_mqtt   = true;
-        is_support_ams_humidity  = false;
-        is_support_1080dpi       = true;
-        ams_support_remain       = false;
-=======
     if (ota_version != module_vers.end()) return ota_version->second.sw_ver;
     auto series = get_printer_series();
     if (series == PrinterSeries::SERIES_X1) {
@@ -1661,7 +1447,6 @@
     } else if (series == PrinterSeries::SERIES_P1P) {
         auto esp32_version = module_vers.find("esp32");
         if (esp32_version != module_vers.end()) return esp32_version->second.sw_ver;
->>>>>>> 693aa8d2
     }
     return "";
 }
@@ -1906,19 +1691,8 @@
 int MachineObject::command_ams_switch(int tray_index, int old_temp, int new_temp)
 {
     BOOST_LOG_TRIVIAL(trace) << "ams_switch to " << tray_index << " with temp: " << old_temp << ", " << new_temp;
-
     if (old_temp < 0) old_temp = FILAMENT_DEF_TEMP;
     if (new_temp < 0) new_temp = FILAMENT_DEF_TEMP;
-<<<<<<< HEAD
-    int result = 0;
-
-
-    //command
-    if (is_support_command_ams_switch()) {
-        command_ams_change_filament(tray_index, old_temp, new_temp);
-    }
-    //gcode
-=======
 
     std::string gcode = "";
     int result = 0;
@@ -1927,7 +1701,6 @@
     if (is_support_command_ams_switch) {
         command_ams_change_filament(tray_index, old_temp, new_temp);
     }
->>>>>>> 693aa8d2
     else {
         std::string gcode = "";
         if (tray_index == 255) {
@@ -2179,8 +1952,6 @@
     return this->publish_json(j.dump());
 }
 
-<<<<<<< HEAD
-=======
 int MachineObject::command_set_filament_tangle_detect(bool filament_tangle_detect) {
     json j;
     j["print"]["command"] = "print_option";
@@ -2190,7 +1961,6 @@
     return this->publish_json(j.dump());
 }
 
->>>>>>> 693aa8d2
 int MachineObject::command_ams_switch_filament(bool switch_filament)
 {
     json j;
@@ -2230,13 +2000,6 @@
         return -1;
     }
 
-    try {
-        json j;
-        j["axis_control"] = axis;
-      
-        NetworkAgent* agent = GUI::wxGetApp().getAgent();
-    }
-    catch (...) {}
 
     return this->publish_gcode(cmd);
 }
@@ -2566,8 +2329,6 @@
     return command_set_prompt_sound(on_off);
 }
 
-<<<<<<< HEAD
-=======
 int MachineObject::command_xcam_control_filament_tangle_detect(bool on_off)
 {
     xcam_filament_tangle_detect = on_off;
@@ -2575,7 +2336,6 @@
     return command_set_filament_tangle_detect(on_off);
 }
 
->>>>>>> 693aa8d2
 void MachineObject::set_bind_status(std::string status)
 {
     bind_user_name = status;
@@ -2695,11 +2455,8 @@
     nozzle_diameter = 0.0f;
     network_wired = false;
     dev_connection_name = "";
-<<<<<<< HEAD
-=======
     subscribe_counter = 3;
     job_id_ = "";
->>>>>>> 693aa8d2
 
     // reset print_json
     json empty_j;
@@ -2785,127 +2542,6 @@
     return false;
 }
 
-<<<<<<< HEAD
-bool MachineObject::is_function_supported(PrinterFunction func)
-{
-    std::string func_name;
-    switch (func) {
-    case FUNC_MONITORING:
-        func_name = "FUNC_MONITORING";
-        break;
-    case FUNC_TIMELAPSE:
-        func_name = "FUNC_TIMELAPSE";
-        break;
-    case FUNC_RECORDING:
-        func_name = "FUNC_RECORDING";
-        break;
-    case FUNC_FIRSTLAYER_INSPECT:
-        func_name = "FUNC_FIRSTLAYER_INSPECT";
-        break;
-    case FUNC_AI_MONITORING:
-        parse_version_func();
-        if (!is_support_ai_monitoring)
-            return false;
-        func_name = "FUNC_AI_MONITORING";
-        break;
-    case FUNC_LIDAR_CALIBRATION:
-        func_name = "FUNC_LIDAR_CALIBRATION";
-        break;
-    case FUNC_BUILDPLATE_MARKER_DETECT:
-        parse_version_func();
-        if (!is_xcam_buildplate_supported)
-            return false;
-        func_name = "FUNC_BUILDPLATE_MARKER_DETECT";
-        break;
-    case FUNC_AUTO_RECOVERY_STEP_LOSS:
-        parse_version_func();
-        if (!xcam_support_recovery_step_loss)
-            return false;
-        func_name = "FUNC_AUTO_RECOVERY_STEP_LOSS";
-        break;
-    case FUNC_FLOW_CALIBRATION:
-        func_name = "FUNC_FLOW_CALIBRATION";
-        break;
-    case FUNC_AUTO_LEVELING:
-        func_name = "FUNC_AUTO_LEVELING";
-        break;
-    case FUNC_CHAMBER_TEMP:
-        func_name = "FUNC_CHAMBER_TEMP";
-        break;
-    case FUNC_CAMERA_VIDEO:
-        func_name = "FUNC_CAMERA_VIDEO";
-        break;
-    case FUNC_MEDIA_FILE:
-        func_name = "FUNC_MEDIA_FILE"; 
-        break;
-    case FUNC_PROMPT_SOUND: 
-        func_name = "FUNC_PROMPT_SOUND"; 
-        break;
-    case FUNC_REMOTE_TUNNEL:
-        parse_version_func();
-        if (!is_support_remote_tunnel)
-            return false;
-        break;
-    case FUNC_LOCAL_TUNNEL:
-        parse_version_func();
-        if (!local_camera_proto) return false;
-        break;
-    case FUNC_PRINT_WITHOUT_SD:
-        func_name = "FUNC_PRINT_WITHOUT_SD";
-        break;
-    case FUNC_USE_AMS:
-        func_name = "FUNC_USE_AMS";
-        break;
-    case FUNC_ALTER_RESOLUTION:
-        func_name = "FUNC_ALTER_RESOLUTION";
-        break;
-    case FUNC_SEND_TO_SDCARD:
-        parse_version_func();
-        if (!is_support_send_to_sdcard)
-            return false;
-        func_name = "FUNC_SEND_TO_SDCARD";
-        break;
-    case FUNC_AUTO_SWITCH_FILAMENT:
-        parse_version_func();
-        if (!ams_support_auto_switch_filament_flag)
-            return false;
-        func_name = "FUNC_AUTO_SWITCH_FILAMENT";
-        break;
-    case FUNC_VIRTUAL_CAMERA:
-        func_name = "FUNC_VIRTUAL_CAMERA";
-        break;
-    case FUNC_CHAMBER_FAN:
-        func_name = "FUNC_CHAMBER_FAN";
-        break;
-    case FUNC_AUX_FAN:
-        func_name = "FUNC_AUX_FAN";
-        break;
-    case FUNC_EXTRUSION_CALI:
-        if (!ams_support_virtual_tray)
-            return false;
-        func_name = "FUNC_EXTRUSION_CALI";
-        break;
-    case FUNC_PRINT_ALL:
-        func_name = "FUNC_PRINT_ALL";
-        break;
-    case FUNC_VIRTUAL_TYAY:
-        if (!ams_support_virtual_tray)
-            return false;
-        func_name = "FUNC_VIRTUAL_TYAY";
-        break;
-    case FUNC_FILAMENT_BACKUP:
-        func_name = "FUNC_FILAMENT_BACKUP";
-        break;
-    case FUNC_MOTOR_NOISE_CALI: 
-        func_name = "FUNC_MOTOR_NOISE_CALI"; 
-        break;
-    default:
-        return true;
-    }
-    return DeviceManager::is_function_supported(printer_type, func_name);
-}
-=======
->>>>>>> 693aa8d2
 
 std::vector<std::string> MachineObject::get_resolution_supported()
 {
@@ -2919,11 +2555,7 @@
 
 bool MachineObject::is_camera_busy_off()
 {
-<<<<<<< HEAD
-    if (printer_type == "C11" || printer_type == "C12" || printer_type == "N1")
-=======
     if (get_printer_series() == PrinterSeries::SERIES_P1P)
->>>>>>> 693aa8d2
         return is_in_prepare() || is_in_upgrading();
     return false;
 }
@@ -2958,19 +2590,11 @@
 std::string MachineObject::setting_id_to_type(std::string setting_id, std::string tray_type)
 {
     std::string type;
-<<<<<<< HEAD
-
-=======
->>>>>>> 693aa8d2
     PresetBundle* preset_bundle = GUI::wxGetApp().preset_bundle;
     if (preset_bundle) {
         for (auto it = preset_bundle->filaments.begin(); it != preset_bundle->filaments.end(); it++) {
 
-<<<<<<< HEAD
-            if (it->filament_id.compare(setting_id) == 0) {
-=======
             if (it->filament_id.compare(setting_id) == 0 && it->is_system) {
->>>>>>> 693aa8d2
                 std::string display_filament_type;
                 it->config.get_filament_type(display_filament_type);
                 type = display_filament_type;
@@ -2980,20 +2604,13 @@
     }
 
     if (tray_type != type || type.empty()) {
-<<<<<<< HEAD
-        if (type.empty()) {type = tray_type;}
-        BOOST_LOG_TRIVIAL(info) << "The values of tray_info_idx and tray_type do not match tray_info_idx " << setting_id << " tray_type " << tray_type;
-=======
         if (type.empty()) { type = tray_type; }
         BOOST_LOG_TRIVIAL(info) << "The values of tray_info_idx and tray_type do not match tray_info_idx " << setting_id << " tray_type " << tray_type << " system_type" << type;
->>>>>>> 693aa8d2
     }
 
     return type;
 }
 
-<<<<<<< HEAD
-=======
 template <class ENUM>
 static ENUM enum_index_of(char const *key, char const **enum_names, int enum_count, ENUM defl = static_cast<ENUM>(0))
 {
@@ -3002,7 +2619,6 @@
     return defl;
 }
 
->>>>>>> 693aa8d2
 int MachineObject::parse_json(std::string payload)
 {
     CNumericLocalesSetter locales_setter;
@@ -4414,8 +4030,6 @@
                 } else if (jj["command"].get<std::string>() == "gcode_line") {
                     //ack of gcode_line
                     BOOST_LOG_TRIVIAL(debug) << "parse_json, ack of gcode_line = " << j.dump(4);
-<<<<<<< HEAD
-=======
                     if (m_agent && is_studio_cmd(sequence_id)) {
                         json t;
                         t["dev_id"] = this->dev_id;
@@ -4431,7 +4045,6 @@
                         }
                     }
 
->>>>>>> 693aa8d2
                 } else if (jj["command"].get<std::string>() == "project_file") {
                     //ack of project file
                     BOOST_LOG_TRIVIAL(debug) << "parse_json, ack of project_file = " << j.dump(4);
@@ -4440,6 +4053,7 @@
                         json t;
                         t["dev_id"] = this->dev_id;
                         t["signal"] = this->wifi_signal;
+                        m_agent->track_event("ack_cmd_project_file", t.dump());
                     }
                     std::string result;
                     if (jj.contains("result")) {
@@ -4466,11 +4080,7 @@
                             vt_tray.color = jj["tray_color"].get<std::string>();
                             vt_tray.setting_id = jj["tray_info_idx"].get<std::string>();
                             //vt_tray.type = jj["tray_type"].get<std::string>();
-<<<<<<< HEAD
-                            vt_tray.type = setting_id_to_type(vt_tray.setting_id, jj["tray_info_idx"].get<std::string>());
-=======
                             vt_tray.type = setting_id_to_type(vt_tray.setting_id, jj["tray_type"].get<std::string>());
->>>>>>> 693aa8d2
                             // delay update
                             vt_tray.set_hold_count();
                         } else {
@@ -4961,12 +4571,8 @@
         delete rating_info;
         rating_info = nullptr;
     }
-<<<<<<< HEAD
-    get_model_task_thread = new boost::thread([this, curr_instance_id]{
-=======
     get_model_task_thread = new boost::thread([this, curr_instance_id, token = std::weak_ptr<int>(m_token)]{
         if (token.expired()) { return; }
->>>>>>> 693aa8d2
         try {
             std::string  rating_result;
             unsigned int http_code = 404;
@@ -4975,11 +4581,7 @@
             res = m_agent->get_model_mall_rating_result(curr_instance_id, rating_result, http_code, http_error);
             request_model_result++;
             BOOST_LOG_TRIVIAL(info) << "request times: " << request_model_result << " http code: " << http_code;
-<<<<<<< HEAD
-            rating_info = new RatingInfo();
-=======
             auto rating_info = new RatingInfo();
->>>>>>> 693aa8d2
             rating_info->http_code = http_code;
             if (0 == res && 200 == http_code) {
                 try {
@@ -4993,12 +4595,9 @@
                     } else {
                         rating_info->request_successful = false;
                         BOOST_LOG_TRIVIAL(info) << "can not get rating id";
-<<<<<<< HEAD
-=======
                         Slic3r::GUI::wxGetApp().CallAfter([this, token, rating_info]() {
                             if (!token.expired()) this->rating_info = rating_info;
                         });
->>>>>>> 693aa8d2
                         return;
                     }
                     if (rating_json.contains("score")) {
@@ -5011,24 +4610,18 @@
                     if (rating_json.contains("images")) {
                         rating_info->image_url_paths = rating_json["images"].get<std::vector<std::string>>();
                     }
-<<<<<<< HEAD
-=======
                     Slic3r::GUI::wxGetApp().CallAfter([this, token, rating_info]() {
                         if (!token.expired()) this->rating_info = rating_info;
                     });
->>>>>>> 693aa8d2
                 } catch (...) {
                     BOOST_LOG_TRIVIAL(info) << "parse model mall result json failed";
                 }
             }
             else {
                 rating_info->request_successful = false;
-<<<<<<< HEAD
-=======
                 Slic3r::GUI::wxGetApp().CallAfter([this, token, rating_info]() {
                     if (!token.expired()) this->rating_info = rating_info;
                 });
->>>>>>> 693aa8d2
                 BOOST_LOG_TRIVIAL(info) << "model mall result request failed, request time: " << request_model_result << " http_code: " << http_code
                                         << " error msg: " << http_error;
                 return;
@@ -5066,75 +4659,16 @@
 
             if (!m_agent) return;
 
-<<<<<<< HEAD
-                if (plate_idx >= 0) {
-                    plate_index = plate_idx;
-                } else {
-
-                    std::string subtask_json;
-                    unsigned http_code = 0;
-                    std::string http_body;
-                    if (m_agent->get_subtask_info(subtask_id, &subtask_json, &http_code, &http_body) == 0) {
-                        try  {
-                            if (!subtask_json.empty()){
-
-                                json task_j = json::parse(subtask_json);
-                                if (task_j.contains("content")) {
-                                    std::string content_str = task_j["content"].get<std::string>();
-                                    json content_j = json::parse(content_str);
-                                    plate_index = content_j["info"]["plate_idx"].get<int>();
-                                }
-
-                                if (task_j.contains("context") && task_j["context"].contains("plates")) {
-                                    for (int i = 0; i < task_j["context"]["plates"].size(); i++) {
-                                        if (task_j["context"]["plates"][i].contains("index") && task_j["context"]["plates"][i]["index"].get<int>() == plate_index) {
-                                            slice_info->thumbnail_url = task_j["context"]["plates"][i]["thumbnail"]["url"].get<std::string>();
-                                            BOOST_LOG_TRIVIAL(trace) << "task_info: thumbnail url=" << slice_info->thumbnail_url;
-                                        }
-                                    }
-                                }
-                                else {
-                                    BOOST_LOG_TRIVIAL(error) << "task_info: no context or plates";
-                                }
-                            }
-                        }
-                        catch(...) {
-                        }
-                    } else {
-                        BOOST_LOG_TRIVIAL(error) << "task_info: get subtask id failed!";
-                    }
-                }
-=======
             if (plate_idx >= 0) {
                 plate_index = plate_idx;
             }
             else {
->>>>>>> 693aa8d2
 
                 std::string subtask_json;
                 unsigned http_code = 0;
                 std::string http_body;
                 if (m_agent->get_subtask_info(subtask_id, &subtask_json, &http_code, &http_body) == 0) {
                     try {
-<<<<<<< HEAD
-                        json j = json::parse(slice_json);
-                        if (!j["prediction"].is_null())
-                            slice_info->prediction = j["prediction"].get<int>();
-                        if (!j["weight"].is_null())
-                            slice_info->weight = j["weight"].get<float>();
-                        if (!j["thumbnail"].is_null()) {
-                            //slice_info->thumbnail_url = j["thumbnail"]["url"].get<std::string>();
-                            BOOST_LOG_TRIVIAL(trace) << "slice_info: thumbnail url=" << slice_info->thumbnail_url;
-                        }
-                        if (!j["filaments"].is_null()) {
-                            for (auto filament : j["filaments"]) {
-                                FilamentInfo f;
-                                f.color = filament["color"].get<std::string>();
-                                f.type = filament["type"].get<std::string>();
-                                f.used_g = string_to_float(filament["used_g"].get<std::string>());
-                                f.used_m = string_to_float(filament["used_m"].get<std::string>());
-                                slice_info->filaments_info.push_back(f);
-=======
                         if (!subtask_json.empty()) {
 
                             json task_j = json::parse(subtask_json);
@@ -5180,7 +4714,6 @@
                             }
                             else {
                                 BOOST_LOG_TRIVIAL(error) << "task_info: no context or plates";
->>>>>>> 693aa8d2
                             }
                         }
                     }
@@ -5466,10 +4999,7 @@
             obj->bind_state     = bind_state;
             obj->bind_sec_link  = sec_link;
             obj->dev_connection_name = connection_name;
-<<<<<<< HEAD
-=======
             obj->m_is_online = true;
->>>>>>> 693aa8d2
 
             //load access code
             AppConfig* config = Slic3r::GUI::wxGetApp().app_config;
@@ -5894,25 +5424,6 @@
 {
     return get_printer_arch_by_str(get_value_from_config<std::string>(type_str, "printer_arch"));
 }
-<<<<<<< HEAD
-
-PrinterArch DeviceManager::get_printer_arch(std::string type_str)
-{
-    PrinterArch arch = PrinterArch::ARCH_CORE_XY;
-    if (DeviceManager::function_table.contains("printers")) {
-        for (auto printer : DeviceManager::function_table["printers"]) {
-            if (printer.contains("model_id") && printer["model_id"].get<std::string>() == type_str) {
-                if (printer.contains("printer_arch")) {
-                    return get_printer_arch_by_str(printer["printer_arch"].get<std::string>());
-                }
-            }
-        }
-    }
-    return arch;
-}
-
-=======
->>>>>>> 693aa8d2
 std::string DeviceManager::get_printer_thumbnail_img(std::string type_str)
 {
     return get_value_from_config<std::string>(type_str, "printer_thumbnail_image");
@@ -5960,43 +5471,7 @@
     return resolution_supported;
 }
 
-<<<<<<< HEAD
-bool DeviceManager::get_bed_temperature_limit(std::string type_str, int &limit)
-{
-    bool result = false;
-    if (DeviceManager::function_table.contains("printers")) {
-        for (auto printer : DeviceManager::function_table["printers"]) {
-            if (printer.contains("model_id") && printer["model_id"].get<std::string>() == type_str) {
-                if (printer.contains("bed_temperature_limit")) {
-                    limit = printer["bed_temperature_limit"].get<int>();
-                    return true;
-                }
-            }
-        }
-    }
-    return result;
-}
-
-bool DeviceManager::get_nozzle_max_temperature(std::string type_str, int& limit)
-{
-    bool result = false;
-    if (DeviceManager::function_table.contains("printers")) {
-        for (auto printer : DeviceManager::function_table["printers"]) {
-            if (printer.contains("model_id") && printer["model_id"].get<std::string>() == type_str) {
-                if (printer.contains("nozzle_max_temperature")) {
-                    limit = printer["nozzle_max_temperature"].get<int>();
-                    return true;
-                }
-            }
-        }
-    }
-    return result;
-}
-
-bool DeviceManager::load_functional_config(std::string config_file)
-=======
 std::vector<std::string> DeviceManager::get_compatible_machine(std::string type_str)
->>>>>>> 693aa8d2
 {
     std::vector<std::string> compatible_machine;
     std::string config_file = Slic3r::resources_dir() + "/printers/" + type_str + ".json";
