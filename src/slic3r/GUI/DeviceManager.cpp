#include "libslic3r/libslic3r.h"
#include "DeviceManager.hpp"
#include "libslic3r/Time.hpp"
#include "libslic3r/Thread.hpp"
#include "slic3r/Utils/NetworkAgent.hpp"
#include "GuiColor.hpp"

#include "GUI_App.hpp"
#include "MsgDialog.hpp"
#include "DeviceErrorDialog.hpp"
#include "Plater.hpp"
#include "GUI_App.hpp"
#include "ReleaseNote.hpp"
#include <thread>
#include <mutex>
#include <codecvt>
#include <boost/foreach.hpp>
#include <boost/typeof/typeof.hpp>
#include <boost/uuid/uuid.hpp>
#include <boost/uuid/uuid_generators.hpp>
#include <boost/uuid/uuid_io.hpp>
#include <wx/dir.h>
#include "fast_float/fast_float.h"

#include "DeviceCore/DevFilaSystem.h"
#include "DeviceCore/DevExtruderSystem.h"
#include "DeviceCore/DevNozzleSystem.h"
#include "DeviceCore/DevBed.h"
#include "DeviceCore/DevLamp.h"
#include "DeviceCore/DevFan.h"
#include "DeviceCore/DevStorage.h"

#include "DeviceCore/DevConfig.h"
#include "DeviceCore/DevCtrl.h"
#include "DeviceCore/DevInfo.h"
#include "DeviceCore/DevPrintOptions.h"
#include "DeviceCore/DevPrintTaskInfo.h"
#include "DeviceCore/DevHMS.h"

#include "DeviceCore/DevMapping.h"
#include "DeviceCore/DevManager.h"
#include "DeviceCore/DevUtil.h"


#define CALI_DEBUG
#define MINUTE_30 1800000    //ms
#define TIME_OUT  5000       //ms

#define ORCA_NETWORK_DEBUG

namespace pt = boost::property_tree;

float string_to_float(const std::string& str_value) {
    float value = 0.0;
    fast_float::from_chars(str_value.c_str(), str_value.c_str() + str_value.size(), value);
    return value;
}

int get_tray_id_by_ams_id_and_slot_id(int ams_id, int slot_id)
{
    if (ams_id == VIRTUAL_TRAY_MAIN_ID || ams_id == VIRTUAL_TRAY_DEPUTY_ID) {
        return ams_id;
    } else {
        return ams_id * 4 + slot_id;
    }
}

wxString Slic3r::get_stage_string(int stage)
{
    switch(stage) {
    case 0:
        return _L("Printing");
    case 1:
        return _L("Auto bed leveling");
    case 2:
        return _L("Heatbed preheating");
    case 3:
        return _L("Vibration compensation");
    case 4:
        return _L("Changing filament");
    case 5:
        return _L("M400 pause");
    case 6:
        return _L("Paused (filament ran out)");
    case 7:
        return _L("Heating nozzle");
    case 8:
        return _L("Calibrating dynamic flow");
    case 9:
        return _L("Scanning bed surface");
    case 10:
        return _L("Inspecting first layer");
    case 11:
        return _L("Identifying build plate type");
    case 12:
        return _L("Calibrating Micro Lidar");
    case 13:
        return _L("Homing toolhead");
    case 14:
        return _L("Cleaning nozzle tip");
    case 15:
        return _L("Checking extruder temperature");
    case 16:
        return _L("Paused by the user");
    case 17:
        return _L("Pause (front cover fall off)");
    case 18:
        return _L("Calibrating the micro lidar");
    case 19:
        return _L("Calibrating flow ratio");
    case 20:
        return _L("Pause (nozzle temperature malfunction)");
    case 21:
        return _L("Pause (heatbed temperature malfunction)");
    case 22:
        return _L("Filament unloading");
    case 23:
        return _L("Pause (step loss)");
    case 24:
        return _L("Filament loading");
    case 25:
        return _L("Motor noise cancellation");
    case 26:
        return _L("Pause (AMS offline)");
    case 27:
        return _L("Pause (low speed of the heatbreak fan)");
    case 28:
        return _L("Pause (chamber temperature control problem)");
    case 29:
        return _L("Cooling chamber");
    case 30:
        return _L("Pause (G-code inserted by user)");
    case 31:
        return _L("Motor noise showoff");
    case 32:
        return _L("Pause (nozzle clumping)");
    case 33:
        return _L("Pause (cutter error)");
    case 34:
        return _L("Pause (first layer error)");
    case 35:
        return _L("Pause (nozzle clog)");
    case 36:
        return _L("Measuring motion percision");
    case 37:
        return _L("Enhancing motion percision");
    case 38:
        return _L("Measure motion accuracy");
    case 39:
        return _L("Nozzle offset calibration");
    case 40:
        return _L("high temperature auto bed levelling");
    case 41:
        return _L("Auto Check: Quick Release Lever");
    case 42:
        return _L("Auto Check: Door and Upper Cover");
    case 43:
        return _L("Laser Calibration");
    case 44:
        return _L("Auto Check: Platform");
    case 45:
        return _L("Confirming BirdsEye Camera location");
    case 46:
        return _L("Calibrating BirdsEye Camera");
    case 47:
        return _L("Auto bed leveling -phase 1");
    case 48:
        return _L("Auto bed leveling -phase 2");
    case 49:
        return _L("Heating chamber");
    case 50:
        return _L("Cooling heatbed");
    case 51:
        return _L("Printing calibration lines");
    case 52:
        return _L("Auto Check: Material");
    case 53:
        return _L("Live View Camera Calibration");
    case 54:
        return _L("Waiting for heatbed to reach target temperature");
    case 55:
        return _L("Auto Check: Material Position");
    case 56:
        return _L("Cutting Module Offset Calibration");
    case 57:
        return _L("Measuring Surface");
    case 58:
        return _L("Thermal Preconditioning for first layer optimization");
    default:
        BOOST_LOG_TRIVIAL(info) << "stage = " << stage;
    }
    return "";
}

std::string to_string_nozzle_diameter(float nozzle_diameter)
{
    float eps = 1e-3;
    if (abs(nozzle_diameter - 0.2) < eps) {
        return "0.2";
    }
    else if (abs(nozzle_diameter - 0.4) < eps) {
        return "0.4";
    }
    else if (abs(nozzle_diameter - 0.6) < eps) {
        return "0.6";
    }
    else if (abs(nozzle_diameter - 0.8) < eps) {
        return "0.8";
    }
    return "0";
}

void sanitizeToUtf8(std::string& str) {
    std::string result;
    size_t i = 0;

    while (i < str.size()) {
        unsigned char c = str[i];
        size_t remainingBytes = 0;
        bool valid = true;

        if ((c & 0x80) == 0x00) { // 1-byte character (ASCII)
            remainingBytes = 0;
        }
        else if ((c & 0xE0) == 0xC0) { // 2-byte character
            remainingBytes = 1;
        }
        else if ((c & 0xF0) == 0xE0) { // 3-byte character
            remainingBytes = 2;
        }
        else if ((c & 0xF8) == 0xF0) { // 4-byte character
            remainingBytes = 3;
        }
        else {
            valid = false; // Invalid first byte
        }

        if (valid && i + remainingBytes < str.size()) {
            for (size_t j = 1; j <= remainingBytes; ++j) {
                if ((str[i + j] & 0xC0) != 0x80) {
                    valid = false; // Invalid continuation byte
                    break;
                }
            }
        }
        else {
            valid = false; // Truncated character
        }

        if (valid) {
            // Append valid UTF-8 character
            result.append(str, i, remainingBytes + 1);
            i += remainingBytes + 1;
        }
        else {
            // Replace invalid character with space
            result += ' ';
            ++i; // Skip the invalid byte
        }
    }
    str = std::move(result);
}

namespace Slic3r {

/* Common Functions */
void split_string(std::string s, std::vector<std::string>& v) {

    std::string t = "";
    for (int i = 0; i < s.length(); ++i) {
        if (s[i] == ',') {
            v.push_back(t);
            t = "";
        }
        else {
            t.push_back(s[i]);
        }
    }
    v.push_back(t);
}

static wxString _generate_nozzle_id(NozzleVolumeType nozzle_type, const std::string& diameter)
{
    // HS00-0.4
    std::string nozzle_id = "H";
    switch (nozzle_type) {
    case NozzleVolumeType::nvtStandard: {
        nozzle_id += "S";
        break;
    }
    case NozzleVolumeType::nvtHighFlow: {
        nozzle_id += "H";
        break;
    }
    default:
        nozzle_id += "H";
        break;
    }
    nozzle_id += "00";
    nozzle_id += "-";
    nozzle_id += diameter;
    return nozzle_id;
}

NozzleVolumeType convert_to_nozzle_type(const std::string &str)
{
    if (str.size() < 8) {
        assert(false);
        return NozzleVolumeType::nvtStandard;
    }
    NozzleVolumeType res = NozzleVolumeType::nvtStandard;
    if (str[1] == 'S')
        res = NozzleVolumeType::nvtStandard;
    else if (str[1] == 'H')
        res = NozzleVolumeType::nvtHighFlow;
    return res;
}

wxString MachineObject::get_printer_type_display_str() const
{
    std::string display_name = DevPrinterConfigUtil::get_printer_display_name(printer_type);
    if (!display_name.empty())
        return display_name;
    else
        return _L("Unknown");
}

std::string MachineObject::get_printer_thumbnail_img_str() const
{
    std::string img_str = DevPrinterConfigUtil::get_printer_thumbnail_img(printer_type);
    std::string img_url;

     if (!img_str.empty())
     {
        img_url = Slic3r::resources_dir() + "\\images\\" + img_str ;
        if (fs::exists(img_url + ".svg"))
        {
            return img_url;
        }
        else
        {
            img_url = img_str;
        }
     }
     else
     {
        img_url =  "printer_thumbnail";
     }

    return img_url;
}

std::string MachineObject::get_auto_pa_cali_thumbnail_img_str() const
{
    return DevPrinterConfigUtil::get_printer_auto_pa_cali_image(printer_type);
}

std::string MachineObject::get_ftp_folder()
{
    return DevPrinterConfigUtil::get_ftp_folder(printer_type);
}

bool MachineObject::HasRecentCloudMessage()
{
    auto curr_time = std::chrono::system_clock::now();
    auto diff = std::chrono::duration_cast<std::chrono::milliseconds>(curr_time - last_cloud_msg_time_);
    return diff.count() < 5000;
}

bool MachineObject::HasRecentLanMessage()
{
    auto curr_time = std::chrono::system_clock::now();
    auto diff = std::chrono::duration_cast<std::chrono::milliseconds>(curr_time - last_lan_msg_time_);
    return diff.count() < 5000;
}

std::string MachineObject::get_access_code() const
{
    if (get_user_access_code().empty())
        return access_code;
    return get_user_access_code();
}

void MachineObject::set_access_code(std::string code, bool only_refresh)
{
    this->access_code = code;
    if (only_refresh) {
        AppConfig* config = GUI::wxGetApp().app_config;
        if (config) {
            if (!code.empty()) {
                GUI::wxGetApp().app_config->set_str("access_code", get_dev_id(), code);
                DeviceManager::update_local_machine(*this);
            } else {
                GUI::wxGetApp().app_config->erase("access_code", get_dev_id());
            }
        }
    }
}

void MachineObject::erase_user_access_code()
{
    this->user_access_code = "";
    AppConfig* config = GUI::wxGetApp().app_config;
    if (config) {
        GUI::wxGetApp().app_config->erase("user_access_code", get_dev_id());
        //GUI::wxGetApp().app_config->save();
    }
}

void MachineObject::set_user_access_code(std::string code, bool only_refresh)
{
    this->user_access_code = code;
    if (only_refresh && !code.empty()) {
        AppConfig* config = GUI::wxGetApp().app_config;
        if (config && !code.empty()) {
            GUI::wxGetApp().app_config->set_str("user_access_code", get_dev_id(), code);
            DeviceManager::update_local_machine(*this);
        }
    }
}

std::string MachineObject::get_user_access_code() const
{
    AppConfig* config = GUI::wxGetApp().app_config;
    if (config) {
        return GUI::wxGetApp().app_config->get("user_access_code", get_dev_id());
    }
    return "";
}

std::string MachineObject::get_show_printer_type() const
{
    std::string printer_type = this->printer_type;
    if (this->is_support_upgrade_kit && this->installed_upgrade_kit)
        printer_type = "C12";
    return printer_type;
}
<<<<<<< HEAD
=======

std::string MachineObject::convertToIp(long long ip)
{
    std::stringstream ss;
    ss << ((ip >> 0) & 0xFF) << "." << ((ip >> 8) & 0xFF) << "." << ((ip >> 16) & 0xFF) << "." << ((ip >> 24) & 0xFF);
    return ss.str();
}

>>>>>>> 3cb6da6f
PrinterSeries MachineObject::get_printer_series() const
{
    std::string series =  DevPrinterConfigUtil::get_printer_series_str(printer_type);
    if (series == "series_x1" || series == "series_o")
        return PrinterSeries::SERIES_X1;
    else if (series == "series_p1p")
        return PrinterSeries::SERIES_P1P;
    else
        return PrinterSeries::SERIES_P1P;
}

PrinterArch MachineObject::get_printer_arch() const
{
    return DevPrinterConfigUtil::get_printer_arch(printer_type);
}

std::string MachineObject::get_printer_ams_type() const
{
    return DevPrinterConfigUtil::get_printer_use_ams_type(printer_type);
}

bool MachineObject::is_series_n(const std::string& series_str) { return series_str == "series_n";  }
bool MachineObject::is_series_p(const std::string& series_str) { return series_str == "series_p1p";}
bool MachineObject::is_series_x(const std::string& series_str) { return series_str == "series_x1"; }
bool MachineObject::is_series_o(const std::string& series_str) { return series_str == "series_o";  }

bool MachineObject::is_series_n() const { return is_series_n(DevPrinterConfigUtil::get_printer_series_str(printer_type)); }
bool MachineObject::is_series_p() const { return is_series_p(DevPrinterConfigUtil::get_printer_series_str(printer_type)); }
bool MachineObject::is_series_x() const { return is_series_x(DevPrinterConfigUtil::get_printer_series_str(printer_type)); }
bool MachineObject::is_series_o() const { return is_series_o(DevPrinterConfigUtil::get_printer_series_str(printer_type)); }

std::string MachineObject::get_printer_series_str() const{ return DevPrinterConfigUtil::get_printer_series_str(printer_type);};

void MachineObject::reload_printer_settings()
{
    print_json.load_compatible_settings("", "");
    parse_json("cloud", "{}");
}

MachineObject::MachineObject(DeviceManager* manager, NetworkAgent* agent, std::string name, std::string id, std::string ip)
    :dev_name(name),
    dev_id(id),
    dev_ip(ip),
    subtask_(nullptr),
    model_task(nullptr),
    slice_info(nullptr),
    m_is_online(false)
{
    m_manager = manager;
    m_agent = agent;

    reset();

    /* temprature fields */

    chamber_temp        = 0.0f;
    chamber_temp_target = 0.0f;
    frame_temp          = 0.0f;

    /* ams fileds */
    ams_exist_bits = 0;
    tray_exist_bits = 0;
    tray_is_bbl_bits = 0;

    /* signals */
    wifi_signal = "";

    /* upgrade */
    upgrade_force_upgrade = false;
    upgrade_new_version = false;
    upgrade_consistency_request = false;


    /* printing */
    mc_print_stage = 0;
    mc_print_error_code = 0;
    print_error = 0;
    mc_print_line_number = 0;
    mc_print_percent = 0;
    mc_print_sub_stage = 0;
    mc_left_time = 0;
    hw_switch_state = 0;

    has_ipcam = true; // default true


    auto vslot = DevAmsTray(std::to_string(VIRTUAL_TRAY_MAIN_ID));
    vt_slot.push_back(vslot);

    {
        m_lamp = new DevLamp(this);
        m_fan = new DevFan(this);
        m_bed = new DevBed(this);
        m_storage       = new DevStorage(this);
        m_extder_system = new DevExtderSystem(this);
        m_nozzle_system = new DevNozzleSystem(this);
        m_fila_system   = new DevFilaSystem(this);
        m_hms_system    = new DevHMS(this);
        m_config = new DevConfig(this);

        m_ctrl = new DevCtrl(this);
        m_print_options = new DevPrintOptions(this);
    }
}

MachineObject::~MachineObject()
{
    if (subtask_) {
        delete subtask_;
        subtask_ = nullptr;
    }

    if (model_task) {
        delete model_task;
        model_task = nullptr;
    }

    free_slice_info();

    while (!m_command_error_code_dlgs.empty()) {
        delete *m_command_error_code_dlgs.begin();/*element will auto remove from m_command_error_code_dlgs on deleted*/
    }

    {
        delete m_lamp;
        m_lamp = nullptr;

        delete m_fan;
        m_fan  = nullptr;

        delete m_bed;
        m_bed = nullptr;

        delete m_extder_system;
        m_extder_system = nullptr;

        delete m_nozzle_system;
        m_nozzle_system = nullptr;

        delete m_ctrl;
        m_ctrl = nullptr;

        delete m_fila_system;
        m_fila_system = nullptr;

        delete m_hms_system;
        m_hms_system = nullptr;

        delete m_config;
        m_config = nullptr;

        delete m_print_options;
        m_print_options = nullptr;
    }
}

bool MachineObject::is_in_extrusion_cali()
{
    auto curr_time = std::chrono::system_clock::now();
    auto diff = std::chrono::duration_cast<std::chrono::milliseconds>(curr_time - last_extrusion_cali_start_time);
    if (diff.count() < EXTRUSION_OMIT_TIME) {
        mc_print_percent = 0;
        return true;
    }

    if (is_in_printing_status(print_status)
        && print_type == "system"
        && boost::contains(m_gcode_file, "extrusion_cali")
        )
    {
        return true;
    }
    return false;
}

bool MachineObject::is_extrusion_cali_finished()
{
    auto curr_time = std::chrono::system_clock::now();
    auto diff = std::chrono::duration_cast<std::chrono::milliseconds>(curr_time - last_extrusion_cali_start_time);
    if (diff.count() < EXTRUSION_OMIT_TIME) {
        return false;
    }

    if (boost::contains(m_gcode_file, "extrusion_cali")
        && this->mc_print_percent == 100)
        return true;
    else
        return false;
}


DevAmsTray *MachineObject::get_curr_tray()
{
    const std::string& cur_ams_id = m_extder_system->GetCurrentAmsId();
    if (cur_ams_id.compare(std::to_string(VIRTUAL_TRAY_MAIN_ID)) == 0) {
        return &vt_slot[0];
    }

    DevAms* curr_ams = get_curr_Ams();
    if (!curr_ams) return nullptr;

    auto it = curr_ams->GetTrays().find(m_extder_system->GetCurrentSlotId());
    if (it != curr_ams->GetTrays().end())
    {
        return it->second;
    }

    return nullptr;
}

std::string MachineObject::get_filament_id(std::string ams_id, std::string tray_id) const {
    return this->get_tray(ams_id, tray_id).setting_id;
}

std::string MachineObject::get_filament_type(const std::string& ams_id, const std::string& tray_id) const {
    return this->get_tray(ams_id, tray_id).type;
}

void MachineObject::_parse_ams_status(int ams_status)
{
    ams_status_sub = ams_status & 0xFF;
    int ams_status_main_int = (ams_status & 0xFF00) >> 8;
    if (ams_status_main_int == (int)AmsStatusMain::AMS_STATUS_MAIN_IDLE) {
        ams_status_main = AmsStatusMain::AMS_STATUS_MAIN_IDLE;
    } else if (ams_status_main_int == (int) AmsStatusMain::AMS_STATUS_MAIN_FILAMENT_CHANGE) {
        ams_status_main = AmsStatusMain::AMS_STATUS_MAIN_FILAMENT_CHANGE;
    } else if (ams_status_main_int == (int) AmsStatusMain::AMS_STATUS_MAIN_RFID_IDENTIFYING) {
        ams_status_main = AmsStatusMain::AMS_STATUS_MAIN_RFID_IDENTIFYING;
    } else if (ams_status_main_int == (int) AmsStatusMain::AMS_STATUS_MAIN_ASSIST) {
        ams_status_main = AmsStatusMain::AMS_STATUS_MAIN_ASSIST;
    } else if (ams_status_main_int == (int) AmsStatusMain::AMS_STATUS_MAIN_CALIBRATION) {
        ams_status_main = AmsStatusMain::AMS_STATUS_MAIN_CALIBRATION;
    } else if (ams_status_main_int == (int) AmsStatusMain::AMS_STATUS_MAIN_SELF_CHECK) {
        ams_status_main = AmsStatusMain::AMS_STATUS_MAIN_SELF_CHECK;
    } else if (ams_status_main_int == (int) AmsStatusMain::AMS_STATUS_MAIN_DEBUG) {
        ams_status_main = AmsStatusMain::AMS_STATUS_MAIN_DEBUG;
    } else {
        ams_status_main = AmsStatusMain::AMS_STATUS_MAIN_UNKNOWN;
    }

    BOOST_LOG_TRIVIAL(trace) << "ams_debug: main = " << ams_status_main_int << ", sub = " << ams_status_sub;
}

bool MachineObject::can_unload_filament()
{
    bool result = false;
    if (!HasAms())
        return true;

    if (ams_status_main == AMS_STATUS_MAIN_IDLE && hw_switch_state == 1 && m_extder_system->GetCurrentAmsId() == "255") {
        return true;
    }
    return result;
}

void MachineObject::get_ams_colors(std::vector<wxColour> &ams_colors) {
    m_fila_system->CollectAmsColors(ams_colors);
}

std::string MachineObject::get_firmware_type_str()
{
    /*if (firmware_type == PrinterFirmwareType::FIRMWARE_TYPE_ENGINEER)
        return "engineer";
    else if (firmware_type == PrinterFirmwareType::FIRMWARE_TYPE_PRODUCTION)
        return "product";*/

    // return product by default;
    // always return product, printer do not push this field
    return "product";
}

std::string MachineObject::get_lifecycle_type_str()
{
    /*if (lifecycle == PrinterFirmwareType::FIRMWARE_TYPE_ENGINEER)
        return "engineer";
    else if (lifecycle == PrinterFirmwareType::FIRMWARE_TYPE_PRODUCTION)
        return "product";*/

    // return product by default;
    // always return product, printer do not push this field
    return "product";
}

bool MachineObject::is_in_upgrading()
{
    return upgrade_display_state == DevFirmwareUpgradingState::UpgradingInProgress;
}

bool MachineObject::is_upgrading_avalable()
{
    return upgrade_display_state == DevFirmwareUpgradingState::UpgradingAvaliable;
}

int MachineObject::get_upgrade_percent()
{
    if (upgrade_progress.empty())
        return 0;
    try {
        int result = atoi(upgrade_progress.c_str());
        return result;
    } catch(...) {
        ;
    }
    return 0;
}

std::string MachineObject::get_ota_version()
{
    auto it = module_vers.find("ota");
    if (it != module_vers.end()) {
        //double check name
        if (it->second.name == "ota") {
            return it->second.sw_ver;
        }
    }
    return "";
}

bool MachineObject::check_version_valid()
{
    bool valid = true;
    for (auto module : module_vers) {
        if (module.second.sn.empty()
            && module.first != "ota"
            && module.first != "xm")
            return false;
        if (module.second.sw_ver.empty())
            return false;
    }
    get_version_retry = 0;
    return valid;
}

wxString MachineObject::get_upgrade_result_str(int err_code)
{
    switch(err_code) {
    case UpgradeNoError:
        return _L("Update successful.");
    case UpgradeDownloadFailed:
        return _L("Downloading failed.");
    case UpgradeVerfifyFailed:
        return _L("Verification failed.");
    case UpgradeFlashFailed:
        return _L("Update failed.");
    case UpgradePrinting:
        return _L("Update failed.");
    default:
        return _L("Update failed.");
    }
    return "";
}

std::map<int, DevFirmwareVersionInfo> MachineObject::get_ams_version()
{
    std::vector<std::string> multi_tray_ams_type = {"ams", "n3f"};
    std::map<int, DevFirmwareVersionInfo> result;
    for (int i = 0; i < 8; i++) {
        std::string ams_id;
        for (auto type : multi_tray_ams_type)
        {
            ams_id = type + "/" + std::to_string(i);
            auto it = module_vers.find(ams_id);
            if (it != module_vers.end()) {
                result.emplace(std::pair(i, it->second));
            }
        }
    }

    std::string single_tray_ams_type = "n3s";
    int n3s_start_id = 128;
    for (int i = n3s_start_id; i < n3s_start_id + 8; i++) {
        std::string ams_id;
        ams_id = single_tray_ams_type + "/" + std::to_string(i);
        auto it = module_vers.find(ams_id);
        if (it != module_vers.end()) {
            result.emplace(std::pair(i, it->second));
        }
    }
    return result;
}

void MachineObject::clear_version_info()
{
    air_pump_version_info = DevFirmwareVersionInfo();
    laser_version_info = DevFirmwareVersionInfo();
    cutting_module_version_info = DevFirmwareVersionInfo();
    extinguish_version_info = DevFirmwareVersionInfo();
    module_vers.clear();
}

void MachineObject::store_version_info(const DevFirmwareVersionInfo& info)
{
    if (info.isAirPump()) {
        air_pump_version_info = info;
    } else if (info.isLaszer()) {
        laser_version_info = info;
    } else if (info.isCuttingModule()) {
        cutting_module_version_info = info;
    } else if (info.isExtinguishSystem()) {
        extinguish_version_info = info;
    }

    module_vers.emplace(info.name, info);
}

bool MachineObject::is_system_printing()
{
    if (is_in_calibration() && is_in_printing_status(print_status))
        return true;
    //FIXME
    //if (print_type == "system" && is_in_printing_status(print_status))
        //return true;
    return false;
}

bool MachineObject::check_pa_result_validation(PACalibResult& result)
{
    if (result.k_value < 0 || result.k_value > 10)
        return false;

    return true;
}

bool MachineObject::is_axis_at_home(std::string axis)
{
    if (m_home_flag == 0) { return true; }

    if (axis == "X") {
        return (m_home_flag & 1) == 1;
    } else if (axis == "Y") {
        return ((m_home_flag >> 1) & 1) == 1;
    } else if (axis == "Z") {
        return ((m_home_flag >> 2) & 1) == 1;
    }

    return true;
}

bool MachineObject::is_filament_at_extruder()
{
    if (hw_switch_state == 1)
        return true;
    else if (hw_switch_state == 0)
        return false;
    else {
       //default
        return true;
    }
}

wxString MachineObject::get_curr_stage()
{
    if (stage_list_info.empty()) {
        return "";
    }
    return get_stage_string(stage_curr);
}

int MachineObject::get_curr_stage_idx()
{
    int result = -1;
    for (int i = 0; i < stage_list_info.size(); i++) {
        if (stage_list_info[i] == stage_curr) {
            return i;
        }
    }
    return -1;
}

bool MachineObject::is_in_calibration()
{
    // gcode file: auto_cali_for_user.gcode or auto_cali_for_user_param
    if (boost::contains(m_gcode_file, "auto_cali_for_user")
        && stage_curr != 0) {
        return true;
    } else {
        // reset
        if (stage_curr != 0) {
            calibration_done = false;
        }
    }
    return false;
}

bool MachineObject::is_calibration_done()
{
    return calibration_done;
}

bool MachineObject::is_calibration_running()
{
    if (is_in_calibration() && is_in_printing_status(print_status))
        return true;
    return false;
}

void MachineObject::parse_state_changed_event()
{
    // parse calibration done
    if (last_mc_print_stage != mc_print_stage) {
        if (mc_print_stage == 1 && boost::contains(m_gcode_file, "auto_cali_for_user")) {
            calibration_done = true;
        } else {
            calibration_done = false;
        }
    }
    last_mc_print_stage = mc_print_stage;
}

void MachineObject::parse_home_flag(int flag)
{
    m_home_flag = flag;

    is_220V_voltage = ((flag >> 3) & 0x1) != 0;
    if (time(nullptr) - xcam_auto_recovery_hold_start > HOLD_TIME_3SEC) {
        xcam_auto_recovery_step_loss = ((flag >> 4) & 0x1) != 0;
    }

    camera_recording            = ((flag >> 5) & 0x1) != 0;

    if (time(nullptr) - ams_user_setting_start > HOLD_COUNT_MAX)
    {
        m_fila_system->GetAmsSystemSetting().SetDetectRemainEnabled(((flag >> 7) & 0x1) != 0);
    }

   // sdcard_state = MachineObject::SdcardState(get_flag_bits(flag, 8, 2));
   m_storage->set_sdcard_state(get_flag_bits(flag, 8, 2));


    if (time(nullptr) - ams_switch_filament_start > HOLD_TIME_3SEC)
    {
        m_fila_system->GetAmsSystemSetting().SetAutoRefillEnabled(((flag >> 10) & 0x1) != 0);
    }

    is_support_flow_calibration = ((flag >> 15) & 0x1) != 0;
    if (this->is_series_o()) { is_support_flow_calibration = false; } // todo: Temp modification due to incorrect machine push message for H2D

    is_support_pa_calibration = ((flag >> 16) & 0x1) != 0;
    if (this->is_series_p()) { is_support_pa_calibration = false; } // todo: Temp modification due to incorrect machine push message for P

    if (time(nullptr) - xcam_prompt_sound_hold_start > HOLD_TIME_3SEC) {
        xcam_allow_prompt_sound = ((flag >> 17) & 0x1) != 0;
    }

    is_support_prompt_sound = ((flag >> 18) & 0x1) != 0;
    is_support_filament_tangle_detect = ((flag >> 19) & 0x1) != 0;

    if (time(nullptr) - xcam_filament_tangle_detect_hold_start > HOLD_TIME_3SEC) {
        xcam_filament_tangle_detect = ((flag >> 20) & 0x1) != 0;
    }

    /*if(!is_support_motor_noise_cali){
        is_support_motor_noise_cali = ((flag >> 21) & 0x1) != 0;
    }*/
    is_support_motor_noise_cali = ((flag >> 21) & 0x1) != 0;

    is_support_user_preset = ((flag >> 22) & 0x1) != 0;

    is_support_nozzle_blob_detection = ((flag >> 25) & 0x1) != 0;

    if (time(nullptr) - nozzle_blob_detection_hold_start > HOLD_TIME_3SEC) {
        nozzle_blob_detection_enabled = ((flag >> 24) & 0x1) != 0;
    }

    is_support_air_print_detection = ((flag >> 29) & 0x1) != 0;
    ams_air_print_status = ((flag >> 28) & 0x1) != 0;

    /*if (!is_support_p1s_plus) {
        auto supported_plus = ((flag >> 27) & 0x1) != 0;
        auto installed_plus = ((flag >> 26) & 0x1) != 0;

        if (installed_plus && supported_plus) {
            is_support_p1s_plus = true;
        }
        else {
            is_support_p1s_plus = false;
        }
    }*/

    is_support_upgrade_kit = ((flag >> 27) & 0x1) != 0;
    installed_upgrade_kit = ((flag >> 26) & 0x1) != 0;

    is_support_agora = ((flag >> 30) & 0x1) != 0;
    if (is_support_agora)
        is_support_tunnel_mqtt = false;
}

int MachineObject::get_bed_temperature_limit()
{
    if (get_printer_series() == PrinterSeries::SERIES_X1) {
        if (is_220V_voltage)
            return 110;
        else {
            return 120;
        }
    } else {
        int limit = bed_temperature_limit < 0?BED_TEMP_LIMIT:bed_temperature_limit;
        return limit;
    }
    return BED_TEMP_LIMIT;
}

bool MachineObject::is_filament_installed()
{
    if (m_extder_system->GetTotalExtderCount() > 0) {
        // right//or single
        auto ext = m_extder_system->m_extders[MAIN_EXTRUDER_ID];
        if (ext.m_ext_has_filament) {
            return true;
        }
    }
    /*left*/
    if (m_extder_system->GetTotalExtderCount() > 1) {
        auto ext = m_extder_system->m_extders[DEPUTY_EXTRUDER_ID];
        if (ext.m_ext_has_filament) {
            return true;
        }
    }
    return false;
}

bool MachineObject::is_makeworld_subtask()
{
    if (model_task && model_task->design_id > 0) {
        BOOST_LOG_TRIVIAL(info) << __FUNCTION__ << " model task id: " << model_task->task_id << " is makeworld model";
        return true;
    }
    return false;
}

bool MachineObject::is_sdcard_printing()
{
    if (can_abort()
        && (obj_subtask_id.compare("0") == 0 || obj_subtask_id.empty())
        && (profile_id_ == "0" || profile_id_.empty())
        && (project_id_ == "0" || project_id_.empty()))
        return true;
    else
        return false;
}



bool MachineObject::is_timelapse()
{
    return camera_timelapse;
}

bool MachineObject::is_recording_enable()
{
    return camera_recording_when_printing;
}

bool MachineObject::is_recording()
{
    return camera_recording;
}

int MachineObject::get_liveview_remote()
{
    if (is_support_agora) {
        return liveview_remote == LVR_None ? LVR_Agora : liveview_remote == LVR_Tutk ? LVR_TutkAgora : liveview_remote;
    }
    return liveview_remote;
}

int MachineObject::get_file_remote()
{
    if (is_support_agora)
        file_remote = file_remote == FR_None ? FR_Agora : file_remote == FR_Tutk ? FR_TutkAgora : file_remote;
    return file_remote;
}

std::string MachineObject::parse_version()
{
    auto ota_version = module_vers.find("ota");
    if (ota_version != module_vers.end()) return ota_version->second.sw_ver;
    auto series = get_printer_series();
    if (series == PrinterSeries::SERIES_X1) {
        auto rv1126_version = module_vers.find("rv1126");
        if (rv1126_version != module_vers.end()) return rv1126_version->second.sw_ver;
    } else if (series == PrinterSeries::SERIES_P1P) {
        auto esp32_version = module_vers.find("esp32");
        if (esp32_version != module_vers.end()) return esp32_version->second.sw_ver;
    }
    return "";
}

void MachineObject::parse_version_func()
{
}

bool MachineObject::is_studio_cmd(int sequence_id)
{
    if (sequence_id >= START_SEQ_ID && sequence_id < END_SEQ_ID) {
        return true;
    }
    return false;
}

bool MachineObject::canEnableTimelapse(wxString &error_message) const
{
    if (!is_support_timelapse) {
        error_message = _L("Timelapse is not supported on this printer.");
        return false;
    }

    if (is_support_internal_timelapse)
    {
        return true;
    }

    if (m_storage->get_sdcard_state() != DevStorage::SdcardState::HAS_SDCARD_NORMAL) {
        if (m_storage->get_sdcard_state() == DevStorage::SdcardState::NO_SDCARD) {
            error_message = _L("Timelapse is not supported while the storage does not exist.");
        } else if (m_storage->get_sdcard_state() == DevStorage::SdcardState::HAS_SDCARD_ABNORMAL) {
            error_message = _L("Timelapse is not supported while the storage is unavailable.");
        } else if (m_storage->get_sdcard_state() == DevStorage::SdcardState::HAS_SDCARD_READONLY) {
            error_message = _L("Timelapse is not supported while the storage is readonly.");
        }

        return false;
    }

    return true;
}

int MachineObject::command_get_version(bool with_retry)
{
    BOOST_LOG_TRIVIAL(info) << "command_get_version";
    json j;
    j["info"]["sequence_id"] = std::to_string(MachineObject::m_sequence_id++);
    j["info"]["command"] = "get_version";
    if (with_retry)
        get_version_retry = GET_VERSION_RETRYS;
    return this->publish_json(j, 1);
}

int MachineObject::command_get_access_code() {
    BOOST_LOG_TRIVIAL(info) << "command_get_access_code";
    json j;
    j["system"]["sequence_id"] = std::to_string(MachineObject::m_sequence_id++);
    j["system"]["command"] = "get_access_code";

    return this->publish_json(j);
}


int MachineObject::command_request_push_all(bool request_now)
{
    auto curr_time = std::chrono::system_clock::now();
    auto diff = std::chrono::duration_cast<std::chrono::milliseconds>(curr_time - last_request_push);

    if (diff.count() < REQUEST_PUSH_MIN_TIME) {
        if (request_now) {
            BOOST_LOG_TRIVIAL(trace) << "static: command_request_push_all, dev_id=" << dev_id;
            last_request_push = std::chrono::system_clock::now();
        }
        else {
            BOOST_LOG_TRIVIAL(trace) << "static: command_request_push_all: send request too fast, dev_id=" << dev_id;
            return -1;
        }
    } else {
        BOOST_LOG_TRIVIAL(trace) << "static: command_request_push_all, dev_id=" << dev_id;
        last_request_push = std::chrono::system_clock::now();
    }

    json j;
    j["pushing"]["sequence_id"] = std::to_string(MachineObject::m_sequence_id++);
    j["pushing"]["command"]     = "pushall";
    j["pushing"]["version"]     =  1;
    j["pushing"]["push_target"] =  1;
    return this->publish_json(j);
}

int MachineObject::command_pushing(std::string cmd)
{
    auto curr_time = std::chrono::system_clock::now();
    auto diff = std::chrono::duration_cast<std::chrono::milliseconds>(curr_time - last_request_start);
    if (diff.count() < REQUEST_START_MIN_TIME) {
        BOOST_LOG_TRIVIAL(trace) << "static: command_request_start: send request too fast, dev_id=" << dev_id;
        return -1;
    }
    else {
        BOOST_LOG_TRIVIAL(trace) << "static: command_request_start, dev_id=" << dev_id;
        last_request_start = std::chrono::system_clock::now();
    }

    if (cmd == "start" || cmd == "stop") {
        json j;
        j["pushing"]["command"] = cmd;
        j["pushing"]["sequence_id"] = std::to_string(MachineObject::m_sequence_id++);
        return this->publish_json(j);
    }
    return -1;
}

int MachineObject::command_clean_print_error(std::string subtask_id, int print_error)
{
    BOOST_LOG_TRIVIAL(info) << "command_clean_print_error, id = " << subtask_id;
    json j;
    j["print"]["command"] = "clean_print_error";
    j["print"]["sequence_id"] = std::to_string(MachineObject::m_sequence_id++);
    j["print"]["subtask_id"] = subtask_id;
    j["print"]["print_error"] = print_error;

    return this->publish_json(j);
}

int MachineObject::command_clean_print_error_uiop(int print_error)
{
    json j;
    j["system"]["command"] = "uiop";
    j["system"]["sequence_id"] = std::to_string(MachineObject::m_sequence_id++);
    j["system"]["name"] = "print_error";
    j["system"]["action"] = "close";
    j["system"]["source"] = 1;// 0-Mushu 1-Studio
    j["system"]["type"] = "dialog";

    // the error to be cleaned
    char buf[32];
    ::sprintf(buf, "%08X", print_error);
    j["system"]["err"] = std::string(buf);

    return this->publish_json(j);
}

int MachineObject::command_upgrade_confirm()
{
    BOOST_LOG_TRIVIAL(info) << "command_upgrade_confirm";
    json j;
    j["upgrade"]["command"] = "upgrade_confirm";
    j["upgrade"]["sequence_id"] = std::to_string(MachineObject::m_sequence_id++);
    j["upgrade"]["src_id"] = 1; // 1 for slicer
    return this->publish_json(j);
}

int MachineObject::command_consistency_upgrade_confirm()
{
    BOOST_LOG_TRIVIAL(info) << "command_consistency_upgrade_confirm";
    json j;
    j["upgrade"]["command"] = "consistency_confirm";
    j["upgrade"]["sequence_id"] = std::to_string(MachineObject::m_sequence_id++);
    j["upgrade"]["src_id"] = 1; // 1 for slicer
    return this->publish_json(j);
}

int MachineObject::command_upgrade_firmware(FirmwareInfo info)
{
    std::string version     = info.version;
    std::string dst_url     = info.url;
    std::string module_name = info.module_type;

    json j;
    j["upgrade"]["command"]     = "start";
    j["upgrade"]["sequence_id"] = std::to_string(MachineObject::m_sequence_id++);
    j["upgrade"]["url"]         = info.url;
    j["upgrade"]["module"]      = info.module_type;
    j["upgrade"]["version"]     = info.version;
    j["upgrade"]["src_id"]      = 1;

    return this->publish_json(j);
}

int MachineObject::command_upgrade_module(std::string url, std::string module_type, std::string version)
{
    json j;
    j["upgrade"]["command"] = "start";
    j["upgrade"]["sequence_id"] = std::to_string(MachineObject::m_sequence_id++);
    j["upgrade"]["url"] = url;
    j["upgrade"]["module"] = module_type;
    j["upgrade"]["version"] = version;
    j["upgrade"]["src_id"] = 1;

    return this->publish_json(j);
}

int MachineObject::command_xyz_abs()
{
    return this->publish_gcode("G90 \n");
}

int MachineObject::command_auto_leveling()
{
    return this->publish_gcode("G29 \n");
}

int MachineObject::command_go_home()
{
    if (m_support_mqtt_homing)
    {
        json j;
        j["print"]["command"] = "back_to_center";
        j["print"]["sequence_id"] = std::to_string(MachineObject::m_sequence_id++);
        return this->publish_json(j);
    }

    // gcode command
    return this->is_in_printing() ? this->publish_gcode("G28 X\n") : this->publish_gcode("G28 \n");
}

int MachineObject::command_task_abort()
{
<<<<<<< HEAD
=======
    BOOST_LOG_TRIVIAL(info) << "New protocol of command_go_home2";
    json j;
    j["print"]["command"]     = "back_to_center";
    j["print"]["sequence_id"] = std::to_string(MachineObject::m_sequence_id++);
    return this->publish_json(j.dump());
}

int MachineObject::command_control_fan(FanType fan_type, bool on_off)
{
    std::string gcode = (boost::format("M106 P%1% S%2% \n") % (int)fan_type % (on_off ? 255 : 0)).str();
    return this->publish_gcode(gcode);
}

int MachineObject::command_control_fan_val(FanType fan_type, int val)
{
    std::string gcode = (boost::format("M106 P%1% S%2% \n") % (int)fan_type % (val)).str();
    return this->publish_gcode(gcode);
}


int MachineObject::command_task_partskip(std::vector<int> part_ids)
{
    BOOST_LOG_TRIVIAL(trace) << "command_task_partskip: ";
    json j;
    j["print"]["command"] = "skip_objects";
    j["print"]["obj_list"] = part_ids;
    j["print"]["sequence_id"] = std::to_string(MachineObject::m_sequence_id++);

    return this->publish_json(j.dump(), 1); 
}

int MachineObject::command_task_abort()
{
>>>>>>> 3cb6da6f
    BOOST_LOG_TRIVIAL(trace) << "command_task_abort: ";
    json j;
    j["print"]["command"] = "stop";
    j["print"]["param"] = "";
    j["print"]["sequence_id"] = std::to_string(MachineObject::m_sequence_id++);

    return this->publish_json(j, 1);
}

int MachineObject::command_task_cancel(std::string job_id)
{
    BOOST_LOG_TRIVIAL(trace) << "command_task_cancel: " << job_id;
    json j;
    j["print"]["command"] = "stop";
    j["print"]["param"] = "";
    j["print"]["job_id"] = job_id;
    j["print"]["sequence_id"] = std::to_string(MachineObject::m_sequence_id++);

    return this->publish_json(j, 1);
}

int MachineObject::command_task_pause()
{
    json j;
    j["print"]["command"] = "pause";
    j["print"]["param"] = "";
    j["print"]["sequence_id"] = std::to_string(MachineObject::m_sequence_id++);

    return this->publish_json(j, 1);
}

int MachineObject::command_task_resume()
{
    if(check_resume_condition()) return 0;

    json j;
    j["print"]["command"] = "resume";
    j["print"]["param"] = "";
    j["print"]["sequence_id"] = std::to_string(MachineObject::m_sequence_id++);

    return this->publish_json(j, 1);
}

int MachineObject::command_hms_idle_ignore(const std::string &error_str, int type)
{
    if(check_resume_condition()) return 0;

    json j;
    j["print"]["command"]     = "idle_ignore";
    j["print"]["err"]         = error_str;
    j["print"]["type"]        = type;
    j["print"]["sequence_id"] = std::to_string(MachineObject::m_sequence_id++);
    return this->publish_json(j, 1);
}

int MachineObject::command_hms_resume(const std::string& error_str, const std::string& job_id)
{
    if(check_resume_condition()) return 0;

    json j;
    j["print"]["command"] = "resume";
    j["print"]["err"] = error_str;
    j["print"]["param"] = "reserve";
    j["print"]["job_id"] = job_id;
    j["print"]["sequence_id"] = std::to_string(MachineObject::m_sequence_id++);

    return this->publish_json(j, 1);
}

int MachineObject::command_hms_ignore(const std::string& error_str, const std::string& job_id)
{
    if(check_resume_condition()) return 0;

    json j;
    j["print"]["command"] = "ignore";
    j["print"]["err"] = error_str;
    j["print"]["param"] = "reserve";
    j["print"]["job_id"] = job_id;
    j["print"]["sequence_id"] = std::to_string(MachineObject::m_sequence_id++);

    return this->publish_json(j, 1);
}

int MachineObject::command_hms_stop(const std::string &error_str, const std::string &job_id) {
    json j;
    j["print"]["command"]     = "stop";
    j["print"]["err"]         = error_str;
    j["print"]["param"]       = "reserve";
    j["print"]["job_id"]      = job_id;
    j["print"]["sequence_id"] = std::to_string(MachineObject::m_sequence_id++);

    return this->publish_json(j, 1);
}

int MachineObject::command_stop_buzzer()
{
    json j;
    j["print"]["command"] = "buzzer_ctrl";
    j["print"]["mode"] = 0;
    j["print"]["sequence_id"] = std::to_string(MachineObject::m_sequence_id++);

    return this->publish_json(j, 1);
}

int MachineObject::command_set_bed(int temp)
{
    if (m_support_mqtt_bet_ctrl)
    {
        json j;
        j["print"]["command"] = "set_bed_temp";
        j["print"]["temp"] = temp;
        j["print"]["sequence_id"] = std::to_string(MachineObject::m_sequence_id++);
        return this->publish_json(j);
    }

    std::string gcode_str = (boost::format("M140 S%1%\n") % temp).str();
    return this->publish_gcode(gcode_str);
}

int MachineObject::command_set_nozzle(int temp)
{
    std::string gcode_str = (boost::format("M104 S%1%\n") % temp).str();
    return this->publish_gcode(gcode_str);
}

int MachineObject::command_set_nozzle_new(int nozzle_id, int temp)
{
    BOOST_LOG_TRIVIAL(info) << "set_nozzle_temp";

    json j;
    j["print"]["sequence_id"]    = std::to_string(MachineObject::m_sequence_id++);
    j["print"]["command"]        = "set_nozzle_temp";
    j["print"]["extruder_index"] = nozzle_id;
    j["print"]["target_temp"]    = temp;

    return this->publish_json(j, 1);
}

int MachineObject::command_set_chamber(int temp)
{
    json j;
    j["print"]["sequence_id"] = std::to_string(MachineObject::m_sequence_id++);
    j["print"]["command"] = "set_ctt";
    j["print"]["ctt_val"] = temp;

    return this->publish_json(j, 1);
}

int MachineObject::check_resume_condition()
{
    if (jobState_ > 1) {
        GUI::wxGetApp().show_dialog(_L("To ensure your safety, certain processing tasks (such as laser) can only be resumed on printer."));
        return 1;
    }
    return 0;
}
int MachineObject::command_ams_change_filament(bool load, std::string ams_id, std::string slot_id, int old_temp, int new_temp)
{
    json j;
    try {
        auto tray_id = 0;
        if (atoi(ams_id.c_str()) < 16) {
            tray_id = atoi(ams_id.c_str()) * 4 + atoi(slot_id.c_str());
        }
        // TODO: Orca hack
        if (ams_id == "254")
            ams_id = "255";

        j["print"]["command"]     = "ams_change_filament";
        j["print"]["sequence_id"] = std::to_string(MachineObject::m_sequence_id++);
        j["print"]["curr_temp"]   = old_temp;
        j["print"]["tar_temp"]    = new_temp;
        j["print"]["ams_id"]      = atoi(ams_id.c_str());

        if (!load) {
            j["print"]["target"]  = 255;
            j["print"]["slot_id"] = 255; // the new protocol to mark unload

        } else {
            if (tray_id == 0) {
                j["print"]["target"]  = atoi(ams_id.c_str());
            } else {
                j["print"]["target"]  = tray_id;
            }

            j["print"]["slot_id"] = atoi(slot_id.c_str());
        }

    } catch (const std::exception &) {}
    return this->publish_json(j);
}

int MachineObject::command_ams_user_settings(int ams_id, bool start_read_opt, bool tray_read_opt, bool remain_flag)
{
    json j;
    j["print"]["command"] = "ams_user_setting";
    j["print"]["sequence_id"] = std::to_string(MachineObject::m_sequence_id++);
    j["print"]["ams_id"] = ams_id;
    j["print"]["startup_read_option"]   = start_read_opt;
    j["print"]["tray_read_option"]      = tray_read_opt;
    j["print"]["calibrate_remain_flag"] = remain_flag;

    m_fila_system->GetAmsSystemSetting().SetDetectOnInsertEnabled(tray_read_opt);
    m_fila_system->GetAmsSystemSetting().SetDetectOnPowerupEnabled(start_read_opt);
    m_fila_system->GetAmsSystemSetting().SetDetectRemainEnabled(remain_flag);
    ams_user_setting_start = time(nullptr);

    return this->publish_json(j);
}

int MachineObject::command_ams_calibrate(int ams_id)
{
    std::string gcode_cmd = (boost::format("M620 C%1% \n") % ams_id).str();
    BOOST_LOG_TRIVIAL(trace) << "ams_debug: gcode_cmd" << gcode_cmd;
    return this->publish_gcode(gcode_cmd);
}

int MachineObject::command_ams_filament_settings(int ams_id, int slot_id, std::string filament_id, std::string setting_id, std::string tray_color, std::string tray_type, int nozzle_temp_min, int nozzle_temp_max)
{
    int tag_tray_id = 0;
    int tag_ams_id  = ams_id;
    int tag_slot_id = slot_id;

    if (tag_ams_id == VIRTUAL_TRAY_MAIN_ID || tag_ams_id == VIRTUAL_TRAY_DEPUTY_ID) {
        tag_tray_id = VIRTUAL_TRAY_DEPUTY_ID;
    } else {
        tag_tray_id = tag_slot_id;
    }


    BOOST_LOG_TRIVIAL(info) << "command_ams_filament_settings, ams_id = " << tag_ams_id << ", slot_id = " << tag_slot_id << ", tray_id = " << tag_tray_id << ", tray_color = " << tray_color
                            << ", tray_type = " << tray_type << ", filament_id = " << filament_id
                            << ", setting_id = " << setting_id << ", temp_min: = " << nozzle_temp_min << ", temp_max: = " << nozzle_temp_max;
    json j;
    j["print"]["command"]       = "ams_filament_setting";
    j["print"]["sequence_id"]   = std::to_string(MachineObject::m_sequence_id++);
    j["print"]["ams_id"]        = tag_ams_id;
    j["print"]["slot_id"]       = tag_slot_id;
    j["print"]["tray_id"]       = tag_tray_id;
    j["print"]["tray_info_idx"] = filament_id;
    j["print"]["setting_id"]    = setting_id;
    // format "FFFFFFFF"   RGBA
    j["print"]["tray_color"]        = tray_color;
    j["print"]["nozzle_temp_min"]   = nozzle_temp_min;
    j["print"]["nozzle_temp_max"]   = nozzle_temp_max;
    j["print"]["tray_type"]         = tray_type;

    return this->publish_json(j);
}

int MachineObject::command_ams_refresh_rfid(std::string tray_id)
{
    std::string gcode_cmd = (boost::format("M620 R%1% \n") % tray_id).str();
    BOOST_LOG_TRIVIAL(trace) << "ams_debug: gcode_cmd" << gcode_cmd;
    return this->publish_gcode(gcode_cmd);
}

int MachineObject::command_ams_refresh_rfid2(int ams_id,  int slot_id)
{
    json j;
    j["print"]["command"]       = "ams_get_rfid";
    j["print"]["sequence_id"]   = std::to_string(MachineObject::m_sequence_id++);
    j["print"]["ams_id"]        = ams_id;
    j["print"]["slot_id"]       = slot_id;
    return this->publish_json(j);
}


int MachineObject::command_ams_select_tray(std::string tray_id)
{
    std::string gcode_cmd = (boost::format("M620 P%1% \n") % tray_id).str();
    BOOST_LOG_TRIVIAL(trace) << "ams_debug: gcode_cmd" << gcode_cmd;
    return this->publish_gcode(gcode_cmd);
}

int MachineObject::command_ams_control(std::string action)
{
    if (action == "resume" && check_resume_condition()) return 0;

    //valid actions
    if (action == "resume" || action == "reset" || action == "pause" || action == "done" || action == "abort") {
        json j;
        j["print"]["command"] = "ams_control";
        j["print"]["sequence_id"] = std::to_string(MachineObject::m_sequence_id++);
        j["print"]["param"] = action;
        return this->publish_json(j);
    }
    return -1;
}

int MachineObject::command_ams_drying_stop()
{
    json j;
    j["print"]["command"] = "auto_stop_ams_dry";
    j["print"]["sequence_id"] = std::to_string(MachineObject::m_sequence_id++);
    return this->publish_json(j);
}

int MachineObject::command_start_extrusion_cali(int tray_index, int nozzle_temp, int bed_temp, float max_volumetric_speed, std::string setting_id)
{
    BOOST_LOG_TRIVIAL(trace) << "extrusion_cali: tray_id = " << tray_index << ", nozzle_temp = " << nozzle_temp << ", bed_temp = " << bed_temp
                            << ", max_volumetric_speed = " << max_volumetric_speed;

    json j;
    j["print"]["command"] = "extrusion_cali";
    j["print"]["sequence_id"] = std::to_string(MachineObject::m_sequence_id++);
    j["print"]["tray_id"] = tray_index;
    //j["print"]["setting_id"] = setting_id;
    //j["print"]["name"] = "";
    j["print"]["nozzle_temp"] = nozzle_temp;
    j["print"]["bed_temp"] = bed_temp;
    j["print"]["max_volumetric_speed"] = max_volumetric_speed;

    // enter extusion cali
    last_extrusion_cali_start_time = std::chrono::system_clock::now();
    BOOST_LOG_TRIVIAL(trace) << "extrusion_cali: " << j.dump();
    return this->publish_json(j);
}

int MachineObject::command_stop_extrusion_cali()
{
    BOOST_LOG_TRIVIAL(trace) << "extrusion_cali: stop";
    if (is_in_extrusion_cali()) {
        return command_task_abort();
    }
    return 0;
}

int MachineObject::command_extrusion_cali_set(int tray_index, std::string setting_id, std::string name, float k, float n, int bed_temp, int nozzle_temp, float max_volumetric_speed)
{
    BOOST_LOG_TRIVIAL(trace) << "extrusion_cali: tray_id = " << tray_index << ", setting_id = " << setting_id << ", k = " << k
                            << ", n = " << n;
    json j;
    j["print"]["command"] = "extrusion_cali_set";
    j["print"]["sequence_id"]   = std::to_string(MachineObject::m_sequence_id++);
    j["print"]["tray_id"]       = tray_index;
    //j["print"]["setting_id"]    = setting_id;
    //j["print"]["name"]          = name;
    j["print"]["k_value"]       = k;
    j["print"]["n_coef"]        = 1.4f;     // fixed n
    //j["print"]["n_coef"]        = n;
    if (bed_temp >= 0 && nozzle_temp >= 0 && max_volumetric_speed >= 0) {
        j["print"]["bed_temp"]      = bed_temp;
        j["print"]["nozzle_temp"]   = nozzle_temp;
        j["print"]["max_volumetric_speed"] = max_volumetric_speed;
    }
    return this->publish_json(j);
}


int MachineObject::command_set_printing_speed(DevPrintingSpeedLevel lvl)
{
    json j;
    j["print"]["command"] = "print_speed";
    j["print"]["sequence_id"] = std::to_string(MachineObject::m_sequence_id++);
    j["print"]["param"] = std::to_string((int)lvl);

    return this->publish_json(j);
}

int MachineObject::command_set_printing_option(bool auto_recovery)
{
    int print_option = (int)auto_recovery << (int)PRINT_OP_AUTO_RECOVERY;
    json j;
    j["print"]["command"]       = "print_option";
    j["print"]["sequence_id"]   = std::to_string(MachineObject::m_sequence_id++);
    j["print"]["option"]        = print_option;
    j["print"]["auto_recovery"] = auto_recovery;

    return this->publish_json(j);
}

int MachineObject::command_nozzle_blob_detect(bool nozzle_blob_detect)
{
    json j;
    j["print"]["command"] = "print_option";
    j["print"]["sequence_id"] = std::to_string(MachineObject::m_sequence_id++);
    j["print"]["nozzle_blob_detect"] = nozzle_blob_detect;
    nozzle_blob_detection_enabled = nozzle_blob_detect;
    nozzle_blob_detection_hold_start = time(nullptr);
    return this->publish_json(j);
}

int MachineObject::command_set_prompt_sound(bool prompt_sound){
    json j;
    j["print"]["command"] = "print_option";
    j["print"]["sequence_id"] = std::to_string(MachineObject::m_sequence_id++);
    j["print"]["sound_enable"] = prompt_sound;

    return this->publish_json(j);
}

int MachineObject::command_set_filament_tangle_detect(bool filament_tangle_detect) {
    json j;
    j["print"]["command"] = "print_option";
    j["print"]["sequence_id"] = std::to_string(MachineObject::m_sequence_id++);
    j["print"]["filament_tangle_detect"] = filament_tangle_detect;

    return this->publish_json(j);
}

int MachineObject::command_ams_switch_filament(bool switch_filament)
{
    json j;
    j["print"]["command"] = "print_option";
    j["print"]["sequence_id"] = std::to_string(MachineObject::m_sequence_id++);
    j["print"]["auto_switch_filament"] = switch_filament;

    m_fila_system->GetAmsSystemSetting().SetAutoRefillEnabled(switch_filament);
    BOOST_LOG_TRIVIAL(trace) << "command_ams_filament_settings:" << switch_filament;
    ams_switch_filament_start = time(nullptr);

    return this->publish_json(j);
}

int MachineObject::command_ams_air_print_detect(bool air_print_detect)
{
    json j;
    j["print"]["command"] = "print_option";
    j["print"]["sequence_id"] = std::to_string(MachineObject::m_sequence_id++);
    j["print"]["air_print_detect"] = air_print_detect;

    ams_air_print_status = air_print_detect;
    BOOST_LOG_TRIVIAL(trace) << "command_ams_air_print_detect:" << air_print_detect;

    return this->publish_json(j);
}


int MachineObject::command_axis_control(std::string axis, double unit, double input_val, int speed)
{
    if (m_support_mqtt_axis_control)
    {
        json j;
        j["print"]["command"] = "xyz_ctrl";
        j["print"]["axis"] = axis;
        j["print"]["dir"] = input_val > 0 ? 1 : -1;
        j["print"]["mode"] = (std::abs(input_val) >= 10) ? 1 : 0;
        j["print"]["sequence_id"] = std::to_string(MachineObject::m_sequence_id++);
        return this->publish_json(j);
    }

    double value = input_val;
    if (!is_core_xy()) {
        if ( axis.compare("Y") == 0
            || axis.compare("Z")  == 0) {
            value = -1.0 * input_val;
        }
    }

    char cmd[256];
    if (axis.compare("X") == 0
        || axis.compare("Y") == 0
        || axis.compare("Z") == 0) {
        sprintf(cmd, "M211 S \nM211 X1 Y1 Z1\nM1002 push_ref_mode\nG91 \nG1 %s%0.1f F%d\nM1002 pop_ref_mode\nM211 R\n", axis.c_str(), value * unit, speed);
    }
    else if (axis.compare("E") == 0) {
        sprintf(cmd, "M83 \nG0 %s%0.1f F%d\n", axis.c_str(), value * unit, speed);
    }
    else {
        return -1;
    }


    return this->publish_gcode(cmd);
}

int MachineObject::command_extruder_control(int nozzle_id, double val)
{
    json j;
    j["print"]["command"]     = "set_extrusion_length";
    j["print"]["sequence_id"] = std::to_string(MachineObject::m_sequence_id++);
    j["print"]["extruder_index"] = nozzle_id;
    j["print"]["length"] = (int)val;
    return this->publish_json(j);
}

bool MachineObject::is_support_command_calibration()
{
    if (get_printer_series() == PrinterSeries::SERIES_X1) {
        auto ap_ver_it = module_vers.find("rv1126");
        if (ap_ver_it != module_vers.end()) {
            if (ap_ver_it->second.sw_ver.compare("00.00.15.79") < 0)
                return false;
        }
    }
    return true;
}

int MachineObject::command_start_calibration(bool vibration, bool bed_leveling, bool xcam_cali, bool motor_noise, bool nozzle_cali, bool bed_cali)
{
    if (!is_support_command_calibration()) {
        // fixed gcode file
        json j;
        j["print"]["command"] = "gcode_file";
        j["print"]["param"] = "/usr/etc/print/auto_cali_for_user.gcode";
        j["print"]["sequence_id"] = std::to_string(MachineObject::m_sequence_id++);
        return this->publish_json(j);
    } else {
        json j;
        j["print"]["command"] = "calibration";
        j["print"]["sequence_id"] = std::to_string(MachineObject::m_sequence_id++);
        j["print"]["option"]=       (bed_cali     ? 1 << 5 : 0)
                                +   (nozzle_cali  ? 1 << 4 : 0)
                                +   (motor_noise  ? 1 << 3 : 0)
                                +   (vibration    ? 1 << 2 : 0)
                                +   (bed_leveling ? 1 << 1 : 0)
                                +   (xcam_cali    ? 1 << 0 : 0);
        return this->publish_json(j);
    }
}

int MachineObject::command_start_pa_calibration(const X1CCalibInfos &pa_data, int mode)
{
    CNumericLocalesSetter locales_setter;

    pa_calib_results.clear();
    json j;
    j["print"]["command"]         = "extrusion_cali";
    j["print"]["sequence_id"]     = std::to_string(MachineObject::m_sequence_id++);
    j["print"]["nozzle_diameter"] = to_string_nozzle_diameter(pa_data.calib_datas[0].nozzle_diameter);
    j["print"]["mode"]            = mode;

    std::string filament_ids;
    for (int i = 0; i < pa_data.calib_datas.size(); ++i) {
        j["print"]["filaments"][i]["tray_id"]              = pa_data.calib_datas[i].tray_id;
        j["print"]["filaments"][i]["extruder_id"]          = pa_data.calib_datas[i].extruder_id;
        j["print"]["filaments"][i]["bed_temp"]             = pa_data.calib_datas[i].bed_temp;
        j["print"]["filaments"][i]["filament_id"]          = pa_data.calib_datas[i].filament_id;
        j["print"]["filaments"][i]["setting_id"]           = pa_data.calib_datas[i].setting_id;
        j["print"]["filaments"][i]["nozzle_temp"]          = pa_data.calib_datas[i].nozzle_temp;
        j["print"]["filaments"][i]["ams_id"]               = pa_data.calib_datas[i].ams_id;
        j["print"]["filaments"][i]["slot_id"]              = pa_data.calib_datas[i].slot_id;
        j["print"]["filaments"][i]["nozzle_id"]            = _generate_nozzle_id(pa_data.calib_datas[i].nozzle_volume_type,to_string_nozzle_diameter(pa_data.calib_datas[i].nozzle_diameter)).ToStdString();
        j["print"]["filaments"][i]["nozzle_diameter"]      = to_string_nozzle_diameter(pa_data.calib_datas[i].nozzle_diameter);
        j["print"]["filaments"][i]["max_volumetric_speed"] = std::to_string(pa_data.calib_datas[i].max_volumetric_speed);

        if (i > 0) filament_ids += ",";
        filament_ids += pa_data.calib_datas[i].filament_id;
    }

    BOOST_LOG_TRIVIAL(info) << "extrusion_cali: " << j.dump();

    return this->publish_json(j);
}

int MachineObject::command_set_pa_calibration(const std::vector<PACalibResult> &pa_calib_values, bool is_auto_cali)
{
    CNumericLocalesSetter locales_setter;

    if (pa_calib_values.size() > 0) {
        json j;
        j["print"]["command"]     = "extrusion_cali_set";
        j["print"]["sequence_id"] = std::to_string(MachineObject::m_sequence_id++);
        j["print"]["nozzle_diameter"] = to_string_nozzle_diameter(pa_calib_values[0].nozzle_diameter);

        for (int i = 0; i < pa_calib_values.size(); ++i) {
            if (pa_calib_values[i].tray_id >= 0)
                j["print"]["filaments"][i]["tray_id"] = pa_calib_values[i].tray_id;
            if (pa_calib_values[i].cali_idx >= 0)
                j["print"]["filaments"][i]["cali_idx"] = pa_calib_values[i].cali_idx;
            j["print"]["filaments"][i]["tray_id"]     = pa_calib_values[i].tray_id;
            j["print"]["filaments"][i]["extruder_id"] = pa_calib_values[i].extruder_id;
            j["print"]["filaments"][i]["nozzle_id"]   = _generate_nozzle_id(pa_calib_values[i].nozzle_volume_type, to_string_nozzle_diameter(pa_calib_values[i].nozzle_diameter)).ToStdString();
            j["print"]["filaments"][i]["nozzle_diameter"] = to_string_nozzle_diameter(pa_calib_values[i].nozzle_diameter);
            j["print"]["filaments"][i]["ams_id"]      = pa_calib_values[i].ams_id;
            j["print"]["filaments"][i]["slot_id"]     = pa_calib_values[i].slot_id;
            j["print"]["filaments"][i]["filament_id"] = pa_calib_values[i].filament_id;
            j["print"]["filaments"][i]["setting_id"]  = pa_calib_values[i].setting_id;
            j["print"]["filaments"][i]["name"]        = pa_calib_values[i].name;
            j["print"]["filaments"][i]["k_value"]     = std::to_string(pa_calib_values[i].k_value);
            if (is_auto_cali)
                j["print"]["filaments"][i]["n_coef"] = std::to_string(pa_calib_values[i].n_coef);
            else
                j["print"]["filaments"][i]["n_coef"]  = "0.0";
        }

        BOOST_LOG_TRIVIAL(info) << "extrusion_cali_set: " << j.dump();
        return this->publish_json(j);
    }

    return -1;
}

int MachineObject::command_delete_pa_calibration(const PACalibIndexInfo& pa_calib)
{
    json j;
    j["print"]["command"]         = "extrusion_cali_del";
    j["print"]["sequence_id"]     = std::to_string(MachineObject::m_sequence_id++);
    j["print"]["extruder_id"]     = pa_calib.extruder_id;
    j["print"]["nozzle_id"]       = _generate_nozzle_id(pa_calib.nozzle_volume_type, to_string_nozzle_diameter(pa_calib.nozzle_diameter)).ToStdString();
    j["print"]["filament_id"]     = pa_calib.filament_id;
    j["print"]["cali_idx"]        = pa_calib.cali_idx;
    j["print"]["nozzle_diameter"] = to_string_nozzle_diameter(pa_calib.nozzle_diameter);

    BOOST_LOG_TRIVIAL(info) << "extrusion_cali_del: " << j.dump();
    return this->publish_json(j);
}

int MachineObject::command_get_pa_calibration_tab(const PACalibExtruderInfo &calib_info)
{
    reset_pa_cali_history_result();

    json j;
    j["print"]["command"]         = "extrusion_cali_get";
    j["print"]["sequence_id"]     = std::to_string(MachineObject::m_sequence_id++);
    j["print"]["filament_id"]     = calib_info.filament_id;
    if (calib_info.use_extruder_id)
        j["print"]["extruder_id"] = calib_info.extruder_id;
    if (calib_info.use_nozzle_volume_type)
        j["print"]["nozzle_id"] = _generate_nozzle_id(calib_info.nozzle_volume_type, to_string_nozzle_diameter(calib_info.nozzle_diameter)).ToStdString();
    j["print"]["nozzle_diameter"] = to_string_nozzle_diameter(calib_info.nozzle_diameter);

    BOOST_LOG_TRIVIAL(info) << "extrusion_cali_get: " << j.dump();
    request_tab_from_bbs = true;
    return this->publish_json(j);
}

int MachineObject::command_get_pa_calibration_result(float nozzle_diameter)
{
    json j;
    j["print"]["command"]         = "extrusion_cali_get_result";
    j["print"]["sequence_id"]     = std::to_string(MachineObject::m_sequence_id++);
    j["print"]["nozzle_diameter"] = to_string_nozzle_diameter(nozzle_diameter);

    BOOST_LOG_TRIVIAL(info) << "extrusion_cali_get_result: " << j.dump();
    return this->publish_json(j);
}

int MachineObject::commnad_select_pa_calibration(const PACalibIndexInfo& pa_calib_info)
{
    json j;
    j["print"]["command"]         = "extrusion_cali_sel";
    j["print"]["sequence_id"]     = std::to_string(MachineObject::m_sequence_id++);
    j["print"]["tray_id"]         = pa_calib_info.tray_id;
    j["print"]["ams_id"]          = pa_calib_info.ams_id;
    j["print"]["slot_id"]         = pa_calib_info.slot_id;
    j["print"]["cali_idx"]        = pa_calib_info.cali_idx;
    j["print"]["filament_id"]     = pa_calib_info.filament_id;
    j["print"]["nozzle_diameter"] = to_string_nozzle_diameter(pa_calib_info.nozzle_diameter);

    BOOST_LOG_TRIVIAL(info) << "extrusion_cali_sel: " << j.dump();
    return this->publish_json(j);
}

int MachineObject::command_start_flow_ratio_calibration(const X1CCalibInfos& calib_data)
{
    CNumericLocalesSetter locales_setter;

    if (calib_data.calib_datas.size() > 0) {
        json j;
        j["print"]["command"]     = "flowrate_cali";
        j["print"]["sequence_id"] = std::to_string(MachineObject::m_sequence_id++);
        j["print"]["tray_id"] = calib_data.calib_datas[0].tray_id;
        j["print"]["nozzle_diameter"] = to_string_nozzle_diameter(calib_data.calib_datas[0].nozzle_diameter);

        std::string filament_ids;
        for (int i = 0; i < calib_data.calib_datas.size(); ++i) {
            j["print"]["filaments"][i]["tray_id"]              = calib_data.calib_datas[i].tray_id;
            j["print"]["filaments"][i]["bed_temp"]             = calib_data.calib_datas[i].bed_temp;
            j["print"]["filaments"][i]["filament_id"]          = calib_data.calib_datas[i].filament_id;
            j["print"]["filaments"][i]["setting_id"]           = calib_data.calib_datas[i].setting_id;
            j["print"]["filaments"][i]["nozzle_temp"]          = calib_data.calib_datas[i].nozzle_temp;
            j["print"]["filaments"][i]["def_flow_ratio"]       = std::to_string(calib_data.calib_datas[i].flow_rate);
            j["print"]["filaments"][i]["max_volumetric_speed"] = std::to_string(calib_data.calib_datas[i].max_volumetric_speed);
            j["print"]["filaments"][i]["extruder_id"]          = calib_data.calib_datas[i].extruder_id;
            j["print"]["filaments"][i]["ams_id"]               = calib_data.calib_datas[i].ams_id;
            j["print"]["filaments"][i]["slot_id"]              = calib_data.calib_datas[i].slot_id;

            if (i > 0)
                filament_ids += ",";
            filament_ids += calib_data.calib_datas[i].filament_id;
        }

        BOOST_LOG_TRIVIAL(info) << "flowrate_cali: " << j.dump();
        return this->publish_json(j);
    }
    return -1;
}

int MachineObject::command_get_flow_ratio_calibration_result(float nozzle_diameter)
{
    json j;
    j["print"]["command"]         = "flowrate_get_result";
    j["print"]["sequence_id"]     = std::to_string(MachineObject::m_sequence_id++);
    j["print"]["nozzle_diameter"] = to_string_nozzle_diameter(nozzle_diameter);

    BOOST_LOG_TRIVIAL(info) << "flowrate_get_result: " << j.dump();
    return this->publish_json(j);
}

int MachineObject::command_ipcam_record(bool on_off)
{
    BOOST_LOG_TRIVIAL(info) << "command_ipcam_record = " << on_off;
    json j;
    j["camera"]["command"] = "ipcam_record_set";
    j["camera"]["sequence_id"] = std::to_string(MachineObject::m_sequence_id++);
    j["camera"]["control"] = on_off ? "enable" : "disable";
    camera_recording_ctl_start          = time(nullptr);
    this->camera_recording_when_printing = on_off;
    return this->publish_json(j);
}

int MachineObject::command_ipcam_timelapse(bool on_off)
{
    BOOST_LOG_TRIVIAL(info) << "command_ipcam_timelapse " << on_off;
    json j;
    j["camera"]["command"] = "ipcam_timelapse";
    j["camera"]["sequence_id"] = std::to_string(MachineObject::m_sequence_id++);
    j["camera"]["control"] = on_off ? "enable" : "disable";
    camera_timelapse_hold_count = HOLD_COUNT_CAMERA;
    this->camera_timelapse = on_off;
    return this->publish_json(j);
}

int MachineObject::command_ipcam_resolution_set(std::string resolution)
{
    BOOST_LOG_TRIVIAL(info) << "command:ipcam_resolution_set" << ", resolution:" << resolution;
    json j;
    j["camera"]["command"] = "ipcam_resolution_set";
    j["camera"]["sequence_id"] = std::to_string(MachineObject::m_sequence_id++);
    j["camera"]["resolution"] = resolution;
    camera_resolution_hold_count = HOLD_COUNT_CAMERA;
    camera_recording_ctl_start = time(nullptr);
    this->camera_resolution = resolution;
    return this->publish_json(j);
}

int MachineObject::command_xcam_control(std::string module_name, bool on_off, std::string lvl)
{
    json j;
    j["xcam"]["command"] = "xcam_control_set";
    j["xcam"]["sequence_id"] = std::to_string(MachineObject::m_sequence_id++);
    j["xcam"]["module_name"] = module_name;
    j["xcam"]["control"] = on_off;
    j["xcam"]["enable"] = on_off;       //old protocol
    j["xcam"]["print_halt"]  = true;    //old protocol
    if (!lvl.empty()) {
        j["xcam"]["halt_print_sensitivity"] = lvl;
    }

   // int           cfg = 123;
   // get_flag_bits(cfg, 11, 2);

    BOOST_LOG_TRIVIAL(info) << "command:xcam_control_set" << ", module_name:" << module_name << ", control:" << on_off << ", halt_print_sensitivity:" << lvl;
    return this->publish_json(j);
}

int MachineObject::command_xcam_control_ai_monitoring(bool on_off, std::string lvl)
{
    bool print_halt = (lvl == "never_halt") ? false:true;

    xcam_ai_monitoring = on_off;
    xcam_ai_monitoring_hold_start  = time(nullptr);
    xcam_ai_monitoring_sensitivity = lvl;
    return command_xcam_control("printing_monitor", on_off, lvl);
}

// refine printer function options
int MachineObject::command_xcam_control_spaghetti_detection(bool on_off, std::string lvl)
{
    bool print_halt = (lvl == "never_halt") ? false : true;

    xcam_spaghetti_detection       = on_off;
    xcam_ai_monitoring_hold_start  = time(nullptr);
    xcam_spaghetti_detection_sensitivity = lvl;
    return command_xcam_control("spaghetti_detector", on_off, lvl);
}

int MachineObject::command_xcam_control_purgechutepileup_detection(bool on_off, std::string lvl)
{
    bool print_halt = (lvl == "never_halt") ? false : true;

    xcam_purgechutepileup_detection = on_off;
    xcam_ai_monitoring_hold_start  = time(nullptr);
    xcam_purgechutepileup_detection_sensitivity = lvl;
    return command_xcam_control("pileup_detector", on_off, lvl);
}

int MachineObject::command_xcam_control_nozzleclumping_detection(bool on_off, std::string lvl)
{
    bool print_halt = (lvl == "never_halt") ? false : true;

    xcam_nozzleclumping_detection  = on_off;
    xcam_ai_monitoring_hold_start  = time(nullptr);
    xcam_nozzleclumping_detection_sensitivity = lvl;
    return command_xcam_control("clump_detector", on_off, lvl);
}

int MachineObject::command_xcam_control_airprinting_detection(bool on_off, std::string lvl)
{
    bool print_halt = (lvl == "never_halt") ? false : true;

    xcam_airprinting_detection     = on_off;
    xcam_ai_monitoring_hold_start  = time(nullptr);
    xcam_airprinting_detection_sensitivity = lvl;
    return command_xcam_control("airprint_detector", on_off, lvl);
}

int MachineObject::command_xcam_control_buildplate_marker_detector(bool on_off)
{
    xcam_buildplate_marker_detector = on_off;
    xcam_buildplate_marker_hold_start = time(nullptr);
    return command_xcam_control("buildplate_marker_detector", on_off);
}

int MachineObject::command_xcam_control_first_layer_inspector(bool on_off, bool print_halt)
{
    xcam_first_layer_inspector = on_off;
    xcam_first_layer_hold_start = time(nullptr);
    return command_xcam_control("first_layer_inspector", on_off);
}

int MachineObject::command_xcam_control_auto_recovery_step_loss(bool on_off)
{
    xcam_auto_recovery_step_loss = on_off;
    xcam_auto_recovery_hold_start = time(nullptr);
    return command_set_printing_option(on_off);
}

int MachineObject::command_xcam_control_allow_prompt_sound(bool on_off)
{
    xcam_allow_prompt_sound = on_off;
    xcam_prompt_sound_hold_start = time(nullptr);
    return command_set_prompt_sound(on_off);
}

int MachineObject::command_xcam_control_filament_tangle_detect(bool on_off)
{
    xcam_filament_tangle_detect = on_off;
    xcam_filament_tangle_detect_hold_start = time(nullptr);
    return command_set_filament_tangle_detect(on_off);
}

void MachineObject::set_bind_status(std::string status)
{
    bind_user_name = status;
}

std::string MachineObject::get_bind_str()
{
    std::string default_result = "N/A";
    if (bind_user_name.compare("null") == 0) {
        return "Free";
    }
    else if (!bind_user_name.empty()) {
        return bind_user_name;
    }
    return default_result;
}

bool MachineObject::can_print()
{
    if (print_status.compare("RUNNING") == 0) {
        return false;
    }
    if (print_status.compare("IDLE") == 0 || print_status.compare("FINISH") == 0) {
        return true;
    }
    return true;
}

bool MachineObject::can_resume()
{
    if (print_status.compare("PAUSE") == 0)
        return true;
    return false;
}

bool MachineObject::can_pause()
{
    if (print_status.compare("RUNNING") == 0)
        return true;
    return false;
}

bool MachineObject::can_abort()
{
    return MachineObject::is_in_printing_status(print_status);
}

bool MachineObject::is_in_printing_status(std::string status)
{
    if (status.compare("PAUSE") == 0
        || status.compare("RUNNING") == 0
        || status.compare("SLICING") == 0
        || status.compare("PREPARE") == 0) {
        return true;
    }
    return false;
}


bool MachineObject::is_in_printing()
{
    /* use print_status if print_status is valid */
    if (!print_status.empty())
        return MachineObject::is_in_printing_status(print_status);
    else {
        return MachineObject::is_in_printing_status(iot_print_status);
    }
    return false;
}

bool MachineObject::is_in_prepare()
{
    return print_status == "PREPARE";
}

bool MachineObject::is_in_printing_pause() const
{
    return print_status == "PAUSE";
}

bool MachineObject::is_printing_finished()
{
    if (print_status.compare("FINISH") == 0
        || print_status.compare("FAILED") == 0) {
        return true;
    }
    return false;
}

bool MachineObject::is_core_xy()
{
    if (get_printer_arch() == PrinterArch::ARCH_CORE_XY)
        return true;
    return false;
}

void MachineObject::reset_update_time()
{
    BOOST_LOG_TRIVIAL(trace) << "reset reset_update_time, dev_id =" << dev_id;
    last_update_time = std::chrono::system_clock::now();
    subscribe_counter = SUBSCRIBE_RETRY_COUNT;
}

void MachineObject::reset()
{
    BOOST_LOG_TRIVIAL(trace) << "reset dev_id=" << dev_id;
    last_update_time = std::chrono::system_clock::now();
    subscribe_counter = SUBSCRIBE_RETRY_COUNT;
    m_push_count = 0;
    m_full_msg_count = 0;
    is_220V_voltage = false;
    get_version_retry = 0;
    camera_recording = false;
    camera_recording_when_printing = false;
    camera_timelapse = false;
    //camera_resolution = "";
    printing_speed_mag = 100;
    gcode_file_prepare_percent = 0;
    iot_print_status = "";
    print_status = "";
    last_mc_print_stage = -1;
    m_new_ver_list_exist = false;
    network_wired = false;
    dev_connection_name = "";
    job_id_ = "";
    jobState_ = 0;
    m_plate_index = -1;
    device_cert_installed = false;

    // reset print_json
    json empty_j;
    print_json.diff2all_base_reset(empty_j);

    for (auto i = 0; i < vt_slot.size(); i++) {
        vt_slot[i].reset();

        if (i == 1) {
            vt_slot.erase(vt_slot.begin() + 1);
        }
    }
    subtask_ = nullptr;
<<<<<<< HEAD
=======
    m_partskip_ids.clear();
>>>>>>> 3cb6da6f
}

void MachineObject::set_print_state(std::string status)
{
    print_status = status;
}

int MachineObject::connect(bool use_openssl)
{
    if (get_dev_ip().empty()) return -1;
    std::string username = "bblp";
    std::string password = get_access_code();

    if (m_agent) {
        try {
            return m_agent->connect_printer(get_dev_id(), get_dev_ip(), username, password, use_openssl);
        } catch (...) {
            ;
        }
    }
    return -1;
}

int MachineObject::disconnect()
{
    if (m_agent) {
        return m_agent->disconnect_printer();
    }
    return -1;
}

bool MachineObject::is_connected()
{
    std::chrono::system_clock::time_point curr_time = std::chrono::system_clock::now();
    auto diff = std::chrono::duration_cast<std::chrono::milliseconds>(curr_time - last_update_time);
    if (diff.count() > DISCONNECT_TIMEOUT) {
        BOOST_LOG_TRIVIAL(trace) << "machine_object: dev_id=" << dev_id <<", diff count = " << diff.count();
        return false;
    }

    if (!is_lan_mode_printer()) {
        NetworkAgent* m_agent = Slic3r::GUI::wxGetApp().getAgent();
        if (m_agent) {
            return m_agent->is_server_connected();
        }
    }
    return true;
}

bool MachineObject::is_connecting()
{
    return is_connected() && m_push_count == 0;
}

void MachineObject::set_online_state(bool on_off)
{
    m_is_online = on_off;
    if (!on_off) m_active_state = NotActive;
}

bool MachineObject::is_info_ready(bool check_version) const
{
    if (check_version && module_vers.empty())
    {
        BOOST_LOG_TRIVIAL(info) << __FUNCTION__ << ": not ready, failed to check version";
        return false;
    }

    std::chrono::system_clock::time_point curr_time = std::chrono::system_clock::now();
    auto diff = std::chrono::duration_cast<std::chrono::microseconds>(last_push_time - curr_time);
    if (m_full_msg_count > 0 && m_push_count > 0 && diff.count() < PUSHINFO_TIMEOUT) {
        return true;
    }

    BOOST_LOG_TRIVIAL(info) << __FUNCTION__
        << ": not ready, m_full_msg_count=" << m_full_msg_count
        << ", m_push_count=" << m_push_count
        << ", diff.count()=" << diff.count()
        << ", dev_id=" << dev_id;
    return false;
}


bool MachineObject::is_security_control_ready() const
{
    return device_cert_installed;
}

std::vector<std::string> MachineObject::get_resolution_supported()
{
    return camera_resolution_supported;
}

std::vector<std::string> MachineObject::get_compatible_machine()
{
    return DevPrinterConfigUtil::get_compatible_machine(printer_type);
}

bool MachineObject::is_camera_busy_off()
{
    if (get_printer_series() == PrinterSeries::SERIES_P1P)
        return is_in_prepare() || is_in_upgrading();
    return false;
}

int MachineObject::publish_json(const json& json_item, int qos, int flag)
{
    int rtn = 0;
    if (is_lan_mode_printer()) {
        rtn = local_publish_json(json_item.dump(), qos, flag);
    } else {
        rtn = cloud_publish_json(json_item.dump(), qos, flag);
    }

    if (rtn == 0) {
        BOOST_LOG_TRIVIAL(info) << "publish_json: " << json_item.dump() << " code: " << rtn;
    } else {
        BOOST_LOG_TRIVIAL(error) << "publish_json: " << json_item.dump() << " code: " << rtn;
    }

    return rtn;
}

int MachineObject::cloud_publish_json(std::string json_str, int qos, int flag)
{
    int result = -1;
    if (m_agent)
        result = m_agent->send_message(get_dev_id(), json_str, qos, flag);

    return result;
}

int MachineObject::local_publish_json(std::string json_str, int qos, int flag)
{
    int result = -1;
    if (m_agent) {
        result = m_agent->send_message_to_printer(get_dev_id(), json_str, qos, flag);
    }
    return result;
}

std::string MachineObject::setting_id_to_type(std::string setting_id, std::string tray_type)
{
    std::string type;
    PresetBundle* preset_bundle = GUI::wxGetApp().preset_bundle;
    if (preset_bundle) {
        for (auto it = preset_bundle->filaments.begin(); it != preset_bundle->filaments.end(); it++) {

            if (it->filament_id.compare(setting_id) == 0 && it->is_system) {
                std::string display_filament_type;
                it->config.get_filament_type(display_filament_type);
                type = display_filament_type;
                break;
            }
        }
    }

    if (tray_type != type || type.empty()) {
        if (type.empty()) { type = tray_type; }
        BOOST_LOG_TRIVIAL(info) << "The values of tray_info_idx and tray_type do not match tray_info_idx " << setting_id << " tray_type " << tray_type << " system_type" << type;
    }
    return type;
}

template <class ENUM>
static ENUM enum_index_of(char const *key, char const **enum_names, int enum_count, ENUM defl = static_cast<ENUM>(0))
{
    for (int i = 0; i < enum_count; ++i)
        if (strcmp(enum_names[i], key) == 0) return static_cast<ENUM>(i);
    return defl;
}

int MachineObject::parse_json(std::string tunnel, std::string payload, bool key_field_only)
{
#ifdef ORCA_NETWORK_DEBUG
    BOOST_LOG_TRIVIAL(info) << "parse_json: payload = " << payload;
    flush_logs();
#endif

    if (tunnel == "lan") last_lan_msg_time_ = std::chrono::system_clock::now();
    if (tunnel == "cloud") last_cloud_msg_time_ = std::chrono::system_clock::now();

    parse_msg_count++;
    std::chrono::system_clock::time_point clock_start = std::chrono::system_clock::now();
    this->set_online_state(true);

    std::chrono::system_clock::time_point curr_time = std::chrono::system_clock::now();
    auto diff1 = std::chrono::duration_cast<std::chrono::microseconds>(curr_time - last_update_time);

    /* update last received time */
    last_update_time = std::chrono::system_clock::now();

    json j_pre;
    bool parse_ok = false;
    try {
        j_pre = json::parse(payload);
        parse_ok = true;
    }
    catch(...) {
        parse_ok = false;
        /* post process payload */
        sanitizeToUtf8(payload);
        BOOST_LOG_TRIVIAL(info) << "parse_json: sanitize to utf8";
    }

    try {
        bool restored_json = false;
        json j;
        if (!parse_ok)
            j_pre = json::parse(payload);
        CNumericLocalesSetter locales_setter;
        if (j_pre.empty()) {
            return 0;
        }
        if (j_pre.contains("print")) {
            if (m_active_state == NotActive) m_active_state = Active;
            if (j_pre["print"].contains("command")) {
                if (j_pre["print"]["command"].get<std::string>() == "push_status") {
                    if (j_pre["print"].contains("msg")) {
                        if (j_pre["print"]["msg"].get<int>() == 0) {           //all message
                            BOOST_LOG_TRIVIAL(trace) << "static: get push_all msg, dev_id=" << dev_id;
                            m_push_count++;
                            m_full_msg_count++;

                            if (!printer_type.empty())
                                print_json.load_compatible_settings(printer_type, "");
                            print_json.diff2all_base_reset(j_pre);
                        } else if (j_pre["print"]["msg"].get<int>() == 1) {    //diff message
                            if (print_json.diff2all(j_pre, j) == 0) {
                                restored_json = true;
                            } else {
                                BOOST_LOG_TRIVIAL(trace) << "parse_json: restore failed! count = " << parse_msg_count;
                                if (print_json.is_need_request()) {
                                    BOOST_LOG_TRIVIAL(trace) << "parse_json: need request pushall, count = " << parse_msg_count;
                                    // request new push
                                    GUI::wxGetApp().CallAfter([this]{
                                        this->command_request_push_all();
                                    });
                                    return -1;
                                }
                                return -1;
                            }
                        } else {
                            BOOST_LOG_TRIVIAL(warning) << "unsupported msg_type=" << j_pre["print"]["msg"].get<std::string>();
                        }
                    }
                    else {
                        if (!printer_type.empty()) {
                            m_full_msg_count++;/* all message package is full at LAN mode*/
                            print_json.load_compatible_settings(printer_type, "");
                        }

                        print_json.diff2all_base_reset(j_pre);
                    }

                    if (j_pre["print"].contains("s_obj")){
                        if(j_pre["print"]["s_obj"].is_array()){
                            m_partskip_ids.clear();
                            for(auto it=j_pre["print"]["s_obj"].begin(); it!=j_pre["print"]["s_obj"].end(); it++){
                                m_partskip_ids.push_back(it.value().get<int>());
                            }
                        }
                    }
                }
            }
            if (j_pre["print"].contains("plate_idx")){ // && m_plate_index == -1
                if (j_pre["print"]["plate_idx"].is_number())
                {
                    m_plate_index = j_pre["print"]["plate_idx"].get<int>();
                }
                else if (j_pre["print"]["plate_idx"].is_string())
                {
                    try
                    {
                        m_plate_index = std::stoi(j_pre["print"]["plate_idx"].get<std::string>());
                    }
                    catch (...) { BOOST_LOG_TRIVIAL(error) << "parse_json: failed to convert plate_idx to int"; }
                }
            }
        }
        if (j_pre.contains("system")) {
            if (j_pre["system"].contains("command")) {
                if (j_pre["system"]["command"].get<std::string>() == "get_access_code") {
                    if (j_pre["system"].contains("access_code")) {
                        std::string access_code = j_pre["system"]["access_code"].get<std::string>();
                        if (!access_code.empty()) {
                            set_access_code(access_code);
                            set_user_access_code(access_code);
                        }
                    }
                }
            }
        }
        if (!restored_json) {
            j = j_pre;
        }

        uint64_t t_utc = j.value("t_utc", 0ULL);
        if (t_utc > 0) {
            last_utc_time = std::chrono::system_clock::time_point(t_utc * 1ms);
            std::chrono::system_clock::time_point now = std::chrono::system_clock::now();
            auto millisec_since_epoch = std::chrono::duration_cast<std::chrono::milliseconds>(now.time_since_epoch()).count();
            auto delay = millisec_since_epoch - t_utc;  //ms

            std::string message_type = is_lan_mode_printer() ? "Local Mqtt" : is_tunnel_mqtt ? "Tunnel Mqtt" : "Cloud Mqtt";
            if (!message_delay.empty()) {
                const auto& [first_type, first_time_stamp, first_delay] = message_delay.front();
                const auto& [last_type, last_time_stap, last_delay] = message_delay.back();

                BOOST_LOG_TRIVIAL(debug) << __FUNCTION__ << ", message delay, last time stamp: " << last_time_stap;
                if (last_time_stap - first_time_stamp >= MINUTE_30) {
                    // record, excluding current data
                    int total = message_delay.size();
                    int local_mqtt = 0;
                    int tunnel_mqtt = 0;
                    int cloud_mqtt = 0;

                    int local_mqtt_timeout = 0;
                    int tunnel_mqtt_timeout = 0;
                    int cloud_mqtt_timeout = 0;

                    for (const auto& [type, time_stamp, delay] : message_delay) {
                        if (type == "Local Mqtt") {
                            local_mqtt++;
                            if (delay >= TIME_OUT) {
                                local_mqtt_timeout++;
                            }
                        }
                        else if (type == "Tunnel Mqtt") {
                            tunnel_mqtt++;
                            if (delay >= TIME_OUT) {
                                tunnel_mqtt_timeout++;
                            }
                        }
                        else if (type == "Cloud Mqtt"){
                            cloud_mqtt++;
                            if (delay >= TIME_OUT) {
                                cloud_mqtt_timeout++;
                            }
                        }
                    }

                    BOOST_LOG_TRIVIAL(debug) << __FUNCTION__ << ", message delay, message total: " << total;

                    message_delay.clear();
                    message_delay.shrink_to_fit();
                }
            }
            message_delay.push_back(std::make_tuple(message_type, t_utc, delay));
        }
        else
            last_utc_time = last_update_time;

#if !BBL_RELEASE_TO_PUBLIC
        BOOST_LOG_TRIVIAL(info) << "parse_json: dev_id=" << dev_id << ", tunnel is=" << tunnel << ", merged playload=" << j.dump();
#else
        if (Slic3r::get_logging_level() < level_string_to_boost("trace")) {
            BOOST_LOG_TRIVIAL(info) << "parse_json: dev_id=" << dev_id << ", origin playload=" << j_pre.dump();
        } else {
            BOOST_LOG_TRIVIAL(trace) << "parse_json: dev_id=" << dev_id << ", tunnel is=" << tunnel << ", merged playload=" << j.dump();
        }
#endif

        // Parse version info first, as if version arrive or change, 'print' need parse again with new compatible settings
        try {
            if (j.contains("info")) {
                if (j["info"].contains("command") && j["info"]["command"].get<std::string>() == "get_version") {
                    json j_module = j["info"]["module"];
                    clear_version_info();
                    for (auto it = j_module.begin(); it != j_module.end(); it++) {
                        DevFirmwareVersionInfo ver_info;
                        ver_info.name = (*it)["name"].get<std::string>();
                        if ((*it).contains("product_name"))
                            ver_info.product_name = wxString::FromUTF8((*it)["product_name"].get<string>());
                        if ((*it).contains("sw_ver"))
                            ver_info.sw_ver = (*it)["sw_ver"].get<std::string>();
                        if ((*it).contains("sw_new_ver"))
                            ver_info.sw_new_ver = (*it)["sw_new_ver"].get<std::string>();
                        if ((*it).contains("visible") && (*it).contains("new_ver")) {
                            ver_info.sw_new_ver = (*it)["new_ver"].get<std::string>();
                        }
                        if ((*it).contains("sn"))
                            ver_info.sn = (*it)["sn"].get<std::string>();
                        if ((*it).contains("hw_ver"))
                            ver_info.hw_ver = (*it)["hw_ver"].get<std::string>();
                        if((*it).contains("flag"))
                            ver_info.firmware_flag= (*it)["flag"].get<int>();

                        store_version_info(ver_info);
                        if (ver_info.name == "ota") {
                            NetworkAgent* agent = GUI::wxGetApp().getAgent();
                            if (agent) {
                                std::string dev_ota_str = "dev_ota_ver:" + this->get_dev_id();
                                agent->track_update_property(dev_ota_str, ver_info.sw_ver);
                            }
                        }
                    }

                    parse_version_func();

                    bool get_version_result = true;
                    if (j["info"].contains("result"))
                        if (j["info"]["result"].get<std::string>() == "fail")
                            get_version_result = false;
                    if ((!check_version_valid() && get_version_retry-- >= 0)
                        && get_version_result) {
                            BOOST_LOG_TRIVIAL(info) << "get_version_retry = " << get_version_retry;
                            boost::thread retry = boost::thread([this] {
                                boost::this_thread::sleep_for(boost::chrono::milliseconds(RETRY_INTERNAL));
                                GUI::wxGetApp().CallAfter([this] {
                                    this->command_get_version(false);
                            });
                        });
                    }
                }
                std::string version = parse_version();
                if (!version.empty() && print_json.load_compatible_settings(printer_type, version)) {
                    // reload because compatible settings changed
                    j.clear();
                    print_json.diff2all(json{}, j);
                }

            }
        } catch (...) {}


        if (j.contains("print")) {
            json jj = j["print"];
            int sequence_id = 0;
            if (jj.contains("sequence_id")) {
                if (jj["sequence_id"].is_string()) {
                    std::string str_seq = jj["sequence_id"].get<std::string>();
                    try {
                        sequence_id = stoi(str_seq);
                    }
                    catch(...) {
                        ;
                    }
                }
            }

            if (!key_field_only) {
                if (!m_manager->IsMultiMachineEnabled() && !is_support_agora) {
                    if (jj.contains("support_tunnel_mqtt")) {
                        if (jj["support_tunnel_mqtt"].is_boolean()) {
                            is_support_tunnel_mqtt = jj["support_tunnel_mqtt"].get<bool>();
                        }
                    }
                }

                //nozzle temp range
                if (jj.contains("nozzle_temp_range")) {
                    if (jj["nozzle_temp_range"].is_array()) {
                        nozzle_temp_range.clear();
                        for (auto it = jj["nozzle_temp_range"].begin(); it != jj["nozzle_temp_range"].end(); it++) {
                            nozzle_temp_range.push_back(it.value().get<int>());
                        }
                    }
                }

                // bed temp range
                if (jj.contains("bed_temp_range")) {
                    if (jj["bed_temp_range"].is_array()) {
                        bed_temp_range.clear();
                        for (auto it = jj["bed_temp_range"].begin(); it != jj["bed_temp_range"].end(); it++) {
                            bed_temp_range.push_back(it.value().get<int>());
                        }
                    }
                }

                //supported function
                m_config->ParseConfig(jj);

                if (jj.contains("support_build_plate_marker_detect")) {
                    if (jj["support_build_plate_marker_detect"].is_boolean()) {
                        is_support_build_plate_marker_detect = jj["support_build_plate_marker_detect"].get<bool>();
                    }
                }

                if(jj.contains("support_build_plate_marker_detect_type") && jj["support_build_plate_marker_detect_type"].is_number()) {
                    m_plate_maker_detect_type = (PlateMakerDectect)jj["support_build_plate_marker_detect_type"].get<int>();
                }

                if (jj.contains("support_flow_calibration") && jj["support_flow_calibration"].is_boolean())
                {
                    is_support_pa_calibration = jj["support_flow_calibration"].get<bool>();
                }

                if (jj.contains("support_send_to_sd")) {
                    if (jj["support_send_to_sd"].is_boolean()) {
                        is_support_send_to_sdcard = jj["support_send_to_sd"].get<bool>();
                    }
                }

              m_fan->ParseV2_0(jj);

                if (jj.contains("support_filament_backup")) {
                    if (jj["support_filament_backup"].is_boolean()) {
                        is_support_filament_backup = jj["support_filament_backup"].get<bool>();
                    }
                }

                if (jj.contains("support_update_remain")) {
                    if (jj["support_update_remain"].is_boolean()) {
                        is_support_update_remain = jj["support_update_remain"].get<bool>();
                    }
                }

                if (jj.contains("support_bed_leveling")) {
                    if (jj["support_bed_leveling"].is_number_integer()) {
                        is_support_bed_leveling = jj["support_bed_leveling"].get<int>();
                    }
                }

                if (jj.contains("support_auto_recovery_step_loss")) {
                    if (jj["support_auto_recovery_step_loss"].is_boolean()) {
                        is_support_auto_recovery_step_loss = jj["support_auto_recovery_step_loss"].get<bool>();
                    }
                }

                if (jj.contains("support_ams_humidity")) {
                    if (jj["support_ams_humidity"].is_boolean()) {
                        is_support_ams_humidity = jj["support_ams_humidity"].get<bool>();
                    }
                }

                if (jj.contains("support_prompt_sound")) {
                    if (jj["support_prompt_sound"].is_boolean()) {
                        is_support_prompt_sound = jj["support_prompt_sound"].get<bool>();
                    }
                }

                if (jj.contains("support_filament_tangle_detect")) {
                    if (jj["support_filament_tangle_detect"].is_boolean()) {
                        is_support_filament_tangle_detect = jj["support_filament_tangle_detect"].get<bool>();
                    }
                }

                if (jj.contains("support_1080dpi")) {
                    if (jj["support_1080dpi"].is_boolean()) {
                        is_support_1080dpi = jj["support_1080dpi"].get<bool>();
                    }
                }

                if (jj.contains("support_cloud_print_only")) {
                    if (jj["support_cloud_print_only"].is_boolean()) {
                        is_support_cloud_print_only = jj["support_cloud_print_only"].get<bool>();
                    }
                }

                if (jj.contains("support_command_ams_switch")) {
                    if (jj["support_command_ams_switch"].is_boolean()) {
                        is_support_command_ams_switch = jj["support_command_ams_switch"].get<bool>();
                    }
                }

                if (jj.contains("support_mqtt_alive")) {
                    if (jj["support_mqtt_alive"].is_boolean()) {
                        is_support_mqtt_alive = jj["support_mqtt_alive"].get<bool>();
                    }
                }

                if (jj.contains("support_motor_noise_cali")) {
                    if (jj["support_motor_noise_cali"].is_boolean()) {
                        is_support_motor_noise_cali = jj["support_motor_noise_cali"].get<bool>();
                    }
                }

                if (jj.contains("support_timelapse")) {
                    if (jj["support_timelapse"].is_boolean()) {
                        is_support_timelapse = jj["support_timelapse"].get<bool>();
                    }
                }

                if (jj.contains("support_user_preset")) {
                    if (jj["support_user_preset"].is_boolean()) {
                        is_support_user_preset = jj["support_user_preset"].get<bool>();
                    }
                }

                if (jj.contains("bed_temperature_limit")) {
                    if (jj["bed_temperature_limit"].is_number_integer()) {
                        bed_temperature_limit = jj["bed_temperature_limit"].get<int>();
                    }
                }
            }


            if (jj.contains("command")) {
                if (jj["command"].get<std::string>() == "ams_change_filament") {
                    if (jj.contains("errno")) {
                        if (jj["errno"].is_number()) {
                            if (jj.contains("soft_temp")) {
                                int soft_temp = jj["soft_temp"].get<int>();
                                if (jj["errno"].get<int>() == -2) {
                                    wxString text = wxString::Format(_L("The chamber temperature is too high, which may cause the filament to soften. Please wait until the chamber temperature drops below %d\u2103. You may open the front door or enable fans to cool down."), soft_temp);
                                    GUI::wxGetApp().push_notification(this, text);
                                } else if (jj["errno"].get<int>() == -4) {
                                    wxString text = wxString::Format(_L("AMS temperature is too high, which may cause the filament to soften. Please wait until the AMS temperature drops below %d\u2103."), soft_temp);
                                    GUI::wxGetApp().push_notification(this, text);
                                }
                            } else {
                                if (jj["errno"].get<int>() == -2) {
                                    wxString text = _L("The current chamber temperature or the target chamber temperature exceeds 45\u2103. In order to avoid extruder clogging,low temperature filament(PLA/PETG/TPU) is not allowed to be loaded.");
                                    GUI::wxGetApp().push_notification(this, text);
                                }
                            }
                        }
                    }
                }

                if (jj["command"].get<std::string>() == "set_ctt") {
                    if (m_agent && is_studio_cmd(sequence_id)) {
                        if (jj["errno"].is_number()) {
                            wxString text;
                            if (jj["errno"].get<int>() == -2) {
                                 text = _L("Low temperature filament(PLA/PETG/TPU) is loaded in the extruder.In order to avoid extruder clogging,it is not allowed to set the chamber temperature.");
                            }
                            else if (jj["errno"].get<int>() == -4) {
                                 text = _L("When you set the chamber temperature below 40\u2103, the chamber temperature control will not be activated, "
                                           "and the target chamber temperature will automatically be set to 0\u2103." /* 0°C */);
                            }
                            if(!text.empty()){
#if __WXOSX__
                            set_ctt_dlg(text);
#else
                            GUI::wxGetApp().push_notification(this, text);
#endif
                            }
                        }
                    }
                }

                if (!key_field_only)
                {
                    if (is_studio_cmd(sequence_id) && jj.contains("command") && jj.contains("err_code") && jj.contains("result"))
                    {
                        if (jj["err_code"].is_number()) { add_command_error_code_dlg(jj["err_code"].get<int>());}
                    }
                }

                if (jj["command"].get<std::string>() == "push_status") {
                    m_push_count++;
                    last_push_time = last_update_time;
#pragma region printing
                    // U0 firmware
                    if (jj.contains("print_type")) {
                        print_type = jj["print_type"].get<std::string>();
                    }
                    if (jj.contains("mc_percent")) {
                        if (jj["mc_percent"].is_string())
                            mc_print_percent = stoi(j["print"]["mc_percent"].get<std::string>());
                        else if (jj["mc_percent"].is_number_integer())
                            mc_print_percent = j["print"]["mc_percent"].get<int>();
                    }
                    if (jj.contains("mc_print_sub_stage")) {
                        if (jj["mc_print_sub_stage"].is_number_integer())
                            mc_print_sub_stage = j["print"]["mc_print_sub_stage"].get<int>();
                    }
                    /* printing */
                    if (jj.contains("mc_print_stage")) {
                        if (jj["mc_print_stage"].is_string())
                            mc_print_stage = atoi(jj["mc_print_stage"].get<std::string>().c_str());
                        if (jj["mc_print_stage"].is_number())
                            mc_print_stage = jj["mc_print_stage"].get<int>();
                    }
                    if (jj.contains("mc_print_error_code")) {
                        if (jj["mc_print_error_code"].is_number())
                            mc_print_error_code = jj["mc_print_error_code"].get<int>();
                    }
                    if (jj.contains("mc_remaining_time")) {
                        if (jj["mc_remaining_time"].is_string())
                            mc_left_time = stoi(j["print"]["mc_remaining_time"].get<std::string>()) * 60;
                        else if (jj["mc_remaining_time"].is_number_integer())
                            mc_left_time = j["print"]["mc_remaining_time"].get<int>() * 60;
                    }
                    if (jj.contains("print_error")) {
                        if (jj["print_error"].is_number())
                            print_error = jj["print_error"].get<int>();
                    }

                     DevStorage::ParseV1_0(jj, m_storage);

                    if (!key_field_only) {
                        if (jj.contains("home_flag")) { parse_home_flag(jj["home_flag"].get<int>());}

                        /*the param is invalid in np for Yeshu*/
                        if (jj.contains("hw_switch_state")) {
                            hw_switch_state = jj["hw_switch_state"].get<int>();
                            m_extder_system->m_extders[MAIN_EXTRUDER_ID].m_ext_has_filament = hw_switch_state;
                        }
                        if (jj.contains("mc_print_line_number")) {
                            if (jj["mc_print_line_number"].is_string() && !jj["mc_print_line_number"].is_null())
                                mc_print_line_number = atoi(jj["mc_print_line_number"].get<std::string>().c_str());
                        }
                    }
                    if (!key_field_only) {
                        if (jj.contains("flag3")) {
                            int flag3 = jj["flag3"].get<int>();
                            is_support_filament_setting_inprinting =  get_flag_bits(flag3, 3);
                            is_enable_ams_np =  get_flag_bits(flag3, 9);
                        }
                    }
                    if (!key_field_only) {
                        if (jj.contains("net")) {
                            if (jj["net"].contains("conf")) {
                                network_wired = (jj["net"]["conf"].get<int>() & (0x1)) != 0;
                            }
                            if (jj["net"].contains("info")) {
                                for (auto info_item = jj["net"]["info"].begin(); info_item != jj["net"]["info"].end(); info_item++) {

                                    if (info_item->contains("ip")) {
                                        auto tmp_dev_ip = (*info_item)["ip"].get<int64_t>();
                                        if (tmp_dev_ip == 0)
                                            continue ;
                                        else {
<<<<<<< HEAD
                                           set_dev_ip(DevUtil::convertToIp(tmp_dev_ip));
=======
                                           set_dev_ip(convertToIp(tmp_dev_ip));
>>>>>>> 3cb6da6f
                                        }
                                    } else {
                                        break;
                                    }
                                }
                            }
                        }
                    }

#pragma endregion

#pragma region online
                    if (!key_field_only) {
                        // parse online info
                        try {
                            if (jj.contains("online")) {
                                if (jj["online"].contains("ahb")) {
                                    if (jj["online"]["ahb"].get<bool>()) {
                                        online_ahb = true;
                                    } else {
                                        online_ahb = false;
                                    }
                                }
                                if (jj["online"].contains("rfid")) {
                                    if (jj["online"]["rfid"].get<bool>()) {
                                        online_rfid = true;
                                    } else {
                                        online_rfid = false;
                                    }
                                }
                                std::string str = jj.dump();
                                if (jj["online"].contains("version")) {
                                    online_version = jj["online"]["version"].get<int>();
                                }
                                if (last_online_version != online_version) {
                                    last_online_version = online_version;
                                    GUI::wxGetApp().CallAfter([this] {
                                        this->command_get_version();
                                        });
                                }
                            }
                        } catch (...) {
                            ;
                        }
                    }
#pragma endregion

#pragma region print_task
                    if (jj.contains("gcode_state")) {
                        this->set_print_state(jj["gcode_state"].get<std::string>());
                    }
                    if (jj.contains("job_id")) {
                        is_support_wait_sending_finish = true;
                        this->job_id_ = DevJsonValParser::get_longlong_val(jj["job_id"]);
                    }
                    else {
                        is_support_wait_sending_finish = false;
                    }

                    if (jj.contains("subtask_name")) {
                        subtask_name = jj["subtask_name"].get<std::string>();
                    }

                    if (!key_field_only) {
                        if (jj.contains("printer_type")) {
                            printer_type = _parse_printer_type(jj["printer_type"].get<std::string>());
                        }

                        if (jj.contains("layer_num")) {
                            curr_layer = jj["layer_num"].get<int>();
                        }
                        if (jj.contains("total_layer_num")) {
                            total_layers = jj["total_layer_num"].get<int>();
                            if (total_layers == 0)
                                is_support_layer_num = false;
                            else
                                is_support_layer_num = true;
                        }
                        else {
                            is_support_layer_num = false;
                        }
                        if (jj.contains("queue_number")) {
                            this->queue_number = jj["queue_number"].get<int>();
                        }
                        else {
                            this->queue_number = 0;
                        }

                        if (jj.contains("task_id")) {
                            this->task_id_ = jj["task_id"].get<std::string>();
                        }

                        if (jj.contains("job_attr")) {
                            int jobAttr = jj["job_attr"].get<int>();
                            jobState_ =  get_flag_bits(jobAttr, 4, 4);
                        }

                        if (jj.contains("gcode_file"))
                            this->m_gcode_file = jj["gcode_file"].get<std::string>();
                        if (jj.contains("gcode_file_prepare_percent")) {
                            std::string percent_str = jj["gcode_file_prepare_percent"].get<std::string>();
                            if (!percent_str.empty()) {
                                try {
                                    this->gcode_file_prepare_percent = atoi(percent_str.c_str());
                                }
                                catch (...) {}
                            }
                        }
                    }

                    if (jj.contains("project_id")
                        && jj.contains("profile_id")
                        && jj.contains("subtask_id")
                        ) {
                        obj_subtask_id = jj["subtask_id"].get<std::string>();

                        int plate_index = -1;
                        /* parse local plate_index from task */
                        if (obj_subtask_id.compare("0") == 0 && jj["profile_id"].get<std::string>() != "0") {
                            if (jj.contains("gcode_file")) {
                                m_gcode_file = jj["gcode_file"].get<std::string>();
                                int idx_start = m_gcode_file.find_last_of("_") + 1;
                                int idx_end = m_gcode_file.find_last_of(".");
                                if (idx_start > 0 && idx_end > idx_start) {
                                    try {
                                        plate_index = atoi(m_gcode_file.substr(idx_start, idx_end - idx_start).c_str());
                                        this->m_plate_index = plate_index;
                                    }
                                    catch (...) {
                                        ;
                                    }
                                }
                            }
                        }
                        update_slice_info(jj["project_id"].get<std::string>(), jj["profile_id"].get<std::string>(), jj["subtask_id"].get<std::string>(), plate_index);
                        BBLSubTask* curr_task = get_subtask();
                        if (curr_task) {
                            curr_task->task_progress = mc_print_percent;
                            curr_task->printing_status = print_status;
                            curr_task->task_id = jj["subtask_id"].get<std::string>();
                        }
                    }

#pragma endregion

#pragma region status
                    if (!key_field_only) {
                        /* temperature */

                        DevBed::ParseV1_0(jj,m_bed);

                        if (jj.contains("frame_temper")) {
                            if (jj["frame_temper"].is_number()) {
                                frame_temp = jj["frame_temper"].get<float>();
                            }
                        }

                        ExtderSystemParser::ParseV1_0(jj, m_extder_system);

                        if (jj.contains("chamber_temper")) {
                            if (jj["chamber_temper"].is_number()) {
                                chamber_temp = jj["chamber_temper"].get<float>();
                            }
                        }
                        if (jj.contains("ctt")) {
                            if (jj["ctt"].is_number()) {
                                chamber_temp_target = jj["ctt"].get<float>();
                            }
                        }
                        /* signals */
                        if (jj.contains("link_th_state"))
                            link_th = jj["link_th_state"].get<std::string>();
                        if (jj.contains("link_ams_state"))
                            link_ams = jj["link_ams_state"].get<std::string>();
                        if (jj.contains("wifi_signal"))
                            wifi_signal = jj["wifi_signal"].get<std::string>();

                        /* cooling */
                        m_fan->ParseV1_0(jj);

                        /* parse speed */
                        DevPrintOptionsParser::Parse(m_print_options, jj);

                        try {
                            if (jj.contains("spd_mag")) {
                                printing_speed_mag = jj["spd_mag"].get<int>();
                            }
                        }
                        catch (...) {
                            ;
                        }
                    }

                    try {
                        if (jj.contains("stg")) {
                            stage_list_info.clear();
                            if (jj["stg"].is_array()) {
                                for (auto it = jj["stg"].begin(); it != jj["stg"].end(); it++) {
                                    for (auto kv = (*it).begin(); kv != (*it).end(); kv++) {
                                        stage_list_info.push_back(kv.value().get<int>());
                                    }
                                }
                            }
                        }
                        if (jj.contains("stg_cur")) {
                            stage_curr = jj["stg_cur"].get<int>();
                        }
                    }
                    catch (...) {
                        ;
                    }

                    if (!key_field_only) {
                        /*get filam_bak*/
                        try {
                            m_extder_system->m_extders[MAIN_EXTRUDER_ID].m_filam_bak.clear();

                            if (jj.contains("filam_bak")) {
                                if (jj["filam_bak"].is_array()) {
                                    for (auto it = jj["filam_bak"].begin(); it != jj["filam_bak"].end(); it++) {
                                        const auto& filam_bak_val = it.value().get<int>();
                                        m_extder_system->m_extders[MAIN_EXTRUDER_ID].m_filam_bak.push_back(filam_bak_val);
                                    }
                                }
                            }
                        }
                        catch (...) {
                            ;
                        }

                        /* get fimware type */
                        try {
                            if (jj.contains("mess_production_state")) {
                                if (jj["mess_production_state"].get<std::string>() == "engineer")
                                    firmware_type = PrinterFirmwareType::FIRMWARE_TYPE_ENGINEER;
                                else if (jj["mess_production_state"].get<std::string>() == "product")
                                    firmware_type = PrinterFirmwareType::FIRMWARE_TYPE_PRODUCTION;
                            }
                        }
                        catch (...) {
                            ;
                        }
                    }
                    if (!key_field_only) {
                        try {
                            if (jj.contains("lifecycle")) {
                                if (jj["lifecycle"].get<std::string>() == "engineer")
                                    lifecycle = PrinterFirmwareType::FIRMWARE_TYPE_ENGINEER;
                                else if (jj["lifecycle"].get<std::string>() == "product")
                                    lifecycle = PrinterFirmwareType::FIRMWARE_TYPE_PRODUCTION;
                            }
                        }
                        catch (...) {
                            ;
                        }

                        try {
                            if (jj.contains("lights_report") && jj["lights_report"].is_array()) {
                                for (auto it = jj["lights_report"].begin(); it != jj["lights_report"].end(); it++) {
                                    if ((*it)["node"].get<std::string>().compare("chamber_light") == 0)
                                    {
                                        m_lamp->SetChamberLight((*it)["mode"].get<std::string>());
                                    }
                                }
                            }
                        }
                        catch (...) {
                            ;
                        }
                    }
#pragma endregion
                    if (!key_field_only) {

                        if (jj.contains("nozzle_diameter") && jj.contains("nozzle_type"))
                        {
                            int nozzle_flow_type = -1;

                            if(jj.contains("flag3")){
                                int flag3 = jj["flag3"].get<int>();
                                nozzle_flow_type = get_flag_bits(flag3, 10, 3);
                            }

                            DevNozzleSystemParser::ParseV1_0(jj["nozzle_type"], jj["nozzle_diameter"], nozzle_flow_type, m_nozzle_system);
                        }
                    }

#pragma region upgrade
                    try {
                        if (jj.contains("upgrade_state")) {
                            if (jj["upgrade_state"].contains("status"))
                                upgrade_status = jj["upgrade_state"]["status"].get<std::string>();
                            if (jj["upgrade_state"].contains("progress")) {
                                upgrade_progress = jj["upgrade_state"]["progress"].get<std::string>();
                            } if (jj["upgrade_state"].contains("new_version_state"))
                                upgrade_new_version = jj["upgrade_state"]["new_version_state"].get<int>() == 1 ? true : false;
                            if (!check_enable_np(jj) && jj["upgrade_state"].contains("ams_new_version_number"))/* is not used in new np, by AP*/
                                ams_new_version_number = jj["upgrade_state"]["ams_new_version_number"].get<std::string>();
                            if (jj["upgrade_state"].contains("ota_new_version_number"))
                                ota_new_version_number = jj["upgrade_state"]["ota_new_version_number"].get<std::string>();
                            if (jj["upgrade_state"].contains("ahb_new_version_number"))
                                ahb_new_version_number = jj["upgrade_state"]["ahb_new_version_number"].get<std::string>();
                            if (jj["upgrade_state"].contains("module"))
                                upgrade_module = jj["upgrade_state"]["module"].get<std::string>();
                            if (jj["upgrade_state"].contains("message"))
                                upgrade_message = jj["upgrade_state"]["message"].get<std::string>();
                            if (jj["upgrade_state"].contains("consistency_request"))
                                upgrade_consistency_request = jj["upgrade_state"]["consistency_request"].get<bool>();
                            if (jj["upgrade_state"].contains("force_upgrade"))
                                upgrade_force_upgrade = jj["upgrade_state"]["force_upgrade"].get<bool>();
                            if (jj["upgrade_state"].contains("err_code"))
                                upgrade_err_code = jj["upgrade_state"]["err_code"].get<int>();
                            if (jj["upgrade_state"].contains("dis_state")) {
                                if ((int)upgrade_display_state != jj["upgrade_state"]["dis_state"].get<int>()
                                    && jj["upgrade_state"]["dis_state"].get<int>() == 3) {
                                    GUI::wxGetApp().CallAfter([this] {
                                        this->command_get_version();
                                        });
                                }
                                if (upgrade_display_hold_count > 0)
                                {
                                    upgrade_display_hold_count--;
                                }
                                else
                                {
                                    upgrade_display_state = (DevFirmwareUpgradingState)jj["upgrade_state"]["dis_state"].get<int>();
                                    if ((upgrade_display_state == DevFirmwareUpgradingState::UpgradingAvaliable) && is_lan_mode_printer())
                                    {
                                        upgrade_display_state = DevFirmwareUpgradingState::UpgradingUnavaliable;
                                    }
                                }
                            }
                            else {
                                if (upgrade_display_hold_count > 0)
                                    upgrade_display_hold_count--;
                                else {
                                    //BBS compatibility with old version
                                    if (upgrade_status == "DOWNLOADING"
                                        || upgrade_status == "FLASHING"
                                        || upgrade_status == "UPGRADE_REQUEST"
                                        || upgrade_status == "PRE_FLASH_START"
                                        || upgrade_status == "PRE_FLASH_SUCCESS") {
                                        upgrade_display_state = DevFirmwareUpgradingState::UpgradingInProgress;
                                    }
                                    else if (upgrade_status == "UPGRADE_SUCCESS"
                                        || upgrade_status == "DOWNLOAD_FAIL"
                                        || upgrade_status == "FLASH_FAIL"
                                        || upgrade_status == "PRE_FLASH_FAIL"
                                        || upgrade_status == "UPGRADE_FAIL") {
                                        upgrade_display_state = DevFirmwareUpgradingState::UpgradingFinished;
                                    }
                                    else {
                                        if (upgrade_new_version) {
                                            upgrade_display_state = DevFirmwareUpgradingState::UpgradingAvaliable;
                                        }
                                        else {
                                            upgrade_display_state = DevFirmwareUpgradingState::UpgradingUnavaliable;
                                        }
                                    }
                                }
                            }
                            // new ver list
                            if (jj["upgrade_state"].contains("new_ver_list")) {
                                m_new_ver_list_exist = true;
                                new_ver_list.clear();
                                for (auto ver_item = jj["upgrade_state"]["new_ver_list"].begin(); ver_item != jj["upgrade_state"]["new_ver_list"].end(); ver_item++) {
                                    DevFirmwareVersionInfo ver_info;
                                    if (ver_item->contains("name"))
                                        ver_info.name = (*ver_item)["name"].get<std::string>();
                                    else
                                        continue;

                                    if (ver_item->contains("cur_ver"))
                                        ver_info.sw_ver = (*ver_item)["cur_ver"].get<std::string>();
                                    if (ver_item->contains("new_ver"))
                                        ver_info.sw_new_ver = (*ver_item)["new_ver"].get<std::string>();

                                    if (ver_info.name == "ota") {
                                        ota_new_version_number = ver_info.sw_new_ver;
                                    }

                                    new_ver_list.insert(std::make_pair(ver_info.name, ver_info));
                                }
                            }
                            else {
                                new_ver_list.clear();
                            }
                        }
                    }
                    catch (...) {
                        ;
                    }
#pragma endregion

#pragma region  camera
                    if (!key_field_only) {
                        // parse camera info
                        try {
                            if (jj.contains("ipcam")) {
                                json const & ipcam = jj["ipcam"];
                                if (ipcam.contains("ipcam_record")) {
                                    if (time(nullptr) - camera_recording_ctl_start > HOLD_TIME_3SEC) {
                                        if (ipcam["ipcam_record"].get<std::string>() == "enable") {
                                            camera_recording_when_printing = true;
                                        }
                                        else {
                                            camera_recording_when_printing = false;
                                        }
                                    }
                                }
                                if (ipcam.contains("timelapse")) {
                                    if (camera_timelapse_hold_count > 0)
                                        camera_timelapse_hold_count--;
                                    else {
                                        if (ipcam["timelapse"].get<std::string>() == "enable") {
                                            camera_timelapse = true;
                                        }
                                        else {
                                            camera_timelapse = false;
                                        }
                                    }
                                }
                                if (ipcam.contains("ipcam_dev")) {
                                    if (ipcam["ipcam_dev"].get<std::string>() == "1") {
                                        has_ipcam = true;
                                    } else {
                                        has_ipcam = false;
                                    }
                                }
                                if (ipcam.contains("resolution")) {
                                    if (camera_resolution_hold_count > 0)
                                        camera_resolution_hold_count--;
                                    else {
                                        camera_resolution = ipcam["resolution"].get<std::string>();
                                    }
                                }
                                if (ipcam.contains("resolution_supported")) {
                                    std::vector<std::string> resolution_supported;
                                    for (auto res : ipcam["resolution_supported"])
                                        resolution_supported.emplace_back(res.get<std::string>());
                                    camera_resolution_supported.swap(resolution_supported);
                                }
                                if (ipcam.contains("liveview")) {
                                    char const *local_protos[] = {"none", "disabled", "local", "rtsps", "rtsp"};
                                    liveview_local = enum_index_of(ipcam["liveview"].value<std::string>("local", "none").c_str(), local_protos, 5, LiveviewLocal::LVL_None);
                                    char const *remote_protos[] = {"none", "tutk", "agora", "tutk_agaro"};
                                    liveview_remote = enum_index_of(ipcam["liveview"].value<std::string>("remote", "none").c_str(), remote_protos, 4, LiveviewRemote::LVR_None);
                                }
                                if (ipcam.contains("file")) {
                                    char const *local_protos[] = {"none", "local"};
                                    file_local  = enum_index_of(ipcam["file"].value<std::string>("local", "none").c_str(), local_protos, 2, FileLocal::FL_None);
                                    char const *remote_protos[] = {"none", "tutk", "agora", "tutk_agaro"};
                                    file_remote = enum_index_of(ipcam["file"].value<std::string>("remote", "none").c_str(), remote_protos, 4, FileRemote::FR_None);
                                    file_model_download = ipcam["file"].value<std::string>("model_download", "disabled") == "enabled";
                                }
                                virtual_camera = ipcam.value<std::string>("virtual_camera", "disabled") == "enabled";
                                if (ipcam.contains("rtsp_url")) {
                                    local_rtsp_url = ipcam["rtsp_url"].get<std::string>();
                                    liveview_local = local_rtsp_url.empty() ? LVL_None : local_rtsp_url == "disable"
                                            ? LVL_Disable : boost::algorithm::starts_with(local_rtsp_url, "rtsps") ? LVL_Rtsps : LVL_Rtsp;
                                }
                                if (ipcam.contains("tutk_server")) {
                                    tutk_state = ipcam["tutk_server"].get<std::string>();
                                }
                            }
                        }
                        catch (...) {
                            ;
                        }

                        try {
                            if (jj.contains("xcam")) {
                                if (time(nullptr) - xcam_ai_monitoring_hold_start > HOLD_TIME_3SEC) {

                                    if (jj["xcam"].contains("cfg")) {
                                        xcam_disable_ai_detection_display = true;
                                       //  std::string cfg    = jj["xcam"]["cfg"].get<std::string>();

                                        int cfg                  = jj["xcam"]["cfg"].get<int>();
                                         xcam_spaghetti_detection = get_flag_bits(cfg,7);
                                         switch (get_flag_bits(cfg, 8, 2)) {
                                             case 0: xcam_spaghetti_detection_sensitivity = "low"; break;
                                             case 1: xcam_spaghetti_detection_sensitivity = "medium"; break;
                                             case 2: xcam_spaghetti_detection_sensitivity = "high"; break;
                                             default: break;
                                         }

                                         xcam_purgechutepileup_detection = get_flag_bits(cfg, 10);
                                         switch (get_flag_bits(cfg, 11, 2)) {

                                         case 0: xcam_purgechutepileup_detection_sensitivity = "low"; break;
                                         case 1: xcam_purgechutepileup_detection_sensitivity = "medium"; break;
                                         case 2: xcam_purgechutepileup_detection_sensitivity = "high"; break;
                                         default: break;
                                         }

                                         xcam_nozzleclumping_detection = get_flag_bits(cfg, 13);
                                         switch (get_flag_bits(cfg, 14, 2)) {

                                         case 0: xcam_nozzleclumping_detection_sensitivity = "low"; break;
                                         case 1: xcam_nozzleclumping_detection_sensitivity = "medium"; break;
                                         case 2: xcam_nozzleclumping_detection_sensitivity = "high"; break;
                                         default: break;
                                         }

                                         xcam_airprinting_detection    = get_flag_bits(cfg, 16);
                                         switch (get_flag_bits(cfg, 17, 2)) {

                                         case 0: xcam_airprinting_detection_sensitivity = "low"; break;
                                         case 1: xcam_airprinting_detection_sensitivity = "medium"; break;
                                         case 2: xcam_airprinting_detection_sensitivity = "high"; break;
                                         default: break;
                                         }

                                    }
                                    else if (jj["xcam"].contains("printing_monitor")) {
                                        // new protocol
                                        xcam_ai_monitoring = jj["xcam"]["printing_monitor"].get<bool>();
                                    } else {
                                        // old version protocol
                                        if (jj["xcam"].contains("spaghetti_detector")) {
                                            xcam_ai_monitoring = jj["xcam"]["spaghetti_detector"].get<bool>();
                                            if (jj["xcam"].contains("print_halt")) {
                                                bool print_halt = jj["xcam"]["print_halt"].get<bool>();
                                                if (print_halt) { xcam_ai_monitoring_sensitivity = "medium"; }
                                            }
                                        }
                                    }

                                    if (jj["xcam"].contains("halt_print_sensitivity")) {
                                        xcam_ai_monitoring_sensitivity = jj["xcam"]["halt_print_sensitivity"].get<std::string>();
                                    }

                                }

                                if (time(nullptr) - xcam_first_layer_hold_start > HOLD_TIME_3SEC) {
                                    if (jj["xcam"].contains("first_layer_inspector")) {
                                        xcam_first_layer_inspector = jj["xcam"]["first_layer_inspector"].get<bool>();
                                    }
                                }

                                if (time(nullptr) - xcam_buildplate_marker_hold_start > HOLD_TIME_3SEC) {
                                    if (jj["xcam"].contains("buildplate_marker_detector")) {
                                        xcam_buildplate_marker_detector = jj["xcam"]["buildplate_marker_detector"].get<bool>();
                                        is_support_build_plate_marker_detect = true;
                                    } else {
                                        is_support_build_plate_marker_detect = false;
                                    }
                                }
                            }
                        }
                        catch (...) {
                            ;
                        }
                    }
#pragma endregion

#pragma region hms
                    if (!key_field_only && jj.contains("hms")) {
                        m_hms_system->ParseHMSItems(jj["hms"]);
                    }
#pragma endregion


#pragma region push_ams
                    /* ams status */
                    try {
                        if (jj.contains("ams_status")) {
                            int ams_status = jj["ams_status"].get<int>();
                            this->_parse_ams_status(ams_status);
                        }
                        std::string str_j = jj.dump();
                        if (jj.contains("cali_version")) {
                            cali_version = jj["cali_version"].get<int>();
                        }
                        else {
                            cali_version = -1;
                        }
                        std::string str = jj.dump();
                    }
                    catch (...) {
                        ;
                    }
                    update_printer_preset_name();
                    update_filament_list();
                    if (jj.contains("ams")) {
                        DevFilaSystemParser::ParseV1_0(jj, this, m_fila_system, key_field_only);
                    }

                    /* vitrual tray*/
                    if (!key_field_only) {
                        try {
                            if (jj.contains("vir_slot") && jj["vir_slot"].is_array()) {

                                for (auto it = jj["vir_slot"].begin(); it != jj["vir_slot"].end(); it++) {
                                    auto vslot = parse_vt_tray(it.value().get<json>());

                                    if (vslot.id == std::to_string(VIRTUAL_TRAY_MAIN_ID)) {
                                        auto it = std::next(vt_slot.begin(), 0);
                                        if (it != vt_slot.end()) {
                                            vt_slot[0] = vslot;
                                        }
                                        else {
                                            vt_slot.push_back(vslot);
                                        }
                                    }
                                    else if (vslot.id == std::to_string(VIRTUAL_TRAY_DEPUTY_ID)) {
                                        auto it = std::next(vt_slot.begin(), 1);
                                        if (it != vt_slot.end()) {
                                            vt_slot[1] = vslot;
                                        }
                                        else {
                                            vt_slot.push_back(vslot);
                                        }
                                    }
                                }

                            }
                            else if (jj.contains("vt_tray")) {
                                auto main_slot = parse_vt_tray(jj["vt_tray"].get<json>());
                                main_slot.id = std::to_string(VIRTUAL_TRAY_MAIN_ID);


                                auto it = std::next(vt_slot.begin(), 0);
                                if (it != vt_slot.end()) {
                                    vt_slot[0] = main_slot;
                                }
                                else {
                                    vt_slot.push_back(main_slot);
                                }
                            }
                            else {
                                ams_support_virtual_tray = false;
                            }
                        }
                        catch (...) {
                            ;
                        }
                    }

                    /*parse new print data*/
                    try {
                        parse_new_info(jj);
                    } catch (...) {}
#pragma endregion
                } else if (jj["command"].get<std::string>() == "gcode_line") {
                    //ack of gcode_line
                    BOOST_LOG_TRIVIAL(debug) << "parse_json, ack of gcode_line = " << j.dump(4);
                } else if (jj["command"].get<std::string>() == "project_prepare") {
                    //ack of project file
                    BOOST_LOG_TRIVIAL(info) << "parse_json, ack of project_prepare = " << j.dump(4);
                    if (m_agent) {
                        if (jj.contains("job_id")) {
                            this->job_id_ = DevJsonValParser::get_longlong_val(jj["job_id"]);
                        }
                    }

                } else if (jj["command"].get<std::string>() == "project_file") {
                    //ack of project file
                    BOOST_LOG_TRIVIAL(debug) << "parse_json, ack of project_file = " << j.dump(4);
                    std::string result;
                    if (jj.contains("result")) {
                        result = jj["result"].get<std::string>();
                        if (result == "FAIL") {
                            wxString text = _L("Failed to start print job");
                            GUI::wxGetApp().push_notification(this, text);
                        }
                    }
                } else if (jj["command"].get<std::string>() == "ams_filament_setting" && !key_field_only) {
                    // BBS trigger ams UI update
                    ams_version = -1;

                    if (jj["ams_id"].is_number()) {
                        int ams_id = jj["ams_id"].get<int>();
                        int tray_id = 0;
                        if (jj.contains("tray_id")) {
                            tray_id = jj["tray_id"].get<int>();
                        }
                        if (ams_id == 255 && tray_id == VIRTUAL_TRAY_MAIN_ID) {
                            BOOST_LOG_TRIVIAL(info) << "ams_filament_setting, parse tray info";
                            vt_slot[0].nozzle_temp_max = std::to_string(jj["nozzle_temp_max"].get<int>());
                            vt_slot[0].nozzle_temp_min = std::to_string(jj["nozzle_temp_min"].get<int>());
                            vt_slot[0].color = jj["tray_color"].get<std::string>();
                            vt_slot[0].setting_id = jj["tray_info_idx"].get<std::string>();
                            //vt_tray.type = jj["tray_type"].get<std::string>();
                            vt_slot[0].type = setting_id_to_type(vt_slot[0].setting_id, jj["tray_type"].get<std::string>());
                            // delay update
                            vt_slot[0].set_hold_count();
                        } else {
                            auto ams = m_fila_system->GetAmsById(std::to_string(ams_id));
                            if (ams) {
                                tray_id = jj["tray_id"].get<int>();
                                auto tray_it = ams->GetTrays().find(std::to_string(tray_id));
                                if (tray_it != ams->GetTrays().end()) {
                                    BOOST_LOG_TRIVIAL(trace) << "ams_filament_setting, parse tray info";
                                    tray_it->second->nozzle_temp_max = std::to_string(jj["nozzle_temp_max"].get<int>());
                                    tray_it->second->nozzle_temp_min = std::to_string(jj["nozzle_temp_min"].get<int>());
                                    //tray_it->second->type = jj["tray_type"].get<std::string>();
                                    tray_it->second->color = jj["tray_color"].get<std::string>();

                                    /*tray_it->second->cols.clear();
                                    if (jj.contains("cols")) {
                                        if (jj["cols"].is_array()) {
                                            for (auto it = jj["cols"].begin(); it != jj["cols"].end(); it++) {
                                                tray_it->second->cols.push_back(it.value().get<std::string>());
                                            }
                                        }
                                    }*/

                                    tray_it->second->setting_id = jj["tray_info_idx"].get<std::string>();
                                    tray_it->second->type = setting_id_to_type(tray_it->second->setting_id, jj["tray_type"].get<std::string>());
                                    // delay update
                                    tray_it->second->set_hold_count();
                                } else {
                                    BOOST_LOG_TRIVIAL(warning) << "ams_filament_setting, can not find in trayList, tray_id=" << tray_id;
                                }
                            } else {
                                BOOST_LOG_TRIVIAL(warning) << "ams_filament_setting, can not find in amsList, ams_id=" << ams_id;
                            }
                        }
                    }
                } else if (jj["command"].get<std::string>() == "xcam_control_set" && !key_field_only) {
                    if (jj.contains("module_name")) {
                        if (jj.contains("enable") || jj.contains("control")) {
                            bool enable = false;
                            if (jj.contains("enable"))
                                enable = jj["enable"].get<bool>();
                            else if (jj.contains("control"))
                                enable = jj["control"].get<bool>();
                            else {
                                ;
                            }

                            if (jj["module_name"].get<std::string>() == "first_layer_inspector") {
                                if (time(nullptr) - xcam_first_layer_hold_start > HOLD_TIME_3SEC) {
                                    xcam_first_layer_inspector = enable;
                                }
                            }
                            else if (jj["module_name"].get<std::string>() == "buildplate_marker_detector") {
                                if (time(nullptr) - xcam_buildplate_marker_hold_start > HOLD_TIME_3SEC) {
                                    xcam_buildplate_marker_detector = enable;
                                }
                            }
                            else if (jj["module_name"].get<std::string>() == "printing_monitor") {
                                if (time(nullptr) - xcam_ai_monitoring_hold_start > HOLD_TIME_3SEC) {
                                    xcam_ai_monitoring = enable;
                                    if (jj.contains("halt_print_sensitivity")) {
                                        xcam_ai_monitoring_sensitivity = jj["halt_print_sensitivity"].get<std::string>();
                                    }
                                }
                            }
                            else if (jj["module_name"].get<std::string>() == "spaghetti_detector") {
                                if (time(nullptr) - xcam_ai_monitoring_hold_start > HOLD_TIME_3SEC) {
                                    // old protocol
                                    xcam_ai_monitoring = enable;
                                    if (jj.contains("print_halt")) {
                                        if (jj["print_halt"].get<bool>()) {
                                            xcam_ai_monitoring_sensitivity = "medium";
                                        }
                                    }
                                }
                            }
                        }
                    }
                } else if(jj["command"].get<std::string>() == "print_option") {
                     try {
                          if (jj.contains("option")) {
                              if (jj["option"].is_number()) {
                                  int option = jj["option"].get<int>();
                                  if (time(nullptr) - xcam_auto_recovery_hold_start > HOLD_TIME_3SEC) {
                                      xcam_auto_recovery_step_loss = ((option >> (int)PRINT_OP_AUTO_RECOVERY) & 0x01) != 0;
                                  }
                              }
                          }

                          if (time(nullptr) - xcam_auto_recovery_hold_start > HOLD_TIME_3SEC) {
                              if (jj.contains("auto_recovery")) {
                                  xcam_auto_recovery_step_loss = jj["auto_recovery"].get<bool>();
                              }
                          }
                     }
                     catch(...) {
                     }
                } else if (jj["command"].get<std::string>() == "extrusion_cali" || jj["command"].get<std::string>() == "flowrate_cali") {
                    if (jj.contains("result")) {
                        if (jj["result"].get<std::string>() == "success") {
                            ;
                        }
                        else if (jj["result"].get<std::string>() == "fail") {
                            std::string cali_mode = jj["command"].get<std::string>();
                            std::string reason = jj["reason"].get<std::string>();
                            wxString info = "";
                            if (reason == "invalid nozzle_diameter" || reason == "nozzle_diameter is not supported") {
                                info = _L("This calibration does not support the currently selected nozzle diameter");
                            }
                            else if (reason == "invalid handle_flowrate_cali param") {
                                info = _L("Current flowrate cali param is invalid");
                            }
                            else if (reason == "nozzle_diameter is not matched") {
                                info = _L("Selected diameter and machine diameter do not match");
                            }
                            else if (reason == "generate auto filament cali gcode failure") {
                                info = _L("Failed to generate cali G-code");
                            }
                            else {
                                info = reason;
                            }
                            GUI::wxGetApp().push_notification(this, info, _L("Calibration error"), UserNotificationStyle::UNS_WARNING_CONFIRM);
                            BOOST_LOG_TRIVIAL(info) << cali_mode << " result fail, reason = " << reason;
                        }
                    }
                } else if (jj["command"].get<std::string>() == "extrusion_cali_set") {
                    int ams_id = -1;
                    int tray_id = -1;
                    int curr_tray_id = -1;
                    if (jj.contains("tray_id")) {
                        try {
                            curr_tray_id = jj["tray_id"].get<int>();
                            if (curr_tray_id == VIRTUAL_TRAY_MAIN_ID)
                                tray_id = curr_tray_id;
                            else if (curr_tray_id >= 0 && curr_tray_id < 16){
                                ams_id = curr_tray_id / 4;
                                tray_id = curr_tray_id % 4;
                            } else {
                                BOOST_LOG_TRIVIAL(trace) << "extrusion_cali_set: unsupported tray_id = " << curr_tray_id;
                            }
                        }
                        catch(...) {
                            ;
                        }
                    }
                    if (tray_id == VIRTUAL_TRAY_MAIN_ID) {
                        if (jj.contains("k_value"))
                            vt_slot[0].k = jj["k_value"].get<float>();
                        if (jj.contains("n_coef"))
                            vt_slot[0].n = jj["n_coef"].get<float>();
                    } else {

                        auto ams_item = m_fila_system->GetAmsById(std::to_string(ams_id));
                        if (ams_item) {
                            auto tray_item = ams_item->GetTrays().find(std::to_string(tray_id));
                            if (tray_item != ams_item->GetTrays().end()) {
                                if (jj.contains("k_value"))
                                    tray_item->second->k = jj["k_value"].get<float>();
                                if (jj.contains("n_coef"))
                                    tray_item->second->n = jj["n_coef"].get<float>();
                            }
                        }
                    }
                    extrusion_cali_set_tray_id = curr_tray_id;
                    extrusion_cali_set_hold_start = std::chrono::system_clock::now();
                }
                else if (jj["command"].get<std::string>() == "extrusion_cali_sel") {
                    int ams_id       = -1;
                    int slot_id      = -1;
                    int tray_id      = -1;

                    if (jj.contains("ams_id")) {
                        try {
                            ams_id  = jj["ams_id"].get<int>();
                            slot_id = jj["slot_id"].get<int>();
                        } catch (...) {
                            ;
                        }
                    }
                    else {
                        tray_id = jj["tray_id"].get<int>();
                        if(tray_id >= 0 && tray_id < 16)
                        {
                            ams_id  = tray_id / 4;
                            slot_id = tray_id % 4;
                        }
                        else if(tray_id == VIRTUAL_TRAY_MAIN_ID || tray_id == VIRTUAL_TRAY_DEPUTY_ID){
                            ams_id  = tray_id;
                            slot_id = 0;
                        }
                    }

                    BOOST_LOG_TRIVIAL(trace) << "extrusion_cali_sel: unsupported ams_id = " << ams_id << "slot_id = " << slot_id;

                    if (jj.contains("cali_idx")) {
                        if (ams_id == VIRTUAL_TRAY_MAIN_ID || ams_id == VIRTUAL_TRAY_DEPUTY_ID) {

                            if (ams_id == VIRTUAL_TRAY_MAIN_ID && vt_slot.size() > 0) {

                                vt_slot[MAIN_EXTRUDER_ID].cali_idx = jj["cali_idx"].get<int>();
                                vt_slot[MAIN_EXTRUDER_ID].set_hold_count();

                            } else if (ams_id == VIRTUAL_TRAY_DEPUTY_ID && vt_slot.size() > 1) {

                                vt_slot[DEPUTY_EXTRUDER_ID].cali_idx = jj["cali_idx"].get<int>();
                                vt_slot[DEPUTY_EXTRUDER_ID].set_hold_count();

                            }

                        }
                        else {
                            auto tray_item = m_fila_system->GetAmsTray(std::to_string(ams_id), std::to_string(slot_id));
                            if (tray_item)
                            {
                                tray_item->cali_idx = jj["cali_idx"].get<int>();
                                tray_item->set_hold_count();
                            }
                        }
                    }

                }
                else if (jj["command"].get<std::string>() == "extrusion_cali_get") {
                    std::string str = jj.dump();
                    if (request_tab_from_bbs) {
                        BOOST_LOG_TRIVIAL(info) << "bbs extrusion_cali_get: " << str;
                        request_tab_from_bbs = false;
                        reset_pa_cali_history_result();
                        bool is_succeed = true;
                        if (jj.contains("result") && jj.contains("reason")) {
                            if (jj["result"].get<std::string>() == "fail") {
                                is_succeed = false;
                            }
                            is_succeed = false;
                        }

                        if (is_succeed) {
                            last_cali_version = cali_version;
                            has_get_pa_calib_tab = true;
                        }

                        if (jj.contains("filaments") && jj["filaments"].is_array()) {
                            try {
                                for (auto it = jj["filaments"].begin(); it != jj["filaments"].end(); it++) {
                                    PACalibResult pa_calib_result;
                                    pa_calib_result.filament_id = (*it)["filament_id"].get<std::string>();
                                    pa_calib_result.name        = (*it)["name"].get<std::string>();
                                    pa_calib_result.cali_idx    = (*it)["cali_idx"].get<int>();

                                    if ((*it).contains("setting_id")) {
                                        pa_calib_result.setting_id  = (*it)["setting_id"].get<std::string>();
                                    }

                                    if ((*it).contains("extruder_id")) {
                                        pa_calib_result.extruder_id = (*it)["extruder_id"].get<int>();
                                    }

                                    if ((*it).contains("nozzle_id")) {
                                        pa_calib_result.nozzle_volume_type = convert_to_nozzle_type((*it)["nozzle_id"].get<std::string>());
                                    }

                                    if (jj["nozzle_diameter"].is_number_float()) {
                                        pa_calib_result.nozzle_diameter = jj["nozzle_diameter"].get<float>();
                                    } else if (jj["nozzle_diameter"].is_string()) {
                                        pa_calib_result.nozzle_diameter = string_to_float(jj["nozzle_diameter"].get<std::string>());
                                    }

                                    if ((*it)["k_value"].is_number_float())
                                        pa_calib_result.k_value = (*it)["k_value"].get<float>();
                                    else if ((*it)["k_value"].is_string())
                                        pa_calib_result.k_value = string_to_float((*it)["k_value"].get<std::string>());

                                    if ((*it)["n_coef"].is_number_float())
                                        pa_calib_result.n_coef = (*it)["n_coef"].get<float>();
                                    else if ((*it)["n_coef"].is_string())
                                        pa_calib_result.n_coef = string_to_float((*it)["n_coef"].get<std::string>());

                                    if (check_pa_result_validation(pa_calib_result))
                                        pa_calib_tab.push_back(pa_calib_result);
                                    else {
                                        BOOST_LOG_TRIVIAL(info) << "pa result is invalid";
                                    }
                                }

                            }
                            catch (...) {

                            }
                        }
                        // notify cali history to update
                    }
                }
                else if (jj["command"].get<std::string>() == "extrusion_cali_get_result") {
                    std::string str = jj.dump();
                    BOOST_LOG_TRIVIAL(info) << "extrusion_cali_get_result: " << str;
                    reset_pa_cali_result();
                    bool is_succeed = true;
                    if (jj.contains("result") && jj.contains("reason")) {
                        if (jj["result"].get<std::string>() == "fail") {
                            if (jj.contains("err_code")) {
                                is_succeed    = false;
                            }
                        }
                    }

                    if (is_succeed)
                        get_pa_calib_result = true;

                    if (jj.contains("filaments") && jj["filaments"].is_array()) {
                        try {
                            for (auto it = jj["filaments"].begin(); it != jj["filaments"].end(); it++) {
                                PACalibResult pa_calib_result;
                                pa_calib_result.filament_id = (*it)["filament_id"].get<std::string>();

                                if ((*it).contains("setting_id")) {
                                    pa_calib_result.setting_id  = (*it)["setting_id"].get<std::string>();
                                }

                                if (jj["nozzle_diameter"].is_number_float()) {
                                    pa_calib_result.nozzle_diameter = jj["nozzle_diameter"].get<float>();
                                } else if (jj["nozzle_diameter"].is_string()) {
                                    pa_calib_result.nozzle_diameter = string_to_float(jj["nozzle_diameter"].get<std::string>());
                                }

                                if (it->contains("ams_id")) {
                                    pa_calib_result.ams_id = (*it)["ams_id"].get<int>();
                                } else {
                                    pa_calib_result.ams_id = 0;
                                }

                                if (it->contains("slot_id")) {
                                    pa_calib_result.slot_id = (*it)["slot_id"].get<int>();
                                } else {
                                    pa_calib_result.slot_id = 0;
                                }

                                if (it->contains("extruder_id")) {
                                    pa_calib_result.extruder_id = (*it)["extruder_id"].get<int>();
                                } else {
                                    pa_calib_result.extruder_id = -1;
                                }

                                if (it->contains("nozzle_id")) {
                                    pa_calib_result.nozzle_volume_type = convert_to_nozzle_type((*it)["nozzle_id"].get<std::string>());
                                } else {
                                    pa_calib_result.nozzle_volume_type = NozzleVolumeType::nvtStandard;
                                }

                                if ((*it)["k_value"].is_number_float())
                                    pa_calib_result.k_value = (*it)["k_value"].get<float>();
                                else if ((*it)["k_value"].is_string())
                                    pa_calib_result.k_value = string_to_float((*it)["k_value"].get<std::string>());

                                if ((*it)["n_coef"].is_number_float())
                                    pa_calib_result.n_coef = (*it)["n_coef"].get<float>();
                                else if ((*it)["n_coef"].is_string())
                                    pa_calib_result.n_coef = string_to_float((*it)["n_coef"].get<std::string>());

                                if (it->contains("confidence")) {
                                    pa_calib_result.confidence = (*it)["confidence"].get<int>();
                                } else {
                                    pa_calib_result.confidence = 0;
                                }

                                if (this->is_support_new_auto_cali_method)
                                    pa_calib_result.tray_id = get_tray_id_by_ams_id_and_slot_id(pa_calib_result.ams_id, pa_calib_result.slot_id);
                                else
                                    pa_calib_result.tray_id = (*it)["tray_id"].get<int>();

                                if (check_pa_result_validation(pa_calib_result))
                                    pa_calib_results.push_back(pa_calib_result);
                                else {
                                    BOOST_LOG_TRIVIAL(info) << "pa result is invalid";
                                }
                            }
                        } catch (...) {}
                    }

                    if (pa_calib_results.empty()) {
                        BOOST_LOG_TRIVIAL(info) << "no pa calib result";
                    }
                }
                else if (jj["command"].get<std::string>() == "flowrate_get_result" && !key_field_only) {
                    this->reset_flow_rate_cali_result();

                    get_flow_calib_result = true;
                    if (jj.contains("filaments") && jj["filaments"].is_array()) {
                        try {
#ifdef CALI_DEBUG
                            std::string str = jj.dump();
                            BOOST_LOG_TRIVIAL(info) << "flowrate_get_result: " << str;
#endif
                            for (auto it = jj["filaments"].begin(); it != jj["filaments"].end(); it++) {
                                FlowRatioCalibResult flow_ratio_calib_result;
                                flow_ratio_calib_result.tray_id     = (*it)["tray_id"].get<int>();
                                flow_ratio_calib_result.filament_id = (*it)["filament_id"].get<std::string>();
                                flow_ratio_calib_result.setting_id  = (*it)["setting_id"].get<std::string>();
                                flow_ratio_calib_result.nozzle_diameter = string_to_float(jj["nozzle_diameter"].get<std::string>());
                                flow_ratio_calib_result.flow_ratio      = string_to_float((*it)["flow_ratio"].get<std::string>());
                                if (it->contains("confidence")) {
                                    flow_ratio_calib_result.confidence = (*it)["confidence"].get<int>();
                                } else {
                                    flow_ratio_calib_result.confidence = 0;
                                }

                                flow_ratio_results.push_back(flow_ratio_calib_result);
                            }

                        } catch (...) {}
                    }
                }
               m_fan->command_handle_response(jj);
            }
        }

        if (!key_field_only) {
            try {
                if (j.contains("camera")) {
                    if (j["camera"].contains("command")) {
                        if (j["camera"]["command"].get<std::string>() == "ipcam_timelapse") {
                            if (camera_timelapse_hold_count > 0) {
                                camera_timelapse_hold_count--;
                            }
                            else
                            {
                                if (j["camera"]["control"].get<std::string>() == "enable") this->camera_timelapse = true;
                                if (j["camera"]["control"].get<std::string>() == "disable") this->camera_timelapse = false;
                                BOOST_LOG_TRIVIAL(info) << "ack of timelapse = " << camera_timelapse;
                            }
                        } else if (j["camera"]["command"].get<std::string>() == "ipcam_record_set") {
                            if (time(nullptr) - camera_recording_ctl_start > HOLD_TIME_3SEC) {
                                if (j["camera"]["control"].get<std::string>() == "enable") this->camera_recording_when_printing = true;
                                if (j["camera"]["control"].get<std::string>() == "disable") this->camera_recording_when_printing = false;
                                BOOST_LOG_TRIVIAL(info) << "ack of ipcam_record_set " << camera_recording_when_printing;
                            }
                        } else if (j["camera"]["command"].get<std::string>() == "ipcam_resolution_set") {
                            if (camera_resolution_hold_count > 0) {
                                camera_resolution_hold_count--;
                            }
                            else
                            {
                                this->camera_resolution = j["camera"]["resolution"].get<std::string>();
                                BOOST_LOG_TRIVIAL(info) << "ack of resolution = " << camera_resolution;
                            }
                        }
                    }
                }
            } catch (...) {}
        }

        if (!key_field_only) {
            // upgrade
            try {
                if (j.contains("upgrade")) {
                    if (j["upgrade"].contains("command")) {
                        if (j["upgrade"]["command"].get<std::string>() == "upgrade_confirm") {
                            this->upgrade_display_state = DevFirmwareUpgradingState::UpgradingInProgress;
                            upgrade_display_hold_count = HOLD_COUNT_MAX;
                            BOOST_LOG_TRIVIAL(info) << "ack of upgrade_confirm";
                        }

                        bool check_studio_cmd = true;
                        if (j["upgrade"].contains("sequence_id")) {
                            try
                            {
                                std::string str_seq = j["upgrade"]["sequence_id"].get<std::string>();
                                check_studio_cmd = is_studio_cmd(stoi(str_seq));
                            }
                            catch (...) { }
                        }

                        if (check_studio_cmd && j["upgrade"].contains("err_code")) {
                            if (j["upgrade"]["err_code"].is_number()) {
                                add_command_error_code_dlg(j["upgrade"]["err_code"].get<int>());
                            }
                        }
                    }
                }
            }
            catch (...) {
                ;
            }
        }

        // event info
        try {
            if (j.contains("event")) {
                if (j["event"].contains("event")) {
                    if (j["event"]["event"].get<std::string>() == "client.disconnected")
                        set_online_state(false);
                    else if (j["event"]["event"].get<std::string>() == "client.connected")
                        set_online_state(true);
                }
            }
        }
        catch (...)  {}

        if (!key_field_only) {
            BOOST_LOG_TRIVIAL(trace) << "parse_json  m_active_state =" << m_active_state;
            parse_state_changed_event();
        }
    }
    catch (...) {
        BOOST_LOG_TRIVIAL(trace) << "parse_json failed! dev_id=" << this->get_dev_id() <<", payload = " << payload;
    }

    std::chrono::system_clock::time_point clock_stop = std::chrono::system_clock::now();
    auto diff = std::chrono::duration_cast<std::chrono::milliseconds>(clock_stop - clock_start);
    if (diff.count() > 10.0f) {
        BOOST_LOG_TRIVIAL(trace) << "parse_json timeout = " << diff.count();
    }
    DeviceManager::update_local_machine(*this);

    return 0;
}

void MachineObject::set_ctt_dlg( wxString text){
    if (!m_set_ctt_dlg) {
        m_set_ctt_dlg = true;
        auto print_error_dlg = new GUI::SecondaryCheckDialog(nullptr, wxID_ANY, _L("Warning"), GUI::SecondaryCheckDialog::ButtonStyle::ONLY_CONFIRM);
        print_error_dlg->update_text(text);
        print_error_dlg->Bind(wxEVT_SHOW, [this](auto& e) {
            if (!e.IsShown()) {
                m_set_ctt_dlg = false;
            }
            });
        print_error_dlg->Bind(wxEVT_CLOSE_WINDOW, [this](auto& e) {
            e.Skip();
            m_set_ctt_dlg = false;
            });
        print_error_dlg->on_show();

    }
}

int MachineObject::publish_gcode(std::string gcode_str)
{
    json j;
    j["print"]["command"] = "gcode_line";
    j["print"]["param"] = gcode_str;
    j["print"]["sequence_id"] = std::to_string(MachineObject::m_sequence_id++);

    return publish_json(j);
}

void MachineObject::update_device_cert_state(bool ready)
{
    device_cert_installed = ready;
}

BBLSubTask* MachineObject::get_subtask()
{
    if (!subtask_)
        subtask_ = new BBLSubTask(nullptr);
    return subtask_;
}

BBLModelTask* MachineObject::get_modeltask()
{
    return model_task;
}

void MachineObject::set_modeltask(BBLModelTask* task)
{
    model_task = task;
}

void MachineObject::update_model_task()
{
    if (request_model_result > 10) return;
    if (!m_agent) return;
    if (!model_task) return;
    if (!subtask_) return;
    if (model_task->task_id != subtask_->task_id) {
        BOOST_LOG_TRIVIAL(info) << __FUNCTION__ << " times: " << request_model_result << " model_task_id !=subtask_id";
        return;
    }
    if (model_task->instance_id <= 0) {
        BOOST_LOG_TRIVIAL(info) << __FUNCTION__ << " times: " << request_model_result << " instance_id <= 0";
        return;
    }

    if ((!subtask_id_.empty() && last_subtask_id_ != subtask_id_) || get_model_mall_result_need_retry) {
        if (!subtask_id_.empty() && last_subtask_id_ != subtask_id_) {
            BOOST_LOG_TRIVIAL(info) << "update_model_task: last=" << last_subtask_id_ << ", curr=" << subtask_id_;
            last_subtask_id_     = subtask_id_;
            request_model_result = 0;
        }
        if (get_model_mall_result_need_retry) {
            BOOST_LOG_TRIVIAL(info) << "need retry";
            get_model_mall_result_need_retry = false;
        }
    } else {
        BOOST_LOG_TRIVIAL(info) << "subtask_id_ no change and do not need retry";
        return;
    }

    int curr_instance_id = model_task->instance_id;
    if (rating_info) {
        delete rating_info;
        rating_info = nullptr;
    }
    get_model_task_thread = new boost::thread([this, curr_instance_id, token = std::weak_ptr<int>(m_token)]{
        if (token.expired()) { return; }
        try {
            std::string  rating_result;
            unsigned int http_code = 404;
            std::string  http_error;
            int          res = -1;
            res = m_agent->get_model_mall_rating_result(curr_instance_id, rating_result, http_code, http_error);
            request_model_result++;
            BOOST_LOG_TRIVIAL(info) << "request times: " << request_model_result << " http code: " << http_code;
            auto rating_info = new DevPrintTaskRatingInfo();
            rating_info->http_code = http_code;
            if (0 == res && 200 == http_code) {
                try {
                    json rating_json = json::parse(rating_result);
                    if (rating_json.contains("id")) {
                        rating_info->rating_id = rating_json["id"].get<unsigned int>();
                        //rating id is necessary info, so rating id must have
                        request_model_result            = 0;
                        rating_info->request_successful = true;
                        BOOST_LOG_TRIVIAL(info) << "get rating id";
                    } else {
                        rating_info->request_successful = false;
                        BOOST_LOG_TRIVIAL(info) << "can not get rating id";
                        Slic3r::GUI::wxGetApp().CallAfter([this, token, rating_info]() {
                            if (!token.expired()) this->rating_info = rating_info;
                        });
                        return;
                    }
                    if (rating_json.contains("score")) {
                            rating_info->start_count = rating_json["score"].get<int>();
                        }
                    if (rating_json.contains("content"))
                        rating_info->content = rating_json["content"].get<std::string>();
                    if (rating_json.contains("successPrinted"))
                        rating_info->success_printed = rating_json["successPrinted"].get<bool>();
                    if (rating_json.contains("images")) {
                        rating_info->image_url_paths = rating_json["images"].get<std::vector<std::string>>();
                    }
                    Slic3r::GUI::wxGetApp().CallAfter([this, token, rating_info]() {
                        if (!token.expired()) this->rating_info = rating_info;
                    });
                } catch (...) {
                    BOOST_LOG_TRIVIAL(info) << "parse model mall result json failed";
                }
            }
            else {
                rating_info->request_successful = false;
                Slic3r::GUI::wxGetApp().CallAfter([this, token, rating_info]() {
                    if (!token.expired()) this->rating_info = rating_info;
                });
                BOOST_LOG_TRIVIAL(info) << "model mall result request failed, request time: " << request_model_result << " http_code: " << http_code
                                        << " error msg: " << http_error;
                return;
            }
        }
        catch (...) {
            BOOST_LOG_TRIVIAL(info) << "get mall model rating id failed and hide scoring page";
        }
    });
}

void MachineObject::free_slice_info()
{
    if (get_slice_info_thread)
    {
        if (get_slice_info_thread->joinable())
        {
            get_slice_info_thread->interrupt();
            get_slice_info_thread->join();
        }

        delete get_slice_info_thread;
        get_slice_info_thread = nullptr;
    }

    if (slice_info)
    {
        delete slice_info;
        slice_info = nullptr;
    }
}

void MachineObject::update_slice_info(std::string project_id, std::string profile_id, std::string subtask_id, int plate_idx)
{
    if (!m_agent) return;

    if (project_id_ != project_id || profile_id_ != profile_id || slice_info == nullptr || subtask_id_ != subtask_id) {
        project_id_ = project_id;
        profile_id_ = profile_id;
        subtask_id_ = subtask_id;

        if (project_id.empty()
            || profile_id.empty()
            || subtask_id.empty()) {
            return;
        }

        if (project_id.compare("0") == 0
            || profile_id.compare("0") == 0
            || subtask_id.compare("0") == 0) return;

        BOOST_LOG_TRIVIAL(trace) << "slice_info: start";
        slice_info = new BBLSliceInfo();
        get_slice_info_thread = new boost::thread([this, project_id, profile_id, subtask_id, plate_idx] {
            int plate_index = -1;

            if (!m_agent) return;
            if (!slice_info) return;
            if (!get_slice_info_thread) return;/*STUDIO-12264*/
            if (get_slice_info_thread->interruption_requested()) { return;}

            if (plate_idx >= 0) {
                plate_index = plate_idx;
                this->m_plate_index = plate_idx;
            }
            else {
                std::string subtask_json;
                unsigned http_code = 0;
                std::string http_body;
                if (m_agent->get_subtask_info(subtask_id, &subtask_json, &http_code, &http_body) == 0) {
                    try {
                        if (!subtask_json.empty()) {

                            json task_j = json::parse(subtask_json);
                            if (task_j.contains("content")) {
                                std::string content_str = task_j["content"].get<std::string>();
                                json content_j = json::parse(content_str);
                                plate_index = content_j["info"]["plate_idx"].get<int>();
                            }

                            if (task_j.contains("context") && task_j["context"].contains("plates")) {
                                for (int i = 0; i < task_j["context"]["plates"].size(); i++) {
                                    if (task_j["context"]["plates"][i].contains("index") && task_j["context"]["plates"][i]["index"].get<int>() == plate_index) {
                                        if (task_j["context"]["plates"][i].contains("thumbnail") && task_j["context"]["plates"][i]["thumbnail"].contains("url")) {
                                            slice_info->thumbnail_url = task_j["context"]["plates"][i]["thumbnail"]["url"].get<std::string>();
                                        }
                                        if (task_j["context"]["plates"][i].contains("prediction")) {
                                            slice_info->prediction = task_j["context"]["plates"][i]["prediction"].get<int>();
                                        }
                                        if (task_j["context"]["plates"][i].contains("weight")) {
                                            slice_info->weight = task_j["context"]["plates"][i]["weight"].get<float>();
                                        }
                                        if (!task_j["context"]["plates"][i]["filaments"].is_null()) {
                                            for (auto filament : task_j["context"]["plates"][i]["filaments"]) {
                                                FilamentInfo f;
                                                if(filament.contains("color")){
                                                    f.color = filament["color"].get<std::string>();
                                                }
                                                if (filament.contains("type")) {
                                                    f.type = filament["type"].get<std::string>();
                                                }
                                                if (filament.contains("used_g")) {
                                                    f.used_g = stof(filament["used_g"].get<std::string>());
                                                }
                                                if (filament.contains("used_m")) {
                                                    f.used_m = stof(filament["used_m"].get<std::string>());
                                                }
                                                slice_info->filaments_info.push_back(f);
                                            }
                                        }
                                        BOOST_LOG_TRIVIAL(trace) << "task_info: thumbnail url=" << slice_info->thumbnail_url;
                                    }
                                }
                            }
                            else {
                                BOOST_LOG_TRIVIAL(error) << "task_info: no context or plates";
                            }
                        }
                    }
                    catch (...) {
                    }
                }
                else {
                    BOOST_LOG_TRIVIAL(error) << "task_info: get subtask id failed!";
                }
            }
            // this->m_plate_index = plate_index;
            });
    }
}

void MachineObject::get_firmware_info()
{
    m_firmware_valid = false;
    if (m_firmware_thread_started)
        return;

    boost::thread update_info_thread = Slic3r::create_thread(
        [&] {
            m_firmware_thread_started = true;
            int          result = 0;
            unsigned int http_code;
            std::string  http_body;
            if (!m_agent) return;
            result = m_agent->get_printer_firmware(get_dev_id(), &http_code, &http_body);
            if (result < 0) {
                // get upgrade list failed
                return;
            }
            try {
                json j = json::parse(http_body);
                if (j.contains("devices") && !j["devices"].is_null()) {
                    firmware_list.clear();
                    for (json::iterator it = j["devices"].begin(); it != j["devices"].end(); it++) {
                        if ((*it)["dev_id"].get<std::string>() == this->get_dev_id()) {
                            try {
                                json firmware = (*it)["firmware"];
                                for (json::iterator firmware_it = firmware.begin(); firmware_it != firmware.end(); firmware_it++) {
                                    FirmwareInfo item;
                                    item.version = (*firmware_it)["version"].get<std::string>();
                                    item.url = (*firmware_it)["url"].get<std::string>();
                                    if ((*firmware_it).contains("description"))
                                        item.description = (*firmware_it)["description"].get<std::string>();
                                    item.module_type = "ota";
                                    int name_start = item.url.find_last_of('/') + 1;
                                    if (name_start > 0) {
                                        item.name = item.url.substr(name_start, item.url.length() - name_start);
                                        firmware_list.push_back(item);
                                    }
                                    else {
                                        BOOST_LOG_TRIVIAL(trace) << "skip";
                                    }
                                }
                            }
                            catch (...) {}
                            try {
                                if ((*it).contains("ams")) {
                                    json ams_list = (*it)["ams"];
                                    if (ams_list.size() > 0) {
                                        auto ams_front = ams_list.front();
                                        json firmware_ams = (ams_front)["firmware"];
                                        for (json::iterator ams_it = firmware_ams.begin(); ams_it != firmware_ams.end(); ams_it++) {
                                            FirmwareInfo item;
                                            item.version = (*ams_it)["version"].get<std::string>();
                                            item.url = (*ams_it)["url"].get<std::string>();
                                            if ((*ams_it).contains("description"))
                                                item.description = (*ams_it)["description"].get<std::string>();
                                            item.module_type = "ams";
                                            int name_start = item.url.find_last_of('/') + 1;
                                            if (name_start > 0) {
                                                item.name = item.url.substr(name_start, item.url.length() - name_start);
                                                firmware_list.push_back(item);
                                            }
                                            else {
                                                BOOST_LOG_TRIVIAL(trace) << "skip";
                                            }
                                        }
                                    }
                                }
                            }
                            catch (...) {
                                ;
                            }
                        }
                    }
                }
            }
            catch (...) {
                return;
            }
            m_firmware_thread_started = false;
            m_firmware_valid = true;
        }
    );
    return;
}

bool MachineObject::is_firmware_info_valid()
{
    return m_firmware_valid;
}


DevAmsTray MachineObject::parse_vt_tray(json vtray)
{
    auto vt_tray = DevAmsTray(std::to_string(VIRTUAL_TRAY_MAIN_ID));

    if (vtray.contains("id"))
        vt_tray.id = vtray["id"].get<std::string>();
    auto curr_time = std::chrono::system_clock::now();
    auto diff = std::chrono::duration_cast<std::chrono::milliseconds>(curr_time - extrusion_cali_set_hold_start);
    if (diff.count() > HOLD_TIMEOUT || diff.count() < 0
        || extrusion_cali_set_tray_id != VIRTUAL_TRAY_MAIN_ID) {
        if (vtray.contains("k"))
            vt_tray.k = vtray["k"].get<float>();
        if (vtray.contains("n"))
            vt_tray.n = vtray["n"].get<float>();
    }
    ams_support_virtual_tray = true;

    if (vt_tray.hold_count > 0) {
        vt_tray.hold_count--;
    }
    else {
        if (vtray.contains("tag_uid"))
            vt_tray.tag_uid = vtray["tag_uid"].get<std::string>();
        else
            vt_tray.tag_uid = "0";
        if (vtray.contains("tray_info_idx") && vtray.contains("tray_type")) {
            vt_tray.setting_id = vtray["tray_info_idx"].get<std::string>();
            //std::string type = vtray["tray_type"].get<std::string>();
            std::string type = setting_id_to_type(vt_tray.setting_id, vtray["tray_type"].get<std::string>());
            if (vt_tray.setting_id == "GFS00") {
                vt_tray.type = "PLA-S";
            }
            else if (vt_tray.setting_id == "GFS01") {
                vt_tray.type = "PA-S";
            }
            else {
                vt_tray.type = type;
            }
        }
        else {
            vt_tray.setting_id = "";
            vt_tray.type = "";
        }
        if (vtray.contains("tray_sub_brands"))
            vt_tray.sub_brands = vtray["tray_sub_brands"].get<std::string>();
        else
            vt_tray.sub_brands = "";
        if (vtray.contains("tray_weight"))
            vt_tray.weight = vtray["tray_weight"].get<std::string>();
        else
            vt_tray.weight = "";
        if (vtray.contains("tray_diameter"))
            vt_tray.diameter = vtray["tray_diameter"].get<std::string>();
        else
            vt_tray.diameter = "";
        if (vtray.contains("tray_temp"))
            vt_tray.temp = vtray["tray_temp"].get<std::string>();
        else
            vt_tray.temp = "";
        if (vtray.contains("tray_time"))
            vt_tray.time = vtray["tray_time"].get<std::string>();
        else
            vt_tray.time = "";
        if (vtray.contains("bed_temp_type"))
            vt_tray.bed_temp_type = vtray["bed_temp_type"].get<std::string>();
        else
            vt_tray.bed_temp_type = "";
        if (vtray.contains("bed_temp"))
            vt_tray.bed_temp = vtray["bed_temp"].get<std::string>();
        else
            vt_tray.bed_temp = "";
        if (vtray.contains("tray_color")) {
            auto color = vtray["tray_color"].get<std::string>();
            vt_tray.UpdateColorFromStr(color);
        }
        else {
            vt_tray.color = "";
        }
        if (vtray.contains("ctype")) {
            vt_tray.ctype = vtray["ctype"].get<int>();
        }
        else {
            vt_tray.ctype = 1;
        }
        if (vtray.contains("nozzle_temp_max"))
            vt_tray.nozzle_temp_max = vtray["nozzle_temp_max"].get<std::string>();
        else
            vt_tray.nozzle_temp_max = "";
        if (vtray.contains("nozzle_temp_min"))
            vt_tray.nozzle_temp_min = vtray["nozzle_temp_min"].get<std::string>();
        else
            vt_tray.nozzle_temp_min = "";
        if (vtray.contains("xcam_info"))
            vt_tray.xcam_info = vtray["xcam_info"].get<std::string>();
        else
            vt_tray.xcam_info = "";
        if (vtray.contains("tray_uuid"))
            vt_tray.uuid = vtray["tray_uuid"].get<std::string>();
        else
            vt_tray.uuid = "0";

        if (vtray.contains("cali_idx"))
            vt_tray.cali_idx = vtray["cali_idx"].get<int>();
        else
            vt_tray.cali_idx = -1;
        vt_tray.cols.clear();
        if (vtray.contains("cols")) {
            if (vtray["cols"].is_array()) {
                for (auto it = vtray["cols"].begin(); it != vtray["cols"].end(); it++) {
                    vt_tray.cols.push_back(it.value().get<std::string>());
                }
            }
        } else {
            vt_tray.cols.push_back(vt_tray.color);
        }

        if (vtray.contains("remain")) {
            vt_tray.remain = vtray["remain"].get<int>();
        }
        else {
            vt_tray.remain = -1;
        }
    }

    return vt_tray;
}

bool MachineObject::contains_tray(const std::string &ams_id, const std::string &tray_id) const
{
    if (ams_id != VIRTUAL_AMS_MAIN_ID_STR && ams_id != VIRTUAL_AMS_DEPUTY_ID_STR) {

        return m_fila_system->GetAmsTray(ams_id, tray_id) != nullptr;
    } else {
        for (const auto& tray : vt_slot) {
            if (tray.id == ams_id) { return true; }
        }
    }

    return false;
}

DevAmsTray MachineObject::get_tray(const std::string &ams_id, const std::string &tray_id) const
{
    if (ams_id.empty() && tray_id.empty())
    {
        return DevAmsTray(tray_id);
    }

    if (ams_id != VIRTUAL_AMS_MAIN_ID_STR && ams_id != VIRTUAL_AMS_DEPUTY_ID_STR) {
        auto tray = m_fila_system->GetAmsTray(ams_id, tray_id);
        if (tray) { return *tray;};
    }
    else {
        for (const auto &tray : vt_slot) {
            if (tray.id == ams_id) { return tray; }
        }
    }

    assert(0);/*use contains_tray() check first*/
    return DevAmsTray(tray_id);
}

bool MachineObject::check_enable_np(const json& print) const
{
    if (print.contains("cfg") && print.contains("fun") && print.contains("aux") && print.contains("stat"))
    {
        return true;
    }

    return false;
}

void MachineObject::parse_new_info(json print)
{
    is_enable_np = check_enable_np(print);
    if (!is_enable_np)
    {
        return;
    }

    BOOST_LOG_TRIVIAL(info) << "using new print data for parsing";

    /*cfg*/
    std::string cfg = print["cfg"].get<std::string>();

    BOOST_LOG_TRIVIAL(info) << "new print data cfg = " << cfg;

    if(!cfg.empty()){
        if (camera_resolution_hold_count > 0) camera_resolution_hold_count--;
        if (camera_timelapse_hold_count > 0) camera_timelapse_hold_count--;


        if (time(nullptr) - ams_user_setting_start > HOLD_COUNT_MAX)
        {
            m_fila_system->GetAmsSystemSetting().SetDetectOnInsertEnabled(get_flag_bits(cfg, 0));
            m_fila_system->GetAmsSystemSetting().SetDetectOnPowerupEnabled(get_flag_bits(cfg, 1));
        }

        upgrade_force_upgrade = get_flag_bits(cfg, 2);

        if (time(nullptr) - camera_recording_ctl_start > HOLD_COUNT_MAX)
        {
            camera_recording_when_printing = get_flag_bits(cfg, 3);
        }

        if (camera_resolution_hold_count > 0)
        {
            camera_resolution_hold_count--;
        }
        else
        {
            camera_resolution = get_flag_bits(cfg, 4) == 0 ? "720p" : "1080p";
        }

        if (camera_timelapse_hold_count > 0)
        {
            camera_timelapse_hold_count--;
        }
        else
        {
            camera_timelapse = get_flag_bits(cfg, 5);
        }

        tutk_state = get_flag_bits(cfg, 6) == 1 ? "disable" : "";
        m_lamp->SetChamberLight(get_flag_bits(cfg, 7) == 1 ? DevLamp::LIGHT_EFFECT_ON : DevLamp::LIGHT_EFFECT_OFF);
        //is_support_build_plate_marker_detect = get_flag_bits(cfg, 12); todo yangcong

        if (time(nullptr) - xcam_first_layer_hold_start > HOLD_TIME_3SEC) {
            xcam_first_layer_inspector = get_flag_bits(cfg, 12);
        }

        if (time(nullptr) - xcam_ai_monitoring_hold_start > HOLD_COUNT_MAX)
        {
            xcam_ai_monitoring = get_flag_bits(cfg, 15);

            switch (get_flag_bits(cfg, 13, 2))
            {
               case 0: xcam_ai_monitoring_sensitivity = "never_halt"; break;
               case 1: xcam_ai_monitoring_sensitivity = "low"; break;
               case 2: xcam_ai_monitoring_sensitivity = "medium"; break;
               case 3: xcam_ai_monitoring_sensitivity = "high"; break;
               default: break;
            }
        }

        if (time(nullptr) - xcam_auto_recovery_hold_start > HOLD_COUNT_MAX) {
            xcam_auto_recovery_step_loss = get_flag_bits(cfg, 16);
        }

        if (time(nullptr) - ams_user_setting_start > HOLD_COUNT_MAX){
            m_fila_system->GetAmsSystemSetting().SetDetectRemainEnabled(get_flag_bits(cfg, 17));
        }

        if (time(nullptr) - ams_switch_filament_start > HOLD_TIME_3SEC){
            m_fila_system->GetAmsSystemSetting().SetAutoRefillEnabled(get_flag_bits(cfg, 18));
        }

        if (time(nullptr) - xcam__save_remote_print_file_to_storage_start_time > HOLD_TIME_3SEC){
            xcam__save_remote_print_file_to_storage = get_flag_bits(cfg, 19);
        }

        if (time(nullptr) - xcam_door_open_check_start_time > HOLD_TIME_3SEC){
            xcam_door_open_check = (DoorOpenCheckState) get_flag_bits(cfg, 20, 2);
        }

        if (time(nullptr) - xcam_prompt_sound_hold_start > HOLD_TIME_3SEC) {
            xcam_allow_prompt_sound = get_flag_bits(cfg, 22);
        }

        if (time(nullptr) - xcam_filament_tangle_detect_hold_start > HOLD_TIME_3SEC){
            xcam_filament_tangle_detect = get_flag_bits(cfg, 23);
        }

        if (time(nullptr) - nozzle_blob_detection_hold_start > HOLD_TIME_3SEC) {
            nozzle_blob_detection_enabled = get_flag_bits(cfg, 24);
        }

        installed_upgrade_kit = get_flag_bits(cfg, 25);
    }

    /*fun*/
    std::string fun = print["fun"].get<std::string>();
    BOOST_LOG_TRIVIAL(info) << "new print data fun = " << fun;

    if (!fun.empty()) {

        is_support_agora    = get_flag_bits(fun, 1);
        if (is_support_agora) is_support_tunnel_mqtt = false;

        is_220V_voltage  = get_flag_bits(fun, 2) == 0?false:true;
        is_support_flow_calibration = get_flag_bits(fun, 6);
        if (this->is_series_o()) { is_support_flow_calibration = false; } // todo: Temp modification due to incorrect machine push message for H2D
        is_support_pa_calibration = get_flag_bits(fun, 7);
        if (this->is_series_p()) { is_support_pa_calibration = false; } // todo: Temp modification due to incorrect machine push message for P
        is_support_prompt_sound = get_flag_bits(fun, 8);
        is_support_filament_tangle_detect = get_flag_bits(fun, 9);
        is_support_motor_noise_cali = get_flag_bits(fun, 10);
        is_support_user_preset = get_flag_bits(fun, 11);
        is_support_door_open_check = get_flag_bits(fun, 12);
        is_support_nozzle_blob_detection = get_flag_bits(fun, 13);
<<<<<<< HEAD
        is_support_upgrade_kit = get_flag_bits(fun, 14);
        is_support_internal_timelapse = get_flag_bits(fun, 28);
        m_support_mqtt_homing = get_flag_bits(fun, 32);
        is_support_brtc = get_flag_bits(fun, 31);
        m_support_mqtt_axis_control = get_flag_bits(fun, 38);
        m_support_mqtt_bet_ctrl = get_flag_bits(fun, 39);
        is_support_new_auto_cali_method = get_flag_bits(fun, 40);
        is_support_spaghetti_detection = get_flag_bits(fun, 42);
        is_support_purgechutepileup_detection = get_flag_bits(fun, 43);
        is_support_nozzleclumping_detection = get_flag_bits(fun, 44);
        is_support_airprinting_detection = get_flag_bits(fun, 45);
        m_fan->SetSupportCoolingFilter(get_flag_bits(fun, 46));
        is_support_ext_change_assist = get_flag_bits(fun, 48);
=======
        is_support_upgrade_kit = get_flag_bits(cfg, 14);
        is_support_command_homing = get_flag_bits(fun, 32);
        is_support_brtc = get_flag_bits(fun, 31);
        is_support_partskip = get_flag_bits(fun, 49);
>>>>>>> 3cb6da6f
    }

    /*aux*/
    std::string aux = print["aux"].get<std::string>();

    BOOST_LOG_TRIVIAL(info) << "new print data aux = " << aux;

    if (!aux.empty()) {
        m_storage->set_sdcard_state(get_flag_bits(aux, 12, 2));
         //sdcard_state = MachineObject::SdcardState(get_flag_bits(aux, 12, 2));
    }

    /*stat*/
    std::string stat = print["stat"].get<std::string>();

    BOOST_LOG_TRIVIAL(info) << "new print data stat = " << stat;

    if (!stat.empty()) {
        camera_recording = get_flag_bits(stat, 7);
        m_lamp->SetLampCloseRecheck((get_flag_bits(stat, 36) == 1));
    }

    /*device*/
    if (print.contains("device")) {
        json const& device = print["device"];


        //new fan data
        m_fan->ParseV3_0(device);

        if (device.contains("type")) {
            m_device_mode = (DeviceMode)device["type"].get<int>();// FDM:1<<0 Laser:1<< Cut:1<<2
        }

        DevBed::ParseV2_0(device,m_bed);

        if (device.contains("nozzle")) {  DevNozzleSystemParser::ParseV2_0(device["nozzle"], m_nozzle_system); }
        if (device.contains("extruder")) { ExtderSystemParser::ParseV2_0(device["extruder"], m_extder_system);}

        if (device.contains("ctc")) {
            json const& ctc = device["ctc"];
            int state = get_flag_bits(ctc["state"].get<int>(), 0, 4);
            if (ctc.contains("info")) {
                json const &info = ctc["info"];
                chamber_temp = get_flag_bits(info["temp"].get<int>(), 0, 16);
                chamber_temp_target  = get_flag_bits(info["temp"].get<int>(), 16, 16);
            }
        }
    }
}

int MachineObject::get_flag_bits(std::string str, int start, int count) const
{
    try {
        unsigned long long decimal_value = std::stoull(str, nullptr, 16);
        unsigned long long mask = (1ULL << count) - 1;
        int flag = (decimal_value >> start) & mask;
        return flag;
    } catch (...) {
        return 0;
    }
}

int MachineObject::get_flag_bits(int num, int start, int count, int base) const
{
    try {
        unsigned long long mask = (1ULL << count) - 1;
        unsigned long long value;
        if (base == 10) {
            value = static_cast<unsigned long long>(num);
        } else if (base == 16) {
            value = static_cast<unsigned long long>(std::stoul(std::to_string(num), nullptr, 16));
        } else {
            throw std::invalid_argument("Unsupported base");
        }

        int flag = (value >> start) & mask;
        return flag;
    } catch (...) {
        return 0;
    }
}

void MachineObject::update_filament_list()
{
    PresetBundle *preset_bundle = Slic3r::GUI::wxGetApp().preset_bundle;

    // custom filament
    typedef std::map<std::string, std::pair<int, int>> map_pair;
    std::map<std::string, map_pair>                    map_list;
    for (auto &pair : m_nozzle_filament_data) {
        map_list[pair.second.printer_preset_name] = map_pair{};
    }
    for (auto &preset : preset_bundle->filaments()) {
        if (preset.is_user() && preset.inherits() == "") {
            ConfigOption *       printer_opt  = const_cast<Preset &>(preset).config.option("compatible_printers");
            ConfigOptionStrings *printer_strs = dynamic_cast<ConfigOptionStrings *>(printer_opt);
            for (const std::string &printer_str : printer_strs->values) {
                if (map_list.find(printer_str) != map_list.end()) {
                    auto &        filament_list = map_list[printer_str];
                    ConfigOption *opt_min  = const_cast<Preset &>(preset).config.option("nozzle_temperature_range_low");
                    int           min_temp = -1;
                    if (opt_min) {
                        ConfigOptionInts *opt_min_ints = dynamic_cast<ConfigOptionInts *>(opt_min);
                        min_temp                       = opt_min_ints->get_at(0);
                    }
                    ConfigOption *opt_max  = const_cast<Preset &>(preset).config.option("nozzle_temperature_range_high");
                    int           max_temp = -1;
                    if (opt_max) {
                        ConfigOptionInts *opt_max_ints = dynamic_cast<ConfigOptionInts *>(opt_max);
                        max_temp                       = opt_max_ints->get_at(0);
                    }
                    filament_list[preset.filament_id] = std::make_pair(min_temp, max_temp);
                    break;
                }
            }
        }
    }

    for (auto& pair : m_nozzle_filament_data) {
        auto & m_printer_preset_name = pair.second.printer_preset_name;
        auto & m_filament_list       = pair.second.filament_list;
        auto & m_checked_filament    = pair.second.checked_filament;
        auto & filament_list         = map_list[m_printer_preset_name];

        for (auto it = filament_list.begin(); it != filament_list.end(); it++) {
            if (m_filament_list.find(it->first) != m_filament_list.end()) {
                assert(it->first.size() == 8 && it->first[0] == 'P');

                if (it->second.first != m_filament_list[it->first].first) {
                    BOOST_LOG_TRIVIAL(info) << "old min temp is not equal to new min temp and filament id: " << it->first;
                    continue;
                }

                if (it->second.second != m_filament_list[it->first].second) {
                    BOOST_LOG_TRIVIAL(info) << "old max temp is not equal to new max temp and filament id: " << it->first;
                    continue;
                }

                m_filament_list.erase(it->first);
            }
        }

        for (auto it = m_filament_list.begin(); it != m_filament_list.end(); it++) { m_checked_filament.insert(it->first); }

        m_filament_list = filament_list;
    }
}

void MachineObject::update_printer_preset_name()
{
    BOOST_LOG_TRIVIAL(info) << __FUNCTION__ << " " << __LINE__ << "start update preset_name";
    PresetBundle *     preset_bundle = Slic3r::GUI::wxGetApp().preset_bundle;
    if (!preset_bundle) return;
    auto               printer_model = DevPrinterConfigUtil::get_printer_display_name(this->printer_type);
    std::set<std::string> diameter_set;
    for (auto &nozzle : m_extder_system->m_extders) {
        float diameter = nozzle.GetNozzleDiameter();
        std::ostringstream stream;
        stream << std::fixed << std::setprecision(1) << diameter;
        std::string nozzle_diameter_str = stream.str();
        diameter_set.insert(nozzle_diameter_str);
        if (m_nozzle_filament_data.find(nozzle_diameter_str) != m_nozzle_filament_data.end()) continue;
        auto data = FilamentData();
        auto printer_set = preset_bundle->get_printer_names_by_printer_type_and_nozzle(printer_model, nozzle_diameter_str);
        if (printer_set.size() > 0) {
            data.printer_preset_name = *printer_set.begin();
            m_nozzle_filament_data[nozzle_diameter_str] = data;
        }
        else
            BOOST_LOG_TRIVIAL(info) << __FUNCTION__ << " " << __LINE__ << " update printer preset name failed: "<< "printer_type: " << printer_type << "nozzle_diameter_str" << nozzle_diameter_str;
    }

    for (auto iter = m_nozzle_filament_data.begin(); iter != m_nozzle_filament_data.end();)
    {
        if (diameter_set.find(iter->first) == diameter_set.end())
        {
            iter = m_nozzle_filament_data.erase(iter);
        }
        else
        {
            ++iter;
        }
    }
}

void MachineObject::check_ams_filament_valid()
{
    PresetBundle * preset_bundle = Slic3r::GUI::wxGetApp().preset_bundle;
    auto printer_model = DevPrinterConfigUtil::get_printer_display_name(this->printer_type);
    std::map<std::string, std::set<std::string>> need_checked_filament_id;
    for (auto &ams_pair : m_fila_system->GetAmsList()) {
        auto ams_id = ams_pair.first;
        auto &ams = ams_pair.second;
        std::ostringstream stream;
        if (ams->GetExtruderId() < 0 || ams->GetExtruderId() >= m_extder_system->GetTotalExtderCount()) {
            return;
        }
        stream << std::fixed << std::setprecision(1) << m_extder_system->GetNozzleDiameter(ams->GetExtruderId());
        std::string nozzle_diameter_str = stream.str();
        assert(nozzle_diameter_str.size() == 3);
        if (m_nozzle_filament_data.find(nozzle_diameter_str) == m_nozzle_filament_data.end()) {
            //assert(false);
            continue;
        }
        auto &data = m_nozzle_filament_data[nozzle_diameter_str];
        auto &filament_list = data.filament_list;
        auto &checked_filament = data.checked_filament;
        for (const auto &[slot_id, curr_tray] : ams->GetTrays()) {

            if (curr_tray->setting_id.size() == 8 && curr_tray->setting_id[0] == 'P' && filament_list.find(curr_tray->setting_id) == filament_list.end()) {
                if (checked_filament.find(curr_tray->setting_id) != checked_filament.end()) {
                    need_checked_filament_id[nozzle_diameter_str].insert(curr_tray->setting_id);
                    wxColour color = *wxWHITE;
                    char     col_buf[10];
                    sprintf(col_buf, "%02X%02X%02XFF", (int) color.Red(), (int) color.Green(), (int) color.Blue());
                    try {
                        BOOST_LOG_TRIVIAL(info) << __FUNCTION__ << " " << __LINE__ << " ams settings_id is not exist in filament_list and reset, ams_id: " << ams_id << " tray_id"
                                                << slot_id << "filament_id: " << curr_tray->setting_id;

                        command_ams_filament_settings(std::stoi(ams_id), std::stoi(slot_id), "", "", std::string(col_buf), "", 0, 0);
                        continue;
                    } catch (...) {
                        BOOST_LOG_TRIVIAL(info) << __FUNCTION__ << " " << __LINE__ << " stoi error and ams_id: " << ams_id << " tray_id" << slot_id;
                    }
                }
            }
            if (curr_tray->setting_id.size() == 8 && curr_tray->setting_id[0] == 'P' && curr_tray->nozzle_temp_min != "" && curr_tray->nozzle_temp_max != "") {
                if (checked_filament.find(curr_tray->setting_id) != checked_filament.end()) {
                    need_checked_filament_id[nozzle_diameter_str].insert(curr_tray->setting_id);
                    try {
                        std::string preset_setting_id;
                        bool        is_equation = preset_bundle->check_filament_temp_equation_by_printer_type_and_nozzle_for_mas_tray(printer_model, nozzle_diameter_str,
                                                                                                                               curr_tray->setting_id, curr_tray->tag_uid,
                                                                                                                               curr_tray->nozzle_temp_min,
                                                                                                                               curr_tray->nozzle_temp_max, preset_setting_id);
                        if (!is_equation) {
                            BOOST_LOG_TRIVIAL(info) << __FUNCTION__ << " " << __LINE__ << " ams filament is not match min max temp and reset, ams_id: " << ams_id << " tray_id"
                                                    << slot_id << "filament_id: " << curr_tray->setting_id;


                            command_ams_filament_settings(std::stoi(ams_id), std::stoi(slot_id), curr_tray->setting_id, preset_setting_id, curr_tray->color, curr_tray->type,
                                                          std::stoi(curr_tray->nozzle_temp_min), std::stoi(curr_tray->nozzle_temp_max));
                        }
                        continue;
                    } catch (...) {
                        BOOST_LOG_TRIVIAL(info) << "check fail and curr_tray ams_id" << ams_id << " curr_tray tray_id" << slot_id;
                    }
                }
            }
        }
    }

    for (auto vt_tray : vt_slot) {
        int vt_id = std::stoi(vt_tray.id);
        int index = 255 - vt_id;
        if (index >= m_extder_system->GetTotalExtderCount()) {
            BOOST_LOG_TRIVIAL(error) << " vt_tray id map for nozzle id is not exist, index is: " << index << " nozzle count" << m_extder_system->GetTotalExtderCount();
            continue;
        }
        auto diameter = m_extder_system->GetNozzleDiameter(index);
        std::ostringstream stream;
        stream << std::fixed << std::setprecision(1) << diameter;
        std::string nozzle_diameter_str = stream.str();
        if (m_nozzle_filament_data.find(nozzle_diameter_str) == m_nozzle_filament_data.end()) {
            continue;
        }
        auto &data = m_nozzle_filament_data[nozzle_diameter_str];
        auto &checked_filament = data.checked_filament;
        auto &filament_list    = data.filament_list;
        if (vt_tray.setting_id.size() == 8 && vt_tray.setting_id[0] == 'P' && filament_list.find(vt_tray.setting_id) == filament_list.end()) {
            if (checked_filament.find(vt_tray.setting_id) != checked_filament.end()) {
                need_checked_filament_id[nozzle_diameter_str].insert(vt_tray.setting_id);
                wxColour color = *wxWHITE;
                char     col_buf[10];
                sprintf(col_buf, "%02X%02X%02XFF", (int) color.Red(), (int) color.Green(), (int) color.Blue());
                try {
                    BOOST_LOG_TRIVIAL(info) << "vt_tray.setting_id is not exist in filament_list and reset vt_tray and the filament_id is: " << vt_tray.setting_id;
                    command_ams_filament_settings(vt_id, 0, "", "", std::string(col_buf), "", 0, 0);
                    continue;
                } catch (...) {
                    BOOST_LOG_TRIVIAL(info) << __FUNCTION__ << " " << __LINE__ << " stoi error and tray_id" << vt_tray.id;
                }
            }
        }
        if (vt_tray.setting_id.size() == 8 && vt_tray.setting_id[0] == 'P' && vt_tray.nozzle_temp_min != "" && vt_tray.nozzle_temp_max != "") {
            if (checked_filament.find(vt_tray.setting_id) != checked_filament.end()) {
                need_checked_filament_id[nozzle_diameter_str].insert(vt_tray.setting_id);
                try {
                    std::string        preset_setting_id;
                    PresetBundle *     preset_bundle = Slic3r::GUI::wxGetApp().preset_bundle;
                    std::ostringstream stream;
                    stream << std::fixed << std::setprecision(1) << m_extder_system->GetNozzleDiameter(MAIN_EXTRUDER_ID);
                    std::string nozzle_diameter_str = stream.str();
                    bool        is_equation = preset_bundle->check_filament_temp_equation_by_printer_type_and_nozzle_for_mas_tray(DevPrinterConfigUtil::get_printer_display_name(
                                                                                                                               this->printer_type),
                                                                                                                           nozzle_diameter_str, vt_tray.setting_id,
                                                                                                                           vt_tray.tag_uid, vt_tray.nozzle_temp_min,
                                                                                                                           vt_tray.nozzle_temp_max, preset_setting_id);
                    if (!is_equation) {
                        BOOST_LOG_TRIVIAL(info) << __FUNCTION__ << " " << __LINE__
                                                << " vt_tray filament is not match min max temp and reset, filament_id: " << vt_tray.setting_id;
                        command_ams_filament_settings(vt_id, 0, vt_tray.setting_id, preset_setting_id, vt_tray.color, vt_tray.type, std::stoi(vt_tray.nozzle_temp_min),
                                                          std::stoi(vt_tray.nozzle_temp_max));

                    }
                } catch (...) {
                    BOOST_LOG_TRIVIAL(info) << "check fail and vt_tray.id" << vt_tray.id;
                }
            }
        }
    }

    for (auto &diameter_pair : m_nozzle_filament_data) {
        auto &diameter = diameter_pair.first;
        auto &data     = diameter_pair.second;
        for (auto &filament_id : need_checked_filament_id[diameter]) {
            data.checked_filament.erase(filament_id);
        }
    }
}


void MachineObject::command_set_door_open_check(DoorOpenCheckState state)
{
    json j;
    j["system"]["command"]       = "set_door_stat";
    j["system"]["sequence_id"]   = std::to_string(MachineObject::m_sequence_id++);
    switch (state)
    {
         case Slic3r::MachineObject::DOOR_OPEN_CHECK_DISABLE:            j["system"]["config"] = 0; break;
         case Slic3r::MachineObject::DOOR_OPEN_CHECK_ENABLE_WARNING:     j["system"]["config"] = 1; break;
         case Slic3r::MachineObject::DOOR_OPEN_CHECK_ENABLE_PAUSE_PRINT: j["system"]["config"] = 2; break;
         default: assert(0); return;
    }

    if (publish_json(j) == 0)
    {
        xcam_door_open_check = state;
        xcam_door_open_check_start_time = time(nullptr);
    }
}


void MachineObject::command_set_save_remote_print_file_to_storage(bool save)
{
    if (get_save_remote_print_file_to_storage() != save)
    {
        json j;
        j["system"]["command"] = "print_cache_set";
        j["system"]["sequence_id"] = std::to_string(MachineObject::m_sequence_id++);
        j["system"]["config"] = save ? true : false;

        if (publish_json(j) == 0)
        {
            xcam__save_remote_print_file_to_storage = save;
            xcam__save_remote_print_file_to_storage_start_time = time(nullptr);
        }
    }
}

wxString MachineObject::get_nozzle_replace_url() const
{
    const wxString& strLanguage = GUI::wxGetApp().app_config->get("language");
    const wxString& lan_code = strLanguage.BeforeFirst('_');

    const json& link_map = DevPrinterConfigUtil::get_json_from_config(printer_type, "print", "nozzle_replace_wiki");
    if (link_map.contains(lan_code.ToStdString())) {
        return link_map[lan_code.ToStdString()].get<wxString>();
    }

    if (link_map.contains("en")){
        return link_map["en"].get<wxString>();
    }/*retry with en*/

    return "https://wiki.bambulab.com/en/h2/maintenance/replace-hotend";
}

std::string MachineObject::get_error_code_str(int error_code)
{
    if (error_code < 0) { return std::string();}

    char buf[32];
    ::sprintf(buf, "%08X", error_code);
    std::string print_error_str = std::string(buf);
    if (print_error_str.size() > 4) { print_error_str.insert(4, "-"); }
    return print_error_str;
}

void MachineObject::add_command_error_code_dlg(int command_err)
{
    if (command_err > 0 && !Slic3r::GUI::wxGetApp().get_hms_query()->is_internal_error(this, command_err))
    {
        GUI::wxGetApp().CallAfter([this, command_err, token = std::weak_ptr<int>(m_token)]
        {
            if (token.expired()) { return;}
            GUI::DeviceErrorDialog* device_error_dialog = new GUI::DeviceErrorDialog(this, (wxWindow*)GUI::wxGetApp().mainframe);
            device_error_dialog->Bind(wxEVT_DESTROY, [this, token = std::weak_ptr<int>(m_token)](auto& event)
                {
                    if (!token.expired()) { m_command_error_code_dlgs.erase((GUI::DeviceErrorDialog*)event.GetEventObject());}
                    event.Skip();
                });

            device_error_dialog->show_error_code(command_err);
            m_command_error_code_dlgs.insert(device_error_dialog);
        });
    };
}

bool MachineObject::is_multi_extruders() const
{
    return m_extder_system->GetTotalExtderCount() > 1;
}

int MachineObject::get_extruder_id_by_ams_id(const std::string& ams_id)
{
    return m_fila_system->GetExtruderIdByAmsId(ams_id);
}

Slic3r::DevPrintingSpeedLevel MachineObject::GetPrintingSpeedLevel() const
{
    return m_print_options->GetPrintingSpeedLevel();
}

bool MachineObject::is_ams_unload()
{
    return m_extder_system->GetTargetAmsId().compare("255") == 0;
}

Slic3r::DevAms* MachineObject::get_curr_Ams()
{
    return m_fila_system->GetAmsById(m_extder_system->GetCurrentAmsId());
}

Slic3r::DevAmsTray* MachineObject::get_ams_tray(std::string ams_id, std::string tray_id)
{
    return m_fila_system->GetAmsTray(ams_id, tray_id);
}

bool MachineObject::HasAms() const
{
    return m_fila_system->HasAms();
}

bool MachineObject::IsDetectOnInsertEnabled() const
{
    return m_fila_system->GetAmsSystemSetting().IsDetectOnInsertEnabled();
}

void change_the_opacity(wxColour& colour)
{
    if (colour.Alpha() == 255) {
        colour = wxColour(colour.Red(), colour.Green(), colour.Blue(), 254);
    }
}

} // namespace Slic3r<|MERGE_RESOLUTION|>--- conflicted
+++ resolved
@@ -435,17 +435,6 @@
         printer_type = "C12";
     return printer_type;
 }
-<<<<<<< HEAD
-=======
-
-std::string MachineObject::convertToIp(long long ip)
-{
-    std::stringstream ss;
-    ss << ((ip >> 0) & 0xFF) << "." << ((ip >> 8) & 0xFF) << "." << ((ip >> 16) & 0xFF) << "." << ((ip >> 24) & 0xFF);
-    return ss.str();
-}
-
->>>>>>> 3cb6da6f
 PrinterSeries MachineObject::get_printer_series() const
 {
     std::string series =  DevPrinterConfigUtil::get_printer_series_str(printer_type);
@@ -1347,30 +1336,6 @@
     return this->is_in_printing() ? this->publish_gcode("G28 X\n") : this->publish_gcode("G28 \n");
 }
 
-int MachineObject::command_task_abort()
-{
-<<<<<<< HEAD
-=======
-    BOOST_LOG_TRIVIAL(info) << "New protocol of command_go_home2";
-    json j;
-    j["print"]["command"]     = "back_to_center";
-    j["print"]["sequence_id"] = std::to_string(MachineObject::m_sequence_id++);
-    return this->publish_json(j.dump());
-}
-
-int MachineObject::command_control_fan(FanType fan_type, bool on_off)
-{
-    std::string gcode = (boost::format("M106 P%1% S%2% \n") % (int)fan_type % (on_off ? 255 : 0)).str();
-    return this->publish_gcode(gcode);
-}
-
-int MachineObject::command_control_fan_val(FanType fan_type, int val)
-{
-    std::string gcode = (boost::format("M106 P%1% S%2% \n") % (int)fan_type % (val)).str();
-    return this->publish_gcode(gcode);
-}
-
-
 int MachineObject::command_task_partskip(std::vector<int> part_ids)
 {
     BOOST_LOG_TRIVIAL(trace) << "command_task_partskip: ";
@@ -1379,12 +1344,11 @@
     j["print"]["obj_list"] = part_ids;
     j["print"]["sequence_id"] = std::to_string(MachineObject::m_sequence_id++);
 
-    return this->publish_json(j.dump(), 1); 
+    return this->publish_json(j, 1);
 }
 
 int MachineObject::command_task_abort()
 {
->>>>>>> 3cb6da6f
     BOOST_LOG_TRIVIAL(trace) << "command_task_abort: ";
     json j;
     j["print"]["command"] = "stop";
@@ -2360,10 +2324,7 @@
         }
     }
     subtask_ = nullptr;
-<<<<<<< HEAD
-=======
     m_partskip_ids.clear();
->>>>>>> 3cb6da6f
 }
 
 void MachineObject::set_print_state(std::string status)
@@ -3080,11 +3041,7 @@
                                         if (tmp_dev_ip == 0)
                                             continue ;
                                         else {
-<<<<<<< HEAD
                                            set_dev_ip(DevUtil::convertToIp(tmp_dev_ip));
-=======
-                                           set_dev_ip(convertToIp(tmp_dev_ip));
->>>>>>> 3cb6da6f
                                         }
                                     } else {
                                         break;
@@ -4945,7 +4902,6 @@
         is_support_user_preset = get_flag_bits(fun, 11);
         is_support_door_open_check = get_flag_bits(fun, 12);
         is_support_nozzle_blob_detection = get_flag_bits(fun, 13);
-<<<<<<< HEAD
         is_support_upgrade_kit = get_flag_bits(fun, 14);
         is_support_internal_timelapse = get_flag_bits(fun, 28);
         m_support_mqtt_homing = get_flag_bits(fun, 32);
@@ -4959,12 +4915,7 @@
         is_support_airprinting_detection = get_flag_bits(fun, 45);
         m_fan->SetSupportCoolingFilter(get_flag_bits(fun, 46));
         is_support_ext_change_assist = get_flag_bits(fun, 48);
-=======
-        is_support_upgrade_kit = get_flag_bits(cfg, 14);
-        is_support_command_homing = get_flag_bits(fun, 32);
-        is_support_brtc = get_flag_bits(fun, 31);
         is_support_partskip = get_flag_bits(fun, 49);
->>>>>>> 3cb6da6f
     }
 
     /*aux*/
