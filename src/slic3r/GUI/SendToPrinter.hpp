#ifndef slic3r_GUI_SendToSDcard_hpp_
#define slic3r_GUI_SendToSDcard_hpp_

#include <wx/wx.h>
#include <wx/intl.h>
#include <wx/collpane.h>
#include <wx/dataview.h>
#include <wx/artprov.h>
#include <wx/xrc/xmlres.h>
#include <wx/dataview.h>
#include <wx/gdicmn.h>
#include <wx/font.h>
#include <wx/colour.h>
#include <wx/settings.h>
#include <wx/string.h>
#include <wx/sizer.h>
#include <wx/stattext.h>
#include <wx/hyperlink.h>
#include <wx/button.h>
#include <wx/dialog.h>
#include <wx/popupwin.h>
#include <wx/spinctrl.h>
#include <wx/artprov.h>
#include <wx/wrapsizer.h>
#include <wx/srchctrl.h>

#include "SelectMachine.hpp"
#include "GUI_Utils.hpp"
#include "wxExtensions.hpp"
#include "DeviceManager.hpp"
#include "Plater.hpp"
#include "BBLStatusBar.hpp"
#include "BBLStatusBarSend.hpp"
#include "Widgets/Label.hpp"
#include "Widgets/Button.hpp"
#include "Widgets/CheckBox.hpp"
#include "Widgets/ComboBox.hpp"
#include "Widgets/ScrolledWindow.hpp"
#include <wx/simplebook.h>
#include <wx/hashmap.h>
#include "Widgets/AnimaController.hpp"
#include "Widgets/RadioBox.hpp"


namespace Slic3r {
class FileTransferTunnel;
class FileTransferJob;

namespace GUI {

class SendToPrinterDialog : public DPIDialog
{
private:
    void init_bind();
    void init_timer();

    int                                 m_print_plate_idx;
    int                                 m_current_filament_id;
    int                                 m_print_error_code = 0;
    int                                 timeout_count = 0;
    int                                 m_connect_try_times = 0;
    bool                                m_is_in_sending_mode{ false };
    bool                                m_is_rename_mode{ false };
    bool                                enable_prepare_mode{ true };
    bool                                m_need_adaptation_screen{ false };
    bool                                m_export_3mf_cancel{ false };
    bool                                m_is_canceled{ false };
    bool                                m_tcp_try_connect{true};
    bool                                m_tutk_try_connect{false};
    bool                                m_ftp_try_connect{false};
    std::string                         m_print_error_msg;
    std::string                         m_print_error_extra;
    std::string                         m_print_info;
    std::string                         m_printer_last_select;
    std::string                         m_device_select;
    wxString                            m_current_project_name;

    TextInput*                          m_rename_input{ nullptr };
    wxSimplebook*                       m_rename_switch_panel{ nullptr };
    Plater*                             m_plater{ nullptr };
    wxStaticBitmap*                     m_staticbitmap{ nullptr };
    ThumbnailPanel*                     m_thumbnailPanel{ nullptr };
    ComboBox*                           m_comboBox_printer{ nullptr };
    ComboBox*                           m_comboBox_bed{ nullptr };
    Button*                             m_rename_button{ nullptr };
    Button*                             m_button_refresh{ nullptr };
    Button*                             m_button_ensure{ nullptr };
    wxPanel*                            m_scrollable_region;
    wxPanel*                            m_line_schedule{ nullptr };
    wxPanel*                            m_panel_sending{ nullptr };
    wxPanel*                            m_panel_prepare{ nullptr };
    wxPanel*                            m_panel_finish{ nullptr };
    wxPanel*                            m_line_top{ nullptr };
    wxPanel*                            m_panel_image{ nullptr };
    wxPanel*                            m_rename_normal_panel{ nullptr };
    wxPanel*                            m_line_materia{ nullptr };
    wxBoxSizer*                         m_storage_sizer{ nullptr };
    wxPanel*                            m_storage_panel{ nullptr };
    wxPanel *                           m_connecting_panel{nullptr};
    wxSimplebook*                       m_simplebook{ nullptr };
    wxStaticText*                       m_statictext_finish{ nullptr };
    wxStaticText*                       m_stext_sending{ nullptr };
    wxStaticText*                       m_staticText_bed_title{ nullptr };
    wxStaticText*                       m_statictext_printer_msg{ nullptr };
    wxStaticText *                      m_connecting_printer_msg{nullptr};
    wxStaticText*                       m_stext_printer_title{ nullptr };
    wxStaticText*                       m_rename_text{ nullptr };
    wxStaticText*                       m_stext_time{ nullptr };
    wxStaticText*                       m_stext_weight{ nullptr };
    Label*                              m_st_txt_error_code{ nullptr };
    Label*                              m_st_txt_error_desc{ nullptr };
    Label*                              m_st_txt_extra_info{ nullptr };
<<<<<<< HEAD
    HyperLink*                          m_link_network_state{ nullptr }; // ORCA
	StateColor							btn_bg_enable;
    wxBoxSizer*							rename_sizer_v{ nullptr };
    wxBoxSizer*							rename_sizer_h{ nullptr };
	wxBoxSizer*							sizer_thumbnail;
	wxBoxSizer*							m_sizer_scrollable_region;
	wxBoxSizer*							m_sizer_main;

	wxStaticText*						m_file_name;
    PrintDialogStatus					m_print_status{ PrintStatusInit };
=======
    wxHyperlinkCtrl*                    m_link_network_state{ nullptr };
    StateColor                          btn_bg_enable;
    wxBoxSizer*                         rename_sizer_v{ nullptr };
    wxBoxSizer*                         rename_sizer_h{ nullptr };
    wxBoxSizer*                         sizer_thumbnail;
    wxBoxSizer*                         m_sizer_scrollable_region;
    wxBoxSizer*                         m_sizer_main;
    wxStaticText*                       m_file_name;
    PrintDialogStatus                   m_print_status{ PrintStatusInit };
>>>>>>> 9304cc35
    AnimaIcon *                         m_animaicon{nullptr};

    std::vector<wxString>               m_bedtype_list;
    std::map<std::string, ::CheckBox*>  m_checkbox_list;
    std::vector<MachineObject*>         m_list;
    wxColour                            m_colour_def_color{ wxColour(255, 255, 255) };
    wxColour                            m_colour_bold_color{ wxColour(38, 46, 48) };
    wxTimer*                            m_refresh_timer{ nullptr };
    std::unique_ptr<wxTimer>            m_task_timer{ nullptr };
    std::unique_ptr<wxTimer>            m_url_timer{nullptr};
    std::shared_ptr<BBLStatusBarSend>   m_status_bar;
    std::unique_ptr<Worker>             m_worker;
    wxScrolledWindow                   *m_sw_print_failed_info{nullptr};
    std::shared_ptr<int>                m_token = std::make_shared<int>(0);
    std::vector<RadioBox *>             m_storage_radioBox;
    std::string                         m_selected_storage;
    bool                                m_if_has_sdcard;
    bool                                m_waiting_support{ false };
    bool                                m_waiting_enable{ false };
    std::vector<std::string>            m_ability_list;

public:
    enum {
        SUCCESS                  = 0,
        CONTINUE                 = 1,
        ERROR_JSON               = 2,
        ERROR_PIPE               = 3,
        ERROR_CANCEL             = 4,
        ERROR_RES_BUSY           = 5,
        ERROR_TIME_OUT           = 6,
        FILE_NO_EXIST            = 10,
        FILE_NAME_INVALID        = 11,
        FILE_SIZE_ERR            = 12,
        FILE_OPEN_ERR            = 13,
        FILE_READ_WRITE_ERR      = 14,
        FILE_CHECK_ERR           = 15,
        FILE_TYPE_ERR            = 16,
        STORAGE_UNAVAILABLE      = 17,
        API_VERSION_UNSUPPORT    = 18,
        FILE_EXIST               = 19,
        STORAGE_SPACE_NOT_ENOUGH = 20,
        FILE_CREATE_ERR          = 21,
        FILE_WRITE_ERR           = 22,
        MD5_COMPARE_ERR          = 23,
        FILE_RENAME_ERR          = 24,
        SEND_ERR                 = 25,
};

private:
    enum ConnectionStatus { NOT_START, CONNECTING, CONNECTED, CONNECTION_FAILED, DISCONNECTED };
    ConnectionStatus m_connection_status{ConnectionStatus::NOT_START};

    std::unique_ptr<FileTransferTunnel> m_filetransfer_tunnel;
    std::unique_ptr<FileTransferJob>    m_filetransfer_mediability_job;
    std::unique_ptr<FileTransferJob>    m_filetransfer_uploadfile_job;
    wxDateTime                          m_last_refresh_time;

public:
    SendToPrinterDialog(Plater *plater = nullptr);
    ~SendToPrinterDialog();

    bool Show(bool show);
    bool is_timeout();
    void on_rename_click(wxCommandEvent& event);
    void on_rename_enter();
    void stripWhiteSpace(std::string& str);
    void prepare_mode();
    void sending_mode();
    void reset_timeout();
    void update_user_printer();
    void update_show_status();
    bool is_blocking_printing(MachineObject* obj_);
    void prepare(int print_plate_idx);
    void check_focus(wxWindow* window);
    void check_fcous_state(wxWindow* window);
    void update_priner_status_msg(wxString msg, bool is_warning = false);
    void update_print_status_msg(wxString msg, bool is_warning = false, bool is_printer = true);
    void update_printer_combobox(wxCommandEvent& event);
    void on_cancel(wxCloseEvent& event);
    void on_ok(wxCommandEvent& event);
    void clear_ip_address_config(wxCommandEvent& e);
    void on_refresh(wxCommandEvent& event);
    void on_print_job_cancel(wxCommandEvent& evt);
    void set_default();
    void on_timer(wxTimerEvent& event);
    void on_selection_changed(wxCommandEvent& event);
    void Enable_Refresh_Button(bool en);
    void show_status(PrintDialogStatus status, std::vector<wxString> params = std::vector<wxString>());
    void Enable_Send_Button(bool en);
    void on_dpi_changed(const wxRect& suggested_rect) override;
    void update_user_machine_list();
    void show_print_failed_info(bool show, int code = 0, wxString description = wxEmptyString, wxString extra = wxEmptyString);
    void update_print_error_info(int code, std::string msg, std::string extra);
    void on_change_color_mode() { wxGetApp().UpdateDlgDarkUI(this); }
    void update_storage_list(const std::vector<std::string>& storages);
    std::string get_storage_selected();

    wxString format_text(wxString& m_msg);
    std::vector<std::string> sort_string(std::vector<std::string> strArray);
    void GetConnection();

private:
    void ResetConnectMethod();
    void ResetTunnelAndJob();
    void OnConnection(bool is_success, int error_code, std::string error_msg);
    void CreateMediaAbilityJob();
    void CreateUploadFileJob(const std::string &path, const std::string &name);
    void ChangeConnectMethod();
    void UploadFileProgressCallback(int progress);
    void UploadFileRessultCallback(int res, int resp_ec, std::string json_res, std::vector<std::byte> bin_res);
    void Reset();
};


wxDECLARE_EVENT(EVT_CLEAR_IPADDRESS, wxCommandEvent);
}
}

#endif<|MERGE_RESOLUTION|>--- conflicted
+++ resolved
@@ -110,19 +110,7 @@
     Label*                              m_st_txt_error_code{ nullptr };
     Label*                              m_st_txt_error_desc{ nullptr };
     Label*                              m_st_txt_extra_info{ nullptr };
-<<<<<<< HEAD
-    HyperLink*                          m_link_network_state{ nullptr }; // ORCA
-	StateColor							btn_bg_enable;
-    wxBoxSizer*							rename_sizer_v{ nullptr };
-    wxBoxSizer*							rename_sizer_h{ nullptr };
-	wxBoxSizer*							sizer_thumbnail;
-	wxBoxSizer*							m_sizer_scrollable_region;
-	wxBoxSizer*							m_sizer_main;
-
-	wxStaticText*						m_file_name;
-    PrintDialogStatus					m_print_status{ PrintStatusInit };
-=======
-    wxHyperlinkCtrl*                    m_link_network_state{ nullptr };
+    HyperLink*                          m_link_network_state{ nullptr };
     StateColor                          btn_bg_enable;
     wxBoxSizer*                         rename_sizer_v{ nullptr };
     wxBoxSizer*                         rename_sizer_h{ nullptr };
@@ -131,7 +119,6 @@
     wxBoxSizer*                         m_sizer_main;
     wxStaticText*                       m_file_name;
     PrintDialogStatus                   m_print_status{ PrintStatusInit };
->>>>>>> 9304cc35
     AnimaIcon *                         m_animaicon{nullptr};
 
     std::vector<wxString>               m_bedtype_list;
