--- conflicted
+++ resolved
@@ -12,11 +12,7 @@
 
 class wxTextCtrl;
 class wxStaticText;
-<<<<<<< HEAD
-class Button; // ORCA replacing wxButtons
-=======
 class Button;
->>>>>>> 91ffc79c
 class wxBoxSizer;
 
 namespace Slic3r {
@@ -33,21 +29,12 @@
     DynamicPrintConfig* m_config            { nullptr };
     ConfigOptionsGroup* m_optgroup          { nullptr };
 
-<<<<<<< HEAD
-    Button*             m_printhost_browse_btn{nullptr};
-    Button*             m_printhost_test_btn{nullptr};
-    Button*             m_printhost_logout_btn{nullptr};
-    Button*             m_printhost_cafile_browse_btn{nullptr};
-    Button*             m_printhost_client_cert_browse_btn{nullptr};
-    Button*             m_printhost_port_browse_btn{nullptr};
-=======
     Button*     m_printhost_browse_btn              {nullptr};
     Button*     m_printhost_test_btn                {nullptr};
     Button*     m_printhost_logout_btn              {nullptr};
     Button*     m_printhost_cafile_browse_btn       {nullptr};
     Button*     m_printhost_client_cert_browse_btn  {nullptr};
     Button*     m_printhost_port_browse_btn         {nullptr};
->>>>>>> 91ffc79c
 
     RoundedRectangle*   m_input_area                        {nullptr};
     wxStaticText*       m_valid_label                       {nullptr};
