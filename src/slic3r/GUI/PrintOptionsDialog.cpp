#include "PrintOptionsDialog.hpp"
#include "I18N.hpp"
#include "GUI_App.hpp"
#include "libslic3r/Utils.hpp"

static const wxColour STATIC_BOX_LINE_COL = wxColour(238, 238, 238);
static const wxColour STATIC_TEXT_CAPTION_COL = wxColour(100, 100, 100);

namespace Slic3r { namespace GUI {

PrintOptionsDialog::PrintOptionsDialog(wxWindow* parent)
    : DPIDialog(parent, wxID_ANY, _L("Print Options"), wxDefaultPosition, wxDefaultSize, wxCAPTION | wxCLOSE_BOX)
{
    this->SetDoubleBuffered(true);
    std::string icon_path = (boost::format("%1%/images/OrcaSlicerTitle.ico") % resources_dir()).str();
    SetIcon(wxIcon(encode_path(icon_path.c_str()), wxBITMAP_TYPE_ICO));

    SetBackgroundColour(*wxWHITE);

    auto m_options_sizer = create_settings_group(this);
    this->SetSizer(m_options_sizer);
    this->Layout();
    m_options_sizer->Fit(this);
    this->Fit();

    m_cb_ai_monitoring->Bind(wxEVT_TOGGLEBUTTON, [this](wxCommandEvent& evt) {
        if (obj) {
            int         level = ai_monitoring_level_list->GetSelection();
            std::string lvl   = sensitivity_level_to_msg_string((AiMonitorSensitivityLevel) level);
            if (!lvl.empty())
                obj->command_xcam_control_ai_monitoring(m_cb_ai_monitoring->GetValue(), lvl);
            else
                BOOST_LOG_TRIVIAL(warning) << "print_option: lvl = " << lvl;
        }
        evt.Skip();
    });

    m_cb_first_layer->Bind(wxEVT_TOGGLEBUTTON, [this](wxCommandEvent& evt) {
        if (obj) {
            obj->command_xcam_control_first_layer_inspector(m_cb_first_layer->GetValue(), false);
        }
        evt.Skip();
    });

    m_cb_auto_recovery->Bind(wxEVT_TOGGLEBUTTON, [this](wxCommandEvent& evt) {
        if (obj) {
            obj->command_xcam_control_auto_recovery_step_loss(m_cb_auto_recovery->GetValue());
        }
        evt.Skip();
    });

    m_cb_plate_mark->Bind(wxEVT_TOGGLEBUTTON, [this](wxCommandEvent& evt) {
        if (obj) {
            obj->command_xcam_control_buildplate_marker_detector(m_cb_plate_mark->GetValue());
        }
        evt.Skip();
    });
    m_cb_sup_sound->Bind(wxEVT_TOGGLEBUTTON, [this](wxCommandEvent& evt) {
        if (obj) {
            obj->command_xcam_control_allow_prompt_sound(m_cb_sup_sound->GetValue());
        }
        evt.Skip();
    });
<<<<<<< HEAD
=======
    m_cb_filament_tangle->Bind(wxEVT_TOGGLEBUTTON, [this](wxCommandEvent& evt) {
        if (obj) {
            obj->command_xcam_control_filament_tangle_detect(m_cb_filament_tangle->GetValue());
        }
        evt.Skip();
    });
>>>>>>> 693aa8d2

    wxGetApp().UpdateDlgDarkUI(this);
}

PrintOptionsDialog::~PrintOptionsDialog()
{
    ai_monitoring_level_list->Disconnect( wxEVT_COMBOBOX, wxCommandEventHandler(PrintOptionsDialog::set_ai_monitor_sensitivity), NULL, this );
}

void PrintOptionsDialog::on_dpi_changed(const wxRect& suggested_rect)
{
    Fit();
}

void PrintOptionsDialog::update_ai_monitor_status()
{
    if (m_cb_ai_monitoring->GetValue()) {
        ai_monitoring_level_list->Enable();
    }
    else {
        ai_monitoring_level_list->Disable();
    }
}

void PrintOptionsDialog::update_options(MachineObject* obj_)
{
    if (!obj_) return;
    if (obj_->is_support_ai_monitoring) {
        text_ai_monitoring->Show();
        m_cb_ai_monitoring->Show();
        text_ai_monitoring_caption->Show();
        ai_monitoring_level_list->Show();
        line1->Show();
    }
    else {
        text_ai_monitoring->Hide();
        m_cb_ai_monitoring->Hide();
        text_ai_monitoring_caption->Hide();
        ai_monitoring_level_list->Hide();
        line1->Hide();
    }

    if (obj_->is_support_build_plate_marker_detect) {
        text_plate_mark->Show();
        m_cb_plate_mark->Show();
        text_plate_mark_caption->Show();
        line2->Show();
    }
    else {
        text_plate_mark->Hide();
        m_cb_plate_mark->Hide();
        text_plate_mark_caption->Hide();
        line2->Hide();
    }

    if (obj_->is_support_first_layer_inspect) {
        text_first_layer->Show();
        m_cb_first_layer->Show();
        line3->Show();
    }
    else {
        text_first_layer->Hide();
        m_cb_first_layer->Hide();
        line3->Hide();
    }

    if (obj_->is_support_auto_recovery_step_loss) {
        text_auto_recovery->Show();
        m_cb_auto_recovery->Show();
        line4->Show();
    }
    else {
        text_auto_recovery->Hide();
        m_cb_auto_recovery->Hide();
        line4->Hide();
    }
<<<<<<< HEAD
    if (obj_->is_function_supported(PrinterFunction::FUNC_PROMPT_SOUND)) {
=======
    if (obj_->is_support_prompt_sound) {
>>>>>>> 693aa8d2
        text_sup_sound->Show();
        m_cb_sup_sound->Show();
        line5->Show();
    }
    else {
        text_sup_sound->Hide();
        m_cb_sup_sound->Hide();
        line5->Hide();
    }
<<<<<<< HEAD
=======
    if (obj_->is_support_filament_tangle_detect) {
        text_filament_tangle->Show();
        m_cb_filament_tangle->Show();
        line6->Show();
    }
    else {
        text_filament_tangle->Hide();
        m_cb_filament_tangle->Hide();
        line6->Hide();
    }
>>>>>>> 693aa8d2

    this->Freeze();
    
    m_cb_first_layer->SetValue(obj_->xcam_first_layer_inspector);
    m_cb_plate_mark->SetValue(obj_->xcam_buildplate_marker_detector);
    m_cb_auto_recovery->SetValue(obj_->xcam_auto_recovery_step_loss);
    m_cb_sup_sound->SetValue(obj_->xcam_allow_prompt_sound);
<<<<<<< HEAD
=======
    m_cb_filament_tangle->SetValue(obj_->xcam_filament_tangle_detect);
>>>>>>> 693aa8d2

    m_cb_ai_monitoring->SetValue(obj_->xcam_ai_monitoring);
    for (auto i = AiMonitorSensitivityLevel::LOW; i < LEVELS_NUM; i = (AiMonitorSensitivityLevel) (i + 1)) {
        if (sensitivity_level_to_msg_string(i) == obj_->xcam_ai_monitoring_sensitivity) {
            ai_monitoring_level_list->SetSelection((int)i);
            break;
        }
    }

    update_ai_monitor_status();
    this->Thaw();
    Layout();
}

wxBoxSizer* PrintOptionsDialog::create_settings_group(wxWindow* parent)
{
    wxBoxSizer* sizer = new wxBoxSizer(wxVERTICAL);
    wxBoxSizer* line_sizer = new wxBoxSizer(wxHORIZONTAL);

    auto m_line = new wxPanel(this, wxID_ANY, wxDefaultPosition, wxSize(-1, 1), wxTAB_TRAVERSAL);
    m_line->SetBackgroundColour(wxColour(166, 169, 170));

    sizer->Add(m_line, 0, wxEXPAND, 0);

    // ai monitoring with levels
    line_sizer = new wxBoxSizer(wxHORIZONTAL);
    m_cb_ai_monitoring = new CheckBox(parent);
    text_ai_monitoring = new wxStaticText(parent, wxID_ANY, _L("Enable AI monitoring of printing"));
    text_ai_monitoring->SetFont(Label::Body_14);
    line_sizer->Add(FromDIP(5), 0, 0, 0);
    line_sizer->Add(m_cb_ai_monitoring, 0, wxALL | wxALIGN_CENTER_VERTICAL, FromDIP(5));
    line_sizer->Add(text_ai_monitoring, 1, wxALL | wxALIGN_CENTER_VERTICAL, FromDIP(5));
    sizer->Add(0,0,0,wxTOP, FromDIP(18));
    sizer->Add(line_sizer, 0, wxEXPAND | wxLEFT | wxRIGHT, FromDIP(18));
    line_sizer->Add(FromDIP(5), 0, 0, 0);

    line_sizer = new wxBoxSizer(wxHORIZONTAL);
    text_ai_monitoring_caption = new wxStaticText(parent, wxID_ANY, _L("Sensitivity of pausing is"));
    text_ai_monitoring_caption->SetFont(Label::Body_14);
    text_ai_monitoring_caption->SetForegroundColour(STATIC_TEXT_CAPTION_COL);
    text_ai_monitoring_caption->Wrap(-1);

    ai_monitoring_level_list = new ComboBox( this, wxID_ANY, wxEmptyString, wxDefaultPosition, wxSize(FromDIP(100),-1), 0, NULL, wxCB_READONLY );
    for (auto i = AiMonitorSensitivityLevel::LOW; i < LEVELS_NUM; i = (AiMonitorSensitivityLevel) (i + 1)) {
        wxString level_option = sensitivity_level_to_label_string(i);
        ai_monitoring_level_list->Append(level_option);
    }

    line_sizer->Add(FromDIP(30), 0, 0, 0);
    line_sizer->Add(text_ai_monitoring_caption, 0, wxALL | wxALIGN_CENTER_VERTICAL, FromDIP(5));
    line_sizer->Add( ai_monitoring_level_list, 0, wxEXPAND|wxALL, FromDIP(5) );
    sizer->Add(line_sizer, 0, wxEXPAND | wxLEFT | wxRIGHT, FromDIP(18));

    line1 = new StaticLine(parent, false);
    line1->SetLineColour(STATIC_BOX_LINE_COL);
    sizer->Add(line1, 0, wxEXPAND | wxLEFT | wxRIGHT, FromDIP(18));

    // detection of build plate position
    line_sizer = new wxBoxSizer(wxHORIZONTAL);
    m_cb_plate_mark = new CheckBox(parent);
    text_plate_mark = new wxStaticText(parent, wxID_ANY, _L("Enable detection of build plate position"));
    text_plate_mark->SetFont(Label::Body_14);
    line_sizer->Add(FromDIP(5), 0, 0, 0);
    line_sizer->Add(m_cb_plate_mark, 0, wxALL | wxALIGN_CENTER_VERTICAL, FromDIP(5));
    line_sizer->Add(text_plate_mark, 1, wxALL | wxALIGN_CENTER_VERTICAL, FromDIP(5));
    sizer->Add(line_sizer, 0, wxEXPAND | wxLEFT | wxRIGHT, FromDIP(18));
    line_sizer->Add(FromDIP(5), 0, 0, 0);

    line_sizer = new wxBoxSizer(wxHORIZONTAL);
    wxString caption_text = _L(
        "The localization tag of build plate is detected, and printing is paused if the tag is not in predefined range."
    );
    text_plate_mark_caption = new Label(parent, caption_text);
    text_plate_mark_caption->Wrap(FromDIP(260));
    text_plate_mark_caption->SetFont(Label::Body_14);
    text_plate_mark_caption->SetForegroundColour(STATIC_TEXT_CAPTION_COL);
    line_sizer->Add(FromDIP(30), 0, 0, 0);
    line_sizer->Add(text_plate_mark_caption, 1, wxALL | wxALIGN_CENTER_VERTICAL, FromDIP(0));
    sizer->Add(line_sizer, 0, wxEXPAND | wxLEFT | wxRIGHT, FromDIP(18));

    line2 = new StaticLine(parent, false);
    line2->SetLineColour(STATIC_BOX_LINE_COL);
    sizer->Add(line2, 0, wxEXPAND | wxLEFT | wxRIGHT, FromDIP(20));

    // detection of first layer
    line_sizer = new wxBoxSizer(wxHORIZONTAL);
    m_cb_first_layer = new CheckBox(parent);
    text_first_layer = new wxStaticText(parent, wxID_ANY, _L("First Layer Inspection"));
    text_first_layer->SetFont(Label::Body_14);
    line_sizer->Add(FromDIP(5), 0, 0, 0);
    line_sizer->Add(m_cb_first_layer, 0, wxALL | wxALIGN_CENTER_VERTICAL, FromDIP(5));
    line_sizer->Add(text_first_layer, 1, wxALL | wxALIGN_CENTER_VERTICAL, FromDIP(5));
    sizer->Add(0,0,0,wxTOP, FromDIP(15));
    sizer->Add(line_sizer, 0, wxEXPAND | wxLEFT | wxRIGHT, FromDIP(18));
    line_sizer->Add(FromDIP(5), 0, 0, 0);

    line3 = new StaticLine(parent, false);
    line3->SetLineColour(STATIC_BOX_LINE_COL);
    sizer->Add(line3, 0, wxEXPAND | wxLEFT | wxRIGHT, FromDIP(20));

    // auto-recovery from step loss
    line_sizer = new wxBoxSizer(wxHORIZONTAL);
    m_cb_auto_recovery = new CheckBox(parent);
    text_auto_recovery = new wxStaticText(parent, wxID_ANY, _L("Auto-recovery from step loss"));
    text_auto_recovery->SetFont(Label::Body_14);
    line_sizer->Add(FromDIP(5), 0, 0, 0);
    line_sizer->Add(m_cb_auto_recovery, 0, wxALL | wxALIGN_CENTER_VERTICAL, FromDIP(5));
    line_sizer->Add(text_auto_recovery, 1, wxALL | wxALIGN_CENTER_VERTICAL, FromDIP(5));
    sizer->Add(0,0,0,wxTOP, FromDIP(15));
    sizer->Add(line_sizer, 0, wxEXPAND | wxLEFT | wxRIGHT, FromDIP(18));
    line_sizer->Add(FromDIP(5), 0, 0, 0);

    line4 = new StaticLine(parent, false);
    line4->SetLineColour(wxColour(255,255,255));
    sizer->Add(line4, 0, wxEXPAND | wxLEFT | wxRIGHT, FromDIP(20));
    sizer->Add(0,0,0,wxTOP, FromDIP(20));

    //Allow prompt sound
    line_sizer = new wxBoxSizer(wxHORIZONTAL);
    m_cb_sup_sound = new CheckBox(parent);
    text_sup_sound = new wxStaticText(parent, wxID_ANY, _L("Allow Prompt Sound"));
    text_sup_sound->SetFont(Label::Body_14);
    line_sizer->Add(FromDIP(5), 0, 0, 0);
    line_sizer->Add(m_cb_sup_sound, 0, wxALL | wxALIGN_CENTER_VERTICAL, FromDIP(5));
    line_sizer->Add(text_sup_sound, 1, wxALL | wxALIGN_CENTER_VERTICAL, FromDIP(5));
    sizer->Add(0, 0, 0, wxTOP, FromDIP(15));
    sizer->Add(line_sizer, 0, wxEXPAND | wxLEFT | wxRIGHT, FromDIP(18));
    line_sizer->Add(FromDIP(5), 0, 0, 0);

    line5 = new StaticLine(parent, false);
    line5->SetLineColour(STATIC_BOX_LINE_COL);
    sizer->Add(line5, 0, wxEXPAND | wxLEFT | wxRIGHT, FromDIP(20));
<<<<<<< HEAD
=======
    sizer->Add(0, 0, 0, wxTOP, FromDIP(20));

    //filament tangle detect
    line_sizer = new wxBoxSizer(wxHORIZONTAL);
    m_cb_filament_tangle = new CheckBox(parent);
    text_filament_tangle = new wxStaticText(parent, wxID_ANY, _L("Fliament Tangle Detect"));
    text_filament_tangle->SetFont(Label::Body_14);
    line_sizer->Add(FromDIP(5), 0, 0, 0);
    line_sizer->Add(m_cb_filament_tangle, 0, wxALL | wxALIGN_CENTER_VERTICAL, FromDIP(5));
    line_sizer->Add(text_filament_tangle, 1, wxALL | wxALIGN_CENTER_VERTICAL, FromDIP(5));
    sizer->Add(0, 0, 0, wxTOP, FromDIP(15));
    sizer->Add(line_sizer, 0, wxEXPAND | wxLEFT | wxRIGHT, FromDIP(18));
    line_sizer->Add(FromDIP(5), 0, 0, 0);

    line6 = new StaticLine(parent, false);
    line6->SetLineColour(STATIC_BOX_LINE_COL);
    sizer->Add(line6, 0, wxEXPAND | wxLEFT | wxRIGHT, FromDIP(20));
>>>>>>> 693aa8d2

    ai_monitoring_level_list->Connect( wxEVT_COMBOBOX, wxCommandEventHandler(PrintOptionsDialog::set_ai_monitor_sensitivity), NULL, this );

    return sizer;
}

wxString PrintOptionsDialog::sensitivity_level_to_label_string(enum AiMonitorSensitivityLevel level) {
    switch (level) {
    case LOW:
        return _L("Low");
    case MEDIUM:
        return _L("Medium");
    case HIGH:
        return _L("High");
    default:
        return "";
    }
    return "";
}

std::string PrintOptionsDialog::sensitivity_level_to_msg_string(enum AiMonitorSensitivityLevel level) {
    switch (level) {
    case LOW:
        return "low";
    case MEDIUM:
        return "medium";
    case HIGH:
        return "high";
    default:
        return "";
    }
    return "";
}

void PrintOptionsDialog::set_ai_monitor_sensitivity(wxCommandEvent& evt)
{
    int level = ai_monitoring_level_list->GetSelection();
    std::string lvl = sensitivity_level_to_msg_string((AiMonitorSensitivityLevel)level);

    if (obj && !lvl.empty()) {
        obj->command_xcam_control_ai_monitoring(m_cb_ai_monitoring->GetValue(), lvl);
    } else {
        BOOST_LOG_TRIVIAL(warning) << "print_option: obj is null or lvl = " << lvl;
    }
}

void PrintOptionsDialog::update_machine_obj(MachineObject *obj_)
{
    obj = obj_;
}

bool PrintOptionsDialog::Show(bool show)
{
    if (show) { 
        wxGetApp().UpdateDlgDarkUI(this);
        CentreOnParent(); 
    }
    return DPIDialog::Show(show);
}

}} // namespace Slic3r::GUI<|MERGE_RESOLUTION|>--- conflicted
+++ resolved
@@ -61,15 +61,12 @@
         }
         evt.Skip();
     });
-<<<<<<< HEAD
-=======
     m_cb_filament_tangle->Bind(wxEVT_TOGGLEBUTTON, [this](wxCommandEvent& evt) {
         if (obj) {
             obj->command_xcam_control_filament_tangle_detect(m_cb_filament_tangle->GetValue());
         }
         evt.Skip();
     });
->>>>>>> 693aa8d2
 
     wxGetApp().UpdateDlgDarkUI(this);
 }
@@ -146,11 +143,7 @@
         m_cb_auto_recovery->Hide();
         line4->Hide();
     }
-<<<<<<< HEAD
-    if (obj_->is_function_supported(PrinterFunction::FUNC_PROMPT_SOUND)) {
-=======
     if (obj_->is_support_prompt_sound) {
->>>>>>> 693aa8d2
         text_sup_sound->Show();
         m_cb_sup_sound->Show();
         line5->Show();
@@ -160,8 +153,6 @@
         m_cb_sup_sound->Hide();
         line5->Hide();
     }
-<<<<<<< HEAD
-=======
     if (obj_->is_support_filament_tangle_detect) {
         text_filament_tangle->Show();
         m_cb_filament_tangle->Show();
@@ -172,7 +163,6 @@
         m_cb_filament_tangle->Hide();
         line6->Hide();
     }
->>>>>>> 693aa8d2
 
     this->Freeze();
     
@@ -180,10 +170,7 @@
     m_cb_plate_mark->SetValue(obj_->xcam_buildplate_marker_detector);
     m_cb_auto_recovery->SetValue(obj_->xcam_auto_recovery_step_loss);
     m_cb_sup_sound->SetValue(obj_->xcam_allow_prompt_sound);
-<<<<<<< HEAD
-=======
     m_cb_filament_tangle->SetValue(obj_->xcam_filament_tangle_detect);
->>>>>>> 693aa8d2
 
     m_cb_ai_monitoring->SetValue(obj_->xcam_ai_monitoring);
     for (auto i = AiMonitorSensitivityLevel::LOW; i < LEVELS_NUM; i = (AiMonitorSensitivityLevel) (i + 1)) {
@@ -316,8 +303,6 @@
     line5 = new StaticLine(parent, false);
     line5->SetLineColour(STATIC_BOX_LINE_COL);
     sizer->Add(line5, 0, wxEXPAND | wxLEFT | wxRIGHT, FromDIP(20));
-<<<<<<< HEAD
-=======
     sizer->Add(0, 0, 0, wxTOP, FromDIP(20));
 
     //filament tangle detect
@@ -335,7 +320,6 @@
     line6 = new StaticLine(parent, false);
     line6->SetLineColour(STATIC_BOX_LINE_COL);
     sizer->Add(line6, 0, wxEXPAND | wxLEFT | wxRIGHT, FromDIP(20));
->>>>>>> 693aa8d2
 
     ai_monitoring_level_list->Connect( wxEVT_COMBOBOX, wxCommandEventHandler(PrintOptionsDialog::set_ai_monitor_sensitivity), NULL, this );
 
