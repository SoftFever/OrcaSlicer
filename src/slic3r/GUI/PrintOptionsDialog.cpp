#include "PrintOptionsDialog.hpp"
#include "I18N.hpp"
#include "GUI_App.hpp"
#include "libslic3r/Utils.hpp"

static const wxColour STATIC_BOX_LINE_COL = wxColour(238, 238, 238);
static const wxColour STATIC_TEXT_CAPTION_COL = wxColour(100, 100, 100);

namespace Slic3r { namespace GUI {

PrintOptionsDialog::PrintOptionsDialog(wxWindow* parent)
    : DPIDialog(parent, wxID_ANY, _L("Print Options"), wxDefaultPosition, wxDefaultSize, wxCAPTION | wxCLOSE_BOX)
{
    this->SetDoubleBuffered(true);
    std::string icon_path = (boost::format("%1%/images/OrcaSlicerTitle.ico") % resources_dir()).str();
    SetIcon(wxIcon(encode_path(icon_path.c_str()), wxBITMAP_TYPE_ICO));

    SetBackgroundColour(*wxWHITE);

    auto m_options_sizer = create_settings_group(this);
    this->SetSizer(m_options_sizer);
    this->Layout();
    m_options_sizer->Fit(this);
    this->Fit();

    m_cb_ai_monitoring->Bind(wxEVT_TOGGLEBUTTON, [this](wxCommandEvent& evt) {
        if (obj) {
            int         level = ai_monitoring_level_list->GetSelection();
            std::string lvl   = sensitivity_level_to_msg_string((AiMonitorSensitivityLevel) level);
            if (!lvl.empty())
                obj->command_xcam_control_ai_monitoring(m_cb_ai_monitoring->GetValue(), lvl);
            else
                BOOST_LOG_TRIVIAL(warning) << "print_option: lvl = " << lvl;
        }
        evt.Skip();
    });

    m_cb_first_layer->Bind(wxEVT_TOGGLEBUTTON, [this](wxCommandEvent& evt) {
        if (obj) {
            obj->command_xcam_control_first_layer_inspector(m_cb_first_layer->GetValue(), false);
        }
        evt.Skip();
    });

    m_cb_auto_recovery->Bind(wxEVT_TOGGLEBUTTON, [this](wxCommandEvent& evt) {
        if (obj) {
            obj->command_xcam_control_auto_recovery_step_loss(m_cb_auto_recovery->GetValue());
        }
        evt.Skip();
    });

    m_cb_plate_mark->Bind(wxEVT_TOGGLEBUTTON, [this](wxCommandEvent& evt) {
        if (obj) {
            obj->command_xcam_control_buildplate_marker_detector(m_cb_plate_mark->GetValue());
        }
        evt.Skip();
    });
    m_cb_sup_sound->Bind(wxEVT_TOGGLEBUTTON, [this](wxCommandEvent& evt) {
        if (obj) {
            obj->command_xcam_control_allow_prompt_sound(m_cb_sup_sound->GetValue());
        }
        evt.Skip();
    });
    m_cb_filament_tangle->Bind(wxEVT_TOGGLEBUTTON, [this](wxCommandEvent& evt) {
        if (obj) {
            obj->command_xcam_control_filament_tangle_detect(m_cb_filament_tangle->GetValue());
        }
        evt.Skip();
    });

    wxGetApp().UpdateDlgDarkUI(this);
}

PrintOptionsDialog::~PrintOptionsDialog()
{
    ai_monitoring_level_list->Disconnect( wxEVT_COMBOBOX, wxCommandEventHandler(PrintOptionsDialog::set_ai_monitor_sensitivity), NULL, this );
}

void PrintOptionsDialog::on_dpi_changed(const wxRect& suggested_rect)
{
    Fit();
}

void PrintOptionsDialog::update_ai_monitor_status()
{
    if (m_cb_ai_monitoring->GetValue()) {
        ai_monitoring_level_list->Enable();
    }
    else {
        ai_monitoring_level_list->Disable();
    }
}

void PrintOptionsDialog::update_options(MachineObject* obj_)
{
    if (!obj_) return;
    if (obj_->is_support_ai_monitoring) {
        text_ai_monitoring->Show();
        m_cb_ai_monitoring->Show();
        text_ai_monitoring_caption->Show();
        ai_monitoring_level_list->Show();
        line1->Show();
    }
    else {
        text_ai_monitoring->Hide();
        m_cb_ai_monitoring->Hide();
        text_ai_monitoring_caption->Hide();
        ai_monitoring_level_list->Hide();
        line1->Hide();
    }

    if (obj_->is_support_build_plate_marker_detect) {
        text_plate_mark->Show();
        m_cb_plate_mark->Show();
        text_plate_mark_caption->Show();
        line2->Show();
    }
    else {
        text_plate_mark->Hide();
        m_cb_plate_mark->Hide();
        text_plate_mark_caption->Hide();
        line2->Hide();
    }

    if (obj_->is_support_first_layer_inspect) {
        text_first_layer->Show();
        m_cb_first_layer->Show();
        line3->Show();
    }
    else {
        text_first_layer->Hide();
        m_cb_first_layer->Hide();
        line3->Hide();
    }

    if (obj_->is_support_auto_recovery_step_loss) {
        text_auto_recovery->Show();
        m_cb_auto_recovery->Show();
        line4->Show();
    }
    else {
        text_auto_recovery->Hide();
        m_cb_auto_recovery->Hide();
        line4->Hide();
    }
    if (obj_->is_support_prompt_sound) {
        text_sup_sound->Show();
        m_cb_sup_sound->Show();
        line5->Show();
    }
    else {
        text_sup_sound->Hide();
        m_cb_sup_sound->Hide();
        line5->Hide();
    }
    if (obj_->is_support_filament_tangle_detect) {
        text_filament_tangle->Show();
        m_cb_filament_tangle->Show();
        line6->Show();
    }
    else {
        text_filament_tangle->Hide();
        m_cb_filament_tangle->Hide();
        line6->Hide();
    }

    this->Freeze();
    
    m_cb_first_layer->SetValue(obj_->xcam_first_layer_inspector);
    m_cb_plate_mark->SetValue(obj_->xcam_buildplate_marker_detector);
    m_cb_auto_recovery->SetValue(obj_->xcam_auto_recovery_step_loss);
    m_cb_sup_sound->SetValue(obj_->xcam_allow_prompt_sound);
    m_cb_filament_tangle->SetValue(obj_->xcam_filament_tangle_detect);

    m_cb_ai_monitoring->SetValue(obj_->xcam_ai_monitoring);
    for (auto i = AiMonitorSensitivityLevel::LOW; i < LEVELS_NUM; i = (AiMonitorSensitivityLevel) (i + 1)) {
        if (sensitivity_level_to_msg_string(i) == obj_->xcam_ai_monitoring_sensitivity) {
            ai_monitoring_level_list->SetSelection((int)i);
            break;
        }
    }

    update_ai_monitor_status();
    this->Thaw();
    Layout();
}

wxBoxSizer* PrintOptionsDialog::create_settings_group(wxWindow* parent)
{
    wxBoxSizer* sizer = new wxBoxSizer(wxVERTICAL);
    wxBoxSizer* line_sizer = new wxBoxSizer(wxHORIZONTAL);

    auto m_line = new wxPanel(this, wxID_ANY, wxDefaultPosition, wxSize(-1, 1), wxTAB_TRAVERSAL);
    m_line->SetBackgroundColour(wxColour(166, 169, 170));

    sizer->Add(m_line, 0, wxEXPAND, 0);

    // ai monitoring with levels
    line_sizer = new wxBoxSizer(wxHORIZONTAL);
    m_cb_ai_monitoring = new CheckBox(parent);
    text_ai_monitoring = new wxStaticText(parent, wxID_ANY, _L("Enable AI monitoring of printing"));
    text_ai_monitoring->SetFont(Label::Body_14);
    line_sizer->Add(FromDIP(5), 0, 0, 0);
    line_sizer->Add(m_cb_ai_monitoring, 0, wxALL | wxALIGN_CENTER_VERTICAL, FromDIP(5));
    line_sizer->Add(text_ai_monitoring, 1, wxALL | wxALIGN_CENTER_VERTICAL, FromDIP(5));
    sizer->Add(0,0,0,wxTOP, FromDIP(18));
    sizer->Add(line_sizer, 0, wxEXPAND | wxLEFT | wxRIGHT, FromDIP(18));
    line_sizer->Add(FromDIP(5), 0, 0, 0);

    line_sizer = new wxBoxSizer(wxHORIZONTAL);
    text_ai_monitoring_caption = new wxStaticText(parent, wxID_ANY, _L("Sensitivity of pausing is"));
    text_ai_monitoring_caption->SetFont(Label::Body_14);
    text_ai_monitoring_caption->SetForegroundColour(STATIC_TEXT_CAPTION_COL);
    text_ai_monitoring_caption->Wrap(-1);

    ai_monitoring_level_list = new ComboBox( this, wxID_ANY, wxEmptyString, wxDefaultPosition, wxSize(FromDIP(100),-1), 0, NULL, wxCB_READONLY );
    for (auto i = AiMonitorSensitivityLevel::LOW; i < LEVELS_NUM; i = (AiMonitorSensitivityLevel) (i + 1)) {
        wxString level_option = sensitivity_level_to_label_string(i);
        ai_monitoring_level_list->Append(level_option);
    }

    if (ai_monitoring_level_list->GetCount() > 0) {
        ai_monitoring_level_list->SetSelection(0);
    }
    

    line_sizer->Add(FromDIP(30), 0, 0, 0);
    line_sizer->Add(text_ai_monitoring_caption, 0, wxALL | wxALIGN_CENTER_VERTICAL, FromDIP(5));
    line_sizer->Add( ai_monitoring_level_list, 0, wxEXPAND|wxALL, FromDIP(5) );
    sizer->Add(line_sizer, 0, wxEXPAND | wxLEFT | wxRIGHT, FromDIP(18));

    line1 = new StaticLine(parent, false);
    line1->SetLineColour(STATIC_BOX_LINE_COL);
    sizer->Add(line1, 0, wxEXPAND | wxLEFT | wxRIGHT, FromDIP(18));

    // detection of build plate position
    line_sizer = new wxBoxSizer(wxHORIZONTAL);
    m_cb_plate_mark = new CheckBox(parent);
    text_plate_mark = new wxStaticText(parent, wxID_ANY, _L("Enable detection of build plate position"));
    text_plate_mark->SetFont(Label::Body_14);
    line_sizer->Add(FromDIP(5), 0, 0, 0);
    line_sizer->Add(m_cb_plate_mark, 0, wxALL | wxALIGN_CENTER_VERTICAL, FromDIP(5));
    line_sizer->Add(text_plate_mark, 1, wxALL | wxALIGN_CENTER_VERTICAL, FromDIP(5));
    sizer->Add(line_sizer, 0, wxEXPAND | wxLEFT | wxRIGHT, FromDIP(18));
    line_sizer->Add(FromDIP(5), 0, 0, 0);

    line_sizer = new wxBoxSizer(wxHORIZONTAL);
    wxString caption_text = _L(
        "The localization tag of build plate is detected, and printing is paused if the tag is not in predefined range."
    );
    text_plate_mark_caption = new Label(parent, caption_text);
    text_plate_mark_caption->Wrap(FromDIP(260));
    text_plate_mark_caption->SetFont(Label::Body_14);
    text_plate_mark_caption->SetForegroundColour(STATIC_TEXT_CAPTION_COL);
    line_sizer->Add(FromDIP(30), 0, 0, 0);
    line_sizer->Add(text_plate_mark_caption, 1, wxALL | wxALIGN_CENTER_VERTICAL, FromDIP(0));
    sizer->Add(line_sizer, 0, wxEXPAND | wxLEFT | wxRIGHT, FromDIP(18));

    line2 = new StaticLine(parent, false);
    line2->SetLineColour(STATIC_BOX_LINE_COL);
    sizer->Add(line2, 0, wxEXPAND | wxLEFT | wxRIGHT, FromDIP(20));

    // detection of first layer
    line_sizer = new wxBoxSizer(wxHORIZONTAL);
    m_cb_first_layer = new CheckBox(parent);
    text_first_layer = new wxStaticText(parent, wxID_ANY, _L("First Layer Inspection"));
    text_first_layer->SetFont(Label::Body_14);
    line_sizer->Add(FromDIP(5), 0, 0, 0);
    line_sizer->Add(m_cb_first_layer, 0, wxALL | wxALIGN_CENTER_VERTICAL, FromDIP(5));
    line_sizer->Add(text_first_layer, 1, wxALL | wxALIGN_CENTER_VERTICAL, FromDIP(5));
    sizer->Add(0,0,0,wxTOP, FromDIP(15));
    sizer->Add(line_sizer, 0, wxEXPAND | wxLEFT | wxRIGHT, FromDIP(18));
    line_sizer->Add(FromDIP(5), 0, 0, 0);

    line3 = new StaticLine(parent, false);
    line3->SetLineColour(STATIC_BOX_LINE_COL);
    sizer->Add(line3, 0, wxEXPAND | wxLEFT | wxRIGHT, FromDIP(20));

    // auto-recovery from step loss
    line_sizer = new wxBoxSizer(wxHORIZONTAL);
    m_cb_auto_recovery = new CheckBox(parent);
    text_auto_recovery = new wxStaticText(parent, wxID_ANY, _L("Auto-recovery from step loss"));
    text_auto_recovery->SetFont(Label::Body_14);
    line_sizer->Add(FromDIP(5), 0, 0, 0);
    line_sizer->Add(m_cb_auto_recovery, 0, wxALL | wxALIGN_CENTER_VERTICAL, FromDIP(5));
    line_sizer->Add(text_auto_recovery, 1, wxALL | wxALIGN_CENTER_VERTICAL, FromDIP(5));
    sizer->Add(0,0,0,wxTOP, FromDIP(15));
    sizer->Add(line_sizer, 0, wxEXPAND | wxLEFT | wxRIGHT, FromDIP(18));
    line_sizer->Add(FromDIP(5), 0, 0, 0);

    line4 = new StaticLine(parent, false);
    line4->SetLineColour(wxColour(255,255,255));
    sizer->Add(line4, 0, wxEXPAND | wxLEFT | wxRIGHT, FromDIP(20));
    sizer->Add(0,0,0,wxTOP, FromDIP(20));

    //Allow prompt sound
    line_sizer = new wxBoxSizer(wxHORIZONTAL);
    m_cb_sup_sound = new CheckBox(parent);
    text_sup_sound = new wxStaticText(parent, wxID_ANY, _L("Allow Prompt Sound"));
    text_sup_sound->SetFont(Label::Body_14);
    line_sizer->Add(FromDIP(5), 0, 0, 0);
    line_sizer->Add(m_cb_sup_sound, 0, wxALL | wxALIGN_CENTER_VERTICAL, FromDIP(5));
    line_sizer->Add(text_sup_sound, 1, wxALL | wxALIGN_CENTER_VERTICAL, FromDIP(5));
    sizer->Add(0, 0, 0, wxTOP, FromDIP(15));
    sizer->Add(line_sizer, 0, wxEXPAND | wxLEFT | wxRIGHT, FromDIP(18));
    line_sizer->Add(FromDIP(5), 0, 0, 0);

    line5 = new StaticLine(parent, false);
    line5->SetLineColour(STATIC_BOX_LINE_COL);
    sizer->Add(line5, 0, wxEXPAND | wxLEFT | wxRIGHT, FromDIP(20));
    sizer->Add(0, 0, 0, wxTOP, FromDIP(20));

    //filament tangle detect
    line_sizer = new wxBoxSizer(wxHORIZONTAL);
    m_cb_filament_tangle = new CheckBox(parent);
<<<<<<< HEAD
    text_filament_tangle = new wxStaticText(parent, wxID_ANY, _L("Fliament Tangle Detect"));
=======
    text_filament_tangle = new wxStaticText(parent, wxID_ANY, _L("Filament Tangle Detect"));
>>>>>>> 8ff74ea0
    text_filament_tangle->SetFont(Label::Body_14);
    line_sizer->Add(FromDIP(5), 0, 0, 0);
    line_sizer->Add(m_cb_filament_tangle, 0, wxALL | wxALIGN_CENTER_VERTICAL, FromDIP(5));
    line_sizer->Add(text_filament_tangle, 1, wxALL | wxALIGN_CENTER_VERTICAL, FromDIP(5));
    sizer->Add(0, 0, 0, wxTOP, FromDIP(15));
    sizer->Add(line_sizer, 0, wxEXPAND | wxLEFT | wxRIGHT, FromDIP(18));
    line_sizer->Add(FromDIP(5), 0, 0, 0);

    line6 = new StaticLine(parent, false);
    line6->SetLineColour(STATIC_BOX_LINE_COL);
    sizer->Add(line6, 0, wxEXPAND | wxLEFT | wxRIGHT, FromDIP(20));

    ai_monitoring_level_list->Connect( wxEVT_COMBOBOX, wxCommandEventHandler(PrintOptionsDialog::set_ai_monitor_sensitivity), NULL, this );

    return sizer;
}

wxString PrintOptionsDialog::sensitivity_level_to_label_string(enum AiMonitorSensitivityLevel level) {
    switch (level) {
    case LOW:
        return _L("Low");
    case MEDIUM:
        return _L("Medium");
    case HIGH:
        return _L("High");
    default:
        return "";
    }
    return "";
}

std::string PrintOptionsDialog::sensitivity_level_to_msg_string(enum AiMonitorSensitivityLevel level) {
    switch (level) {
    case LOW:
        return "low";
    case MEDIUM:
        return "medium";
    case HIGH:
        return "high";
    default:
        return "";
    }
    return "";
}

void PrintOptionsDialog::set_ai_monitor_sensitivity(wxCommandEvent& evt)
{
    int level = ai_monitoring_level_list->GetSelection();
    std::string lvl = sensitivity_level_to_msg_string((AiMonitorSensitivityLevel)level);

    if (obj && !lvl.empty()) {
        obj->command_xcam_control_ai_monitoring(m_cb_ai_monitoring->GetValue(), lvl);
    } else {
        BOOST_LOG_TRIVIAL(warning) << "print_option: obj is null or lvl = " << lvl;
    }
}

void PrintOptionsDialog::update_machine_obj(MachineObject *obj_)
{
    obj = obj_;
}

bool PrintOptionsDialog::Show(bool show)
{
    if (show) { 
        wxGetApp().UpdateDlgDarkUI(this);
        CentreOnParent(); 
    }
    return DPIDialog::Show(show);
}

}} // namespace Slic3r::GUI<|MERGE_RESOLUTION|>--- conflicted
+++ resolved
@@ -313,11 +313,7 @@
     //filament tangle detect
     line_sizer = new wxBoxSizer(wxHORIZONTAL);
     m_cb_filament_tangle = new CheckBox(parent);
-<<<<<<< HEAD
-    text_filament_tangle = new wxStaticText(parent, wxID_ANY, _L("Fliament Tangle Detect"));
-=======
     text_filament_tangle = new wxStaticText(parent, wxID_ANY, _L("Filament Tangle Detect"));
->>>>>>> 8ff74ea0
     text_filament_tangle->SetFont(Label::Body_14);
     line_sizer->Add(FromDIP(5), 0, 0, 0);
     line_sizer->Add(m_cb_filament_tangle, 0, wxALL | wxALIGN_CENTER_VERTICAL, FromDIP(5));
