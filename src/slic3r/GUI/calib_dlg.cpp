#include "calib_dlg.hpp"
#include "GUI_App.hpp"
#include "MsgDialog.hpp"
#include "I18N.hpp"
#include <wx/dcgraph.h>
#include "MainFrame.hpp"
#include "Widgets/DialogButtons.hpp"
#include <string>

namespace Slic3r { namespace GUI {

namespace {

void ParseStringValues(std::string str, std::vector<double> &vec)
{
    vec.clear();
    std::replace(str.begin(), str.end(), ',', ' ');
    std::istringstream inss(str);
    std::copy_if(std::istream_iterator<int>(inss), std::istream_iterator<int>(), std::back_inserter(vec),
                 [](int x){ return x > 0; });
}

int GetTextMax(wxWindow* parent, std::vector<wxString>& labels)
{
    wxSize text_size;
    for (wxString label : labels)
        text_size.IncTo(parent->GetTextExtent(label));
    return text_size.x + parent->FromDIP(10);
}

}

PA_Calibration_Dlg::PA_Calibration_Dlg(wxWindow* parent, wxWindowID id, Plater* plater)
    : DPIDialog(parent, id, _L("PA Calibration"), wxDefaultPosition, parent->FromDIP(wxSize(-1, 280)), wxDEFAULT_DIALOG_STYLE), m_plater(plater)
{
    SetBackgroundColour(*wxWHITE); // make sure background color set for dialog
    SetForegroundColour(wxColour("#363636"));
    SetFont(Label::Body_14);

    wxBoxSizer* v_sizer = new wxBoxSizer(wxVERTICAL);
    SetSizer(v_sizer);

    // Extruder type Radio Group
    auto labeled_box_type = new LabeledStaticBox(this, _L("Extruder type"));
    auto type_box = new wxStaticBoxSizer(labeled_box_type, wxHORIZONTAL);

    m_rbExtruderType = new RadioGroup(this, {_L("DDE"), _L("Bowden")}, wxHORIZONTAL);
    type_box->Add(m_rbExtruderType, 0, wxALL | wxEXPAND, FromDIP(4));
    v_sizer->Add(type_box, 0, wxTOP | wxRIGHT | wxLEFT | wxEXPAND, FromDIP(5));

    // Method Radio Group
    auto labeled_box_method = new LabeledStaticBox(this, _L("Method"));
    auto method_box = new wxStaticBoxSizer(labeled_box_method, wxHORIZONTAL);

	m_rbMethod = new RadioGroup(this, { _L("PA Tower"), _L("PA Line"), _L("PA Pattern") }, wxHORIZONTAL);
    method_box->Add(m_rbMethod, 0, wxALL | wxEXPAND, FromDIP(4));
    v_sizer->Add(method_box, 0, wxTOP | wxRIGHT | wxLEFT | wxEXPAND, FromDIP(5));

    // Settings
    wxString start_pa_str    = _L("Start PA: ");
    wxString end_pa_str      = _L("End PA: ");
    wxString PA_step_str     = _L("PA step: ");
    wxString sp_accel_str    = _L("Accelerations: ");
    wxString sp_speed_str    = _L("Speeds: ");
    wxString cb_print_no_str = _L("Print numbers");
    int text_max = GetTextMax(this, std::vector<wxString>{start_pa_str, end_pa_str, PA_step_str, sp_accel_str, sp_speed_str, cb_print_no_str});

    auto st_size = FromDIP(wxSize(text_max, -1));
    auto ti_size = FromDIP(wxSize(120, -1));

    LabeledStaticBox* stb = new LabeledStaticBox(this, _L("Settings"));
    wxStaticBoxSizer* settings_sizer = new wxStaticBoxSizer(stb, wxVERTICAL);

    settings_sizer->AddSpacer(FromDIP(5));

    // start PA
    auto start_PA_sizer = new wxBoxSizer(wxHORIZONTAL);
    auto start_pa_text = new wxStaticText(this, wxID_ANY, start_pa_str, wxDefaultPosition, st_size, wxALIGN_LEFT);
    m_tiStartPA = new TextInput(this, "", "", "", wxDefaultPosition, ti_size, wxTE_PROCESS_ENTER);
    m_tiStartPA->GetTextCtrl()->SetValidator(wxTextValidator(wxFILTER_NUMERIC));
	start_PA_sizer->Add(start_pa_text, 0, wxALL | wxALIGN_CENTER_VERTICAL, FromDIP(2));
    start_PA_sizer->Add(m_tiStartPA  , 0, wxALL | wxALIGN_CENTER_VERTICAL, FromDIP(2));
    settings_sizer->Add(start_PA_sizer, 0, wxLEFT, FromDIP(3));

    // end PA
    auto end_PA_sizer = new wxBoxSizer(wxHORIZONTAL);
    auto end_pa_text = new wxStaticText(this, wxID_ANY, end_pa_str, wxDefaultPosition, st_size, wxALIGN_LEFT);
    m_tiEndPA = new TextInput(this, "", "", "", wxDefaultPosition, ti_size, wxTE_PROCESS_ENTER);
    m_tiStartPA->GetTextCtrl()->SetValidator(wxTextValidator(wxFILTER_NUMERIC));
    end_PA_sizer->Add(end_pa_text, 0, wxALL | wxALIGN_CENTER_VERTICAL, FromDIP(2));
    end_PA_sizer->Add(m_tiEndPA  , 0, wxALL | wxALIGN_CENTER_VERTICAL, FromDIP(2));
    settings_sizer->Add(end_PA_sizer, 0, wxLEFT, FromDIP(3));

    // PA step
    auto PA_step_sizer = new wxBoxSizer(wxHORIZONTAL);
    auto PA_step_text = new wxStaticText(this, wxID_ANY, PA_step_str, wxDefaultPosition, st_size, wxALIGN_LEFT);
    m_tiPAStep = new TextInput(this, "", "", "", wxDefaultPosition, ti_size, wxTE_PROCESS_ENTER);
    m_tiStartPA->GetTextCtrl()->SetValidator(wxTextValidator(wxFILTER_NUMERIC));
    PA_step_sizer->Add(PA_step_text, 0, wxALL | wxALIGN_CENTER_VERTICAL, FromDIP(2));
    PA_step_sizer->Add(m_tiPAStep  , 0, wxALL | wxALIGN_CENTER_VERTICAL, FromDIP(2));
    settings_sizer->Add(PA_step_sizer, 0, wxLEFT, FromDIP(3));

    // Print Numbers
    wxBoxSizer* cb_sizer = new wxBoxSizer(wxHORIZONTAL);
    auto cb_title = new wxStaticText(this, wxID_ANY, cb_print_no_str, wxDefaultPosition, st_size, 0);
    m_cbPrintNum = new CheckBox(this);
    m_cbPrintNum->SetValue(false);
    m_cbPrintNum->Bind(wxEVT_TOGGLEBUTTON, [this](wxCommandEvent& e) {
        (m_params.print_numbers) = (m_params.print_numbers) ? false : true;
        e.Skip();
    });
    cb_sizer->Add(cb_title      , 0, wxALL | wxALIGN_CENTER_VERTICAL, FromDIP(2));
    cb_sizer->Add(m_cbPrintNum  , 0, wxALL | wxALIGN_CENTER_VERTICAL, FromDIP(2));
    settings_sizer->Add(cb_sizer, 0, wxLEFT | wxTOP | wxBOTTOM, FromDIP(3));

    wxTextValidator val_list_validator(wxFILTER_INCLUDE_CHAR_LIST);
    val_list_validator.SetCharIncludes(wxString("0123456789,"));

    auto sp_accel_sizer = new wxBoxSizer(wxHORIZONTAL);
    auto sp_accel_text = new wxStaticText(this, wxID_ANY, sp_accel_str, wxDefaultPosition, st_size, wxALIGN_LEFT);
    m_tiBMAccels = new TextInput(this, "", "", "", wxDefaultPosition, ti_size, wxTE_PROCESS_ENTER);
    m_tiBMAccels->SetToolTip(_L("Comma-separated list of printing accelerations"));
    m_tiBMAccels->GetTextCtrl()->SetValidator(val_list_validator);
    sp_accel_sizer->Add(sp_accel_text, 0, wxALL | wxALIGN_CENTER_VERTICAL, FromDIP(2));
    sp_accel_sizer->Add(m_tiBMAccels , 0, wxALL | wxALIGN_CENTER_VERTICAL, FromDIP(2));
    settings_sizer->Add(sp_accel_sizer, 0, wxLEFT, FromDIP(3));

    auto sp_speed_sizer = new wxBoxSizer(wxHORIZONTAL);
    auto sp_speed_text = new wxStaticText(this, wxID_ANY, sp_speed_str, wxDefaultPosition, st_size, wxALIGN_LEFT);
    m_tiBMSpeeds = new TextInput(this, "", "", "", wxDefaultPosition, ti_size, wxTE_PROCESS_ENTER);
    m_tiBMSpeeds->SetToolTip(_L("Comma-separated list of printing speeds"));
    m_tiBMSpeeds->GetTextCtrl()->SetValidator(val_list_validator);
    sp_speed_sizer->Add(sp_speed_text, 0, wxALL | wxALIGN_CENTER_VERTICAL, FromDIP(2));
    sp_speed_sizer->Add(m_tiBMSpeeds , 0, wxALL | wxALIGN_CENTER_VERTICAL, FromDIP(2));
    settings_sizer->Add(sp_speed_sizer, 0, wxLEFT, FromDIP(3));

<<<<<<< HEAD
    settings_sizer->AddSpacer(FromDIP(5));

    v_sizer->Add(settings_sizer, 0, wxTOP | wxRIGHT | wxLEFT | wxEXPAND, FromDIP(5));
    m_btnStart = new Button(this, _L("OK"));
    StateColor btn_bg_green(std::pair<wxColour, int>(wxColour(0, 137, 123), StateColor::Pressed),
		std::pair<wxColour, int>(wxColour(38, 166, 154), StateColor::Hovered),
		std::pair<wxColour, int>(wxColour(0, 150, 136), StateColor::Normal));

	m_btnStart->SetBackgroundColor(btn_bg_green);
	m_btnStart->SetBorderColor(wxColour(0, 150, 136));
	m_btnStart->SetTextColor(wxColour("#FFFFFE"));
	m_btnStart->SetSize(wxSize(FromDIP(100), FromDIP(32)));
	m_btnStart->SetMinSize(wxSize(FromDIP(100), FromDIP(32)));
	m_btnStart->SetCornerRadius(FromDIP(3));
	m_btnStart->Bind(wxEVT_BUTTON, &PA_Calibration_Dlg::on_start, this);
	v_sizer->Add(m_btnStart, 0, wxALL | wxALIGN_RIGHT, FromDIP(10));
=======
    v_sizer->Add(settings_sizer);
	v_sizer->Add(0, FromDIP(10), 0, wxEXPAND, 5);

    auto dlg_btns = new DialogButtons(this, {"OK"});
    v_sizer->Add(dlg_btns , 0, wxEXPAND);

    dlg_btns->GetOK()->Bind(wxEVT_BUTTON, &PA_Calibration_Dlg::on_start, this);
>>>>>>> 83b28ff2

    PA_Calibration_Dlg::reset_params();

    // Connect Events
    m_rbExtruderType->Connect(wxEVT_COMMAND_RADIOBOX_SELECTED, wxCommandEventHandler(PA_Calibration_Dlg::on_extruder_type_changed), NULL, this);
    m_rbMethod->Connect(wxEVT_COMMAND_RADIOBOX_SELECTED, wxCommandEventHandler(PA_Calibration_Dlg::on_method_changed), NULL, this);
    this->Connect(wxEVT_SHOW, wxShowEventHandler(PA_Calibration_Dlg::on_show));
    
    wxGetApp().UpdateDlgDarkUI(this);

    Layout();
    Fit();
}

PA_Calibration_Dlg::~PA_Calibration_Dlg() {
    // Disconnect Events
    m_rbExtruderType->Disconnect(wxEVT_COMMAND_RADIOBOX_SELECTED, wxCommandEventHandler(PA_Calibration_Dlg::on_extruder_type_changed), NULL, this);
    m_rbMethod->Disconnect(wxEVT_COMMAND_RADIOBOX_SELECTED, wxCommandEventHandler(PA_Calibration_Dlg::on_method_changed), NULL, this);
}

void PA_Calibration_Dlg::reset_params() {
    bool isDDE = m_rbExtruderType->GetSelection() == 0 ? true : false;
    int method = m_rbMethod->GetSelection();

    m_tiStartPA->GetTextCtrl()->SetValue(wxString::FromDouble(0.0));

    switch (method) {
        case 1:
            m_params.mode = CalibMode::Calib_PA_Line;
            m_tiEndPA->GetTextCtrl()->SetValue(wxString::FromDouble(0.1));
            m_tiPAStep->GetTextCtrl()->SetValue(wxString::FromDouble(0.002));
            m_cbPrintNum->SetValue(true);
            m_cbPrintNum->Enable(true);
            m_tiBMAccels->Enable(false);
            m_tiBMSpeeds->Enable(false);
            break;
        case 2:
            m_params.mode = CalibMode::Calib_PA_Pattern;
            m_tiEndPA->GetTextCtrl()->SetValue(wxString::FromDouble(0.08));
            m_tiPAStep->GetTextCtrl()->SetValue(wxString::FromDouble(0.005));
            m_cbPrintNum->SetValue(true);
            m_cbPrintNum->Enable(false);
            m_tiBMAccels->Enable(true);
            m_tiBMSpeeds->Enable(true);
            break;
        default:
            m_params.mode = CalibMode::Calib_PA_Tower;
            m_tiEndPA->GetTextCtrl()->SetValue(wxString::FromDouble(0.1));
            m_tiPAStep->GetTextCtrl()->SetValue(wxString::FromDouble(0.002));
            m_cbPrintNum->SetValue(false);
            m_cbPrintNum->Enable(false);
            m_tiBMAccels->Enable(false);
            m_tiBMSpeeds->Enable(false);
            break;
    }

    if (!isDDE) {
        m_tiEndPA->GetTextCtrl()->SetValue(wxString::FromDouble(1.0));
        
        if (m_params.mode == CalibMode::Calib_PA_Pattern) {
            m_tiPAStep->GetTextCtrl()->SetValue(wxString::FromDouble(0.05));
        } else {
            m_tiPAStep->GetTextCtrl()->SetValue(wxString::FromDouble(0.02));
        }
    }
}

void PA_Calibration_Dlg::on_start(wxCommandEvent& event) { 
    bool read_double = false;
    read_double = m_tiStartPA->GetTextCtrl()->GetValue().ToDouble(&m_params.start);
    read_double = read_double && m_tiEndPA->GetTextCtrl()->GetValue().ToDouble(&m_params.end);
    read_double = read_double && m_tiPAStep->GetTextCtrl()->GetValue().ToDouble(&m_params.step);
    if (!read_double || m_params.start < 0 || m_params.step < EPSILON || m_params.end < m_params.start + m_params.step) {
        MessageDialog msg_dlg(nullptr, _L("Please input valid values:\nStart PA: >= 0.0\nEnd PA: > Start PA\nPA step: >= 0.001)"), wxEmptyString, wxICON_WARNING | wxOK);
        msg_dlg.ShowModal();
        return;
    }

    switch (m_rbMethod->GetSelection()) {
        case 1:
            m_params.mode = CalibMode::Calib_PA_Line;
            break;
        case 2:
            m_params.mode = CalibMode::Calib_PA_Pattern;
            break;
        default:
            m_params.mode = CalibMode::Calib_PA_Tower;
    }

    m_params.print_numbers = m_cbPrintNum->GetValue();
    ParseStringValues(m_tiBMAccels->GetTextCtrl()->GetValue().ToStdString(), m_params.accelerations);
    ParseStringValues(m_tiBMSpeeds->GetTextCtrl()->GetValue().ToStdString(), m_params.speeds);

    m_plater->calib_pa(m_params);
    EndModal(wxID_OK);

}
void PA_Calibration_Dlg::on_extruder_type_changed(wxCommandEvent& event) { 
    PA_Calibration_Dlg::reset_params();
    event.Skip(); 
}
void PA_Calibration_Dlg::on_method_changed(wxCommandEvent& event) { 
    PA_Calibration_Dlg::reset_params();
    event.Skip(); 
}

void PA_Calibration_Dlg::on_dpi_changed(const wxRect& suggested_rect) {
    this->Refresh(); 
    Fit();
}

void PA_Calibration_Dlg::on_show(wxShowEvent& event) {
    PA_Calibration_Dlg::reset_params();
}

// Temp calib dlg
//
enum FILAMENT_TYPE : int
{
    tPLA = 0,
    tABS_ASA,
    tPETG,
    tPCTG,
    tTPU,
    tPA_CF,
    tPET_CF,
    tCustom
};

Temp_Calibration_Dlg::Temp_Calibration_Dlg(wxWindow* parent, wxWindowID id, Plater* plater)
    : DPIDialog(parent, id, _L("Temperature calibration"), wxDefaultPosition, parent->FromDIP(wxSize(-1, 280)), wxDEFAULT_DIALOG_STYLE), m_plater(plater)
{
    SetBackgroundColour(*wxWHITE); // make sure background color set for dialog
    SetForegroundColour(wxColour("#363636"));
    SetFont(Label::Body_14);

    wxBoxSizer* v_sizer = new wxBoxSizer(wxVERTICAL);
    SetSizer(v_sizer);

    // Method Radio Group
    auto labeled_box_method = new LabeledStaticBox(this, _L("Filament type"));
    auto method_box = new wxStaticBoxSizer(labeled_box_method, wxHORIZONTAL);

	m_rbFilamentType = new RadioGroup(this, { _L("PLA"), _L("ABS/ASA"), _L("PETG"), _L("PCTG"), _L("TPU"), _L("PA-CF"), _L("PET-CF"), _L("Custom") }, wxVERTICAL, 2);
    method_box->Add(m_rbFilamentType, 0, wxALL | wxEXPAND, FromDIP(4));
    v_sizer->Add(method_box, 0, wxTOP | wxRIGHT | wxLEFT | wxEXPAND, FromDIP(5));

    // Settings
    wxString start_temp_str = _L("Start temp: ");
    wxString end_temp_str   = _L("End temp: ");
    wxString temp_step_str  = _L("Temp step: ");
    int text_max = GetTextMax(this, std::vector<wxString>{start_temp_str, end_temp_str, temp_step_str});

    auto st_size = FromDIP(wxSize(text_max, -1));
    auto ti_size = FromDIP(wxSize(120, -1));

    LabeledStaticBox* stb = new LabeledStaticBox(this, _L("Settings"));
    wxStaticBoxSizer* settings_sizer = new wxStaticBoxSizer(stb, wxVERTICAL);

    settings_sizer->AddSpacer(FromDIP(5));

    // start temp
    auto start_temp_sizer = new wxBoxSizer(wxHORIZONTAL);
    auto start_temp_text = new wxStaticText(this, wxID_ANY, start_temp_str, wxDefaultPosition, st_size, wxALIGN_LEFT);
    m_tiStart = new TextInput(this, std::to_string(230), _L("\u2103"), "", wxDefaultPosition, ti_size);
    m_tiStart->GetTextCtrl()->SetValidator(wxTextValidator(wxFILTER_NUMERIC));
    start_temp_sizer->Add(start_temp_text, 0, wxALL | wxALIGN_CENTER_VERTICAL, FromDIP(2));
    start_temp_sizer->Add(m_tiStart      , 0, wxALL | wxALIGN_CENTER_VERTICAL, FromDIP(2));
    settings_sizer->Add(start_temp_sizer, 0, wxLEFT, FromDIP(3));

    // end temp
    auto end_temp_sizer = new wxBoxSizer(wxHORIZONTAL);
    auto end_temp_text = new wxStaticText(this, wxID_ANY, end_temp_str, wxDefaultPosition, st_size, wxALIGN_LEFT);
    m_tiEnd = new TextInput(this, std::to_string(190), _L("\u2103"), "", wxDefaultPosition, ti_size);
    m_tiStart->GetTextCtrl()->SetValidator(wxTextValidator(wxFILTER_NUMERIC));
    end_temp_sizer->Add(end_temp_text, 0, wxALL | wxALIGN_CENTER_VERTICAL, FromDIP(2));
    end_temp_sizer->Add(m_tiEnd      , 0, wxALL | wxALIGN_CENTER_VERTICAL, FromDIP(2));
    settings_sizer->Add(end_temp_sizer, 0, wxLEFT, FromDIP(3));

    // temp step
    auto temp_step_sizer = new wxBoxSizer(wxHORIZONTAL);
    auto temp_step_text = new wxStaticText(this, wxID_ANY, temp_step_str, wxDefaultPosition, st_size, wxALIGN_LEFT);
    m_tiStep = new TextInput(this, wxString::FromDouble(5),_L("\u2103"), "", wxDefaultPosition, ti_size);
    m_tiStart->GetTextCtrl()->SetValidator(wxTextValidator(wxFILTER_NUMERIC));
    m_tiStep->Enable(false);
    temp_step_sizer->Add(temp_step_text, 0, wxALL | wxALIGN_CENTER_VERTICAL, FromDIP(2));
    temp_step_sizer->Add(m_tiStep      , 0, wxALL | wxALIGN_CENTER_VERTICAL, FromDIP(2));
    settings_sizer->Add(temp_step_sizer, 0, wxLEFT, FromDIP(3));

    settings_sizer->AddSpacer(FromDIP(5));

<<<<<<< HEAD
    v_sizer->Add(settings_sizer, 0, wxTOP | wxRIGHT | wxLEFT | wxEXPAND, FromDIP(5));
    m_btnStart = new Button(this, _L("OK"));
    StateColor btn_bg_green(std::pair<wxColour, int>(wxColour(0, 137, 123), StateColor::Pressed),
        std::pair<wxColour, int>(wxColour(38, 166, 154), StateColor::Hovered),
        std::pair<wxColour, int>(wxColour(0, 150, 136), StateColor::Normal));

    m_btnStart->SetBackgroundColor(btn_bg_green);
    m_btnStart->SetBorderColor(wxColour(0, 150, 136));
    m_btnStart->SetTextColor(wxColour("#FFFFFE"));
    m_btnStart->SetSize(wxSize(FromDIP(100), FromDIP(32)));
    m_btnStart->SetMinSize(wxSize(FromDIP(100), FromDIP(32)));
    m_btnStart->SetCornerRadius(FromDIP(3));
    m_btnStart->Bind(wxEVT_BUTTON, &Temp_Calibration_Dlg::on_start, this);
    v_sizer->Add(m_btnStart, 0, wxALL | wxALIGN_RIGHT, FromDIP(10));
=======
    v_sizer->Add(settings_sizer);
    v_sizer->Add(0, FromDIP(10), 0, wxEXPAND, 5);

    auto dlg_btns = new DialogButtons(this, {"OK"});
    v_sizer->Add(dlg_btns , 0, wxEXPAND);

    dlg_btns->GetOK()->Bind(wxEVT_BUTTON, &Temp_Calibration_Dlg::on_start, this);
>>>>>>> 83b28ff2

    m_rbFilamentType->Connect(wxEVT_COMMAND_RADIOBOX_SELECTED, wxCommandEventHandler(Temp_Calibration_Dlg::on_filament_type_changed), NULL, this);

    wxGetApp().UpdateDlgDarkUI(this);

    Layout();
    Fit();

    auto validate_text = [this](TextInput* ti){
        unsigned long t = 0;
        if(!ti->GetTextCtrl()->GetValue().ToULong(&t))
            return;
        if(t> 350 || t < 170){
            MessageDialog msg_dlg(nullptr, wxString::Format(L"Supported range: 170%s - 350%s",_L("\u2103"),_L("\u2103")), wxEmptyString, wxICON_WARNING | wxOK);
            msg_dlg.ShowModal();
            if(t > 350)
                t = 350;
            else
                t = 170;
        }
        t = (t / 5) * 5;
        ti->GetTextCtrl()->SetValue(std::to_string(t));
    };

    m_tiStart->GetTextCtrl()->Bind(wxEVT_KILL_FOCUS, [&](wxFocusEvent &e) {
        validate_text(this->m_tiStart);
        e.Skip();
        });

    m_tiEnd->GetTextCtrl()->Bind(wxEVT_KILL_FOCUS, [&](wxFocusEvent &e) {
        validate_text(this->m_tiEnd);
        e.Skip();
        });

    
}

Temp_Calibration_Dlg::~Temp_Calibration_Dlg() {
    // Disconnect Events
    m_rbFilamentType->Disconnect(wxEVT_COMMAND_RADIOBOX_SELECTED, wxCommandEventHandler(Temp_Calibration_Dlg::on_filament_type_changed), NULL, this);
}

void Temp_Calibration_Dlg::on_start(wxCommandEvent& event) {
    bool read_long = false;
    unsigned long start=0,end=0;
    read_long = m_tiStart->GetTextCtrl()->GetValue().ToULong(&start);
    read_long = read_long && m_tiEnd->GetTextCtrl()->GetValue().ToULong(&end);

    if (!read_long || start > 350 || end < 170  || end > (start - 5)) {
        MessageDialog msg_dlg(nullptr, _L("Please input valid values:\nStart temp: <= 350\nEnd temp: >= 170\nStart temp > End temp + 5)"), wxEmptyString, wxICON_WARNING | wxOK);
        msg_dlg.ShowModal();
        return;
    }
    m_params.start = start;
    m_params.end = end;
    m_params.mode =CalibMode::Calib_Temp_Tower;
    m_plater->calib_temp(m_params);
    EndModal(wxID_OK);

}

void Temp_Calibration_Dlg::on_filament_type_changed(wxCommandEvent& event) {
    int selection = event.GetSelection();
    unsigned long start,end;
    switch(selection)
    {
        case tABS_ASA:
            start = 270;
            end = 230;
            break;
        case tPETG:
            start = 250;
            end = 230;
            break;
	case tPCTG:
            start = 280;
            end = 240;
            break;
        case tTPU:
            start = 240;
            end = 210;
            break;
        case tPA_CF:
            start = 320;
            end = 280;
            break;
        case tPET_CF:
            start = 320;
            end = 280;
            break;
        case tPLA:
        case tCustom:
            start = 230;
            end = 190;
            break;
    }
    
    m_tiEnd->GetTextCtrl()->SetValue(std::to_string(end));
    m_tiStart->GetTextCtrl()->SetValue(std::to_string(start));
    event.Skip();
}

void Temp_Calibration_Dlg::on_dpi_changed(const wxRect& suggested_rect) {
    this->Refresh();
    Fit();

}


// MaxVolumetricSpeed_Test_Dlg
//

MaxVolumetricSpeed_Test_Dlg::MaxVolumetricSpeed_Test_Dlg(wxWindow* parent, wxWindowID id, Plater* plater)
    : DPIDialog(parent, id, _L("Max volumetric speed test"), wxDefaultPosition, parent->FromDIP(wxSize(-1, 280)), wxDEFAULT_DIALOG_STYLE), m_plater(plater)
{
    SetBackgroundColour(*wxWHITE); // make sure background color set for dialog
    SetForegroundColour(wxColour("#363636"));
    SetFont(Label::Body_14);

    wxBoxSizer* v_sizer = new wxBoxSizer(wxVERTICAL);
    SetSizer(v_sizer);

    // Settings
    wxString start_vol_str = _L("Start volumetric speed: ");
    wxString end_vol_str   = _L("End volumetric speed: ");
    wxString vol_step_str  = _L("step: ");
    int text_max = GetTextMax(this, std::vector<wxString>{start_vol_str, end_vol_str, vol_step_str});

    auto st_size = FromDIP(wxSize(text_max, -1));
    auto ti_size = FromDIP(wxSize(120, -1));

    LabeledStaticBox* stb = new LabeledStaticBox(this, _L("Settings"));
    wxStaticBoxSizer* settings_sizer = new wxStaticBoxSizer(stb, wxVERTICAL);

    settings_sizer->AddSpacer(FromDIP(5));

    // start vol
    auto start_vol_sizer = new wxBoxSizer(wxHORIZONTAL);
    auto start_vol_text = new wxStaticText(this, wxID_ANY, start_vol_str, wxDefaultPosition, st_size, wxALIGN_LEFT);
    m_tiStart = new TextInput(this, std::to_string(5), _L("mm³/s"), "", wxDefaultPosition, ti_size);
    m_tiStart->GetTextCtrl()->SetValidator(wxTextValidator(wxFILTER_NUMERIC));

    start_vol_sizer->Add(start_vol_text, 0, wxALL | wxALIGN_CENTER_VERTICAL, FromDIP(2));
    start_vol_sizer->Add(m_tiStart     , 0, wxALL | wxALIGN_CENTER_VERTICAL, FromDIP(2));
    settings_sizer->Add(start_vol_sizer, 0, wxLEFT, FromDIP(3));

    // end vol
    auto end_vol_sizer = new wxBoxSizer(wxHORIZONTAL);
    auto end_vol_text = new wxStaticText(this, wxID_ANY, end_vol_str, wxDefaultPosition, st_size, wxALIGN_LEFT);
    m_tiEnd = new TextInput(this, std::to_string(20), _L("mm³/s"), "", wxDefaultPosition, ti_size);
    m_tiStart->GetTextCtrl()->SetValidator(wxTextValidator(wxFILTER_NUMERIC));
    end_vol_sizer->Add(end_vol_text, 0, wxALL | wxALIGN_CENTER_VERTICAL, FromDIP(2));
    end_vol_sizer->Add(m_tiEnd     , 0, wxALL | wxALIGN_CENTER_VERTICAL, FromDIP(2));
    settings_sizer->Add(end_vol_sizer, 0, wxLEFT, FromDIP(3));

    // vol step
    auto vol_step_sizer = new wxBoxSizer(wxHORIZONTAL);
    auto vol_step_text = new wxStaticText(this, wxID_ANY, vol_step_str, wxDefaultPosition, st_size, wxALIGN_LEFT);
    m_tiStep = new TextInput(this, wxString::FromDouble(0.5), _L("mm³/s"), "", wxDefaultPosition, ti_size);
    m_tiStart->GetTextCtrl()->SetValidator(wxTextValidator(wxFILTER_NUMERIC));
    vol_step_sizer->Add(vol_step_text, 0, wxALL | wxALIGN_CENTER_VERTICAL, FromDIP(2));
    vol_step_sizer->Add(m_tiStep     , 0, wxALL | wxALIGN_CENTER_VERTICAL, FromDIP(2));
    settings_sizer->Add(vol_step_sizer, 0, wxLEFT, FromDIP(3));

<<<<<<< HEAD
    settings_sizer->AddSpacer(FromDIP(5));

    v_sizer->Add(settings_sizer, 0, wxTOP | wxRIGHT | wxLEFT | wxEXPAND, FromDIP(5));
    m_btnStart = new Button(this, _L("OK"));
    StateColor btn_bg_green(std::pair<wxColour, int>(wxColour(0, 137, 123), StateColor::Pressed),
        std::pair<wxColour, int>(wxColour(38, 166, 154), StateColor::Hovered),
        std::pair<wxColour, int>(wxColour(0, 150, 136), StateColor::Normal));

    m_btnStart->SetBackgroundColor(btn_bg_green);
    m_btnStart->SetBorderColor(wxColour(0, 150, 136));
    m_btnStart->SetTextColor(wxColour("#FFFFFE"));
    m_btnStart->SetSize(wxSize(FromDIP(100), FromDIP(32)));
    m_btnStart->SetMinSize(wxSize(FromDIP(100), FromDIP(32)));
    m_btnStart->SetCornerRadius(FromDIP(3));
    m_btnStart->Bind(wxEVT_BUTTON, &MaxVolumetricSpeed_Test_Dlg::on_start, this);
    v_sizer->Add(m_btnStart, 0, wxALL | wxALIGN_RIGHT, FromDIP(10));

    m_btnStart->Connect(wxEVT_COMMAND_BUTTON_CLICKED, wxCommandEventHandler(MaxVolumetricSpeed_Test_Dlg::on_start), NULL, this);
=======
    v_sizer->Add(settings_sizer);
    v_sizer->Add(0, FromDIP(10), 0, wxEXPAND, 5);

    auto dlg_btns = new DialogButtons(this, {"OK"});
    v_sizer->Add(dlg_btns , 0, wxEXPAND);

    dlg_btns->GetOK()->Bind(wxEVT_BUTTON, &MaxVolumetricSpeed_Test_Dlg::on_start, this);
>>>>>>> 83b28ff2

    wxGetApp().UpdateDlgDarkUI(this);

    Layout();
    Fit();
}

MaxVolumetricSpeed_Test_Dlg::~MaxVolumetricSpeed_Test_Dlg() {
    // Disconnect Events
}

void MaxVolumetricSpeed_Test_Dlg::on_start(wxCommandEvent& event) {
    bool read_double = false;
    read_double = m_tiStart->GetTextCtrl()->GetValue().ToDouble(&m_params.start);
    read_double = read_double && m_tiEnd->GetTextCtrl()->GetValue().ToDouble(&m_params.end);
    read_double = read_double && m_tiStep->GetTextCtrl()->GetValue().ToDouble(&m_params.step);

    if (!read_double || m_params.start <= 0 || m_params.step <= 0 || m_params.end < (m_params.start + m_params.step)) {
        MessageDialog msg_dlg(nullptr, _L("Please input valid values:\nstart > 0 \nstep >= 0\nend > start + step)"), wxEmptyString, wxICON_WARNING | wxOK);
        msg_dlg.ShowModal();
        return;
    }

    m_params.mode = CalibMode::Calib_Vol_speed_Tower;
    m_plater->calib_max_vol_speed(m_params);
    EndModal(wxID_OK);

}

void MaxVolumetricSpeed_Test_Dlg::on_dpi_changed(const wxRect& suggested_rect) {
    this->Refresh();
    Fit();

}


// VFA_Test_Dlg
//

VFA_Test_Dlg::VFA_Test_Dlg(wxWindow* parent, wxWindowID id, Plater* plater)
    : DPIDialog(parent, id, _L("VFA test"), wxDefaultPosition, parent->FromDIP(wxSize(-1, 280)), wxDEFAULT_DIALOG_STYLE)
    , m_plater(plater)
{
    SetBackgroundColour(*wxWHITE); // make sure background color set for dialog
    SetForegroundColour(wxColour("#363636"));
    SetFont(Label::Body_14);

    wxBoxSizer* v_sizer = new wxBoxSizer(wxVERTICAL);
    SetSizer(v_sizer);

    // Settings
    wxString start_str    = _L("Start speed: ");
    wxString end_vol_str  = _L("End speed: ");
    wxString vol_step_str = _L("step: ");
    int text_max = GetTextMax(this, std::vector<wxString>{start_str, end_vol_str, vol_step_str});

    auto st_size = FromDIP(wxSize(text_max, -1));
    auto ti_size = FromDIP(wxSize(120, -1));

    LabeledStaticBox* stb = new LabeledStaticBox(this, _L("Settings"));
    wxStaticBoxSizer* settings_sizer = new wxStaticBoxSizer(stb, wxVERTICAL);

    settings_sizer->AddSpacer(FromDIP(5));

    // start vol
    auto start_vol_sizer = new wxBoxSizer(wxHORIZONTAL);
    auto start_vol_text = new wxStaticText(this, wxID_ANY, start_str, wxDefaultPosition, st_size, wxALIGN_LEFT);
    m_tiStart = new TextInput(this, std::to_string(40), _L("mm/s"), "", wxDefaultPosition, ti_size);
    m_tiStart->GetTextCtrl()->SetValidator(wxTextValidator(wxFILTER_NUMERIC));

    start_vol_sizer->Add(start_vol_text, 0, wxALL | wxALIGN_CENTER_VERTICAL, FromDIP(2));
    start_vol_sizer->Add(m_tiStart     , 0, wxALL | wxALIGN_CENTER_VERTICAL, FromDIP(2));
    settings_sizer->Add(start_vol_sizer, 0, wxLEFT, FromDIP(3));

    // end vol
    auto end_vol_sizer = new wxBoxSizer(wxHORIZONTAL);
    auto end_vol_text = new wxStaticText(this, wxID_ANY, end_vol_str, wxDefaultPosition, st_size, wxALIGN_LEFT);
    m_tiEnd = new TextInput(this, std::to_string(200), _L("mm/s"), "", wxDefaultPosition, ti_size);
    m_tiStart->GetTextCtrl()->SetValidator(wxTextValidator(wxFILTER_NUMERIC));
    end_vol_sizer->Add(end_vol_text, 0, wxALL | wxALIGN_CENTER_VERTICAL, FromDIP(2));
    end_vol_sizer->Add(m_tiEnd     , 0, wxALL | wxALIGN_CENTER_VERTICAL, FromDIP(2));
    settings_sizer->Add(end_vol_sizer, 0, wxLEFT, FromDIP(3));

    // vol step
    auto vol_step_sizer = new wxBoxSizer(wxHORIZONTAL);
    auto vol_step_text = new wxStaticText(this, wxID_ANY, vol_step_str, wxDefaultPosition, st_size, wxALIGN_LEFT);
    m_tiStep = new TextInput(this, wxString::FromDouble(10), _L("mm/s"), "", wxDefaultPosition, ti_size);
    m_tiStart->GetTextCtrl()->SetValidator(wxTextValidator(wxFILTER_NUMERIC));
    vol_step_sizer->Add(vol_step_text, 0, wxALL | wxALIGN_CENTER_VERTICAL, FromDIP(2));
    vol_step_sizer->Add(m_tiStep     , 0, wxALL | wxALIGN_CENTER_VERTICAL, FromDIP(2));
    settings_sizer->Add(vol_step_sizer, 0, wxLEFT, FromDIP(3));

    settings_sizer->AddSpacer(FromDIP(5));

<<<<<<< HEAD
    v_sizer->Add(settings_sizer, 0, wxTOP | wxRIGHT | wxLEFT | wxEXPAND, FromDIP(5));
    m_btnStart = new Button(this, _L("OK"));
    StateColor btn_bg_green(std::pair<wxColour, int>(wxColour(0, 137, 123), StateColor::Pressed),
        std::pair<wxColour, int>(wxColour(38, 166, 154), StateColor::Hovered),
        std::pair<wxColour, int>(wxColour(0, 150, 136), StateColor::Normal));

    m_btnStart->SetBackgroundColor(btn_bg_green);
    m_btnStart->SetBorderColor(wxColour(0, 150, 136));
    m_btnStart->SetTextColor(wxColour("#FFFFFE"));
    m_btnStart->SetSize(wxSize(FromDIP(100), FromDIP(32)));
    m_btnStart->SetMinSize(wxSize(FromDIP(100), FromDIP(32)));
    m_btnStart->SetCornerRadius(FromDIP(3));
    m_btnStart->Bind(wxEVT_BUTTON, &VFA_Test_Dlg::on_start, this);
    v_sizer->Add(m_btnStart, 0, wxALL | wxALIGN_RIGHT, FromDIP(10));

    m_btnStart->Connect(wxEVT_COMMAND_BUTTON_CLICKED, wxCommandEventHandler(VFA_Test_Dlg::on_start), NULL, this);
=======
    v_sizer->Add(settings_sizer);
    v_sizer->Add(0, FromDIP(10), 0, wxEXPAND, 5);

    auto dlg_btns = new DialogButtons(this, {"OK"});
    v_sizer->Add(dlg_btns , 0, wxEXPAND);

    dlg_btns->GetOK()->Bind(wxEVT_BUTTON, &VFA_Test_Dlg::on_start, this);
>>>>>>> 83b28ff2

    wxGetApp().UpdateDlgDarkUI(this);

    Layout();
    Fit();
}

VFA_Test_Dlg::~VFA_Test_Dlg()
{
    // Disconnect Events
}

void VFA_Test_Dlg::on_start(wxCommandEvent& event)
{
    bool read_double = false;
    read_double = m_tiStart->GetTextCtrl()->GetValue().ToDouble(&m_params.start);
    read_double = read_double && m_tiEnd->GetTextCtrl()->GetValue().ToDouble(&m_params.end);
    read_double = read_double && m_tiStep->GetTextCtrl()->GetValue().ToDouble(&m_params.step);

    if (!read_double || m_params.start <= 10 || m_params.step <= 0 || m_params.end < (m_params.start + m_params.step)) {
        MessageDialog msg_dlg(nullptr, _L("Please input valid values:\nstart > 10 \nstep >= 0\nend > start + step)"), wxEmptyString, wxICON_WARNING | wxOK);
        msg_dlg.ShowModal();
        return;
    }

    m_params.mode = CalibMode::Calib_VFA_Tower;
    m_plater->calib_VFA(m_params);
    EndModal(wxID_OK);
}

void VFA_Test_Dlg::on_dpi_changed(const wxRect& suggested_rect)
{
    this->Refresh();
    Fit();
}



// Retraction_Test_Dlg
//

Retraction_Test_Dlg::Retraction_Test_Dlg(wxWindow* parent, wxWindowID id, Plater* plater)
    : DPIDialog(parent, id, _L("Retraction test"), wxDefaultPosition, parent->FromDIP(wxSize(-1, 280)), wxDEFAULT_DIALOG_STYLE), m_plater(plater)
{
    SetBackgroundColour(*wxWHITE); // make sure background color set for dialog
    SetForegroundColour(wxColour("#363636"));
    SetFont(Label::Body_14);

    wxBoxSizer* v_sizer = new wxBoxSizer(wxVERTICAL);
    SetSizer(v_sizer);

    // Settings
    wxString start_length_str = _L("Start retraction length: ");
    wxString end_length_str   = _L("End retraction length: ");
    wxString length_step_str  = _L("step: ");
    int text_max = GetTextMax(this, std::vector<wxString>{start_length_str, end_length_str, length_step_str});

    auto st_size = FromDIP(wxSize(text_max, -1));
    auto ti_size = FromDIP(wxSize(120, -1));

    LabeledStaticBox* stb = new LabeledStaticBox(this, _L("Settings"));
    wxStaticBoxSizer* settings_sizer = new wxStaticBoxSizer(stb, wxVERTICAL);

    settings_sizer->AddSpacer(FromDIP(5));

    // start length
    auto start_length_sizer = new wxBoxSizer(wxHORIZONTAL);
    auto start_length_text = new wxStaticText(this, wxID_ANY, start_length_str, wxDefaultPosition, st_size, wxALIGN_LEFT);
    m_tiStart = new TextInput(this, std::to_string(0), _L("mm"), "", wxDefaultPosition, ti_size);
    m_tiStart->GetTextCtrl()->SetValidator(wxTextValidator(wxFILTER_NUMERIC));

    start_length_sizer->Add(start_length_text, 0, wxALL | wxALIGN_CENTER_VERTICAL, FromDIP(2));
    start_length_sizer->Add(m_tiStart        , 0, wxALL | wxALIGN_CENTER_VERTICAL, FromDIP(2));
    settings_sizer->Add(start_length_sizer, 0, wxLEFT, FromDIP(3));

    // end length
    auto end_length_sizer = new wxBoxSizer(wxHORIZONTAL);
    auto end_length_text = new wxStaticText(this, wxID_ANY, end_length_str, wxDefaultPosition, st_size, wxALIGN_LEFT);
    m_tiEnd = new TextInput(this, std::to_string(2), _L("mm"), "", wxDefaultPosition, ti_size);
    m_tiStart->GetTextCtrl()->SetValidator(wxTextValidator(wxFILTER_NUMERIC));
    end_length_sizer->Add(end_length_text, 0, wxALL | wxALIGN_CENTER_VERTICAL, FromDIP(2));
    end_length_sizer->Add(m_tiEnd        , 0, wxALL | wxALIGN_CENTER_VERTICAL, FromDIP(2));
    settings_sizer->Add(end_length_sizer, 0, wxLEFT, FromDIP(3));

    // length step
    auto length_step_sizer = new wxBoxSizer(wxHORIZONTAL);
    auto length_step_text = new wxStaticText(this, wxID_ANY, length_step_str, wxDefaultPosition, st_size, wxALIGN_LEFT);
    m_tiStep = new TextInput(this, wxString::FromDouble(0.1), _L("mm"), "", wxDefaultPosition, ti_size);
    m_tiStart->GetTextCtrl()->SetValidator(wxTextValidator(wxFILTER_NUMERIC));
    length_step_sizer->Add(length_step_text, 0, wxALL | wxALIGN_CENTER_VERTICAL, FromDIP(2));
    length_step_sizer->Add(m_tiStep        , 0, wxALL | wxALIGN_CENTER_VERTICAL, FromDIP(2));
    settings_sizer->Add(length_step_sizer, 0, wxLEFT, FromDIP(3));

    settings_sizer->AddSpacer(FromDIP(5));

<<<<<<< HEAD
    v_sizer->Add(settings_sizer, 0, wxTOP | wxRIGHT | wxLEFT | wxEXPAND, FromDIP(5));
    m_btnStart = new Button(this, _L("OK"));
    StateColor btn_bg_green(std::pair<wxColour, int>(wxColour(0, 137, 123), StateColor::Pressed),
        std::pair<wxColour, int>(wxColour(38, 166, 154), StateColor::Hovered),
        std::pair<wxColour, int>(wxColour(0, 150, 136), StateColor::Normal));

    m_btnStart->SetBackgroundColor(btn_bg_green);
    m_btnStart->SetBorderColor(wxColour(0, 150, 136));
    m_btnStart->SetTextColor(wxColour("#FFFFFE"));
    m_btnStart->SetSize(wxSize(FromDIP(100), FromDIP(32)));
    m_btnStart->SetMinSize(wxSize(FromDIP(100), FromDIP(32)));
    m_btnStart->SetCornerRadius(FromDIP(3));
    m_btnStart->Bind(wxEVT_BUTTON, &Retraction_Test_Dlg::on_start, this);
    v_sizer->Add(m_btnStart, 0, wxALL | wxALIGN_RIGHT, FromDIP(10));

    m_btnStart->Connect(wxEVT_COMMAND_BUTTON_CLICKED, wxCommandEventHandler(Retraction_Test_Dlg::on_start), NULL, this);
=======
    v_sizer->Add(settings_sizer);
    v_sizer->Add(0, FromDIP(10), 0, wxEXPAND, 5);

    auto dlg_btns = new DialogButtons(this, {"OK"});
    v_sizer->Add(dlg_btns , 0, wxEXPAND);

    dlg_btns->GetOK()->Bind(wxEVT_BUTTON, &Retraction_Test_Dlg::on_start, this);
>>>>>>> 83b28ff2

    wxGetApp().UpdateDlgDarkUI(this);

    Layout();
    Fit();
}

Retraction_Test_Dlg::~Retraction_Test_Dlg() {
    // Disconnect Events
}

void Retraction_Test_Dlg::on_start(wxCommandEvent& event) {
    bool read_double = false;
    read_double = m_tiStart->GetTextCtrl()->GetValue().ToDouble(&m_params.start);
    read_double = read_double && m_tiEnd->GetTextCtrl()->GetValue().ToDouble(&m_params.end);
    read_double = read_double && m_tiStep->GetTextCtrl()->GetValue().ToDouble(&m_params.step);

    if (!read_double || m_params.start < 0 || m_params.step <= 0 || m_params.end < (m_params.start + m_params.step)) {
        MessageDialog msg_dlg(nullptr, _L("Please input valid values:\nstart > 0 \nstep >= 0\nend > start + step)"), wxEmptyString, wxICON_WARNING | wxOK);
        msg_dlg.ShowModal();
        return;
    }

    m_params.mode = CalibMode::Calib_Retraction_tower;
    m_plater->calib_retraction(m_params);
    EndModal(wxID_OK);

}

void Retraction_Test_Dlg::on_dpi_changed(const wxRect& suggested_rect) {
    this->Refresh();
    Fit();

}

// Input_Shaping_Freq_Test_Dlg
//

Input_Shaping_Freq_Test_Dlg::Input_Shaping_Freq_Test_Dlg(wxWindow* parent, wxWindowID id, Plater* plater)
    : DPIDialog(parent, id, _L("Input shaping Frequency test"), wxDefaultPosition, parent->FromDIP(wxSize(-1, 280)), wxDEFAULT_DIALOG_STYLE), m_plater(plater)
{
    SetBackgroundColour(*wxWHITE); // make sure background color set for dialog
    SetForegroundColour(wxColour("#363636"));
    SetFont(Label::Body_14);

    wxBoxSizer* v_sizer = new wxBoxSizer(wxVERTICAL);
    SetSizer(v_sizer);

    // Model selection
    auto labeled_box_model = new LabeledStaticBox(this, _L("Test model"));
    auto model_box = new wxStaticBoxSizer(labeled_box_model, wxHORIZONTAL);

    m_rbModel = new RadioGroup(this, { _L("Ringing Tower"), _L("Fast Tower") }, wxHORIZONTAL);
    model_box->Add(m_rbModel, 0, wxALL | wxEXPAND, FromDIP(4));
    v_sizer->Add(model_box, 0, wxTOP | wxRIGHT | wxLEFT | wxEXPAND, FromDIP(5));

    // Settings
    wxString x_axis_str = _L("X Start / End: ");
    wxString y_axis_str = _L("Y Start / End: ");
    int text_max = GetTextMax(this, std::vector<wxString>{x_axis_str, y_axis_str});

    auto st_size = FromDIP(wxSize(text_max, -1));
    auto ti_size = FromDIP(wxSize(120, -1));

    LabeledStaticBox* stb = new LabeledStaticBox(this, _L("Frequency settings"));
    wxStaticBoxSizer* settings_sizer = new wxStaticBoxSizer(stb, wxVERTICAL);

    settings_sizer->AddSpacer(FromDIP(5));

    // X axis frequencies
    auto x_freq_sizer = new wxBoxSizer(wxHORIZONTAL);
    auto start_x_text = new wxStaticText(this, wxID_ANY, x_axis_str, wxDefaultPosition, st_size, wxALIGN_LEFT);
    m_tiFreqStartX = new TextInput(this, std::to_string(15) , _L("hz"), "", wxDefaultPosition, ti_size);
    m_tiFreqStartX->GetTextCtrl()->SetValidator(wxTextValidator(wxFILTER_NUMERIC));
    m_tiFreqEndX   = new TextInput(this, std::to_string(110), _L("hz"), "", wxDefaultPosition, ti_size);
    m_tiFreqEndX->GetTextCtrl()->SetValidator(wxTextValidator(wxFILTER_NUMERIC));
    
    x_freq_sizer->Add(start_x_text  , 0, wxALL | wxALIGN_CENTER_VERTICAL, FromDIP(2));
    x_freq_sizer->Add(m_tiFreqStartX, 0, wxALL | wxALIGN_CENTER_VERTICAL, FromDIP(2));
    x_freq_sizer->Add(m_tiFreqEndX  , 0, wxALL | wxALIGN_CENTER_VERTICAL, FromDIP(2));
    settings_sizer->Add(x_freq_sizer, 0, wxLEFT, FromDIP(3));

    // Y axis frequencies
    auto y_freq_sizer = new wxBoxSizer(wxHORIZONTAL);
    auto start_y_text = new wxStaticText(this, wxID_ANY, y_axis_str, wxDefaultPosition, st_size, wxALIGN_LEFT);
    m_tiFreqStartY = new TextInput(this, std::to_string(15) , _L("hz"), "", wxDefaultPosition, ti_size);
    m_tiFreqStartY->GetTextCtrl()->SetValidator(wxTextValidator(wxFILTER_NUMERIC));
    m_tiFreqEndY =   new TextInput(this, std::to_string(110), _L("hz"), "", wxDefaultPosition, ti_size);
    m_tiFreqEndY->GetTextCtrl()->SetValidator(wxTextValidator(wxFILTER_NUMERIC));
    
    y_freq_sizer->Add(start_y_text  , 0, wxALL | wxALIGN_CENTER_VERTICAL, FromDIP(2));
    y_freq_sizer->Add(m_tiFreqStartY, 0, wxALL | wxALIGN_CENTER_VERTICAL, FromDIP(2));
    y_freq_sizer->Add(m_tiFreqEndY  , 0, wxALL | wxALIGN_CENTER_VERTICAL, FromDIP(2));
    settings_sizer->Add(y_freq_sizer, 0, wxLEFT, FromDIP(3));

    // Damping Factor
    wxString damping_factor_str = _L("Damp: ");
    auto damping_factor_sizer = new wxBoxSizer(wxHORIZONTAL);
    auto damping_factor_text = new wxStaticText(this, wxID_ANY, damping_factor_str, wxDefaultPosition, st_size, wxALIGN_LEFT);
    m_tiDampingFactor = new TextInput(this, wxString::Format("%.3f", 0.15), "", "", wxDefaultPosition, ti_size);
    m_tiDampingFactor->GetTextCtrl()->SetValidator(wxTextValidator(wxFILTER_NUMERIC));
    
    damping_factor_sizer->Add(damping_factor_text, 0, wxALL | wxALIGN_CENTER_VERTICAL, FromDIP(2));
    damping_factor_sizer->Add(m_tiDampingFactor  , 0, wxALL | wxALIGN_CENTER_VERTICAL, FromDIP(2));
    settings_sizer->Add(damping_factor_sizer, 0, wxLEFT, FromDIP(3));
    
    settings_sizer->AddSpacer(FromDIP(5));

    // Add a note explaining that 0 means use default value
    auto note_text = new wxStaticText(this, wxID_ANY, _L("Recommended: Set Damp to 0.\nThis will use the printer's default or the last saved value."), wxDefaultPosition, wxDefaultSize, wxALIGN_LEFT);
    note_text->SetForegroundColour(wxColour(128, 128, 128));
    settings_sizer->Add(note_text, 0, wxALL, FromDIP(5));

    settings_sizer->AddSpacer(FromDIP(5));

<<<<<<< HEAD
    v_sizer->Add(settings_sizer, 0, wxTOP | wxRIGHT | wxLEFT | wxEXPAND, FromDIP(5));
    m_btnStart = new Button(this, _L("OK"));
    StateColor btn_bg_green(std::pair<wxColour, int>(wxColour(0, 137, 123), StateColor::Pressed),
        std::pair<wxColour, int>(wxColour(38, 166, 154), StateColor::Hovered),
        std::pair<wxColour, int>(wxColour(0, 150, 136), StateColor::Normal));

    m_btnStart->SetBackgroundColor(btn_bg_green);
    m_btnStart->SetBorderColor(wxColour(0, 150, 136));
    m_btnStart->SetTextColor(wxColour("#FFFFFE"));
    m_btnStart->SetSize(wxSize(FromDIP(100), FromDIP(32)));
    m_btnStart->SetMinSize(wxSize(FromDIP(100), FromDIP(32)));
    m_btnStart->SetCornerRadius(FromDIP(3));
    m_btnStart->Bind(wxEVT_BUTTON, &Input_Shaping_Freq_Test_Dlg::on_start, this);
    v_sizer->Add(m_btnStart, 0, wxALL | wxALIGN_RIGHT, FromDIP(10));

    m_btnStart->Connect(wxEVT_COMMAND_BUTTON_CLICKED, wxCommandEventHandler(Input_Shaping_Freq_Test_Dlg::on_start), NULL, this);
=======
    v_sizer->Add(settings_sizer);
    v_sizer->Add(0, FromDIP(10), 0, wxEXPAND, 5);

    auto dlg_btns = new DialogButtons(this, {"OK"});
    v_sizer->Add(dlg_btns , 0, wxEXPAND);

    dlg_btns->GetOK()->Bind(wxEVT_BUTTON, &Input_Shaping_Freq_Test_Dlg::on_start, this);
>>>>>>> 83b28ff2

    wxGetApp().UpdateDlgDarkUI(this);

    Layout();
    Fit();
}

Input_Shaping_Freq_Test_Dlg::~Input_Shaping_Freq_Test_Dlg() {
    // Disconnect Events
}

void Input_Shaping_Freq_Test_Dlg::on_start(wxCommandEvent& event) {
    bool read_double = false;
    read_double = m_tiFreqStartX->GetTextCtrl()->GetValue().ToDouble(&m_params.freqStartX);
    read_double = read_double && m_tiFreqEndX->GetTextCtrl()->GetValue().ToDouble(&m_params.freqEndX);
    read_double = read_double && m_tiFreqStartY->GetTextCtrl()->GetValue().ToDouble(&m_params.freqStartY);
    read_double = read_double && m_tiFreqEndY->GetTextCtrl()->GetValue().ToDouble(&m_params.freqEndY);
    read_double = read_double && m_tiDampingFactor->GetTextCtrl()->GetValue().ToDouble(&m_params.start);
    
    if (!read_double ||
        m_params.freqStartX < 0 || m_params.freqEndX > 500 ||
        m_params.freqStartY < 0 || m_params.freqEndX > 500 ||
        m_params.freqStartX >= m_params.freqEndX ||
        m_params.freqStartY >= m_params.freqEndY) {
        MessageDialog msg_dlg(nullptr, _L("Please input valid values\n(0 < FreqStart < FreqEnd < 500"), wxEmptyString, wxICON_WARNING | wxOK);
        msg_dlg.ShowModal();
        return;
    }
    
    if (m_params.start < 0 || m_params.start >= 1) {
        MessageDialog msg_dlg(nullptr, _L("Please input a valid damping factor (0 < Damping/zeta factor <= 1)"), wxEmptyString, wxICON_WARNING | wxOK);
        msg_dlg.ShowModal();
        return;
    }

    m_params.mode = CalibMode::Calib_Input_shaping_freq;
    
    // Set model type based on selection
    m_params.test_model = m_rbModel->GetSelection() == 0 ? 0 : 1; // 0 = Ringing Tower, 1 = Fast Tower
    
    m_plater->calib_input_shaping_freq(m_params);
    EndModal(wxID_OK);
}

void Input_Shaping_Freq_Test_Dlg::on_dpi_changed(const wxRect& suggested_rect) {
    this->Refresh();
    Fit();
}

// Input_Shaping_Damp_Test_Dlg
//

Input_Shaping_Damp_Test_Dlg::Input_Shaping_Damp_Test_Dlg(wxWindow* parent, wxWindowID id, Plater* plater)
    : DPIDialog(parent, id, _L("Input shaping Damp test"), wxDefaultPosition, parent->FromDIP(wxSize(-1, 280)), wxDEFAULT_DIALOG_STYLE), m_plater(plater)
{
    SetBackgroundColour(*wxWHITE); // make sure background color set for dialog
    SetForegroundColour(wxColour("#363636"));
    SetFont(Label::Body_14);

    wxBoxSizer* v_sizer = new wxBoxSizer(wxVERTICAL);
    SetSizer(v_sizer);

    // Model selection
    auto labeled_box_model = new LabeledStaticBox(this, _L("Test model"));
    auto model_box = new wxStaticBoxSizer(labeled_box_model, wxHORIZONTAL);

    m_rbModel = new RadioGroup(this, { _L("Ringing Tower"), _L("Fast Tower") }, wxHORIZONTAL);
    model_box->Add(m_rbModel, 0, wxALL | wxEXPAND, FromDIP(4));
    v_sizer->Add(model_box, 0, wxTOP | wxRIGHT | wxLEFT | wxEXPAND, FromDIP(5));

    // Settings
    wxString freq_str = _L("Frequency X / Y: ");
    wxString damp_str = _L("Damp Start / End: ");
    int text_max = GetTextMax(this, std::vector<wxString>{freq_str, damp_str});

    auto st_size = FromDIP(wxSize(text_max, -1));
    auto ti_size = FromDIP(wxSize(120, -1));

    LabeledStaticBox* stb = new LabeledStaticBox(this, _L("Frequency settings"));
    wxStaticBoxSizer* settings_sizer = new wxStaticBoxSizer(stb, wxVERTICAL);

    settings_sizer->AddSpacer(FromDIP(5));

    auto freq_sizer = new wxBoxSizer(wxHORIZONTAL);
    auto freq_text = new wxStaticText(this, wxID_ANY, freq_str, wxDefaultPosition, st_size, wxALIGN_LEFT);
    m_tiFreqX = new TextInput(this, std::to_string(30), _L("hz"), "", wxDefaultPosition, ti_size);
    m_tiFreqX->GetTextCtrl()->SetValidator(wxTextValidator(wxFILTER_NUMERIC));
    m_tiFreqY = new TextInput(this, std::to_string(30), _L("hz"), "", wxDefaultPosition, ti_size);
    m_tiFreqY->GetTextCtrl()->SetValidator(wxTextValidator(wxFILTER_NUMERIC));
    freq_sizer->Add(freq_text, 0, wxALL | wxALIGN_CENTER_VERTICAL, FromDIP(2));
    freq_sizer->Add(m_tiFreqX, 0, wxALL | wxALIGN_CENTER_VERTICAL, FromDIP(2));
    freq_sizer->Add(m_tiFreqY, 0, wxALL | wxALIGN_CENTER_VERTICAL, FromDIP(2));
    settings_sizer->Add(freq_sizer, 0, wxLEFT, FromDIP(3));
    
    // Damping Factor Start and End
    auto damp_sizer = new wxBoxSizer(wxHORIZONTAL);
    auto damp_text = new wxStaticText(this, wxID_ANY, damp_str, wxDefaultPosition, st_size, wxALIGN_LEFT);
    m_tiDampingFactorStart = new TextInput(this, wxString::Format("%.3f", 0.00), "", "", wxDefaultPosition, ti_size);
    m_tiDampingFactorStart->GetTextCtrl()->SetValidator(wxTextValidator(wxFILTER_NUMERIC));
    m_tiDampingFactorEnd   = new TextInput(this, wxString::Format("%.3f", 0.40), "", "", wxDefaultPosition, ti_size);
    m_tiDampingFactorEnd->GetTextCtrl()->SetValidator(wxTextValidator(wxFILTER_NUMERIC));
    damp_sizer->Add(damp_text             , 0, wxALL | wxALIGN_CENTER_VERTICAL, FromDIP(2));
    damp_sizer->Add(m_tiDampingFactorStart, 0, wxALL | wxALIGN_CENTER_VERTICAL, FromDIP(2));
    damp_sizer->Add(m_tiDampingFactorEnd  , 0, wxALL | wxALIGN_CENTER_VERTICAL, FromDIP(2));
    settings_sizer->Add(damp_sizer, 0, wxLEFT, FromDIP(3));

    settings_sizer->AddSpacer(FromDIP(5));

    // Add a note to explain users to use their previously calculated frequency
    auto note_text = new wxStaticText(this, wxID_ANY, _L("Note: Use previously calculated frequencies."), wxDefaultPosition, wxDefaultSize, wxALIGN_LEFT);
    note_text->SetForegroundColour(wxColour(128, 128, 128));
    settings_sizer->Add(note_text, 0, wxALL, FromDIP(5));

    settings_sizer->AddSpacer(FromDIP(5));

<<<<<<< HEAD
    v_sizer->Add(settings_sizer, 0, wxTOP | wxRIGHT | wxLEFT | wxEXPAND, FromDIP(5));
    m_btnStart = new Button(this, _L("OK"));
    StateColor btn_bg_green(std::pair<wxColour, int>(wxColour(0, 137, 123), StateColor::Pressed),
        std::pair<wxColour, int>(wxColour(38, 166, 154), StateColor::Hovered),
        std::pair<wxColour, int>(wxColour(0, 150, 136), StateColor::Normal));

    m_btnStart->SetBackgroundColor(btn_bg_green);
    m_btnStart->SetBorderColor(wxColour(0, 150, 136));
    m_btnStart->SetTextColor(wxColour("#FFFFFE"));
    m_btnStart->SetSize(wxSize(FromDIP(100), FromDIP(32)));
    m_btnStart->SetMinSize(wxSize(FromDIP(100), FromDIP(32)));
    m_btnStart->SetCornerRadius(FromDIP(3));
    m_btnStart->Bind(wxEVT_BUTTON, &Input_Shaping_Damp_Test_Dlg::on_start, this);
    v_sizer->Add(m_btnStart, 0, wxALL | wxALIGN_RIGHT, FromDIP(10));

    m_btnStart->Connect(wxEVT_COMMAND_BUTTON_CLICKED, wxCommandEventHandler(Input_Shaping_Damp_Test_Dlg::on_start), NULL, this);
=======
    v_sizer->Add(settings_sizer);
    v_sizer->Add(0, FromDIP(10), 0, wxEXPAND, 5);

    auto dlg_btns = new DialogButtons(this, {"OK"});
    v_sizer->Add(dlg_btns , 0, wxEXPAND);

    dlg_btns->GetOK()->Bind(wxEVT_BUTTON, &Input_Shaping_Damp_Test_Dlg::on_start, this);
>>>>>>> 83b28ff2

    wxGetApp().UpdateDlgDarkUI(this);

    Layout();
    Fit();
}

Input_Shaping_Damp_Test_Dlg::~Input_Shaping_Damp_Test_Dlg() {
    // Disconnect Events
}

void Input_Shaping_Damp_Test_Dlg::on_start(wxCommandEvent& event) {
    bool read_double = false;
    read_double = m_tiFreqX->GetTextCtrl()->GetValue().ToDouble(&m_params.freqStartX);
    read_double = read_double && m_tiFreqY->GetTextCtrl()->GetValue().ToDouble(&m_params.freqStartY);
    read_double = read_double && m_tiDampingFactorStart->GetTextCtrl()->GetValue().ToDouble(&m_params.start);
    read_double = read_double && m_tiDampingFactorEnd->GetTextCtrl()->GetValue().ToDouble(&m_params.end);

        
    if (!read_double ||
        m_params.freqStartX < 0 || m_params.freqStartX > 500 ||
        m_params.freqStartY < 0 || m_params.freqStartY > 500 ) {
        MessageDialog msg_dlg(nullptr, _L("Please input valid values\n(0 < Freq < 500"), wxEmptyString, wxICON_WARNING | wxOK);
        msg_dlg.ShowModal();
        return;
    }

    if (m_params.start < 0 || m_params.end > 1
        || m_params.start >= m_params.end) {
        MessageDialog msg_dlg(nullptr, _L("Please input a valid damping factor (0 <= DampingStart < DampingEnd <= 1)"), wxEmptyString, wxICON_WARNING | wxOK);
        msg_dlg.ShowModal();
        return;
    }

    m_params.mode = CalibMode::Calib_Input_shaping_damp;
    
    // Set model type based on selection
    m_params.test_model = m_rbModel->GetSelection() == 0 ? 0 : 1; // 0 = Ringing Tower, 1 = Fast Tower
    
    m_plater->calib_input_shaping_damp(m_params);
    EndModal(wxID_OK);
}

void Input_Shaping_Damp_Test_Dlg::on_dpi_changed(const wxRect& suggested_rect) {
    this->Refresh();
    Fit();
}

// Junction_Deviation_Test_Dlg
//

Junction_Deviation_Test_Dlg::Junction_Deviation_Test_Dlg(wxWindow* parent, wxWindowID id, Plater* plater)
    : DPIDialog(parent, id, _L("Junction Deviation test"), wxDefaultPosition, parent->FromDIP(wxSize(-1, 280)), wxDEFAULT_DIALOG_STYLE), m_plater(plater)
{
    SetBackgroundColour(*wxWHITE); // make sure background color set for dialog
    SetForegroundColour(wxColour("#363636"));
    SetFont(Label::Body_14);

    wxBoxSizer* v_sizer = new wxBoxSizer(wxVERTICAL);
    SetSizer(v_sizer);

    // Model selection
    auto labeled_box_model = new LabeledStaticBox(this, _L("Test model"));
    auto model_box = new wxStaticBoxSizer(labeled_box_model, wxHORIZONTAL);

    m_rbModel = new RadioGroup(this, { _L("Ringing Tower"), _L("Fast Tower") }, wxHORIZONTAL);
    model_box->Add(m_rbModel, 0, wxALL | wxEXPAND, FromDIP(4));
    v_sizer->Add(model_box, 0, wxTOP | wxRIGHT | wxLEFT | wxEXPAND, FromDIP(5));

    // Settings
    wxString start_jd_str = _L("Start junction deviation: ");
    wxString end_jd_str   = _L("End junction deviation: ");
    int text_max = GetTextMax(this, std::vector<wxString>{start_jd_str, end_jd_str});

    auto st_size = FromDIP(wxSize(text_max, -1));
    auto ti_size = FromDIP(wxSize(120, -1));

    LabeledStaticBox* stb = new LabeledStaticBox(this, _L("Junction Deviation settings"));
    wxStaticBoxSizer* settings_sizer = new wxStaticBoxSizer(stb, wxVERTICAL);

    settings_sizer->AddSpacer(FromDIP(5));

    // Start junction deviation
    auto start_jd_sizer = new wxBoxSizer(wxHORIZONTAL);
    auto start_jd_text = new wxStaticText(this, wxID_ANY, start_jd_str, wxDefaultPosition, st_size, wxALIGN_LEFT);
    m_tiJDStart = new TextInput(this, wxString::Format("%.3f", 0.000), _L("mm"), "", wxDefaultPosition, ti_size);
    m_tiJDStart->GetTextCtrl()->SetValidator(wxTextValidator(wxFILTER_NUMERIC));
    start_jd_sizer->Add(start_jd_text, 0, wxALL | wxALIGN_CENTER_VERTICAL, FromDIP(2));
    start_jd_sizer->Add(m_tiJDStart  , 0, wxALL | wxALIGN_CENTER_VERTICAL, FromDIP(2));
    settings_sizer->Add(start_jd_sizer, 0, wxLEFT, FromDIP(3));

    // End junction deviation
    auto end_jd_sizer = new wxBoxSizer(wxHORIZONTAL);
    auto end_jd_text = new wxStaticText(this, wxID_ANY, end_jd_str, wxDefaultPosition, st_size, wxALIGN_LEFT);
    m_tiJDEnd = new TextInput(this, wxString::Format("%.3f", 0.250), _L("mm"), "", wxDefaultPosition, ti_size);
    m_tiJDEnd->GetTextCtrl()->SetValidator(wxTextValidator(wxFILTER_NUMERIC));
    end_jd_sizer->Add(end_jd_text, 0, wxALL | wxALIGN_CENTER_VERTICAL, FromDIP(2));
    end_jd_sizer->Add(m_tiJDEnd  , 0, wxALL | wxALIGN_CENTER_VERTICAL, FromDIP(2));
    settings_sizer->Add(end_jd_sizer, 0, wxLEFT, FromDIP(3));

    settings_sizer->AddSpacer(FromDIP(5));

    // Add note about junction deviation
    auto note_text = new wxStaticText(this, wxID_ANY, _L("Note: Lower values = sharper corners but slower speeds"), 
                                    wxDefaultPosition, wxDefaultSize, wxALIGN_LEFT);
    note_text->SetForegroundColour(wxColour(128, 128, 128));
    settings_sizer->Add(note_text, 0, wxALL, FromDIP(5));

<<<<<<< HEAD
    settings_sizer->AddSpacer(FromDIP(5));

    v_sizer->Add(settings_sizer, 0, wxTOP | wxRIGHT | wxLEFT | wxEXPAND, FromDIP(5));
    m_btnStart = new Button(this, _L("OK"));
    StateColor btn_bg_green(std::pair<wxColour, int>(wxColour(0, 137, 123), StateColor::Pressed),
        std::pair<wxColour, int>(wxColour(38, 166, 154), StateColor::Hovered),
        std::pair<wxColour, int>(wxColour(0, 150, 136), StateColor::Normal));

    m_btnStart->SetBackgroundColor(btn_bg_green);
    m_btnStart->SetBorderColor(wxColour(0, 150, 136));
    m_btnStart->SetTextColor(wxColour("#FFFFFE"));
    m_btnStart->SetSize(wxSize(FromDIP(100), FromDIP(32)));
    m_btnStart->SetMinSize(wxSize(FromDIP(100), FromDIP(32)));
    m_btnStart->SetCornerRadius(FromDIP(3));
    m_btnStart->Bind(wxEVT_BUTTON, &Junction_Deviation_Test_Dlg::on_start, this);
    v_sizer->Add(m_btnStart, 0, wxALL | wxALIGN_RIGHT, FromDIP(10));

    m_btnStart->Connect(wxEVT_COMMAND_BUTTON_CLICKED, wxCommandEventHandler(Junction_Deviation_Test_Dlg::on_start), NULL, this);
=======
    v_sizer->Add(settings_sizer);
    v_sizer->Add(0, FromDIP(10), 0, wxEXPAND, 5);

    auto dlg_btns = new DialogButtons(this, {"OK"});
    v_sizer->Add(dlg_btns , 0, wxEXPAND);

    dlg_btns->GetOK()->Bind(wxEVT_BUTTON, &Junction_Deviation_Test_Dlg::on_start, this);
>>>>>>> 83b28ff2

    wxGetApp().UpdateDlgDarkUI(this);

    Layout();
    Fit();
}

Junction_Deviation_Test_Dlg::~Junction_Deviation_Test_Dlg() {
    // Disconnect Events
}

void Junction_Deviation_Test_Dlg::on_start(wxCommandEvent& event) {
    bool read_double = false;
    read_double = m_tiJDStart->GetTextCtrl()->GetValue().ToDouble(&m_params.start);
    read_double = read_double && m_tiJDEnd->GetTextCtrl()->GetValue().ToDouble(&m_params.end);

    if (!read_double || m_params.start < 0 || m_params.end >= 1 || m_params.start >= m_params.end) {
        MessageDialog msg_dlg(nullptr, _L("Please input valid values\n(0 <= Junction Deviation < 1)"), wxEmptyString, wxICON_WARNING | wxOK);
        msg_dlg.ShowModal();
        return;
    } else if (m_params.end > 0.3) {
        MessageDialog msg_dlg(nullptr, _L("NOTE: High values may cause Layer shift"), wxEmptyString, wxICON_WARNING | wxOK);
        msg_dlg.ShowModal();
    }

    m_params.mode = CalibMode::Calib_Junction_Deviation;
    
    // Set model type based on selection
    m_params.test_model = m_rbModel->GetSelection() == 0 ? 0 : 1; // 0 = Ringing Tower, 1 = Fast Tower
    
    m_plater->calib_junction_deviation(m_params);
    EndModal(wxID_OK);
}

void Junction_Deviation_Test_Dlg::on_dpi_changed(const wxRect& suggested_rect) {
    this->Refresh();
    Fit();
}

}} // namespace Slic3r::GUI<|MERGE_RESOLUTION|>--- conflicted
+++ resolved
@@ -134,24 +134,6 @@
     sp_speed_sizer->Add(m_tiBMSpeeds , 0, wxALL | wxALIGN_CENTER_VERTICAL, FromDIP(2));
     settings_sizer->Add(sp_speed_sizer, 0, wxLEFT, FromDIP(3));
 
-<<<<<<< HEAD
-    settings_sizer->AddSpacer(FromDIP(5));
-
-    v_sizer->Add(settings_sizer, 0, wxTOP | wxRIGHT | wxLEFT | wxEXPAND, FromDIP(5));
-    m_btnStart = new Button(this, _L("OK"));
-    StateColor btn_bg_green(std::pair<wxColour, int>(wxColour(0, 137, 123), StateColor::Pressed),
-		std::pair<wxColour, int>(wxColour(38, 166, 154), StateColor::Hovered),
-		std::pair<wxColour, int>(wxColour(0, 150, 136), StateColor::Normal));
-
-	m_btnStart->SetBackgroundColor(btn_bg_green);
-	m_btnStart->SetBorderColor(wxColour(0, 150, 136));
-	m_btnStart->SetTextColor(wxColour("#FFFFFE"));
-	m_btnStart->SetSize(wxSize(FromDIP(100), FromDIP(32)));
-	m_btnStart->SetMinSize(wxSize(FromDIP(100), FromDIP(32)));
-	m_btnStart->SetCornerRadius(FromDIP(3));
-	m_btnStart->Bind(wxEVT_BUTTON, &PA_Calibration_Dlg::on_start, this);
-	v_sizer->Add(m_btnStart, 0, wxALL | wxALIGN_RIGHT, FromDIP(10));
-=======
     v_sizer->Add(settings_sizer);
 	v_sizer->Add(0, FromDIP(10), 0, wxEXPAND, 5);
 
@@ -159,7 +141,6 @@
     v_sizer->Add(dlg_btns , 0, wxEXPAND);
 
     dlg_btns->GetOK()->Bind(wxEVT_BUTTON, &PA_Calibration_Dlg::on_start, this);
->>>>>>> 83b28ff2
 
     PA_Calibration_Dlg::reset_params();
 
@@ -351,22 +332,6 @@
 
     settings_sizer->AddSpacer(FromDIP(5));
 
-<<<<<<< HEAD
-    v_sizer->Add(settings_sizer, 0, wxTOP | wxRIGHT | wxLEFT | wxEXPAND, FromDIP(5));
-    m_btnStart = new Button(this, _L("OK"));
-    StateColor btn_bg_green(std::pair<wxColour, int>(wxColour(0, 137, 123), StateColor::Pressed),
-        std::pair<wxColour, int>(wxColour(38, 166, 154), StateColor::Hovered),
-        std::pair<wxColour, int>(wxColour(0, 150, 136), StateColor::Normal));
-
-    m_btnStart->SetBackgroundColor(btn_bg_green);
-    m_btnStart->SetBorderColor(wxColour(0, 150, 136));
-    m_btnStart->SetTextColor(wxColour("#FFFFFE"));
-    m_btnStart->SetSize(wxSize(FromDIP(100), FromDIP(32)));
-    m_btnStart->SetMinSize(wxSize(FromDIP(100), FromDIP(32)));
-    m_btnStart->SetCornerRadius(FromDIP(3));
-    m_btnStart->Bind(wxEVT_BUTTON, &Temp_Calibration_Dlg::on_start, this);
-    v_sizer->Add(m_btnStart, 0, wxALL | wxALIGN_RIGHT, FromDIP(10));
-=======
     v_sizer->Add(settings_sizer);
     v_sizer->Add(0, FromDIP(10), 0, wxEXPAND, 5);
 
@@ -374,7 +339,6 @@
     v_sizer->Add(dlg_btns , 0, wxEXPAND);
 
     dlg_btns->GetOK()->Bind(wxEVT_BUTTON, &Temp_Calibration_Dlg::on_start, this);
->>>>>>> 83b28ff2
 
     m_rbFilamentType->Connect(wxEVT_COMMAND_RADIOBOX_SELECTED, wxCommandEventHandler(Temp_Calibration_Dlg::on_filament_type_changed), NULL, this);
 
@@ -539,26 +503,6 @@
     vol_step_sizer->Add(m_tiStep     , 0, wxALL | wxALIGN_CENTER_VERTICAL, FromDIP(2));
     settings_sizer->Add(vol_step_sizer, 0, wxLEFT, FromDIP(3));
 
-<<<<<<< HEAD
-    settings_sizer->AddSpacer(FromDIP(5));
-
-    v_sizer->Add(settings_sizer, 0, wxTOP | wxRIGHT | wxLEFT | wxEXPAND, FromDIP(5));
-    m_btnStart = new Button(this, _L("OK"));
-    StateColor btn_bg_green(std::pair<wxColour, int>(wxColour(0, 137, 123), StateColor::Pressed),
-        std::pair<wxColour, int>(wxColour(38, 166, 154), StateColor::Hovered),
-        std::pair<wxColour, int>(wxColour(0, 150, 136), StateColor::Normal));
-
-    m_btnStart->SetBackgroundColor(btn_bg_green);
-    m_btnStart->SetBorderColor(wxColour(0, 150, 136));
-    m_btnStart->SetTextColor(wxColour("#FFFFFE"));
-    m_btnStart->SetSize(wxSize(FromDIP(100), FromDIP(32)));
-    m_btnStart->SetMinSize(wxSize(FromDIP(100), FromDIP(32)));
-    m_btnStart->SetCornerRadius(FromDIP(3));
-    m_btnStart->Bind(wxEVT_BUTTON, &MaxVolumetricSpeed_Test_Dlg::on_start, this);
-    v_sizer->Add(m_btnStart, 0, wxALL | wxALIGN_RIGHT, FromDIP(10));
-
-    m_btnStart->Connect(wxEVT_COMMAND_BUTTON_CLICKED, wxCommandEventHandler(MaxVolumetricSpeed_Test_Dlg::on_start), NULL, this);
-=======
     v_sizer->Add(settings_sizer);
     v_sizer->Add(0, FromDIP(10), 0, wxEXPAND, 5);
 
@@ -566,7 +510,6 @@
     v_sizer->Add(dlg_btns , 0, wxEXPAND);
 
     dlg_btns->GetOK()->Bind(wxEVT_BUTTON, &MaxVolumetricSpeed_Test_Dlg::on_start, this);
->>>>>>> 83b28ff2
 
     wxGetApp().UpdateDlgDarkUI(this);
 
@@ -661,24 +604,6 @@
 
     settings_sizer->AddSpacer(FromDIP(5));
 
-<<<<<<< HEAD
-    v_sizer->Add(settings_sizer, 0, wxTOP | wxRIGHT | wxLEFT | wxEXPAND, FromDIP(5));
-    m_btnStart = new Button(this, _L("OK"));
-    StateColor btn_bg_green(std::pair<wxColour, int>(wxColour(0, 137, 123), StateColor::Pressed),
-        std::pair<wxColour, int>(wxColour(38, 166, 154), StateColor::Hovered),
-        std::pair<wxColour, int>(wxColour(0, 150, 136), StateColor::Normal));
-
-    m_btnStart->SetBackgroundColor(btn_bg_green);
-    m_btnStart->SetBorderColor(wxColour(0, 150, 136));
-    m_btnStart->SetTextColor(wxColour("#FFFFFE"));
-    m_btnStart->SetSize(wxSize(FromDIP(100), FromDIP(32)));
-    m_btnStart->SetMinSize(wxSize(FromDIP(100), FromDIP(32)));
-    m_btnStart->SetCornerRadius(FromDIP(3));
-    m_btnStart->Bind(wxEVT_BUTTON, &VFA_Test_Dlg::on_start, this);
-    v_sizer->Add(m_btnStart, 0, wxALL | wxALIGN_RIGHT, FromDIP(10));
-
-    m_btnStart->Connect(wxEVT_COMMAND_BUTTON_CLICKED, wxCommandEventHandler(VFA_Test_Dlg::on_start), NULL, this);
-=======
     v_sizer->Add(settings_sizer);
     v_sizer->Add(0, FromDIP(10), 0, wxEXPAND, 5);
 
@@ -686,7 +611,6 @@
     v_sizer->Add(dlg_btns , 0, wxEXPAND);
 
     dlg_btns->GetOK()->Bind(wxEVT_BUTTON, &VFA_Test_Dlg::on_start, this);
->>>>>>> 83b28ff2
 
     wxGetApp().UpdateDlgDarkUI(this);
 
@@ -782,24 +706,6 @@
 
     settings_sizer->AddSpacer(FromDIP(5));
 
-<<<<<<< HEAD
-    v_sizer->Add(settings_sizer, 0, wxTOP | wxRIGHT | wxLEFT | wxEXPAND, FromDIP(5));
-    m_btnStart = new Button(this, _L("OK"));
-    StateColor btn_bg_green(std::pair<wxColour, int>(wxColour(0, 137, 123), StateColor::Pressed),
-        std::pair<wxColour, int>(wxColour(38, 166, 154), StateColor::Hovered),
-        std::pair<wxColour, int>(wxColour(0, 150, 136), StateColor::Normal));
-
-    m_btnStart->SetBackgroundColor(btn_bg_green);
-    m_btnStart->SetBorderColor(wxColour(0, 150, 136));
-    m_btnStart->SetTextColor(wxColour("#FFFFFE"));
-    m_btnStart->SetSize(wxSize(FromDIP(100), FromDIP(32)));
-    m_btnStart->SetMinSize(wxSize(FromDIP(100), FromDIP(32)));
-    m_btnStart->SetCornerRadius(FromDIP(3));
-    m_btnStart->Bind(wxEVT_BUTTON, &Retraction_Test_Dlg::on_start, this);
-    v_sizer->Add(m_btnStart, 0, wxALL | wxALIGN_RIGHT, FromDIP(10));
-
-    m_btnStart->Connect(wxEVT_COMMAND_BUTTON_CLICKED, wxCommandEventHandler(Retraction_Test_Dlg::on_start), NULL, this);
-=======
     v_sizer->Add(settings_sizer);
     v_sizer->Add(0, FromDIP(10), 0, wxEXPAND, 5);
 
@@ -807,7 +713,6 @@
     v_sizer->Add(dlg_btns , 0, wxEXPAND);
 
     dlg_btns->GetOK()->Bind(wxEVT_BUTTON, &Retraction_Test_Dlg::on_start, this);
->>>>>>> 83b28ff2
 
     wxGetApp().UpdateDlgDarkUI(this);
 
@@ -923,24 +828,6 @@
 
     settings_sizer->AddSpacer(FromDIP(5));
 
-<<<<<<< HEAD
-    v_sizer->Add(settings_sizer, 0, wxTOP | wxRIGHT | wxLEFT | wxEXPAND, FromDIP(5));
-    m_btnStart = new Button(this, _L("OK"));
-    StateColor btn_bg_green(std::pair<wxColour, int>(wxColour(0, 137, 123), StateColor::Pressed),
-        std::pair<wxColour, int>(wxColour(38, 166, 154), StateColor::Hovered),
-        std::pair<wxColour, int>(wxColour(0, 150, 136), StateColor::Normal));
-
-    m_btnStart->SetBackgroundColor(btn_bg_green);
-    m_btnStart->SetBorderColor(wxColour(0, 150, 136));
-    m_btnStart->SetTextColor(wxColour("#FFFFFE"));
-    m_btnStart->SetSize(wxSize(FromDIP(100), FromDIP(32)));
-    m_btnStart->SetMinSize(wxSize(FromDIP(100), FromDIP(32)));
-    m_btnStart->SetCornerRadius(FromDIP(3));
-    m_btnStart->Bind(wxEVT_BUTTON, &Input_Shaping_Freq_Test_Dlg::on_start, this);
-    v_sizer->Add(m_btnStart, 0, wxALL | wxALIGN_RIGHT, FromDIP(10));
-
-    m_btnStart->Connect(wxEVT_COMMAND_BUTTON_CLICKED, wxCommandEventHandler(Input_Shaping_Freq_Test_Dlg::on_start), NULL, this);
-=======
     v_sizer->Add(settings_sizer);
     v_sizer->Add(0, FromDIP(10), 0, wxEXPAND, 5);
 
@@ -948,7 +835,6 @@
     v_sizer->Add(dlg_btns , 0, wxEXPAND);
 
     dlg_btns->GetOK()->Bind(wxEVT_BUTTON, &Input_Shaping_Freq_Test_Dlg::on_start, this);
->>>>>>> 83b28ff2
 
     wxGetApp().UpdateDlgDarkUI(this);
 
@@ -1064,24 +950,6 @@
 
     settings_sizer->AddSpacer(FromDIP(5));
 
-<<<<<<< HEAD
-    v_sizer->Add(settings_sizer, 0, wxTOP | wxRIGHT | wxLEFT | wxEXPAND, FromDIP(5));
-    m_btnStart = new Button(this, _L("OK"));
-    StateColor btn_bg_green(std::pair<wxColour, int>(wxColour(0, 137, 123), StateColor::Pressed),
-        std::pair<wxColour, int>(wxColour(38, 166, 154), StateColor::Hovered),
-        std::pair<wxColour, int>(wxColour(0, 150, 136), StateColor::Normal));
-
-    m_btnStart->SetBackgroundColor(btn_bg_green);
-    m_btnStart->SetBorderColor(wxColour(0, 150, 136));
-    m_btnStart->SetTextColor(wxColour("#FFFFFE"));
-    m_btnStart->SetSize(wxSize(FromDIP(100), FromDIP(32)));
-    m_btnStart->SetMinSize(wxSize(FromDIP(100), FromDIP(32)));
-    m_btnStart->SetCornerRadius(FromDIP(3));
-    m_btnStart->Bind(wxEVT_BUTTON, &Input_Shaping_Damp_Test_Dlg::on_start, this);
-    v_sizer->Add(m_btnStart, 0, wxALL | wxALIGN_RIGHT, FromDIP(10));
-
-    m_btnStart->Connect(wxEVT_COMMAND_BUTTON_CLICKED, wxCommandEventHandler(Input_Shaping_Damp_Test_Dlg::on_start), NULL, this);
-=======
     v_sizer->Add(settings_sizer);
     v_sizer->Add(0, FromDIP(10), 0, wxEXPAND, 5);
 
@@ -1089,7 +957,6 @@
     v_sizer->Add(dlg_btns , 0, wxEXPAND);
 
     dlg_btns->GetOK()->Bind(wxEVT_BUTTON, &Input_Shaping_Damp_Test_Dlg::on_start, this);
->>>>>>> 83b28ff2
 
     wxGetApp().UpdateDlgDarkUI(this);
 
@@ -1198,26 +1065,6 @@
     note_text->SetForegroundColour(wxColour(128, 128, 128));
     settings_sizer->Add(note_text, 0, wxALL, FromDIP(5));
 
-<<<<<<< HEAD
-    settings_sizer->AddSpacer(FromDIP(5));
-
-    v_sizer->Add(settings_sizer, 0, wxTOP | wxRIGHT | wxLEFT | wxEXPAND, FromDIP(5));
-    m_btnStart = new Button(this, _L("OK"));
-    StateColor btn_bg_green(std::pair<wxColour, int>(wxColour(0, 137, 123), StateColor::Pressed),
-        std::pair<wxColour, int>(wxColour(38, 166, 154), StateColor::Hovered),
-        std::pair<wxColour, int>(wxColour(0, 150, 136), StateColor::Normal));
-
-    m_btnStart->SetBackgroundColor(btn_bg_green);
-    m_btnStart->SetBorderColor(wxColour(0, 150, 136));
-    m_btnStart->SetTextColor(wxColour("#FFFFFE"));
-    m_btnStart->SetSize(wxSize(FromDIP(100), FromDIP(32)));
-    m_btnStart->SetMinSize(wxSize(FromDIP(100), FromDIP(32)));
-    m_btnStart->SetCornerRadius(FromDIP(3));
-    m_btnStart->Bind(wxEVT_BUTTON, &Junction_Deviation_Test_Dlg::on_start, this);
-    v_sizer->Add(m_btnStart, 0, wxALL | wxALIGN_RIGHT, FromDIP(10));
-
-    m_btnStart->Connect(wxEVT_COMMAND_BUTTON_CLICKED, wxCommandEventHandler(Junction_Deviation_Test_Dlg::on_start), NULL, this);
-=======
     v_sizer->Add(settings_sizer);
     v_sizer->Add(0, FromDIP(10), 0, wxEXPAND, 5);
 
@@ -1225,7 +1072,6 @@
     v_sizer->Add(dlg_btns , 0, wxEXPAND);
 
     dlg_btns->GetOK()->Bind(wxEVT_BUTTON, &Junction_Deviation_Test_Dlg::on_start, this);
->>>>>>> 83b28ff2
 
     wxGetApp().UpdateDlgDarkUI(this);
 
