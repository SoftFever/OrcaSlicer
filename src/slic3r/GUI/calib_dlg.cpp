#include "calib_dlg.hpp"
#include "GUI_App.hpp"
#include "MsgDialog.hpp"
#include "I18N.hpp"
#include <wx/dcgraph.h>
#include "MainFrame.hpp"
#include "Widgets/DialogButtons.hpp"
#include "Widgets/HyperLink.hpp"
#include <string>
#include <vector>
#include "libslic3r/PrintConfig.hpp"

namespace Slic3r { namespace GUI {

namespace {

void ParseStringValues(std::string str, std::vector<double> &vec)
{
    vec.clear();
    std::replace(str.begin(), str.end(), ',', ' ');
    std::istringstream inss(str);
    std::copy_if(std::istream_iterator<int>(inss), std::istream_iterator<int>(), std::back_inserter(vec),
                 [](int x){ return x > 0; });
}

int GetTextMax(wxWindow* parent, const std::vector<wxString>& labels)
{
    wxSize text_size;
    for (wxString label : labels)
        text_size.IncTo(parent->GetTextExtent(label));
    return text_size.x + parent->FromDIP(10);
}

std::vector<std::string> get_shaper_type_values()
{
    if (auto* preset_bundle = wxGetApp().preset_bundle) {
        auto printer_config = &preset_bundle->printers.get_edited_preset().config;
        if (auto* gcode_flavor_option = printer_config->option<ConfigOptionEnum<GCodeFlavor>>("gcode_flavor")) {
            switch (gcode_flavor_option->value) {
            case GCodeFlavor::gcfKlipper:
                return {"Default", "ZV", "MZV", "ZVD", "EI", "2HUMP_EI", "3HUMP_EI"};
            case GCodeFlavor::gcfRepRapFirmware:
                return {"Default", "MZV", "ZVD", "ZVDD", "ZVDDD", "EI2", "EI3", "DAA"};
            case GCodeFlavor::gcfMarlinFirmware:
                return {"ZV"};
            default:
                break;
            }
        }
    }
    return {"Default"};
}

std::vector<wxString> make_shaper_type_labels()
{
    auto values = get_shaper_type_values();
    if (values.empty())
        values.emplace_back("");

    std::vector<wxString> labels;
    labels.reserve(values.size());
    for (const auto& label : values)
        labels.emplace_back(wxString::FromUTF8(label.c_str()));
    return labels;
}

}

PA_Calibration_Dlg::PA_Calibration_Dlg(wxWindow* parent, wxWindowID id, Plater* plater)
    : DPIDialog(parent, id, _L("PA Calibration"), wxDefaultPosition, parent->FromDIP(wxSize(-1, 280)), wxDEFAULT_DIALOG_STYLE), m_plater(plater)
{
    SetBackgroundColour(*wxWHITE); // make sure background color set for dialog
    SetForegroundColour(wxColour("#363636"));
    SetFont(Label::Body_14);

    wxBoxSizer* v_sizer = new wxBoxSizer(wxVERTICAL);
    SetSizer(v_sizer);

    // Extruder type Radio Group
    auto labeled_box_type = new LabeledStaticBox(this, _L("Extruder type"));
    auto type_box = new wxStaticBoxSizer(labeled_box_type, wxHORIZONTAL);

    m_rbExtruderType = new RadioGroup(this, {_L("DDE"), _L("Bowden")}, wxHORIZONTAL);
    type_box->Add(m_rbExtruderType, 0, wxALL | wxEXPAND, FromDIP(4));
    v_sizer->Add(type_box, 0, wxTOP | wxRIGHT | wxLEFT | wxEXPAND, FromDIP(10));

    // Method Radio Group
    auto labeled_box_method = new LabeledStaticBox(this, _L("Method"));
    auto method_box = new wxStaticBoxSizer(labeled_box_method, wxHORIZONTAL);

	m_rbMethod = new RadioGroup(this, { _L("PA Tower"), _L("PA Line"), _L("PA Pattern") }, wxHORIZONTAL);
    method_box->Add(m_rbMethod, 0, wxALL | wxEXPAND, FromDIP(4));
    v_sizer->Add(method_box, 0, wxTOP | wxRIGHT | wxLEFT | wxEXPAND, FromDIP(10));

    // Settings
    wxString start_pa_str    = _L("Start PA: ");
    wxString end_pa_str      = _L("End PA: ");
    wxString PA_step_str     = _L("PA step: ");
    wxString sp_accel_str    = _L("Accelerations: ");
    wxString sp_speed_str    = _L("Speeds: ");
    wxString cb_print_no_str = _L("Print numbers");

    int text_max = GetTextMax(this, std::vector<wxString>{start_pa_str, end_pa_str, PA_step_str, sp_accel_str, sp_speed_str, cb_print_no_str});

    auto st_size = FromDIP(wxSize(text_max, -1));
    auto ti_size = FromDIP(wxSize(120, -1));

    LabeledStaticBox* stb = new LabeledStaticBox(this, _L("Settings"));
    wxStaticBoxSizer* settings_sizer = new wxStaticBoxSizer(stb, wxVERTICAL);

    settings_sizer->AddSpacer(FromDIP(5));

    // start PA
    auto start_PA_sizer = new wxBoxSizer(wxHORIZONTAL);
    auto start_pa_text = new wxStaticText(this, wxID_ANY, start_pa_str, wxDefaultPosition, st_size, wxALIGN_LEFT);
    m_tiStartPA = new TextInput(this, "", "", "", wxDefaultPosition, ti_size, wxTE_PROCESS_ENTER);
    m_tiStartPA->GetTextCtrl()->SetValidator(wxTextValidator(wxFILTER_NUMERIC));
	start_PA_sizer->Add(start_pa_text, 0, wxALL | wxALIGN_CENTER_VERTICAL, FromDIP(2));
    start_PA_sizer->Add(m_tiStartPA  , 0, wxALL | wxALIGN_CENTER_VERTICAL, FromDIP(2));
    settings_sizer->Add(start_PA_sizer, 0, wxLEFT, FromDIP(3));

    // end PA
    auto end_PA_sizer = new wxBoxSizer(wxHORIZONTAL);
    auto end_pa_text = new wxStaticText(this, wxID_ANY, end_pa_str, wxDefaultPosition, st_size, wxALIGN_LEFT);
    m_tiEndPA = new TextInput(this, "", "", "", wxDefaultPosition, ti_size, wxTE_PROCESS_ENTER);
    m_tiStartPA->GetTextCtrl()->SetValidator(wxTextValidator(wxFILTER_NUMERIC));
    end_PA_sizer->Add(end_pa_text, 0, wxALL | wxALIGN_CENTER_VERTICAL, FromDIP(2));
    end_PA_sizer->Add(m_tiEndPA  , 0, wxALL | wxALIGN_CENTER_VERTICAL, FromDIP(2));
    settings_sizer->Add(end_PA_sizer, 0, wxLEFT, FromDIP(3));

    // PA step
    auto PA_step_sizer = new wxBoxSizer(wxHORIZONTAL);
    auto PA_step_text = new wxStaticText(this, wxID_ANY, PA_step_str, wxDefaultPosition, st_size, wxALIGN_LEFT);
    m_tiPAStep = new TextInput(this, "", "", "", wxDefaultPosition, ti_size, wxTE_PROCESS_ENTER);
    m_tiStartPA->GetTextCtrl()->SetValidator(wxTextValidator(wxFILTER_NUMERIC));
    PA_step_sizer->Add(PA_step_text, 0, wxALL | wxALIGN_CENTER_VERTICAL, FromDIP(2));
    PA_step_sizer->Add(m_tiPAStep  , 0, wxALL | wxALIGN_CENTER_VERTICAL, FromDIP(2));
    settings_sizer->Add(PA_step_sizer, 0, wxLEFT, FromDIP(3));

    // Print Numbers
    wxBoxSizer* cb_sizer = new wxBoxSizer(wxHORIZONTAL);
    auto cb_title = new wxStaticText(this, wxID_ANY, cb_print_no_str, wxDefaultPosition, st_size, 0);
    m_cbPrintNum = new CheckBox(this);
    m_cbPrintNum->SetValue(false);
    m_cbPrintNum->Bind(wxEVT_TOGGLEBUTTON, [this](wxCommandEvent& e) {
        (m_params.print_numbers) = (m_params.print_numbers) ? false : true;
        e.Skip();
    });
    cb_sizer->Add(cb_title      , 0, wxALL | wxALIGN_CENTER_VERTICAL, FromDIP(2));
    cb_sizer->Add(m_cbPrintNum  , 0, wxALL | wxALIGN_CENTER_VERTICAL, FromDIP(2));
    settings_sizer->Add(cb_sizer, 0, wxLEFT | wxTOP | wxBOTTOM, FromDIP(3));

    wxTextValidator val_list_validator(wxFILTER_INCLUDE_CHAR_LIST);
    val_list_validator.SetCharIncludes(wxString("0123456789,"));

    auto sp_accel_sizer = new wxBoxSizer(wxHORIZONTAL);
    auto sp_accel_text = new wxStaticText(this, wxID_ANY, sp_accel_str, wxDefaultPosition, st_size, wxALIGN_LEFT);
    m_tiBMAccels = new TextInput(this, "", "", "", wxDefaultPosition, ti_size, wxTE_PROCESS_ENTER);
    m_tiBMAccels->SetToolTip(_L("Comma-separated list of printing accelerations"));
    m_tiBMAccels->GetTextCtrl()->SetValidator(val_list_validator);
    sp_accel_sizer->Add(sp_accel_text, 0, wxALL | wxALIGN_CENTER_VERTICAL, FromDIP(2));
    sp_accel_sizer->Add(m_tiBMAccels , 0, wxALL | wxALIGN_CENTER_VERTICAL, FromDIP(2));
    settings_sizer->Add(sp_accel_sizer, 0, wxLEFT, FromDIP(3));

    auto sp_speed_sizer = new wxBoxSizer(wxHORIZONTAL);
    auto sp_speed_text = new wxStaticText(this, wxID_ANY, sp_speed_str, wxDefaultPosition, st_size, wxALIGN_LEFT);
    m_tiBMSpeeds = new TextInput(this, "", "", "", wxDefaultPosition, ti_size, wxTE_PROCESS_ENTER);
    m_tiBMSpeeds->SetToolTip(_L("Comma-separated list of printing speeds"));
    m_tiBMSpeeds->GetTextCtrl()->SetValidator(val_list_validator);
    sp_speed_sizer->Add(sp_speed_text, 0, wxALL | wxALIGN_CENTER_VERTICAL, FromDIP(2));
    sp_speed_sizer->Add(m_tiBMSpeeds , 0, wxALL | wxALIGN_CENTER_VERTICAL, FromDIP(2));
    settings_sizer->Add(sp_speed_sizer, 0, wxLEFT, FromDIP(3));

    v_sizer->Add(settings_sizer, 0, wxTOP | wxRIGHT | wxLEFT | wxEXPAND, FromDIP(10));
    v_sizer->AddSpacer(FromDIP(5));

<<<<<<< HEAD
=======
    // Help links
    auto help_sizer = new wxBoxSizer(wxVERTICAL);
    auto help_link_pa = new wxHyperlinkCtrl(this, wxID_ANY, _L("Pressure Advance Guide"),
        "https://github.com/OrcaSlicer/OrcaSlicer/wiki/pressure-advance-calib");
    help_link_pa->SetForegroundColour(wxColour("#1890FF"));
    help_sizer->Add(help_link_pa, 0, wxALL, FromDIP(5));

    auto help_link_apa = new wxHyperlinkCtrl(this, wxID_ANY, _L("Adaptive Pressure Advance Guide"),
        "https://github.com/OrcaSlicer/OrcaSlicer/wiki/adaptive-pressure-advance-calib");
    help_link_apa->SetForegroundColour(wxColour("#1890FF"));
    help_sizer->Add(help_link_apa, 0, wxALL, FromDIP(5));

    v_sizer->Add(help_sizer, 0, wxALL, FromDIP(10));

>>>>>>> 9304cc35
    auto dlg_btns = new DialogButtons(this, {"OK"});

    auto bottom_sizer = new wxBoxSizer(wxHORIZONTAL);
    auto wiki = new HyperLink(this, _L("Wiki Guide"), "https://github.com/SoftFever/OrcaSlicer/wiki/pressure-advance-calib");
    bottom_sizer->Add(wiki, 0, wxALIGN_CENTER_VERTICAL | wxLEFT, FromDIP(20));
    bottom_sizer->AddStretchSpacer();
    bottom_sizer->Add(dlg_btns, 0, wxEXPAND);
    v_sizer->Add(bottom_sizer, 0, wxEXPAND);

    dlg_btns->GetOK()->Bind(wxEVT_BUTTON, &PA_Calibration_Dlg::on_start, this);

    PA_Calibration_Dlg::reset_params();

    // Connect Events
    m_rbExtruderType->Connect(wxEVT_COMMAND_RADIOBOX_SELECTED, wxCommandEventHandler(PA_Calibration_Dlg::on_extruder_type_changed), NULL, this);
    m_rbMethod->Connect(wxEVT_COMMAND_RADIOBOX_SELECTED, wxCommandEventHandler(PA_Calibration_Dlg::on_method_changed), NULL, this);
    this->Connect(wxEVT_SHOW, wxShowEventHandler(PA_Calibration_Dlg::on_show));
    
    wxGetApp().UpdateDlgDarkUI(this);

    Layout();
    Fit();
}

PA_Calibration_Dlg::~PA_Calibration_Dlg() {
    // Disconnect Events
    m_rbExtruderType->Disconnect(wxEVT_COMMAND_RADIOBOX_SELECTED, wxCommandEventHandler(PA_Calibration_Dlg::on_extruder_type_changed), NULL, this);
    m_rbMethod->Disconnect(wxEVT_COMMAND_RADIOBOX_SELECTED, wxCommandEventHandler(PA_Calibration_Dlg::on_method_changed), NULL, this);
}

void PA_Calibration_Dlg::reset_params() {
    bool isDDE = m_rbExtruderType->GetSelection() == 0 ? true : false;
    int method = m_rbMethod->GetSelection();

    m_tiStartPA->GetTextCtrl()->SetValue(wxString::FromDouble(0.0));

    switch (method) {
        case 1:
            m_params.mode = CalibMode::Calib_PA_Line;
            m_tiEndPA->GetTextCtrl()->SetValue(wxString::FromDouble(0.1));
            m_tiPAStep->GetTextCtrl()->SetValue(wxString::FromDouble(0.002));
            m_cbPrintNum->SetValue(true);
            m_cbPrintNum->Enable(true);
            m_tiBMAccels->Enable(false);
            m_tiBMSpeeds->Enable(false);
            break;
        case 2:
            m_params.mode = CalibMode::Calib_PA_Pattern;
            m_tiEndPA->GetTextCtrl()->SetValue(wxString::FromDouble(0.08));
            m_tiPAStep->GetTextCtrl()->SetValue(wxString::FromDouble(0.005));
            m_cbPrintNum->SetValue(true);
            m_cbPrintNum->Enable(false);
            m_tiBMAccels->Enable(true);
            m_tiBMSpeeds->Enable(true);
            break;
        default:
            m_params.mode = CalibMode::Calib_PA_Tower;
            m_tiEndPA->GetTextCtrl()->SetValue(wxString::FromDouble(0.1));
            m_tiPAStep->GetTextCtrl()->SetValue(wxString::FromDouble(0.002));
            m_cbPrintNum->SetValue(false);
            m_cbPrintNum->Enable(false);
            m_tiBMAccels->Enable(false);
            m_tiBMSpeeds->Enable(false);
            break;
    }

    if (!isDDE) {
        m_tiEndPA->GetTextCtrl()->SetValue(wxString::FromDouble(1.0));

        if (m_params.mode == CalibMode::Calib_PA_Pattern) {
            m_tiPAStep->GetTextCtrl()->SetValue(wxString::FromDouble(0.05));
        } else {
            m_tiPAStep->GetTextCtrl()->SetValue(wxString::FromDouble(0.02));
        }
    }
}

void PA_Calibration_Dlg::on_start(wxCommandEvent& event) {
    bool read_double = false;
    read_double = m_tiStartPA->GetTextCtrl()->GetValue().ToDouble(&m_params.start);
    read_double = read_double && m_tiEndPA->GetTextCtrl()->GetValue().ToDouble(&m_params.end);
    read_double = read_double && m_tiPAStep->GetTextCtrl()->GetValue().ToDouble(&m_params.step);
    if (!read_double || m_params.start < 0 || m_params.step < 10 * EPSILON || m_params.end < m_params.start + m_params.step) {
        MessageDialog msg_dlg(nullptr, _L("Please input valid values:\nStart PA: >= 0.0\nEnd PA: > Start PA\nPA step: >= 0.001"), wxEmptyString, wxICON_WARNING | wxOK);
        msg_dlg.ShowModal();
        return;
    }

    switch (m_rbMethod->GetSelection()) {
        case 1:
            m_params.mode = CalibMode::Calib_PA_Line;
            break;
        case 2:
            m_params.mode = CalibMode::Calib_PA_Pattern;
            break;
        default:
            m_params.mode = CalibMode::Calib_PA_Tower;
    }

    m_params.print_numbers = m_cbPrintNum->GetValue();
    ParseStringValues(m_tiBMAccels->GetTextCtrl()->GetValue().ToStdString(), m_params.accelerations);
    ParseStringValues(m_tiBMSpeeds->GetTextCtrl()->GetValue().ToStdString(), m_params.speeds);

    m_plater->calib_pa(m_params);
    EndModal(wxID_OK);

}
void PA_Calibration_Dlg::on_extruder_type_changed(wxCommandEvent& event) {
    PA_Calibration_Dlg::reset_params();
    event.Skip();
}
void PA_Calibration_Dlg::on_method_changed(wxCommandEvent& event) {
    PA_Calibration_Dlg::reset_params();
    event.Skip();
}

void PA_Calibration_Dlg::on_dpi_changed(const wxRect& suggested_rect) {
    this->Refresh();
    Fit();
}

void PA_Calibration_Dlg::on_show(wxShowEvent& event) {
    PA_Calibration_Dlg::reset_params();
}

// Temp calib dlg
//
enum FILAMENT_TYPE : int
{
    tPLA = 0,
    tABS_ASA,
    tPETG,
    tPCTG,
    tTPU,
    tTPU_AMS,
    tPA_CF,
    tPET_CF,
    tCustom
};

Temp_Calibration_Dlg::Temp_Calibration_Dlg(wxWindow* parent, wxWindowID id, Plater* plater)
    : DPIDialog(parent, id, _L("Temperature calibration"), wxDefaultPosition, parent->FromDIP(wxSize(-1, 280)), wxDEFAULT_DIALOG_STYLE), m_plater(plater)
{
    SetBackgroundColour(*wxWHITE); // make sure background color set for dialog
    SetForegroundColour(wxColour("#363636"));
    SetFont(Label::Body_14);

    wxBoxSizer* v_sizer = new wxBoxSizer(wxVERTICAL);
    SetSizer(v_sizer);

    // Method Radio Group
    auto labeled_box_method = new LabeledStaticBox(this, _L("Filament type"));
    auto method_box = new wxStaticBoxSizer(labeled_box_method, wxHORIZONTAL);

	m_rbFilamentType = new RadioGroup(this, { _L("PLA"), _L("ABS/ASA"), _L("PETG"), _L("PCTG"), _L("TPU"), _L("PA-CF"), _L("PET-CF"), _L("Custom") }, wxVERTICAL, 2);
    method_box->Add(m_rbFilamentType, 0, wxALL | wxEXPAND, FromDIP(4));
    v_sizer->Add(method_box, 0, wxTOP | wxRIGHT | wxLEFT | wxEXPAND, FromDIP(10));

    // Settings
    wxString start_temp_str = _L("Start temp: ");
    wxString end_temp_str   = _L("End temp: ");
    wxString temp_step_str  = _L("Temp step: ");
    int text_max = GetTextMax(this, std::vector<wxString>{start_temp_str, end_temp_str, temp_step_str});

    auto st_size = FromDIP(wxSize(text_max, -1));
    auto ti_size = FromDIP(wxSize(120, -1));

    LabeledStaticBox* stb = new LabeledStaticBox(this, _L("Settings"));
    wxStaticBoxSizer* settings_sizer = new wxStaticBoxSizer(stb, wxVERTICAL);

    settings_sizer->AddSpacer(FromDIP(5));

    // start temp
    auto start_temp_sizer = new wxBoxSizer(wxHORIZONTAL);
    auto start_temp_text = new wxStaticText(this, wxID_ANY, start_temp_str, wxDefaultPosition, st_size, wxALIGN_LEFT);
    m_tiStart = new TextInput(this, std::to_string(230), _L("\u2103" /* °C */), "", wxDefaultPosition, ti_size);
    m_tiStart->GetTextCtrl()->SetValidator(wxTextValidator(wxFILTER_NUMERIC));
    start_temp_sizer->Add(start_temp_text, 0, wxALL | wxALIGN_CENTER_VERTICAL, FromDIP(2));
    start_temp_sizer->Add(m_tiStart      , 0, wxALL | wxALIGN_CENTER_VERTICAL, FromDIP(2));
    settings_sizer->Add(start_temp_sizer, 0, wxLEFT, FromDIP(3));

    // end temp
    auto end_temp_sizer = new wxBoxSizer(wxHORIZONTAL);
    auto end_temp_text = new wxStaticText(this, wxID_ANY, end_temp_str, wxDefaultPosition, st_size, wxALIGN_LEFT);
    m_tiEnd = new TextInput(this, std::to_string(190), _L("\u2103" /* °C */), "", wxDefaultPosition, ti_size);
    m_tiStart->GetTextCtrl()->SetValidator(wxTextValidator(wxFILTER_NUMERIC));
    end_temp_sizer->Add(end_temp_text, 0, wxALL | wxALIGN_CENTER_VERTICAL, FromDIP(2));
    end_temp_sizer->Add(m_tiEnd      , 0, wxALL | wxALIGN_CENTER_VERTICAL, FromDIP(2));
    settings_sizer->Add(end_temp_sizer, 0, wxLEFT, FromDIP(3));

    // temp step
    auto temp_step_sizer = new wxBoxSizer(wxHORIZONTAL);
    auto temp_step_text = new wxStaticText(this, wxID_ANY, temp_step_str, wxDefaultPosition, st_size, wxALIGN_LEFT);
    m_tiStep = new TextInput(this, wxString::FromDouble(5), _L("\u2103" /* °C */), "", wxDefaultPosition, ti_size);
    m_tiStart->GetTextCtrl()->SetValidator(wxTextValidator(wxFILTER_NUMERIC));
    m_tiStep->Enable(false);
    temp_step_sizer->Add(temp_step_text, 0, wxALL | wxALIGN_CENTER_VERTICAL, FromDIP(2));
    temp_step_sizer->Add(m_tiStep      , 0, wxALL | wxALIGN_CENTER_VERTICAL, FromDIP(2));
    settings_sizer->Add(temp_step_sizer, 0, wxLEFT, FromDIP(3));

    settings_sizer->AddSpacer(FromDIP(5));

    v_sizer->Add(settings_sizer, 0, wxTOP | wxRIGHT | wxLEFT | wxEXPAND, FromDIP(10));
    v_sizer->AddSpacer(FromDIP(5));

<<<<<<< HEAD
=======
    auto help_link = new wxHyperlinkCtrl(this, wxID_ANY, _L("Wiki Guide: Temperature Calibration"),
        "https://github.com/OrcaSlicer/OrcaSlicer/wiki/temp-calib");
    help_link->SetForegroundColour(wxColour("#1890FF"));
    v_sizer->Add(help_link, 0, wxALL, FromDIP(10));

>>>>>>> 9304cc35
    auto dlg_btns = new DialogButtons(this, {"OK"});

    auto bottom_sizer = new wxBoxSizer(wxHORIZONTAL);
    auto wiki = new HyperLink(this, _L("Wiki Guide"), "https://github.com/SoftFever/OrcaSlicer/wiki/temp-calib");
    bottom_sizer->Add(wiki, 0, wxALIGN_CENTER_VERTICAL | wxLEFT, FromDIP(20));
    bottom_sizer->AddStretchSpacer();
    bottom_sizer->Add(dlg_btns, 0, wxEXPAND);
    v_sizer->Add(bottom_sizer, 0, wxEXPAND);

    dlg_btns->GetOK()->Bind(wxEVT_BUTTON, &Temp_Calibration_Dlg::on_start, this);

    m_rbFilamentType->Connect(wxEVT_COMMAND_RADIOBOX_SELECTED, wxCommandEventHandler(Temp_Calibration_Dlg::on_filament_type_changed), NULL, this);

    wxGetApp().UpdateDlgDarkUI(this);

    Layout();
    Fit();

    auto validate_text = [](TextInput* ti){
        unsigned long t = 0;
        if(!ti->GetTextCtrl()->GetValue().ToULong(&t))
            return;
        if(t> 350 || t < 170){
            MessageDialog msg_dlg(nullptr, wxString::Format(L"Supported range: 170%s - 350%s",
                _L("\u2103" /* °C */), _L("\u2103" /* °C */)),
                wxEmptyString, wxICON_WARNING | wxOK);
            msg_dlg.ShowModal();
            if(t > 350)
                t = 350;
            else
                t = 170;
        }
        t = (t / 5) * 5;
        ti->GetTextCtrl()->SetValue(std::to_string(t));
    };

    m_tiStart->GetTextCtrl()->Bind(wxEVT_KILL_FOCUS, [&](wxFocusEvent &e) {
        validate_text(this->m_tiStart);
        e.Skip();
        });

    m_tiEnd->GetTextCtrl()->Bind(wxEVT_KILL_FOCUS, [&](wxFocusEvent &e) {
        validate_text(this->m_tiEnd);
        e.Skip();
        });


}

Temp_Calibration_Dlg::~Temp_Calibration_Dlg() {
    // Disconnect Events
    m_rbFilamentType->Disconnect(wxEVT_COMMAND_RADIOBOX_SELECTED, wxCommandEventHandler(Temp_Calibration_Dlg::on_filament_type_changed), NULL, this);
}

void Temp_Calibration_Dlg::on_start(wxCommandEvent& event) {
    bool read_long = false;
    unsigned long start=0,end=0;
    read_long = m_tiStart->GetTextCtrl()->GetValue().ToULong(&start);
    read_long = read_long && m_tiEnd->GetTextCtrl()->GetValue().ToULong(&end);

    if (!read_long || start > 350 || end < 170  || end > (start - 5)) {
        MessageDialog msg_dlg(nullptr, _L("Please input valid values:\nStart temp: <= 350\nEnd temp: >= 170\nStart temp >= End temp + 5"), wxEmptyString, wxICON_WARNING | wxOK);
        msg_dlg.ShowModal();
        return;
    }
    m_params.start = start;
    m_params.end = end;
    m_params.mode = CalibMode::Calib_Temp_Tower;
    m_plater->calib_temp(m_params);
    EndModal(wxID_OK);

}

void Temp_Calibration_Dlg::on_filament_type_changed(wxCommandEvent& event) {
    int selection = event.GetSelection();
    unsigned long start = 0, end = 0;
    switch(selection)
    {
        case tABS_ASA:
            start = 270;
            end = 230;
            break;
        case tPETG:
            start = 250;
            end = 230;
            break;
        case tPCTG:
            start = 280;
            end = 240;
            break;
        case tTPU:
        case tTPU_AMS:
            start = 240;
            end = 210;
            break;
        case tPA_CF:
            start = 320;
            end = 280;
            break;
        case tPET_CF:
            start = 320;
            end = 280;
            break;
        case tPLA:
        case tCustom:
            start = 230;
            end = 190;
            break;
    }

    m_tiEnd->GetTextCtrl()->SetValue(std::to_string(end));
    m_tiStart->GetTextCtrl()->SetValue(std::to_string(start));
    event.Skip();
}

void Temp_Calibration_Dlg::on_dpi_changed(const wxRect& suggested_rect) {
    this->Refresh();
    Fit();

}


// MaxVolumetricSpeed_Test_Dlg
//

MaxVolumetricSpeed_Test_Dlg::MaxVolumetricSpeed_Test_Dlg(wxWindow* parent, wxWindowID id, Plater* plater)
    : DPIDialog(parent, id, _L("Max volumetric speed test"), wxDefaultPosition, parent->FromDIP(wxSize(-1, 280)), wxDEFAULT_DIALOG_STYLE), m_plater(plater)
{
    SetBackgroundColour(*wxWHITE); // make sure background color set for dialog
    SetForegroundColour(wxColour("#363636"));
    SetFont(Label::Body_14);

    wxBoxSizer* v_sizer = new wxBoxSizer(wxVERTICAL);
    SetSizer(v_sizer);

    // Settings
    wxString start_vol_str = _L("Start volumetric speed: ");
    wxString end_vol_str   = _L("End volumetric speed: ");
    wxString vol_step_str  = _L("Step") + ": ";
    int text_max = GetTextMax(this, std::vector<wxString>{start_vol_str, end_vol_str, vol_step_str});

    auto st_size = FromDIP(wxSize(text_max, -1));
    auto ti_size = FromDIP(wxSize(120, -1));

    LabeledStaticBox* stb = new LabeledStaticBox(this, _L("Settings"));
    wxStaticBoxSizer* settings_sizer = new wxStaticBoxSizer(stb, wxVERTICAL);

    settings_sizer->AddSpacer(FromDIP(5));

    // start vol
    auto start_vol_sizer = new wxBoxSizer(wxHORIZONTAL);
    auto start_vol_text = new wxStaticText(this, wxID_ANY, start_vol_str, wxDefaultPosition, st_size, wxALIGN_LEFT);
    m_tiStart = new TextInput(this, std::to_string(5), _L(u8"mm³/s"), "", wxDefaultPosition, ti_size);
    m_tiStart->GetTextCtrl()->SetValidator(wxTextValidator(wxFILTER_NUMERIC));

    start_vol_sizer->Add(start_vol_text, 0, wxALL | wxALIGN_CENTER_VERTICAL, FromDIP(2));
    start_vol_sizer->Add(m_tiStart     , 0, wxALL | wxALIGN_CENTER_VERTICAL, FromDIP(2));
    settings_sizer->Add(start_vol_sizer, 0, wxLEFT, FromDIP(3));

    // end vol
    auto end_vol_sizer = new wxBoxSizer(wxHORIZONTAL);
    auto end_vol_text = new wxStaticText(this, wxID_ANY, end_vol_str, wxDefaultPosition, st_size, wxALIGN_LEFT);
    m_tiEnd = new TextInput(this, std::to_string(20), _L(u8"mm³/s"), "", wxDefaultPosition, ti_size);
    m_tiStart->GetTextCtrl()->SetValidator(wxTextValidator(wxFILTER_NUMERIC));
    end_vol_sizer->Add(end_vol_text, 0, wxALL | wxALIGN_CENTER_VERTICAL, FromDIP(2));
    end_vol_sizer->Add(m_tiEnd     , 0, wxALL | wxALIGN_CENTER_VERTICAL, FromDIP(2));
    settings_sizer->Add(end_vol_sizer, 0, wxLEFT, FromDIP(3));

    // vol step
    auto vol_step_sizer = new wxBoxSizer(wxHORIZONTAL);
    auto vol_step_text = new wxStaticText(this, wxID_ANY, vol_step_str, wxDefaultPosition, st_size, wxALIGN_LEFT);
    m_tiStep = new TextInput(this, wxString::FromDouble(0.5), _L(u8"mm³/s"), "", wxDefaultPosition, ti_size);
    m_tiStart->GetTextCtrl()->SetValidator(wxTextValidator(wxFILTER_NUMERIC));
    vol_step_sizer->Add(vol_step_text, 0, wxALL | wxALIGN_CENTER_VERTICAL, FromDIP(2));
    vol_step_sizer->Add(m_tiStep     , 0, wxALL | wxALIGN_CENTER_VERTICAL, FromDIP(2));
    settings_sizer->Add(vol_step_sizer, 0, wxLEFT, FromDIP(3));

    v_sizer->Add(settings_sizer, 0, wxTOP | wxRIGHT | wxLEFT | wxEXPAND, FromDIP(10));
    v_sizer->AddSpacer(FromDIP(5));

<<<<<<< HEAD
=======
    auto help_link = new wxHyperlinkCtrl(this, wxID_ANY, _L("Wiki Guide: Volumetric Speed Calibration"),
        "https://github.com/OrcaSlicer/OrcaSlicer/wiki/volumetric-speed-calib");
    help_link->SetForegroundColour(wxColour("#1890FF"));
    v_sizer->Add(help_link, 0, wxALL, FromDIP(10));

>>>>>>> 9304cc35
    auto dlg_btns = new DialogButtons(this, {"OK"});

    auto bottom_sizer = new wxBoxSizer(wxHORIZONTAL);
    auto wiki = new HyperLink(this, _L("Wiki Guide"), "https://github.com/SoftFever/OrcaSlicer/wiki/volumetric-speed-calib");
    bottom_sizer->Add(wiki, 0, wxALIGN_CENTER_VERTICAL | wxLEFT, FromDIP(20));
    bottom_sizer->AddStretchSpacer();
    bottom_sizer->Add(dlg_btns, 0, wxEXPAND);
    v_sizer->Add(bottom_sizer, 0, wxEXPAND);

    dlg_btns->GetOK()->Bind(wxEVT_BUTTON, &MaxVolumetricSpeed_Test_Dlg::on_start, this);

    wxGetApp().UpdateDlgDarkUI(this);

    Layout();
    Fit();
}

MaxVolumetricSpeed_Test_Dlg::~MaxVolumetricSpeed_Test_Dlg() {
    // Disconnect Events
}

void MaxVolumetricSpeed_Test_Dlg::on_start(wxCommandEvent& event) {
    bool read_double = false;
    read_double = m_tiStart->GetTextCtrl()->GetValue().ToDouble(&m_params.start);
    read_double = read_double && m_tiEnd->GetTextCtrl()->GetValue().ToDouble(&m_params.end);
    read_double = read_double && m_tiStep->GetTextCtrl()->GetValue().ToDouble(&m_params.step);

    if (!read_double || m_params.start <= 0 || m_params.step <= 0 || m_params.end < (m_params.start + m_params.step)) {
        MessageDialog msg_dlg(nullptr, _L("Please input valid values:\nstart > 0\nstep >= 0\nend > start + step"), wxEmptyString, wxICON_WARNING | wxOK);
        msg_dlg.ShowModal();
        return;
    }

    m_params.mode = CalibMode::Calib_Vol_speed_Tower;
    m_plater->calib_max_vol_speed(m_params);
    EndModal(wxID_OK);

}

void MaxVolumetricSpeed_Test_Dlg::on_dpi_changed(const wxRect& suggested_rect) {
    this->Refresh();
    Fit();

}


// VFA_Test_Dlg
//

VFA_Test_Dlg::VFA_Test_Dlg(wxWindow* parent, wxWindowID id, Plater* plater)
    : DPIDialog(parent, id, _L("VFA test"), wxDefaultPosition, parent->FromDIP(wxSize(-1, 280)), wxDEFAULT_DIALOG_STYLE)
    , m_plater(plater)
{
    SetBackgroundColour(*wxWHITE); // make sure background color set for dialog
    SetForegroundColour(wxColour("#363636"));
    SetFont(Label::Body_14);

    wxBoxSizer* v_sizer = new wxBoxSizer(wxVERTICAL);
    SetSizer(v_sizer);

    // Settings
    wxString start_str    = _L("Start speed: ");
    wxString end_vol_str  = _L("End speed: ");
    wxString vol_step_str = _L("Step") + ": ";
    int text_max = GetTextMax(this, std::vector<wxString>{start_str, end_vol_str, vol_step_str});

    auto st_size = FromDIP(wxSize(text_max, -1));
    auto ti_size = FromDIP(wxSize(120, -1));

    LabeledStaticBox* stb = new LabeledStaticBox(this, _L("Settings"));
    wxStaticBoxSizer* settings_sizer = new wxStaticBoxSizer(stb, wxVERTICAL);

    settings_sizer->AddSpacer(FromDIP(5));

    // start vol
    auto start_vol_sizer = new wxBoxSizer(wxHORIZONTAL);
    auto start_vol_text = new wxStaticText(this, wxID_ANY, start_str, wxDefaultPosition, st_size, wxALIGN_LEFT);
    m_tiStart = new TextInput(this, std::to_string(40), _L("mm/s"), "", wxDefaultPosition, ti_size);
    m_tiStart->GetTextCtrl()->SetValidator(wxTextValidator(wxFILTER_NUMERIC));

    start_vol_sizer->Add(start_vol_text, 0, wxALL | wxALIGN_CENTER_VERTICAL, FromDIP(2));
    start_vol_sizer->Add(m_tiStart     , 0, wxALL | wxALIGN_CENTER_VERTICAL, FromDIP(2));
    settings_sizer->Add(start_vol_sizer, 0, wxLEFT, FromDIP(3));

    // end vol
    auto end_vol_sizer = new wxBoxSizer(wxHORIZONTAL);
    auto end_vol_text = new wxStaticText(this, wxID_ANY, end_vol_str, wxDefaultPosition, st_size, wxALIGN_LEFT);
    m_tiEnd = new TextInput(this, std::to_string(200), _L("mm/s"), "", wxDefaultPosition, ti_size);
    m_tiStart->GetTextCtrl()->SetValidator(wxTextValidator(wxFILTER_NUMERIC));
    end_vol_sizer->Add(end_vol_text, 0, wxALL | wxALIGN_CENTER_VERTICAL, FromDIP(2));
    end_vol_sizer->Add(m_tiEnd     , 0, wxALL | wxALIGN_CENTER_VERTICAL, FromDIP(2));
    settings_sizer->Add(end_vol_sizer, 0, wxLEFT, FromDIP(3));

    // vol step
    auto vol_step_sizer = new wxBoxSizer(wxHORIZONTAL);
    auto vol_step_text = new wxStaticText(this, wxID_ANY, vol_step_str, wxDefaultPosition, st_size, wxALIGN_LEFT);
    m_tiStep = new TextInput(this, wxString::FromDouble(10), _L("mm/s"), "", wxDefaultPosition, ti_size);
    m_tiStart->GetTextCtrl()->SetValidator(wxTextValidator(wxFILTER_NUMERIC));
    vol_step_sizer->Add(vol_step_text, 0, wxALL | wxALIGN_CENTER_VERTICAL, FromDIP(2));
    vol_step_sizer->Add(m_tiStep     , 0, wxALL | wxALIGN_CENTER_VERTICAL, FromDIP(2));
    settings_sizer->Add(vol_step_sizer, 0, wxLEFT, FromDIP(3));

    settings_sizer->AddSpacer(FromDIP(5));

    v_sizer->Add(settings_sizer, 0, wxTOP | wxRIGHT | wxLEFT | wxEXPAND, FromDIP(10));
    v_sizer->AddSpacer(FromDIP(5));

<<<<<<< HEAD
=======
    auto help_link = new wxHyperlinkCtrl(this, wxID_ANY, _L("Wiki Guide: VFA"),
        "https://github.com/OrcaSlicer/OrcaSlicer/wiki/vfa-calib");
    help_link->SetForegroundColour(wxColour("#1890FF"));
    v_sizer->Add(help_link, 0, wxALL, FromDIP(10));

>>>>>>> 9304cc35
    auto dlg_btns = new DialogButtons(this, {"OK"});

    auto bottom_sizer = new wxBoxSizer(wxHORIZONTAL);
    auto wiki = new HyperLink(this, _L("Wiki Guide"), "https://github.com/SoftFever/OrcaSlicer/wiki/vfa-calib");
    bottom_sizer->Add(wiki, 0, wxALIGN_CENTER_VERTICAL | wxLEFT, FromDIP(20));
    bottom_sizer->AddStretchSpacer();
    bottom_sizer->Add(dlg_btns, 0, wxEXPAND);

    v_sizer->Add(bottom_sizer , 0, wxEXPAND);

    dlg_btns->GetOK()->Bind(wxEVT_BUTTON, &VFA_Test_Dlg::on_start, this);

    wxGetApp().UpdateDlgDarkUI(this);

    Layout();
    Fit();
}

VFA_Test_Dlg::~VFA_Test_Dlg()
{
    // Disconnect Events
}

void VFA_Test_Dlg::on_start(wxCommandEvent& event)
{
    bool read_double = false;
    read_double = m_tiStart->GetTextCtrl()->GetValue().ToDouble(&m_params.start);
    read_double = read_double && m_tiEnd->GetTextCtrl()->GetValue().ToDouble(&m_params.end);
    read_double = read_double && m_tiStep->GetTextCtrl()->GetValue().ToDouble(&m_params.step);

    if (!read_double || m_params.start <= 10 || m_params.step <= 0 || m_params.end < (m_params.start + m_params.step)) {
        MessageDialog msg_dlg(nullptr, _L("Please input valid values:\nstart > 10\nstep >= 0\nend > start + step"), wxEmptyString, wxICON_WARNING | wxOK);
        msg_dlg.ShowModal();
        return;
    }

    m_params.mode = CalibMode::Calib_VFA_Tower;
    m_plater->calib_VFA(m_params);
    EndModal(wxID_OK);
}

void VFA_Test_Dlg::on_dpi_changed(const wxRect& suggested_rect)
{
    this->Refresh();
    Fit();
}



// Retraction_Test_Dlg
//

Retraction_Test_Dlg::Retraction_Test_Dlg(wxWindow* parent, wxWindowID id, Plater* plater)
    : DPIDialog(parent, id, _L("Retraction test"), wxDefaultPosition, parent->FromDIP(wxSize(-1, 280)), wxDEFAULT_DIALOG_STYLE), m_plater(plater)
{
    SetBackgroundColour(*wxWHITE); // make sure background color set for dialog
    SetForegroundColour(wxColour("#363636"));
    SetFont(Label::Body_14);

    wxBoxSizer* v_sizer = new wxBoxSizer(wxVERTICAL);
    SetSizer(v_sizer);

    // Settings
    wxString start_length_str = _L("Start retraction length: ");
    wxString end_length_str   = _L("End retraction length: ");
    wxString length_step_str  = _L("Step") + ": ";
    int text_max = GetTextMax(this, std::vector<wxString>{start_length_str, end_length_str, length_step_str});

    auto st_size = FromDIP(wxSize(text_max, -1));
    auto ti_size = FromDIP(wxSize(120, -1));

    LabeledStaticBox* stb = new LabeledStaticBox(this, _L("Settings"));
    wxStaticBoxSizer* settings_sizer = new wxStaticBoxSizer(stb, wxVERTICAL);

    settings_sizer->AddSpacer(FromDIP(5));

    // start length
    auto start_length_sizer = new wxBoxSizer(wxHORIZONTAL);
    auto start_length_text = new wxStaticText(this, wxID_ANY, start_length_str, wxDefaultPosition, st_size, wxALIGN_LEFT);
    m_tiStart = new TextInput(this, std::to_string(0), _L("mm"), "", wxDefaultPosition, ti_size);
    m_tiStart->GetTextCtrl()->SetValidator(wxTextValidator(wxFILTER_NUMERIC));

    start_length_sizer->Add(start_length_text, 0, wxALL | wxALIGN_CENTER_VERTICAL, FromDIP(2));
    start_length_sizer->Add(m_tiStart        , 0, wxALL | wxALIGN_CENTER_VERTICAL, FromDIP(2));
    settings_sizer->Add(start_length_sizer, 0, wxLEFT, FromDIP(3));

    // end length
    auto end_length_sizer = new wxBoxSizer(wxHORIZONTAL);
    auto end_length_text = new wxStaticText(this, wxID_ANY, end_length_str, wxDefaultPosition, st_size, wxALIGN_LEFT);
    m_tiEnd = new TextInput(this, std::to_string(2), _L("mm"), "", wxDefaultPosition, ti_size);
    m_tiStart->GetTextCtrl()->SetValidator(wxTextValidator(wxFILTER_NUMERIC));
    end_length_sizer->Add(end_length_text, 0, wxALL | wxALIGN_CENTER_VERTICAL, FromDIP(2));
    end_length_sizer->Add(m_tiEnd        , 0, wxALL | wxALIGN_CENTER_VERTICAL, FromDIP(2));
    settings_sizer->Add(end_length_sizer, 0, wxLEFT, FromDIP(3));

    // length step
    auto length_step_sizer = new wxBoxSizer(wxHORIZONTAL);
    auto length_step_text = new wxStaticText(this, wxID_ANY, length_step_str, wxDefaultPosition, st_size, wxALIGN_LEFT);
    m_tiStep = new TextInput(this, wxString::FromDouble(0.1), _L("mm"), "", wxDefaultPosition, ti_size);
    m_tiStart->GetTextCtrl()->SetValidator(wxTextValidator(wxFILTER_NUMERIC));
    length_step_sizer->Add(length_step_text, 0, wxALL | wxALIGN_CENTER_VERTICAL, FromDIP(2));
    length_step_sizer->Add(m_tiStep        , 0, wxALL | wxALIGN_CENTER_VERTICAL, FromDIP(2));
    settings_sizer->Add(length_step_sizer, 0, wxLEFT, FromDIP(3));

    settings_sizer->AddSpacer(FromDIP(5));

    v_sizer->Add(settings_sizer, 0, wxTOP | wxRIGHT | wxLEFT | wxEXPAND, FromDIP(10));
    v_sizer->AddSpacer(FromDIP(5));

<<<<<<< HEAD
=======
    auto help_link = new wxHyperlinkCtrl(this, wxID_ANY, _L("Wiki Guide: Retraction Calibration"),
        "https://github.com/OrcaSlicer/OrcaSlicer/wiki/retraction-calib");
    help_link->SetForegroundColour(wxColour("#1890FF"));
    v_sizer->Add(help_link, 0, wxALL, FromDIP(10));

>>>>>>> 9304cc35
    auto dlg_btns = new DialogButtons(this, {"OK"});

    auto bottom_sizer = new wxBoxSizer(wxHORIZONTAL);
    auto wiki = new HyperLink(this, _L("Wiki Guide"), "https://github.com/SoftFever/OrcaSlicer/wiki/retraction-calib");
    bottom_sizer->Add(wiki, 0, wxALIGN_CENTER_VERTICAL | wxLEFT, FromDIP(20));
    bottom_sizer->AddStretchSpacer();
    bottom_sizer->Add(dlg_btns, 0, wxEXPAND);
    v_sizer->Add(bottom_sizer, 0, wxEXPAND);

    dlg_btns->GetOK()->Bind(wxEVT_BUTTON, &Retraction_Test_Dlg::on_start, this);

    wxGetApp().UpdateDlgDarkUI(this);

    Layout();
    Fit();
}

Retraction_Test_Dlg::~Retraction_Test_Dlg() {
    // Disconnect Events
}

void Retraction_Test_Dlg::on_start(wxCommandEvent& event) {
    bool read_double = false;
    read_double = m_tiStart->GetTextCtrl()->GetValue().ToDouble(&m_params.start);
    read_double = read_double && m_tiEnd->GetTextCtrl()->GetValue().ToDouble(&m_params.end);
    read_double = read_double && m_tiStep->GetTextCtrl()->GetValue().ToDouble(&m_params.step);

    if (!read_double || m_params.start < 0 || m_params.step <= 0 || m_params.end < (m_params.start + m_params.step)) {
        MessageDialog msg_dlg(nullptr, _L("Please input valid values:\nstart > 0\nstep >= 0\nend > start + step"), wxEmptyString, wxICON_WARNING | wxOK);
        msg_dlg.ShowModal();
        return;
    }

    m_params.mode = CalibMode::Calib_Retraction_tower;
    m_plater->calib_retraction(m_params);
    EndModal(wxID_OK);

}

void Retraction_Test_Dlg::on_dpi_changed(const wxRect& suggested_rect) {
    this->Refresh();
    Fit();

}

// Input_Shaping_Freq_Test_Dlg
//

Input_Shaping_Freq_Test_Dlg::Input_Shaping_Freq_Test_Dlg(wxWindow* parent, wxWindowID id, Plater* plater)
    : DPIDialog(parent, id, _L("Input shaping Frequency test"), wxDefaultPosition, parent->FromDIP(wxSize(-1, 280)), wxDEFAULT_DIALOG_STYLE), m_plater(plater)
{
    SetBackgroundColour(*wxWHITE); // make sure background color set for dialog
    SetForegroundColour(wxColour("#363636"));
    SetFont(Label::Body_14);

    const auto* preset_bundle = wxGetApp().preset_bundle;
    const auto* gcode_flavor_option = (preset_bundle != nullptr)
        ? preset_bundle->printers.get_edited_preset().config.option<ConfigOptionEnum<GCodeFlavor>>("gcode_flavor")
        : nullptr;
    const bool reprap_firmware = gcode_flavor_option && gcode_flavor_option->value == GCodeFlavor::gcfRepRapFirmware;

    wxBoxSizer* v_sizer = new wxBoxSizer(wxVERTICAL);
    SetSizer(v_sizer);

    // Model selection
    auto labeled_box_model = new LabeledStaticBox(this, _L("Test model"));
    auto model_box = new wxStaticBoxSizer(labeled_box_model, wxHORIZONTAL);

    m_rbModel = new RadioGroup(this, { _L("Ringing Tower"), _L("Fast Tower") }, wxHORIZONTAL);
    model_box->Add(m_rbModel, 0, wxALL | wxEXPAND, FromDIP(4));
    v_sizer->Add(model_box, 0, wxTOP | wxRIGHT | wxLEFT | wxEXPAND, FromDIP(10));

    // Input shaper type selection
    auto labeled_box_type = new LabeledStaticBox(this, _L("Input shaper type"));
    auto type_box = new wxStaticBoxSizer(labeled_box_type, wxVERTICAL);
    auto type_labels = make_shaper_type_labels();
    m_rbType = new RadioGroup(this, type_labels, wxVERTICAL, 3);
    type_box->Add(m_rbType, 0, wxALL | wxEXPAND, FromDIP(4));
    m_rbType->SetSelection(0);

    // Determine firmware-specific note
    wxString firmware_note = "Please ensure the selected type is compatible with your firmware version.";
    if (gcode_flavor_option) {
        switch (gcode_flavor_option->value) {
        case GCodeFlavor::gcfMarlinFirmware:
        case GCodeFlavor::gcfMarlinLegacy:
            firmware_note = "Marlin version => 2.1.2\nFixed-Time motion not yet implemented.";
            break;
        case GCodeFlavor::gcfKlipper:
            firmware_note = "Klipper version => 0.9.0";
            break;
        case GCodeFlavor::gcfRepRapFirmware:
            firmware_note = "RepRap firmware version => 3.4.0\nCheck your firmware documentation for supported shaper types.";
            break;
        default:
            break;
        }
    }

    auto type_note = new wxStaticText(this, wxID_ANY, firmware_note, wxDefaultPosition, wxDefaultSize, wxALIGN_LEFT);
    type_note->SetForegroundColour(wxColour(128, 128, 128));
    type_box->Add(type_note, 0, wxALL, FromDIP(5));

    v_sizer->Add(type_box, 0, wxTOP | wxRIGHT | wxLEFT | wxEXPAND, FromDIP(10));

    // Settings
    wxString x_axis_str = reprap_firmware ? _L("Frequency (Start / End): ") : "X " + _L("Start / End") + ": ";
    wxString y_axis_str = "Y " + _L("Start / End") + ": ";
    int text_max = GetTextMax(this, std::vector<wxString>{x_axis_str, y_axis_str});

    auto st_size = FromDIP(wxSize(text_max, -1));
    auto ti_size = FromDIP(wxSize(120, -1));

    LabeledStaticBox* stb = new LabeledStaticBox(this, _L("Frequency settings"));
    wxStaticBoxSizer* settings_sizer = new wxStaticBoxSizer(stb, wxVERTICAL);

    settings_sizer->AddSpacer(FromDIP(5));

    // X axis frequencies
    auto x_freq_sizer = new wxBoxSizer(wxHORIZONTAL);
    auto start_x_text = new wxStaticText(this, wxID_ANY, x_axis_str, wxDefaultPosition, st_size, wxALIGN_LEFT);
    m_tiFreqStartX = new TextInput(this, std::to_string(15) , _L("Hz"), "", wxDefaultPosition, ti_size);
    m_tiFreqStartX->GetTextCtrl()->SetValidator(wxTextValidator(wxFILTER_NUMERIC));
    m_tiFreqEndX   = new TextInput(this, std::to_string(110), _L("Hz"), "", wxDefaultPosition, ti_size);
    m_tiFreqEndX->GetTextCtrl()->SetValidator(wxTextValidator(wxFILTER_NUMERIC));
    
    x_freq_sizer->Add(start_x_text  , 0, wxALL | wxALIGN_CENTER_VERTICAL, FromDIP(2));
    x_freq_sizer->Add(m_tiFreqStartX, 0, wxALL | wxALIGN_CENTER_VERTICAL, FromDIP(2));
    x_freq_sizer->Add(m_tiFreqEndX  , 0, wxALL | wxALIGN_CENTER_VERTICAL, FromDIP(2));
    settings_sizer->Add(x_freq_sizer, 0, wxLEFT, FromDIP(3));

    // Y axis frequencies
    auto y_freq_sizer = new wxBoxSizer(wxHORIZONTAL);
    auto start_y_text = new wxStaticText(this, wxID_ANY, y_axis_str, wxDefaultPosition, st_size, wxALIGN_LEFT);
    m_tiFreqStartY = new TextInput(this, std::to_string(15) , "Hz", "", wxDefaultPosition, ti_size);
    m_tiFreqStartY->GetTextCtrl()->SetValidator(wxTextValidator(wxFILTER_NUMERIC));
    m_tiFreqEndY =   new TextInput(this, std::to_string(110), "Hz", "", wxDefaultPosition, ti_size);
    m_tiFreqEndY->GetTextCtrl()->SetValidator(wxTextValidator(wxFILTER_NUMERIC));

    y_freq_sizer->Add(start_y_text  , 0, wxALL | wxALIGN_CENTER_VERTICAL, FromDIP(2));
    y_freq_sizer->Add(m_tiFreqStartY, 0, wxALL | wxALIGN_CENTER_VERTICAL, FromDIP(2));
    y_freq_sizer->Add(m_tiFreqEndY  , 0, wxALL | wxALIGN_CENTER_VERTICAL, FromDIP(2));
    settings_sizer->Add(y_freq_sizer, 0, wxLEFT, FromDIP(3));

    if (reprap_firmware) {
        m_tiFreqStartY->GetTextCtrl()->SetValue(m_tiFreqStartX->GetTextCtrl()->GetValue());
        m_tiFreqEndY->GetTextCtrl()->SetValue(m_tiFreqEndX->GetTextCtrl()->GetValue());
        start_y_text->Hide();
        m_tiFreqStartY->Hide();
        m_tiFreqEndY->Hide();
        settings_sizer->Hide(y_freq_sizer);
        start_x_text->SetLabel(_L("Frequency (Start / End): "));
        m_tiFreqStartX->GetTextCtrl()->SetToolTip(_L("RepRap firmware uses the same frequency range for both axes."));
        m_tiFreqEndX->GetTextCtrl()->SetToolTip(_L("RepRap firmware uses the same frequency range for both axes."));
    }

    // Damping Factor
    wxString damping_factor_str = _L("Damp: ");
    auto damping_factor_sizer = new wxBoxSizer(wxHORIZONTAL);
    auto damping_factor_text = new wxStaticText(this, wxID_ANY, damping_factor_str, wxDefaultPosition, st_size, wxALIGN_LEFT);
    m_tiDampingFactor = new TextInput(this, wxString::Format("%.3f", 0.15), "", "", wxDefaultPosition, ti_size);
    m_tiDampingFactor->GetTextCtrl()->SetValidator(wxTextValidator(wxFILTER_NUMERIC));
    
    damping_factor_sizer->Add(damping_factor_text, 0, wxALL | wxALIGN_CENTER_VERTICAL, FromDIP(2));
    damping_factor_sizer->Add(m_tiDampingFactor  , 0, wxALL | wxALIGN_CENTER_VERTICAL, FromDIP(2));
    settings_sizer->Add(damping_factor_sizer, 0, wxLEFT, FromDIP(3));
    
    settings_sizer->AddSpacer(FromDIP(5));

    auto note_text = new wxStaticText(this, wxID_ANY, _L("Recommended: Set Damp to 0.\nThis will use the printer's default or saved value."), wxDefaultPosition, wxDefaultSize, wxALIGN_LEFT);
    note_text->SetForegroundColour(wxColour(128, 128, 128));
    settings_sizer->Add(note_text, 0, wxALL, FromDIP(5));

    settings_sizer->AddSpacer(FromDIP(5));

    v_sizer->Add(settings_sizer, 0, wxTOP | wxRIGHT | wxLEFT | wxEXPAND, FromDIP(10));
    v_sizer->AddSpacer(FromDIP(5));

<<<<<<< HEAD
=======
    auto help_link = new wxHyperlinkCtrl(this, wxID_ANY, _L("Wiki Guide: Input Shaping Calibration"),
        "https://github.com/OrcaSlicer/OrcaSlicer/wiki/input-shaping-calib");
    help_link->SetForegroundColour(wxColour("#1890FF"));
    v_sizer->Add(help_link, 0, wxALL, FromDIP(10));

>>>>>>> 9304cc35
    auto dlg_btns = new DialogButtons(this, {"OK"});

    auto bottom_sizer = new wxBoxSizer(wxHORIZONTAL);
    auto wiki = new HyperLink(this, _L("Wiki Guide"), "https://github.com/SoftFever/OrcaSlicer/wiki/input-shaping-calib");
    bottom_sizer->Add(wiki, 0, wxALIGN_CENTER_VERTICAL | wxLEFT, FromDIP(20));
    bottom_sizer->AddStretchSpacer();
    bottom_sizer->Add(dlg_btns, 0, wxEXPAND);
    v_sizer->Add(bottom_sizer, 0, wxEXPAND);

    dlg_btns->GetOK()->Bind(wxEVT_BUTTON, &Input_Shaping_Freq_Test_Dlg::on_start, this);

    wxGetApp().UpdateDlgDarkUI(this);

    Layout();
    Fit();
}

Input_Shaping_Freq_Test_Dlg::~Input_Shaping_Freq_Test_Dlg() {
    // Disconnect Events
}

void Input_Shaping_Freq_Test_Dlg::on_start(wxCommandEvent& event) {
    bool read_double = false;
    read_double = m_tiFreqStartX->GetTextCtrl()->GetValue().ToDouble(&m_params.freqStartX);
    read_double = read_double && m_tiFreqEndX->GetTextCtrl()->GetValue().ToDouble(&m_params.freqEndX);

    const auto* preset_bundle = wxGetApp().preset_bundle;
    const auto* gcode_flavor_option = (preset_bundle != nullptr)
        ? preset_bundle->printers.get_edited_preset().config.option<ConfigOptionEnum<GCodeFlavor>>("gcode_flavor")
        : nullptr;
    const bool reprap_firmware = gcode_flavor_option && gcode_flavor_option->value == GCodeFlavor::gcfRepRapFirmware;

    if (!reprap_firmware) {
        read_double = read_double && m_tiFreqStartY->GetTextCtrl()->GetValue().ToDouble(&m_params.freqStartY);
        read_double = read_double && m_tiFreqEndY->GetTextCtrl()->GetValue().ToDouble(&m_params.freqEndY);
    } else {
        m_params.freqStartY = m_params.freqStartX;
        m_params.freqEndY   = m_params.freqEndX;
        m_tiFreqStartY->GetTextCtrl()->SetValue(m_tiFreqStartX->GetTextCtrl()->GetValue());
        m_tiFreqEndY->GetTextCtrl()->SetValue(m_tiFreqEndX->GetTextCtrl()->GetValue());
    }
    read_double = read_double && m_tiDampingFactor->GetTextCtrl()->GetValue().ToDouble(&m_params.start);

    if (!read_double ||
        m_params.freqStartX < 0 || m_params.freqEndX > 500 ||
        (!reprap_firmware && (m_params.freqStartY < 0 || m_params.freqEndY > 500)) ||
        m_params.freqStartX >= m_params.freqEndX ||
        (!reprap_firmware && m_params.freqStartY >= m_params.freqEndY)) {
        MessageDialog msg_dlg(nullptr, _L("Please input valid values:\n(0 < FreqStart < FreqEnd < 500)"), wxEmptyString, wxICON_WARNING | wxOK);
        msg_dlg.ShowModal();
        return;
    }

    if (m_params.start < 0 || m_params.start >= 1) {
        MessageDialog msg_dlg(nullptr, _L("Please input a valid damping factor (0 < Damping/zeta factor <= 1)"), wxEmptyString, wxICON_WARNING | wxOK);
        msg_dlg.ShowModal();
        return;
    }

    auto shaper_values = get_shaper_type_values();
    int type_selection = m_rbType->GetSelection();
    if (shaper_values.empty()) {
        m_params.shaper_type.clear();
    } else {
        if (type_selection < 0 || type_selection >= static_cast<int>(shaper_values.size()))
            type_selection = 0;
        m_params.shaper_type = shaper_values[static_cast<size_t>(type_selection)];
    }

    m_params.mode = CalibMode::Calib_Input_shaping_freq;
    
    // Set model type based on selection
    m_params.test_model = m_rbModel->GetSelection() == 0 ? 0 : 1; // 0 = Ringing Tower, 1 = Fast Tower
    
    m_plater->calib_input_shaping_freq(m_params);
    EndModal(wxID_OK);
}

void Input_Shaping_Freq_Test_Dlg::on_dpi_changed(const wxRect& suggested_rect) {
    this->Refresh();
    Fit();
}

// Input_Shaping_Damp_Test_Dlg
//

Input_Shaping_Damp_Test_Dlg::Input_Shaping_Damp_Test_Dlg(wxWindow* parent, wxWindowID id, Plater* plater)
    : DPIDialog(parent, id, _L("Input shaping Damp test"), wxDefaultPosition, parent->FromDIP(wxSize(-1, 280)), wxDEFAULT_DIALOG_STYLE), m_plater(plater)
{
    SetBackgroundColour(*wxWHITE); // make sure background color set for dialog
    SetForegroundColour(wxColour("#363636"));
    SetFont(Label::Body_14);

    const auto* preset_bundle = wxGetApp().preset_bundle;
    const auto* gcode_flavor_option = (preset_bundle != nullptr)
        ? preset_bundle->printers.get_edited_preset().config.option<ConfigOptionEnum<GCodeFlavor>>("gcode_flavor")
        : nullptr;
    const bool reprap_firmware = gcode_flavor_option && gcode_flavor_option->value == GCodeFlavor::gcfRepRapFirmware;

    wxBoxSizer* v_sizer = new wxBoxSizer(wxVERTICAL);
    SetSizer(v_sizer);

    // Model selection
    auto labeled_box_model = new LabeledStaticBox(this, _L("Test model"));
    auto model_box = new wxStaticBoxSizer(labeled_box_model, wxHORIZONTAL);

    m_rbModel = new RadioGroup(this, { _L("Ringing Tower"), _L("Fast Tower") }, wxHORIZONTAL);
    model_box->Add(m_rbModel, 0, wxALL | wxEXPAND, FromDIP(4));
    v_sizer->Add(model_box, 0, wxTOP | wxRIGHT | wxLEFT | wxEXPAND, FromDIP(10));

    // Input shaper type selection
    auto labeled_box_type = new LabeledStaticBox(this, _L("Input shaper type"));
    auto type_box = new wxStaticBoxSizer(labeled_box_type, wxVERTICAL);
    auto type_labels = make_shaper_type_labels();
    m_rbType = new RadioGroup(this, type_labels, wxVERTICAL, 3);
    type_box->Add(m_rbType, 0, wxALL | wxEXPAND, FromDIP(4));
    m_rbType->SetSelection(0);

    // Determine firmware-specific note
    wxString firmware_note = "Check firmware compatibility.";
    if (gcode_flavor_option) {
        switch (gcode_flavor_option->value) {
        case GCodeFlavor::gcfMarlinFirmware:
        case GCodeFlavor::gcfMarlinLegacy:
            firmware_note = "Marlin version => 2.1.2\nFixed-Time motion not yet implemented.";
            break;
        case GCodeFlavor::gcfKlipper:
            firmware_note = "Klipper version => 0.9.0";
            break;
        case GCodeFlavor::gcfRepRapFirmware:
            firmware_note = "RepRap firmware version => 3.4.0\nCheck your firmware documentation for supported shaper types.";
            break;
        default:
            break;
        }
    }

    auto type_note = new wxStaticText(this, wxID_ANY, firmware_note, wxDefaultPosition, wxDefaultSize, wxALIGN_LEFT);
    type_note->SetForegroundColour(wxColour(128, 128, 128));
    type_box->Add(type_note, 0, wxALL, FromDIP(5));

    v_sizer->Add(type_box, 0, wxTOP | wxRIGHT | wxLEFT | wxEXPAND, FromDIP(10));

    // Settings
    wxString freq_str = reprap_firmware ? _L("Frequency: ") : _L("Frequency") + " X / Y: ";
    wxString damp_str = _L("Damp") + " " + _L("Start / End") + ": ";
    int text_max = GetTextMax(this, std::vector<wxString>{freq_str, damp_str});

    auto st_size = FromDIP(wxSize(text_max, -1));
    auto ti_size = FromDIP(wxSize(120, -1));

    LabeledStaticBox* stb = new LabeledStaticBox(this, _L("Frequency settings"));
    wxStaticBoxSizer* settings_sizer = new wxStaticBoxSizer(stb, wxVERTICAL);

    settings_sizer->AddSpacer(FromDIP(5));

    auto freq_sizer = new wxBoxSizer(wxHORIZONTAL);
    auto freq_text = new wxStaticText(this, wxID_ANY, freq_str, wxDefaultPosition, st_size, wxALIGN_LEFT);
    m_tiFreqX = new TextInput(this, std::to_string(30), _L("Hz"), "", wxDefaultPosition, ti_size);
    m_tiFreqX->GetTextCtrl()->SetValidator(wxTextValidator(wxFILTER_NUMERIC));
    m_tiFreqY = new TextInput(this, std::to_string(30), _L("Hz"), "", wxDefaultPosition, ti_size);
    m_tiFreqY->GetTextCtrl()->SetValidator(wxTextValidator(wxFILTER_NUMERIC));
    freq_sizer->Add(freq_text, 0, wxALL | wxALIGN_CENTER_VERTICAL, FromDIP(2));
    freq_sizer->Add(m_tiFreqX, 0, wxALL | wxALIGN_CENTER_VERTICAL, FromDIP(2));
    freq_sizer->Add(m_tiFreqY, 0, wxALL | wxALIGN_CENTER_VERTICAL, FromDIP(2));
    settings_sizer->Add(freq_sizer, 0, wxLEFT, FromDIP(3));

    if (reprap_firmware) {
        m_tiFreqY->GetTextCtrl()->SetValue(m_tiFreqX->GetTextCtrl()->GetValue());
        m_tiFreqY->Hide();
        freq_text->SetLabel(freq_str);
        m_tiFreqX->GetTextCtrl()->SetToolTip(_L("RepRap firmware uses the same frequency for both axes."));
    }

    // Damping Factor Start and End
    auto damp_sizer = new wxBoxSizer(wxHORIZONTAL);
    auto damp_text = new wxStaticText(this, wxID_ANY, damp_str, wxDefaultPosition, st_size, wxALIGN_LEFT);
    m_tiDampingFactorStart = new TextInput(this, wxString::Format("%.3f", 0.00), "", "", wxDefaultPosition, ti_size);
    m_tiDampingFactorStart->GetTextCtrl()->SetValidator(wxTextValidator(wxFILTER_NUMERIC));
    m_tiDampingFactorEnd   = new TextInput(this, wxString::Format("%.3f", 0.40), "", "", wxDefaultPosition, ti_size);
    m_tiDampingFactorEnd->GetTextCtrl()->SetValidator(wxTextValidator(wxFILTER_NUMERIC));
    damp_sizer->Add(damp_text             , 0, wxALL | wxALIGN_CENTER_VERTICAL, FromDIP(2));
    damp_sizer->Add(m_tiDampingFactorStart, 0, wxALL | wxALIGN_CENTER_VERTICAL, FromDIP(2));
    damp_sizer->Add(m_tiDampingFactorEnd  , 0, wxALL | wxALIGN_CENTER_VERTICAL, FromDIP(2));
    settings_sizer->Add(damp_sizer, 0, wxLEFT, FromDIP(3));

    settings_sizer->AddSpacer(FromDIP(5));

    // Add a note to explain users to use their previously calculated frequency
    auto note_text = new wxStaticText(this, wxID_ANY, _L("Note: Use previously calculated frequencies."), wxDefaultPosition, wxDefaultSize, wxALIGN_LEFT);
    note_text->SetForegroundColour(wxColour(128, 128, 128));
    settings_sizer->Add(note_text, 0, wxALL, FromDIP(5));

    settings_sizer->AddSpacer(FromDIP(5));

    v_sizer->Add(settings_sizer, 0, wxTOP | wxRIGHT | wxLEFT | wxEXPAND, FromDIP(10));
    v_sizer->AddSpacer(FromDIP(5));

<<<<<<< HEAD
=======
    auto help_link = new wxHyperlinkCtrl(this, wxID_ANY, _L("Wiki Guide: Input Shaping Calibration"),
        "https://github.com/OrcaSlicer/OrcaSlicer/wiki/input-shaping-calib");
    help_link->SetForegroundColour(wxColour("#1890FF"));
    v_sizer->Add(help_link, 0, wxALL, FromDIP(10));

>>>>>>> 9304cc35
    auto dlg_btns = new DialogButtons(this, {"OK"});

    auto bottom_sizer = new wxBoxSizer(wxHORIZONTAL);
    auto wiki = new HyperLink(this, _L("Wiki Guide"), "https://github.com/SoftFever/OrcaSlicer/wiki/input-shaping-calib");
    bottom_sizer->Add(wiki, 0, wxALIGN_CENTER_VERTICAL | wxLEFT, FromDIP(20));
    bottom_sizer->AddStretchSpacer();
    bottom_sizer->Add(dlg_btns, 0, wxEXPAND);
    v_sizer->Add(bottom_sizer, 0, wxEXPAND);

    dlg_btns->GetOK()->Bind(wxEVT_BUTTON, &Input_Shaping_Damp_Test_Dlg::on_start, this);

    wxGetApp().UpdateDlgDarkUI(this);

    Layout();
    Fit();
}

Input_Shaping_Damp_Test_Dlg::~Input_Shaping_Damp_Test_Dlg() {
    // Disconnect Events
}

void Input_Shaping_Damp_Test_Dlg::on_start(wxCommandEvent& event) {
    bool read_double = false;
    read_double = m_tiFreqX->GetTextCtrl()->GetValue().ToDouble(&m_params.freqStartX);
    const auto* preset_bundle = wxGetApp().preset_bundle;
    const auto* gcode_flavor_option = (preset_bundle != nullptr)
        ? preset_bundle->printers.get_edited_preset().config.option<ConfigOptionEnum<GCodeFlavor>>("gcode_flavor")
        : nullptr;
    const bool reprap_firmware = gcode_flavor_option && gcode_flavor_option->value == GCodeFlavor::gcfRepRapFirmware;

    if (!reprap_firmware) {
        read_double = read_double && m_tiFreqY->GetTextCtrl()->GetValue().ToDouble(&m_params.freqStartY);
    } else {
        m_params.freqStartY = m_params.freqStartX;
        m_tiFreqY->GetTextCtrl()->SetValue(m_tiFreqX->GetTextCtrl()->GetValue());
    }
    read_double = read_double && m_tiDampingFactorStart->GetTextCtrl()->GetValue().ToDouble(&m_params.start);
    read_double = read_double && m_tiDampingFactorEnd->GetTextCtrl()->GetValue().ToDouble(&m_params.end);

    if (!read_double ||
        m_params.freqStartX < 0 || m_params.freqStartX > 500 ||
        (!reprap_firmware && (m_params.freqStartY < 0 || m_params.freqStartY > 500))) {
        MessageDialog msg_dlg(nullptr, _L("Please input valid values:\n(0 < Freq < 500)"), wxEmptyString, wxICON_WARNING | wxOK);
        msg_dlg.ShowModal();
        return;
    }

    if (m_params.start < 0 || m_params.end > 1
        || m_params.start >= m_params.end) {
        MessageDialog msg_dlg(nullptr, _L("Please input a valid damping factor (0 <= DampingStart < DampingEnd <= 1)"), wxEmptyString, wxICON_WARNING | wxOK);
        msg_dlg.ShowModal();
        return;
    }

    auto shaper_values = get_shaper_type_values();
    int type_selection = m_rbType->GetSelection();
    if (shaper_values.empty()) {
        m_params.shaper_type.clear();
    } else {
        if (type_selection < 0 || type_selection >= static_cast<int>(shaper_values.size()))
            type_selection = 0;
        m_params.shaper_type = shaper_values[static_cast<size_t>(type_selection)];
    }

    m_params.mode = CalibMode::Calib_Input_shaping_damp;
    
    // Set model type based on selection
    m_params.test_model = m_rbModel->GetSelection() == 0 ? 0 : 1; // 0 = Ringing Tower, 1 = Fast Tower
    
    m_plater->calib_input_shaping_damp(m_params);
    EndModal(wxID_OK);
}

void Input_Shaping_Damp_Test_Dlg::on_dpi_changed(const wxRect& suggested_rect) {
    this->Refresh();
    Fit();
}

// Cornering_Test_Dlg
//

Cornering_Test_Dlg::Cornering_Test_Dlg(wxWindow* parent, wxWindowID id, Plater* plater)
    : DPIDialog(parent, id, _L("Cornering test"), wxDefaultPosition, parent->FromDIP(wxSize(-1, 280)), wxDEFAULT_DIALOG_STYLE), m_plater(plater)
{
    SetBackgroundColour(*wxWHITE); // make sure background color set for dialog
    SetForegroundColour(wxColour("#363636"));
    SetFont(Label::Body_14);

    wxBoxSizer* v_sizer = new wxBoxSizer(wxVERTICAL);
    SetSizer(v_sizer);

    // Model selection
    auto labeled_box_model = new LabeledStaticBox(this, _L("Test model"));
    auto model_box = new wxStaticBoxSizer(labeled_box_model, wxHORIZONTAL);

    m_rbModel = new RadioGroup(this, { _L("Ringing Tower"), _L("Fast Tower"), _L("SCV-V2") }, wxHORIZONTAL);
    model_box->Add(m_rbModel, 0, wxALL | wxEXPAND, FromDIP(4));
    v_sizer->Add(model_box, 0, wxTOP | wxRIGHT | wxLEFT | wxEXPAND, FromDIP(10));

    // Settings
    wxString start_jd_str = _L("Start: ");
    wxString end_jd_str   = _L("End: ");

    LabeledStaticBox* stb = new LabeledStaticBox(this, _L("Cornering settings"));
    wxStaticBoxSizer* settings_sizer = new wxStaticBoxSizer(stb, wxVERTICAL);

    settings_sizer->AddSpacer(FromDIP(5));

    // Detect GCode Flavor and set appropriate values and units
    const auto* preset_bundle = wxGetApp().preset_bundle;
    const auto* gcode_flavor_option = (preset_bundle != nullptr)
        ? preset_bundle->printers.get_edited_preset().config.option<ConfigOptionEnum<GCodeFlavor>>("gcode_flavor")
        : nullptr;

    wxString start_value_str;
    wxString end_value_str;
    wxString units_str;

    if (gcode_flavor_option &&
        gcode_flavor_option->value == GCodeFlavor::gcfMarlinFirmware &&
        preset_bundle->printers.get_edited_preset().config.option<ConfigOptionFloats>("machine_max_junction_deviation") &&
        !preset_bundle->printers.get_edited_preset().config.option<ConfigOptionFloats>("machine_max_junction_deviation")->values.empty() &&
        preset_bundle->printers.get_edited_preset().config.option<ConfigOptionFloats>("machine_max_junction_deviation")->values[0] > 0) {
            // Using Junction Deviation (mm)
            start_value_str = wxString::Format("%.3f", 0.000);
            end_value_str   = wxString::Format("%.3f", 0.250);
            units_str = "mm";
        } else {
            // Using Classic Jerk (mm/s)
                start_value_str = wxString::Format("%.3f", 1.0);
                end_value_str   = wxString::Format("%.3f", 15.0);
                units_str = "mm/s";
        }

    auto ti_size = FromDIP(wxSize(120, -1));

    // Start and End cornering on same row
    auto cornering_row_sizer = new wxBoxSizer(wxHORIZONTAL);

    // Start cornering
    auto start_jd_sizer = new wxBoxSizer(wxHORIZONTAL);
    auto start_jd_text = new wxStaticText(this, wxID_ANY, start_jd_str, wxDefaultPosition, wxDefaultSize, wxALIGN_LEFT);
    m_tiJDStart = new TextInput(this, start_value_str, units_str, "", wxDefaultPosition, ti_size);
    m_tiJDStart->GetTextCtrl()->SetValidator(wxTextValidator(wxFILTER_NUMERIC));
    start_jd_sizer->Add(start_jd_text, 0, wxALL | wxALIGN_CENTER_VERTICAL, FromDIP(2));
    start_jd_sizer->Add(m_tiJDStart  , 0, wxALL | wxALIGN_CENTER_VERTICAL, FromDIP(2));
    cornering_row_sizer->Add(start_jd_sizer, 0, wxLEFT, FromDIP(3));

    // End cornering
    auto end_jd_sizer = new wxBoxSizer(wxHORIZONTAL);
    auto end_jd_text = new wxStaticText(this, wxID_ANY, end_jd_str, wxDefaultPosition, wxDefaultSize, wxALIGN_LEFT);
    m_tiJDEnd = new TextInput(this, end_value_str, units_str, "", wxDefaultPosition, ti_size);
    m_tiJDEnd->GetTextCtrl()->SetValidator(wxTextValidator(wxFILTER_NUMERIC));
    end_jd_sizer->Add(end_jd_text, 0, wxALL | wxALIGN_CENTER_VERTICAL, FromDIP(2));
       end_jd_sizer->Add(m_tiJDEnd  , 0, wxALL | wxALIGN_CENTER_VERTICAL, FromDIP(2));
    cornering_row_sizer->Add(end_jd_sizer, 0, wxLEFT, FromDIP(3));

    settings_sizer->Add(cornering_row_sizer, 0, wxLEFT, FromDIP(3));

    settings_sizer->AddSpacer(FromDIP(5));

    // Add note about cornering based on GCode Flavor
    wxString note_msg = _L("Note: Lower values = sharper corners but slower speeds.\n");
    if (gcode_flavor_option) {
        switch (gcode_flavor_option->value) {
            case GCodeFlavor::gcfMarlinFirmware: {
                // Check if machine_max_junction_deviation is set and > 0
                const auto* max_jd_option = preset_bundle->printers.get_edited_preset().config.option<ConfigOptionFloats>("machine_max_junction_deviation");
                if (max_jd_option && !max_jd_option->values.empty() && max_jd_option->values[0] > 0) {
                    note_msg += _L("Marlin 2 Junction Deviation detected:\nTo test Classic Jerk, set 'Maximum Junction Deviation' in Motion ability to 0.");
                } else {
                    note_msg += _L("Marlin 2 Classic Jerk detected:\nTo test Junction Deviation, set 'Maximum Junction Deviation' in Motion ability to a value > 0.");
                }
                break;
            }
            case GCodeFlavor::gcfRepRapFirmware:
                note_msg += _L("RepRap detected: Jerk in mm/s.\nOrcaSlicer will convert the values to mm/min when necessary.");
                break;
            default:
                break;
        }
    }

    auto note_text = new wxStaticText(this, wxID_ANY, note_msg,
                                    wxDefaultPosition, wxDefaultSize, wxALIGN_LEFT);
    note_text->SetForegroundColour(wxColour(128, 128, 128));
    note_text->Wrap(FromDIP(300));
    settings_sizer->Add(note_text, 0, wxALL, FromDIP(5));

    v_sizer->Add(settings_sizer, 0, wxTOP | wxRIGHT | wxLEFT | wxEXPAND, FromDIP(10));
    v_sizer->AddSpacer(FromDIP(5));

<<<<<<< HEAD
=======
    auto help_link = new wxHyperlinkCtrl(this, wxID_ANY, _L("Wiki Guide: Cornering Calibration"),
        "https://github.com/OrcaSlicer/OrcaSlicer/wiki/cornering-calib");
    help_link->SetForegroundColour(wxColour("#1890FF"));
    v_sizer->Add(help_link, 0, wxALL, FromDIP(10));

>>>>>>> 9304cc35
    auto dlg_btns = new DialogButtons(this, {"OK"});

    auto bottom_sizer = new wxBoxSizer(wxHORIZONTAL);
    auto wiki = new HyperLink(this, _L("Wiki Guide"), "https://github.com/SoftFever/OrcaSlicer/wiki/cornering-calib");
    bottom_sizer->Add(wiki, 0, wxALIGN_CENTER_VERTICAL | wxLEFT, FromDIP(20));
    bottom_sizer->AddStretchSpacer();
    bottom_sizer->Add(dlg_btns, 0, wxEXPAND);
    v_sizer->Add(bottom_sizer, 0, wxEXPAND);

    dlg_btns->GetOK()->Bind(wxEVT_BUTTON, &Cornering_Test_Dlg::on_start, this);

    wxGetApp().UpdateDlgDarkUI(this);

    Layout();
    Fit();
}

Cornering_Test_Dlg::~Cornering_Test_Dlg() {
    // Disconnect Events
}

void Cornering_Test_Dlg::on_start(wxCommandEvent& event) {
    bool read_double = false;
    read_double = m_tiJDStart->GetTextCtrl()->GetValue().ToDouble(&m_params.start);
    read_double = read_double && m_tiJDEnd->GetTextCtrl()->GetValue().ToDouble(&m_params.end);

    // Get max values based on GCode Flavor
    double max_end_value = 100.0;
    double warning_threshold = 20.0;
    const auto* preset_bundle = wxGetApp().preset_bundle;
    const auto* gcode_flavor_option = (preset_bundle != nullptr)
        ? preset_bundle->printers.get_edited_preset().config.option<ConfigOptionEnum<GCodeFlavor>>("gcode_flavor")
        : nullptr;

    if (gcode_flavor_option &&
        gcode_flavor_option->value == GCodeFlavor::gcfMarlinFirmware &&
        preset_bundle->printers.get_edited_preset().config.option<ConfigOptionFloats>("machine_max_junction_deviation") &&
        !preset_bundle->printers.get_edited_preset().config.option<ConfigOptionFloats>("machine_max_junction_deviation")->values.empty() &&
        preset_bundle->printers.get_edited_preset().config.option<ConfigOptionFloats>("machine_max_junction_deviation")->values[0] > 0) {
            // Using Junction Deviation (mm)
            max_end_value = 1.0;
            warning_threshold = 0.3;
    }

    if (!read_double || m_params.start < 0 || m_params.end > max_end_value || m_params.start >= m_params.end) {
        wxString error_msg = wxString::Format(_L("Please input valid values:\n(0 <= Cornering <= %s)"), wxString::Format("%.3f", max_end_value));
        MessageDialog msg_dlg(nullptr, error_msg, wxEmptyString, wxICON_WARNING | wxOK);
        msg_dlg.ShowModal();
        return;
    } else if (m_params.end > warning_threshold) {
        wxString warning_msg = wxString::Format(_L("NOTE: High values may cause Layer shift (>%s)"), wxString::Format("%.3f", warning_threshold));
        MessageDialog msg_dlg(nullptr, warning_msg, wxEmptyString, wxICON_WARNING | wxOK);
        msg_dlg.ShowModal();
    }

    m_params.mode = CalibMode::Calib_Cornering;

    // Set model type based on selection
    m_params.test_model = m_rbModel->GetSelection();

    m_plater->Calib_Cornering(m_params);
    EndModal(wxID_OK);
}

void Cornering_Test_Dlg::on_dpi_changed(const wxRect& suggested_rect) {
    this->Refresh();
    Fit();
}

}} // namespace Slic3r::GUI<|MERGE_RESOLUTION|>--- conflicted
+++ resolved
@@ -174,27 +174,10 @@
     v_sizer->Add(settings_sizer, 0, wxTOP | wxRIGHT | wxLEFT | wxEXPAND, FromDIP(10));
     v_sizer->AddSpacer(FromDIP(5));
 
-<<<<<<< HEAD
-=======
-    // Help links
-    auto help_sizer = new wxBoxSizer(wxVERTICAL);
-    auto help_link_pa = new wxHyperlinkCtrl(this, wxID_ANY, _L("Pressure Advance Guide"),
-        "https://github.com/OrcaSlicer/OrcaSlicer/wiki/pressure-advance-calib");
-    help_link_pa->SetForegroundColour(wxColour("#1890FF"));
-    help_sizer->Add(help_link_pa, 0, wxALL, FromDIP(5));
-
-    auto help_link_apa = new wxHyperlinkCtrl(this, wxID_ANY, _L("Adaptive Pressure Advance Guide"),
-        "https://github.com/OrcaSlicer/OrcaSlicer/wiki/adaptive-pressure-advance-calib");
-    help_link_apa->SetForegroundColour(wxColour("#1890FF"));
-    help_sizer->Add(help_link_apa, 0, wxALL, FromDIP(5));
-
-    v_sizer->Add(help_sizer, 0, wxALL, FromDIP(10));
-
->>>>>>> 9304cc35
     auto dlg_btns = new DialogButtons(this, {"OK"});
 
     auto bottom_sizer = new wxBoxSizer(wxHORIZONTAL);
-    auto wiki = new HyperLink(this, _L("Wiki Guide"), "https://github.com/SoftFever/OrcaSlicer/wiki/pressure-advance-calib");
+    auto wiki = new HyperLink(this, _L("Wiki Guide"), "https://github.com/OrcaSlicer/OrcaSlicer/wiki/pressure-advance-calib");
     bottom_sizer->Add(wiki, 0, wxALIGN_CENTER_VERTICAL | wxLEFT, FromDIP(20));
     bottom_sizer->AddStretchSpacer();
     bottom_sizer->Add(dlg_btns, 0, wxEXPAND);
@@ -396,18 +379,10 @@
     v_sizer->Add(settings_sizer, 0, wxTOP | wxRIGHT | wxLEFT | wxEXPAND, FromDIP(10));
     v_sizer->AddSpacer(FromDIP(5));
 
-<<<<<<< HEAD
-=======
-    auto help_link = new wxHyperlinkCtrl(this, wxID_ANY, _L("Wiki Guide: Temperature Calibration"),
-        "https://github.com/OrcaSlicer/OrcaSlicer/wiki/temp-calib");
-    help_link->SetForegroundColour(wxColour("#1890FF"));
-    v_sizer->Add(help_link, 0, wxALL, FromDIP(10));
-
->>>>>>> 9304cc35
     auto dlg_btns = new DialogButtons(this, {"OK"});
 
     auto bottom_sizer = new wxBoxSizer(wxHORIZONTAL);
-    auto wiki = new HyperLink(this, _L("Wiki Guide"), "https://github.com/SoftFever/OrcaSlicer/wiki/temp-calib");
+    auto wiki = new HyperLink(this, _L("Wiki Guide"), "https://github.com/OrcaSlicer/OrcaSlicer/wiki/temp-calib");
     bottom_sizer->Add(wiki, 0, wxALIGN_CENTER_VERTICAL | wxLEFT, FromDIP(20));
     bottom_sizer->AddStretchSpacer();
     bottom_sizer->Add(dlg_btns, 0, wxEXPAND);
@@ -584,18 +559,10 @@
     v_sizer->Add(settings_sizer, 0, wxTOP | wxRIGHT | wxLEFT | wxEXPAND, FromDIP(10));
     v_sizer->AddSpacer(FromDIP(5));
 
-<<<<<<< HEAD
-=======
-    auto help_link = new wxHyperlinkCtrl(this, wxID_ANY, _L("Wiki Guide: Volumetric Speed Calibration"),
-        "https://github.com/OrcaSlicer/OrcaSlicer/wiki/volumetric-speed-calib");
-    help_link->SetForegroundColour(wxColour("#1890FF"));
-    v_sizer->Add(help_link, 0, wxALL, FromDIP(10));
-
->>>>>>> 9304cc35
     auto dlg_btns = new DialogButtons(this, {"OK"});
 
     auto bottom_sizer = new wxBoxSizer(wxHORIZONTAL);
-    auto wiki = new HyperLink(this, _L("Wiki Guide"), "https://github.com/SoftFever/OrcaSlicer/wiki/volumetric-speed-calib");
+    auto wiki = new HyperLink(this, _L("Wiki Guide"), "https://github.com/OrcaSlicer/OrcaSlicer/wiki/volumetric-speed-calib");
     bottom_sizer->Add(wiki, 0, wxALIGN_CENTER_VERTICAL | wxLEFT, FromDIP(20));
     bottom_sizer->AddStretchSpacer();
     bottom_sizer->Add(dlg_btns, 0, wxEXPAND);
@@ -699,18 +666,10 @@
     v_sizer->Add(settings_sizer, 0, wxTOP | wxRIGHT | wxLEFT | wxEXPAND, FromDIP(10));
     v_sizer->AddSpacer(FromDIP(5));
 
-<<<<<<< HEAD
-=======
-    auto help_link = new wxHyperlinkCtrl(this, wxID_ANY, _L("Wiki Guide: VFA"),
-        "https://github.com/OrcaSlicer/OrcaSlicer/wiki/vfa-calib");
-    help_link->SetForegroundColour(wxColour("#1890FF"));
-    v_sizer->Add(help_link, 0, wxALL, FromDIP(10));
-
->>>>>>> 9304cc35
     auto dlg_btns = new DialogButtons(this, {"OK"});
 
     auto bottom_sizer = new wxBoxSizer(wxHORIZONTAL);
-    auto wiki = new HyperLink(this, _L("Wiki Guide"), "https://github.com/SoftFever/OrcaSlicer/wiki/vfa-calib");
+    auto wiki = new HyperLink(this, _L("Wiki Guide"), "https://github.com/OrcaSlicer/OrcaSlicer/wiki/vfa-calib");
     bottom_sizer->Add(wiki, 0, wxALIGN_CENTER_VERTICAL | wxLEFT, FromDIP(20));
     bottom_sizer->AddStretchSpacer();
     bottom_sizer->Add(dlg_btns, 0, wxEXPAND);
@@ -816,18 +775,10 @@
     v_sizer->Add(settings_sizer, 0, wxTOP | wxRIGHT | wxLEFT | wxEXPAND, FromDIP(10));
     v_sizer->AddSpacer(FromDIP(5));
 
-<<<<<<< HEAD
-=======
-    auto help_link = new wxHyperlinkCtrl(this, wxID_ANY, _L("Wiki Guide: Retraction Calibration"),
-        "https://github.com/OrcaSlicer/OrcaSlicer/wiki/retraction-calib");
-    help_link->SetForegroundColour(wxColour("#1890FF"));
-    v_sizer->Add(help_link, 0, wxALL, FromDIP(10));
-
->>>>>>> 9304cc35
     auto dlg_btns = new DialogButtons(this, {"OK"});
 
     auto bottom_sizer = new wxBoxSizer(wxHORIZONTAL);
-    auto wiki = new HyperLink(this, _L("Wiki Guide"), "https://github.com/SoftFever/OrcaSlicer/wiki/retraction-calib");
+    auto wiki = new HyperLink(this, _L("Wiki Guide"), "https://github.com/OrcaSlicer/OrcaSlicer/wiki/retraction-calib");
     bottom_sizer->Add(wiki, 0, wxALIGN_CENTER_VERTICAL | wxLEFT, FromDIP(20));
     bottom_sizer->AddStretchSpacer();
     bottom_sizer->Add(dlg_btns, 0, wxEXPAND);
@@ -1002,18 +953,10 @@
     v_sizer->Add(settings_sizer, 0, wxTOP | wxRIGHT | wxLEFT | wxEXPAND, FromDIP(10));
     v_sizer->AddSpacer(FromDIP(5));
 
-<<<<<<< HEAD
-=======
-    auto help_link = new wxHyperlinkCtrl(this, wxID_ANY, _L("Wiki Guide: Input Shaping Calibration"),
-        "https://github.com/OrcaSlicer/OrcaSlicer/wiki/input-shaping-calib");
-    help_link->SetForegroundColour(wxColour("#1890FF"));
-    v_sizer->Add(help_link, 0, wxALL, FromDIP(10));
-
->>>>>>> 9304cc35
     auto dlg_btns = new DialogButtons(this, {"OK"});
 
     auto bottom_sizer = new wxBoxSizer(wxHORIZONTAL);
-    auto wiki = new HyperLink(this, _L("Wiki Guide"), "https://github.com/SoftFever/OrcaSlicer/wiki/input-shaping-calib");
+    auto wiki = new HyperLink(this, _L("Wiki Guide"), "https://github.com/OrcaSlicer/OrcaSlicer/wiki/input-shaping-calib");
     bottom_sizer->Add(wiki, 0, wxALIGN_CENTER_VERTICAL | wxLEFT, FromDIP(20));
     bottom_sizer->AddStretchSpacer();
     bottom_sizer->Add(dlg_btns, 0, wxEXPAND);
@@ -1208,18 +1151,10 @@
     v_sizer->Add(settings_sizer, 0, wxTOP | wxRIGHT | wxLEFT | wxEXPAND, FromDIP(10));
     v_sizer->AddSpacer(FromDIP(5));
 
-<<<<<<< HEAD
-=======
-    auto help_link = new wxHyperlinkCtrl(this, wxID_ANY, _L("Wiki Guide: Input Shaping Calibration"),
-        "https://github.com/OrcaSlicer/OrcaSlicer/wiki/input-shaping-calib");
-    help_link->SetForegroundColour(wxColour("#1890FF"));
-    v_sizer->Add(help_link, 0, wxALL, FromDIP(10));
-
->>>>>>> 9304cc35
     auto dlg_btns = new DialogButtons(this, {"OK"});
 
     auto bottom_sizer = new wxBoxSizer(wxHORIZONTAL);
-    auto wiki = new HyperLink(this, _L("Wiki Guide"), "https://github.com/SoftFever/OrcaSlicer/wiki/input-shaping-calib");
+    auto wiki = new HyperLink(this, _L("Wiki Guide"), "https://github.com/OrcaSlicer/OrcaSlicer/wiki/input-shaping-calib");
     bottom_sizer->Add(wiki, 0, wxALIGN_CENTER_VERTICAL | wxLEFT, FromDIP(20));
     bottom_sizer->AddStretchSpacer();
     bottom_sizer->Add(dlg_btns, 0, wxEXPAND);
@@ -1408,18 +1343,10 @@
     v_sizer->Add(settings_sizer, 0, wxTOP | wxRIGHT | wxLEFT | wxEXPAND, FromDIP(10));
     v_sizer->AddSpacer(FromDIP(5));
 
-<<<<<<< HEAD
-=======
-    auto help_link = new wxHyperlinkCtrl(this, wxID_ANY, _L("Wiki Guide: Cornering Calibration"),
-        "https://github.com/OrcaSlicer/OrcaSlicer/wiki/cornering-calib");
-    help_link->SetForegroundColour(wxColour("#1890FF"));
-    v_sizer->Add(help_link, 0, wxALL, FromDIP(10));
-
->>>>>>> 9304cc35
     auto dlg_btns = new DialogButtons(this, {"OK"});
 
     auto bottom_sizer = new wxBoxSizer(wxHORIZONTAL);
-    auto wiki = new HyperLink(this, _L("Wiki Guide"), "https://github.com/SoftFever/OrcaSlicer/wiki/cornering-calib");
+    auto wiki = new HyperLink(this, _L("Wiki Guide"), "https://github.com/OrcaSlicer/OrcaSlicer/wiki/cornering-calib");
     bottom_sizer->Add(wiki, 0, wxALIGN_CENTER_VERTICAL | wxLEFT, FromDIP(20));
     bottom_sizer->AddStretchSpacer();
     bottom_sizer->Add(dlg_btns, 0, wxEXPAND);
