--- conflicted
+++ resolved
@@ -133,12 +133,8 @@
     ObjectDataViewModelNode(ObjectDataViewModelNode* parent,
                             const wxString& sub_obj_name,
                             Slic3r::ModelVolumeType type,
-<<<<<<< HEAD
                             const bool is_text_volume,
                             const bool is_svg_volume,
-=======
-                            const wxBitmapBundle& bmp,
->>>>>>> 25a05549
                             const wxString& extruder,
                             const int idx = -1 );
 
@@ -235,11 +231,7 @@
     void            SetVolumeType(ModelVolumeType type) { m_volume_type = type; }
     void            SetBitmap(const wxBitmapBundle &icon) { m_bmp = icon; }
     void            SetExtruder(const wxString &extruder) { m_extruder = extruder; }
-<<<<<<< HEAD
     void            SetWarningIconName(const std::string& warning_icon_name) { m_warning_icon_name = warning_icon_name; }
-=======
-    void            SetWarningBitmap(const wxBitmapBundle& icon, const std::string& warning_icon_name) { m_bmp = icon; m_warning_icon_name = warning_icon_name; }
->>>>>>> 25a05549
     void            SetLock(bool has_lock) { m_has_lock = has_lock; }
     const wxBitmapBundle& GetBitmap() const               { return m_bmp; }
     const wxString& GetName() const                 { return m_name; }
@@ -307,13 +299,9 @@
     void        update_settings_digest_bitmaps();
     bool        update_settings_digest(const std::vector<std::string>& categories);
     int         volume_type() const { return int(m_volume_type); }
-<<<<<<< HEAD
     bool        is_text_volume() const { return m_is_text_volume; }
     bool        is_svg_volume() const { return m_is_svg_volume; }
-    void        msw_rescale();
-=======
     void        sys_color_changed();
->>>>>>> 25a05549
 
 #ifndef NDEBUG
     bool 		valid();
@@ -339,23 +327,14 @@
 {
     std::vector<ObjectDataViewModelNode*>       m_plates;
     std::vector<ObjectDataViewModelNode*>       m_objects;
-<<<<<<< HEAD
-    std::vector<wxBitmap>                       m_volume_bmps;
-    std::vector<wxBitmap>                       m_text_volume_bmps;
-    std::vector<wxBitmap>                       m_svg_volume_bmps;
-    std::map<InfoItemType, wxBitmap>            m_info_bmps;
-    wxBitmap                                    m_empty_bmp;
-    wxBitmap                                    m_warning_bmp;
-    wxBitmap                                    m_warning_manifold_bmp;
-    wxBitmap                                    m_lock_bmp;
-=======
     std::vector<wxBitmapBundle*>                m_volume_bmps;
+    std::vector<wxBitmapBundle*>                m_text_volume_bmps;
+    std::vector<wxBitmapBundle*>                m_svg_volume_bmps;
     std::map<InfoItemType, wxBitmapBundle*>     m_info_bmps;
     wxBitmapBundle                              m_empty_bmp;
     wxBitmapBundle                              m_warning_bmp;
     wxBitmapBundle                              m_warning_manifold_bmp;
     wxBitmapBundle                              m_lock_bmp;
->>>>>>> 25a05549
 
     ObjectDataViewModelNode*                    m_plate_outside;
 
@@ -502,11 +481,6 @@
     // Rescale bitmaps for existing Items
     void    UpdateBitmaps();
 
-<<<<<<< HEAD
-=======
-    wxBitmapBundle    GetVolumeIcon(const Slic3r::ModelVolumeType vol_type,
-                              const std::string& warning_icon_name = std::string());
->>>>>>> 25a05549
     void        AddWarningIcon(const wxDataViewItem& item, const std::string& warning_name);
     void        DeleteWarningIcon(const wxDataViewItem& item, const bool unmark_object = false);
     void        UpdateWarningIcon(const wxDataViewItem& item, const std::string& warning_name);
@@ -536,10 +510,6 @@
     wxDataViewItem  AddInstanceRoot(const wxDataViewItem& parent_item);
     void            AddAllChildren(const wxDataViewItem& parent);
 
-<<<<<<< HEAD
-=======
-    wxBitmapBundle& GetWarningBitmap(const std::string& warning_icon_name);
->>>>>>> 25a05549
     void            ReparentObject(ObjectDataViewModelNode* plate, ObjectDataViewModelNode* object);
     wxDataViewItem  AddOutsidePlate(bool refresh = true);
 
