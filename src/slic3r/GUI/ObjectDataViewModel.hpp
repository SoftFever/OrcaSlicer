///|/ Copyright (c) Prusa Research 2018 - 2023 Oleksandra Iushchenko @YuSanka, Lukáš Matěna @lukasmatena, Lukáš Hejl @hejllukas, Enrico Turri @enricoturri1966, David Kocík @kocikdav, Vojtěch Bubník @bubnikv, Tomáš Mészáros @tamasmeszaros, Vojtěch Král @vojtechkral
///|/
///|/ PrusaSlicer is released under the terms of the AGPLv3 or higher
///|/
#ifndef slic3r_GUI_ObjectDataViewModel_hpp_
#define slic3r_GUI_ObjectDataViewModel_hpp_

#include <wx/dataview.h>
#include <vector>
#include <map>

#include "ExtraRenderers.hpp"

namespace Slic3r {
class ModelObject;
class ModelVolume;
enum class ModelVolumeType : int;

namespace GUI {
class PartPlate;

typedef double                          coordf_t;
typedef std::pair<coordf_t, coordf_t>   t_layer_height_range;

// ----------------------------------------------------------------------------
// ObjectDataViewModelNode: a node inside ObjectDataViewModel
// ----------------------------------------------------------------------------
enum ItemType {
    itUndef         = 0,
    itPlate         = 1,
    itObject        = 2,
    itVolume        = 4,
    itInstanceRoot  = 8,
    itInstance      = 16,
    itSettings      = 32,
    itLayerRoot     = 64,
    itLayer         = 128,
    itInfo          = 256,
};

enum ColumnNumber
{
    colName         = 0,    // item name
    colPrint           ,    // printable property
    colFilament        ,    // extruder selection
    // BBS
    colSupportPaint    ,
    colColorPaint      ,
    colSinking         ,
    colEditing         ,    // item editing
    colCount           ,
};

enum PrintIndicator
{
    piUndef         = 0,    // no print indicator
    piPrintable        ,    // printable
    piUnprintable      ,    // unprintable
};

enum class InfoItemType
{
    Undef,
    CustomSupports,
    //CustomSeam,
    MmuSegmentation,
    //Sinking
    CutConnectors,
};

class ObjectDataViewModelNode;
WX_DEFINE_ARRAY_PTR(ObjectDataViewModelNode*, MyObjectTreeModelNodePtrArray);

class ObjectDataViewModelNode
{
    ObjectDataViewModelNode*	    m_parent;
    MyObjectTreeModelNodePtrArray   m_children;
    wxBitmapBundle                  m_empty_bmp;
    size_t                          m_volumes_cnt = 0;
    std::vector< std::string >      m_opt_categories;
    t_layer_height_range            m_layer_range = { 0.0f, 0.0f };

    wxString				        m_name;
    wxBitmapBundle&                 m_bmp = m_empty_bmp;
    ItemType				        m_type;
    int                             m_idx = -1;
    int                             m_plate_idx = -1;
    bool					        m_container = false;
    // BBS
    wxString				        m_extruder = wxEmptyString;
    wxBitmapBundle                  m_extruder_bmp;
    wxBitmapBundle  		        m_action_icon;
    // BBS
    wxBitmapBundle                        m_support_icon;
    wxBitmapBundle                        m_color_icon;
    wxBitmapBundle                        m_sinking_icon;
    PrintIndicator                  m_printable {piUndef};
    wxBitmapBundle                  m_printable_icon;
    std::string                     m_warning_icon_name{ "" };
    bool                            m_has_lock{false};  // for cut object icon

    std::string                     m_action_icon_name = "";
    ModelVolumeType                 m_volume_type = ModelVolumeType(-1);
    bool                            m_is_text_volume{ false };
    bool                            m_is_svg_volume{false};
    InfoItemType                    m_info_item_type {InfoItemType::Undef};
    bool                            m_action_enable = false; // can undo all settings
    // BBS
    bool                            m_support_enable = false;
    bool                            m_color_enable = false;
    bool                            m_sink_enable = false;

public:
    PartPlate*                      m_part_plate;
    ModelObject*                    m_model_object;

public:
    ObjectDataViewModelNode(const wxString& name,
                            const wxString& extruder,
                            const int plate_idx,
                            ModelObject *model_object):
        m_parent(NULL),
        m_name(name),
        m_type(itObject),
        m_extruder(extruder),
        m_plate_idx(plate_idx),
        m_model_object(model_object)
    {
        set_icons();
        init_container();
	}

    ObjectDataViewModelNode(ObjectDataViewModelNode* parent,
                            const wxString& sub_obj_name,
                            Slic3r::ModelVolumeType type,
<<<<<<< HEAD
                            const wxBitmapBundle& bmp,
=======
                            const bool is_text_volume,
                            const bool is_svg_volume,
>>>>>>> 77392527
                            const wxString& extruder,
                            const int idx = -1 );

    ObjectDataViewModelNode(ObjectDataViewModelNode* parent,
                            const t_layer_height_range& layer_range,
                            const int idx = -1,
                            const wxString& extruder = wxEmptyString );

    ObjectDataViewModelNode(PartPlate* part_plate, wxString name);

    //BBS: add part plate related logic
    ObjectDataViewModelNode(ObjectDataViewModelNode* parent, const ItemType type, const int plate_idx = -1);
    // BBS: to be checked. Whether need to add plate_idx for the following constructor ?
    ObjectDataViewModelNode(ObjectDataViewModelNode* parent, const InfoItemType type);

    ~ObjectDataViewModelNode()
    {
        // free all our children nodes
        size_t count = m_children.GetCount();
        for (size_t i = 0; i < count; i++)
        {
            ObjectDataViewModelNode *child = m_children[i];
            delete child;
        }
#ifndef NDEBUG
        // Indicate that the object was deleted.
        m_idx = -2;
#endif /* NDEBUG */
    }

	void init_container();
	bool IsContainer() const
	{
		return m_container;
	}

    ObjectDataViewModelNode* GetParent()
    {
        assert(m_parent == nullptr || m_parent->valid());
        return m_parent;
    }
    MyObjectTreeModelNodePtrArray& GetChildren()
    {
        return m_children;
    }
    ObjectDataViewModelNode* GetNthChild(unsigned int n)
    {
        return m_children.Item(n);
    }

    int GetChildIndex(ObjectDataViewModelNode* child) const
    {
        size_t child_count = GetChildCount();
        for (int index = 0; index < child_count; index++)
        {
            if (m_children.Item(index) == child)
                return index;
        }
        return -1;
    }

    void Insert(ObjectDataViewModelNode* child, unsigned int n)
    {
        if (!m_container)
            m_container = true;
        m_children.Insert(child, n);
    }
    void Append(ObjectDataViewModelNode* child)
    {
        if (!m_container)
            m_container = true;
        m_children.Add(child);
    }
    void RemoveAllChildren()
    {
        if (GetChildCount() == 0)
            return;
        for (int id = int(GetChildCount()) - 1; id >= 0; --id)
        {
            if (m_children.Item(id)->GetChildCount() > 0)
                m_children[id]->RemoveAllChildren();
            auto node = m_children[id];
            m_children.RemoveAt(id);
            delete node;
        }
    }

    size_t GetChildCount() const
    {
        return m_children.GetCount();
    }
    void            SetName(const wxString &);
    bool            SetValue(const wxVariant &variant, unsigned int col);
    void            SetVolumeType(ModelVolumeType type) { m_volume_type = type; }
    void            SetBitmap(const wxBitmapBundle &icon) { m_bmp = icon; }
    void            SetExtruder(const wxString &extruder) { m_extruder = extruder; }
<<<<<<< HEAD
    void            SetWarningBitmap(const wxBitmapBundle& icon, const std::string& warning_icon_name) { m_bmp = icon; m_warning_icon_name = warning_icon_name; }
    void            SetLock(bool has_lock) { m_has_lock = has_lock; }
    const wxBitmapBundle& GetBitmap() const               { return m_bmp; }
=======
    void            SetWarningIconName(const std::string& warning_icon_name) { m_warning_icon_name = warning_icon_name; }
    void            SetLock(bool has_lock)                                   { m_has_lock = has_lock; }
    const wxBitmapBundle& GetBitmap() const         { return m_bmp; }
>>>>>>> 77392527
    const wxString& GetName() const                 { return m_name; }
    ItemType        GetType() const                 { return m_type; }
    InfoItemType    GetInfoItemType() const         { return m_info_item_type; }
	void			SetIdx(const int& idx);
	int             GetIdx() const                  { return m_idx; }
    //BBS: add part plate related logic
    void            SetPlateIdx(const int& idx);
    int             GetPlateIdx() const { return m_plate_idx; }
    ModelVolumeType GetVolumeType()                 { return m_volume_type; }
	t_layer_height_range    GetLayerRange() const   { return m_layer_range; }
    wxString        GetExtruder()                   { return m_extruder; }
    PrintIndicator  IsPrintable() const             { return m_printable; }
    // BBS
    bool            HasColorPainting() const        { return m_color_enable; }
    bool            HasSupportPainting() const { return m_support_enable; }
    bool            HasSinking() const { return m_sink_enable; }
    bool            IsActionEnabled() const         { return m_action_enable; }
    void            UpdateExtruderAndColorIcon(wxString extruder = "");

    // use this function only for childrens
    void AssignAllVal(ObjectDataViewModelNode& from_node)
    {
        // ! Don't overwrite other values because of equality of this values for all children --
        m_name = from_node.m_name;
        m_bmp = from_node.m_bmp;
        m_idx = from_node.m_idx;
        m_extruder = from_node.m_extruder;
        m_type = from_node.m_type;
    }

    bool SwapChildrens(int frst_id, int scnd_id) {
        if (GetChildCount() < 2 ||
            frst_id < 0 || (size_t)frst_id >= GetChildCount() ||
            scnd_id < 0 || (size_t)scnd_id >= GetChildCount())
            return false;

        ObjectDataViewModelNode new_scnd = *GetNthChild(frst_id);
        ObjectDataViewModelNode new_frst = *GetNthChild(scnd_id);

        new_scnd.m_idx = m_children.Item(scnd_id)->m_idx;
        new_frst.m_idx = m_children.Item(frst_id)->m_idx;

        m_children.Item(frst_id)->AssignAllVal(new_frst);
        m_children.Item(scnd_id)->AssignAllVal(new_scnd);
        return true;
    }

    // Set action and extruder(if any exist) icons for node
    void        set_icons();
    // set extruder icon for node
    void        set_extruder_icon();
	// Set printable icon for node
    void        set_printable_icon(PrintIndicator printable);
    void        set_action_icon(bool enable);
    // BBS
    void        set_color_icon(bool enable);
    void        set_support_icon(bool enable);
    void        set_sinking_icon(bool enable);

    // Set warning icon for node
    void        set_warning_icon(const std::string& warning_icon);

    void        update_settings_digest_bitmaps();
    bool        update_settings_digest(const std::vector<std::string>& categories);
    int         volume_type() const { return int(m_volume_type); }
    bool        is_text_volume() const { return m_is_text_volume; }
    bool        is_svg_volume() const { return m_is_svg_volume; }
    void        sys_color_changed();

#ifndef NDEBUG
    bool 		valid();
#endif /* NDEBUG */
    bool        invalid() const { return m_idx < -1; }
    bool        has_warning_icon() const { return !m_warning_icon_name.empty(); }
    std::string warning_icon_name() const { return m_warning_icon_name; }
    bool        has_lock() const { return m_has_lock; }

private:
    friend class ObjectDataViewModel;
};


// ----------------------------------------------------------------------------
// ObjectDataViewModel
// ----------------------------------------------------------------------------

// custom message the model sends to associated control to notify a last volume deleted from the object:
wxDECLARE_EVENT(wxCUSTOMEVT_LAST_VOLUME_IS_DELETED, wxCommandEvent);

class ObjectDataViewModel :public wxDataViewModel
{
    std::vector<ObjectDataViewModelNode*>       m_plates;
    std::vector<ObjectDataViewModelNode*>       m_objects;
    std::vector<wxBitmapBundle*>                m_volume_bmps;
<<<<<<< HEAD
=======
    std::vector<wxBitmapBundle*>                m_text_volume_bmps;
    std::vector<wxBitmapBundle*>                m_svg_volume_bmps;
>>>>>>> 77392527
    std::map<InfoItemType, wxBitmapBundle*>     m_info_bmps;
    wxBitmapBundle                              m_empty_bmp;
    wxBitmapBundle                              m_warning_bmp;
    wxBitmapBundle                              m_warning_manifold_bmp;
    wxBitmapBundle                              m_lock_bmp;

    ObjectDataViewModelNode*                    m_plate_outside;

    wxDataViewCtrl*                             m_ctrl { nullptr };
    std::vector<std::pair<ObjectDataViewModelNode*, wxString>> assembly_name_list;
    std::vector<std::pair<ObjectDataViewModelNode*, wxString>> search_found_list;

public:
    ObjectDataViewModel();
    ~ObjectDataViewModel();

    void Init();

    wxDataViewItem AddPlate(PartPlate* part_plate, wxString name = wxEmptyString, bool refresh = true);
    wxDataViewItem AddObject(ModelObject* model_object, std::string warning_bitmap, bool has_lock = false, bool refresh = true);
    wxDataViewItem AddVolumeChild(  const wxDataViewItem &parent_item,
                                    const wxString &name,
                                    const Slic3r::ModelVolumeType volume_type,
                                    const bool is_text_volume,
                                    const bool is_svg_volume,
                                    const std::string& warning_icon_name = std::string(),
                                    const int extruder = 0,
                                    const bool create_frst_child = true);
    wxDataViewItem AddSettingsChild(const wxDataViewItem &parent_item);
    wxDataViewItem AddInfoChild(const wxDataViewItem &parent_item, InfoItemType info_type);
    wxDataViewItem AddInstanceChild(const wxDataViewItem &parent_item, size_t num);
    wxDataViewItem AddInstanceChild(const wxDataViewItem &parent_item, const std::vector<bool>& print_indicator, const std::vector<int>& plate_indicator);
    wxDataViewItem AddLayersRoot(const wxDataViewItem &parent_item);
    wxDataViewItem AddLayersChild(  const wxDataViewItem &parent_item,
                                    const t_layer_height_range& layer_range,
                                    const int extruder = 0,
                                    const int index = -1);
    size_t         GetItemIndexForFirstVolume(ObjectDataViewModelNode* node_parent);
    wxDataViewItem DeletePlate(const int plate_idx);
    wxDataViewItem Delete(const wxDataViewItem &item);
    wxDataViewItem DeleteLastInstance(const wxDataViewItem &parent_item, size_t num);
    void ResetAll();
    void DeleteChildren(wxDataViewItem& parent);
    void DeleteVolumeChildren(wxDataViewItem& parent);
    void DeleteSettings(const wxDataViewItem& parent);
    wxDataViewItem GetItemByPlateId(int plate_idx);
    void           SetCurSelectedPlateFullName(int plate_idx,const std::string &);
    wxDataViewItem GetItemById(int obj_idx);
    wxDataViewItem GetItemById(const int obj_idx, const int sub_obj_idx, const ItemType parent_type);
    wxDataViewItem GetItemByVolumeId(int obj_idx, int volume_idx);
    wxDataViewItem GetItemByInstanceId(int obj_idx, int inst_idx);
    wxDataViewItem GetItemByLayerId(int obj_idx, int layer_idx);
    wxDataViewItem GetItemByLayerRange(const int obj_idx, const t_layer_height_range& layer_range);
    int  GetItemIdByLayerRange(const int obj_idx, const t_layer_height_range& layer_range);
    int  GetIdByItem(const wxDataViewItem& item) const;
    int  GetPlateIdByItem(const wxDataViewItem& item) const;
    int  GetIdByItemAndType(const wxDataViewItem& item, const ItemType type) const;
    int  GetObjectIdByItem(const wxDataViewItem& item) const;
    int  GetVolumeIdByItem(const wxDataViewItem& item) const;
    int  GetInstanceIdByItem(const wxDataViewItem& item) const;
    int  GetLayerIdByItem(const wxDataViewItem& item) const;
    void GetItemInfo(const wxDataViewItem& item, ItemType& type, int& obj_idx, int& idx);
    int  GetRowByItem(const wxDataViewItem& item) const;
    bool IsEmpty() { return m_objects.empty(); }
    bool InvalidItem(const wxDataViewItem& item);

    // helper method for wxLog

    wxString    GetName(const wxDataViewItem &item) const;
    wxBitmapBundle&   GetBitmap(const wxDataViewItem &item) const;
    wxString    GetExtruder(const wxDataViewItem &item) const;
    int         GetExtruderNumber(const wxDataViewItem &item) const;

    // helper methods to change the model

    unsigned int    GetColumnCount() const override { return 3;}
    wxString        GetColumnType(unsigned int col) const override;

    void GetValue(  wxVariant &variant,
                    const wxDataViewItem &item,
                    unsigned int col) const override;
    bool SetValue(  const wxVariant &variant,
                    const wxDataViewItem &item,
                    unsigned int col) override;
    bool SetValue(  const wxVariant &variant,
                    const int item_idx,
                    unsigned int col);

    void SetExtruder(const wxString& extruder, wxDataViewItem item);
    void OnPlateChange(const int plate_idx, wxDataViewItem item);
    void SetPlateIdx(const int plate_idx, wxDataViewItem item);
    bool SetName    (const wxString& new_name, wxDataViewItem item);

    // For parent move child from cur_volume_id place to new_volume_id
    // Remaining items will moved up/down accordingly
    wxDataViewItem  ReorganizeChildren( const int cur_volume_id,
                                        const int new_volume_id,
                                        const wxDataViewItem &parent);
    wxDataViewItem  ReorganizeObjects( int current_id, int new_id);

    bool    IsEnabled(const wxDataViewItem &item, unsigned int col) const override;

    wxDataViewItem  GetParent(const wxDataViewItem &item) const override;
    // get object item
    wxDataViewItem          GetObject(const wxDataViewItem& item) const;
    wxDataViewItem          GetTopParent(const wxDataViewItem &item) const;
    bool            IsContainer(const wxDataViewItem &item) const override;
    unsigned int    GetChildren(const wxDataViewItem &parent, wxDataViewItemArray &array) const override;
    void GetAllChildren(const wxDataViewItem &parent,wxDataViewItemArray &array) const;
    // Is the container just a header or an item with all columns
    // In our case it is an item with all columns
    bool    HasContainerColumns(const wxDataViewItem& WXUNUSED(item)) const override {	return true; }
    bool    HasInfoItem(InfoItemType type) const;

    ItemType        GetItemType(const wxDataViewItem &item) const;
    ItemType        GetItemType(const wxDataViewItem &item,int& plate_idx) const;
    InfoItemType    GetInfoItemType(const wxDataViewItem &item) const;
    wxDataViewItem  GetItemByType(  const wxDataViewItem &parent_item,
                                    ItemType type) const;
    wxDataViewItem  GetSettingsItem(const wxDataViewItem &item) const;
    wxDataViewItem  GetInstanceRootItem(const wxDataViewItem &item) const;
    wxDataViewItem  GetLayerRootItem(const wxDataViewItem &item) const;
    wxDataViewItem  GetInfoItemByType(const wxDataViewItem &parent_item, InfoItemType type) const;
    // BBS
    wxDataViewItem  GetObjectItem(const ModelObject* mo) const;
    wxDataViewItem  GetVolumeItem(const wxDataViewItem& parent, int vol_idx) const;
    bool    IsSettingsItem(const wxDataViewItem &item) const;
    void    UpdateSettingsDigest(   const wxDataViewItem &item,
                                    const std::vector<std::string>& categories);

    bool    IsPrintable(const wxDataViewItem &item) const;
    void    UpdateObjectPrintable(wxDataViewItem parent_item);
    void    UpdateInstancesPrintable(wxDataViewItem parent_item);
    void    SetVolumeType(const wxDataViewItem &item, const Slic3r::ModelVolumeType type);
    ModelVolumeType GetVolumeType(const wxDataViewItem &item);
    wxDataViewItem SetPrintableState( PrintIndicator printable, int obj_idx,
                                      int subobj_idx = -1,
                                      ItemType subobj_type = itInstance);
    wxDataViewItem SetObjectPrintableState(PrintIndicator printable, wxDataViewItem obj_item);
    // BBS
    bool    IsColorPainted(wxDataViewItem& item) const;
    bool    IsSupportPainted(wxDataViewItem &item) const;
    bool    IsSinked(wxDataViewItem &item) const;
    void    SetColorPaintState(const bool painted, wxDataViewItem obj_item);
    void    SetSupportPaintState(const bool painted, wxDataViewItem obj_item);
    void    SetSinkState(const bool painted, wxDataViewItem obj_item);

    void    SetAssociatedControl(wxDataViewCtrl* ctrl) { m_ctrl = ctrl; }
    // Rescale bitmaps for existing Items
    void    UpdateBitmaps();

<<<<<<< HEAD
    wxBitmapBundle    GetVolumeIcon(const Slic3r::ModelVolumeType vol_type,
                              const std::string& warning_icon_name = std::string());
=======
>>>>>>> 77392527
    void        AddWarningIcon(const wxDataViewItem& item, const std::string& warning_name);
    void        DeleteWarningIcon(const wxDataViewItem& item, const bool unmark_object = false);
    void        UpdateWarningIcon(const wxDataViewItem& item, const std::string& warning_name);
    void        UpdateCutObjectIcon(const wxDataViewItem &item, bool has_cut_icon);
    bool        HasWarningIcon(const wxDataViewItem& item) const;
    t_layer_height_range    GetLayerRangeByItem(const wxDataViewItem& item) const;

    bool        UpdateColumValues(unsigned col);
    void        UpdateExtruderBitmap(wxDataViewItem item);
    // BBS: add use_obj_extruder
    void        UpdateVolumesExtruderBitmap(wxDataViewItem object_item, bool use_obj_extruder = false);
    int         GetDefaultExtruderIdx(wxDataViewItem item);

    // BBS
    void        UpdateItemNames();

    void        assembly_name(ObjectDataViewModelNode* item, wxString name);
    void        assembly_name();
    std::vector<std::pair<ObjectDataViewModelNode*, wxString>> get_assembly_name_list() { return assembly_name_list; }
    void        search_object(wxString search_text);
    std::vector<std::pair<ObjectDataViewModelNode*, wxString>> get_found_list() { return search_found_list; }

    void        sys_color_changed();

private:
    wxDataViewItem  AddRoot(const wxDataViewItem& parent_item, const ItemType root_type);
    wxDataViewItem  AddInstanceRoot(const wxDataViewItem& parent_item);
    void            AddAllChildren(const wxDataViewItem& parent);

<<<<<<< HEAD
    wxBitmapBundle& GetWarningBitmap(const std::string& warning_icon_name);
=======
>>>>>>> 77392527
    void            ReparentObject(ObjectDataViewModelNode* plate, ObjectDataViewModelNode* object);
    wxDataViewItem  AddOutsidePlate(bool refresh = true);

    void UpdateBitmapForNode(ObjectDataViewModelNode *node);
    void UpdateBitmapForNode(ObjectDataViewModelNode* node, const std::string& warning_icon_name, bool has_lock);
};


}
}


#endif // slic3r_GUI_ObjectDataViewModel_hpp_<|MERGE_RESOLUTION|>--- conflicted
+++ resolved
@@ -133,12 +133,8 @@
     ObjectDataViewModelNode(ObjectDataViewModelNode* parent,
                             const wxString& sub_obj_name,
                             Slic3r::ModelVolumeType type,
-<<<<<<< HEAD
-                            const wxBitmapBundle& bmp,
-=======
                             const bool is_text_volume,
                             const bool is_svg_volume,
->>>>>>> 77392527
                             const wxString& extruder,
                             const int idx = -1 );
 
@@ -235,15 +231,9 @@
     void            SetVolumeType(ModelVolumeType type) { m_volume_type = type; }
     void            SetBitmap(const wxBitmapBundle &icon) { m_bmp = icon; }
     void            SetExtruder(const wxString &extruder) { m_extruder = extruder; }
-<<<<<<< HEAD
-    void            SetWarningBitmap(const wxBitmapBundle& icon, const std::string& warning_icon_name) { m_bmp = icon; m_warning_icon_name = warning_icon_name; }
-    void            SetLock(bool has_lock) { m_has_lock = has_lock; }
-    const wxBitmapBundle& GetBitmap() const               { return m_bmp; }
-=======
     void            SetWarningIconName(const std::string& warning_icon_name) { m_warning_icon_name = warning_icon_name; }
     void            SetLock(bool has_lock)                                   { m_has_lock = has_lock; }
     const wxBitmapBundle& GetBitmap() const         { return m_bmp; }
->>>>>>> 77392527
     const wxString& GetName() const                 { return m_name; }
     ItemType        GetType() const                 { return m_type; }
     InfoItemType    GetInfoItemType() const         { return m_info_item_type; }
@@ -338,11 +328,8 @@
     std::vector<ObjectDataViewModelNode*>       m_plates;
     std::vector<ObjectDataViewModelNode*>       m_objects;
     std::vector<wxBitmapBundle*>                m_volume_bmps;
-<<<<<<< HEAD
-=======
     std::vector<wxBitmapBundle*>                m_text_volume_bmps;
     std::vector<wxBitmapBundle*>                m_svg_volume_bmps;
->>>>>>> 77392527
     std::map<InfoItemType, wxBitmapBundle*>     m_info_bmps;
     wxBitmapBundle                              m_empty_bmp;
     wxBitmapBundle                              m_warning_bmp;
@@ -494,11 +481,6 @@
     // Rescale bitmaps for existing Items
     void    UpdateBitmaps();
 
-<<<<<<< HEAD
-    wxBitmapBundle    GetVolumeIcon(const Slic3r::ModelVolumeType vol_type,
-                              const std::string& warning_icon_name = std::string());
-=======
->>>>>>> 77392527
     void        AddWarningIcon(const wxDataViewItem& item, const std::string& warning_name);
     void        DeleteWarningIcon(const wxDataViewItem& item, const bool unmark_object = false);
     void        UpdateWarningIcon(const wxDataViewItem& item, const std::string& warning_name);
@@ -528,10 +510,6 @@
     wxDataViewItem  AddInstanceRoot(const wxDataViewItem& parent_item);
     void            AddAllChildren(const wxDataViewItem& parent);
 
-<<<<<<< HEAD
-    wxBitmapBundle& GetWarningBitmap(const std::string& warning_icon_name);
-=======
->>>>>>> 77392527
     void            ReparentObject(ObjectDataViewModelNode* plate, ObjectDataViewModelNode* object);
     wxDataViewItem  AddOutsidePlate(bool refresh = true);
 
