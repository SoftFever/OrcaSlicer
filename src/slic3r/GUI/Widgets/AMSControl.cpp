#include "AMSControl.hpp"
#include "Label.hpp"
#include "../BitmapCache.hpp"
#include "../I18N.hpp"
#include "../GUI_App.hpp"

#include <wx/simplebook.h>
#include <wx/dcgraph.h>
#include "CalibUtils.hpp"

namespace Slic3r { namespace GUI {

static const wxColour AMS_TRAY_DEFAULT_COL = wxColour(255, 255, 255);

wxDEFINE_EVENT(EVT_AMS_EXTRUSION_CALI, wxCommandEvent);
wxDEFINE_EVENT(EVT_AMS_LOAD, SimpleEvent);
wxDEFINE_EVENT(EVT_AMS_UNLOAD, SimpleEvent);
wxDEFINE_EVENT(EVT_AMS_SETTINGS, SimpleEvent);
wxDEFINE_EVENT(EVT_AMS_FILAMENT_BACKUP, SimpleEvent);
wxDEFINE_EVENT(EVT_AMS_REFRESH_RFID, wxCommandEvent);
wxDEFINE_EVENT(EVT_AMS_ON_SELECTED, wxCommandEvent);
wxDEFINE_EVENT(EVT_AMS_ON_FILAMENT_EDIT, wxCommandEvent);
wxDEFINE_EVENT(EVT_VAMS_ON_FILAMENT_EDIT, wxCommandEvent);
wxDEFINE_EVENT(EVT_AMS_CLIBRATION_AGAIN, wxCommandEvent);
wxDEFINE_EVENT(EVT_AMS_CLIBRATION_CANCEL, wxCommandEvent);
wxDEFINE_EVENT(EVT_AMS_GUIDE_WIKI, wxCommandEvent);
wxDEFINE_EVENT(EVT_AMS_RETRY, wxCommandEvent);
wxDEFINE_EVENT(EVT_AMS_SHOW_HUMIDITY_TIPS, wxCommandEvent);
wxDEFINE_EVENT(EVT_AMS_UNSELETED_VAMS, wxCommandEvent);
wxDEFINE_EVENT(EVT_CLEAR_SPEED_CONTROL, wxCommandEvent);

bool AMSinfo::parse_ams_info(MachineObject *obj, Ams *ams, bool remain_flag, bool humidity_flag)
{
    if (!ams) return false;
    this->ams_id = ams->id;

    if (humidity_flag) {
        this->ams_humidity = ams->humidity;
    }
    else {
        this->ams_humidity = -1;
    }
    
    cans.clear();
    for (int i = 0; i < 4; i++) {
        auto    it = ams->trayList.find(std::to_string(i));
        Caninfo info;
        // tray is exists
        if (it != ams->trayList.end() && it->second->is_exists) {
            if (it->second->is_tray_info_ready()) {
                info.can_id        = it->second->id;
                info.material_name = it->second->get_display_filament_type();
                if (!it->second->color.empty()) {
                    info.material_colour = AmsTray::decode_color(it->second->color);
                } else {
                    // set to white by default
                    info.material_colour = AMS_TRAY_DEFAULT_COL;
                }

                for (std::string cols:it->second->cols) {
                    info.material_cols.push_back(AmsTray::decode_color(cols));
                }

                if (MachineObject::is_bbl_filament(it->second->tag_uid)) {
                    info.material_state = AMSCanType::AMS_CAN_TYPE_BRAND;
                } else {
                    info.material_state = AMSCanType::AMS_CAN_TYPE_THIRDBRAND;
                }
     
                if (!MachineObject::is_bbl_filament(it->second->tag_uid) || !remain_flag) {
                    info.material_remain = 100;
                } else {
                    info.material_remain = it->second->remain < 0 ? 0 : it->second->remain;
                    info.material_remain = it->second->remain > 100 ? 100 : info.material_remain;
                }
                
                
            } else {
                info.can_id = it->second->id;
                info.material_name = "";
                info.material_colour = AMS_TRAY_DEFAULT_COL;
                info.material_state = AMSCanType::AMS_CAN_TYPE_THIRDBRAND;
                wxColour(255, 255, 255);
            }

            if (obj->get_printer_series() == PrinterSeries::SERIES_X1 && it->second->is_tray_info_ready()) {
                CalibUtils::get_pa_k_n_value_by_cali_idx(obj, it->second->cali_idx, info.k, info.n);
            }
            else {
                info.k = it->second->k;
                info.n = it->second->n;
            }
        } else {
            info.can_id         = i;
            info.material_state = AMSCanType::AMS_CAN_TYPE_EMPTY;
        }
        cans.push_back(info);
    }
    return true;
}

/*************************************************
Description:AMSrefresh
**************************************************/

AMSrefresh::AMSrefresh() { SetFont(Label::Body_10);}

AMSrefresh::AMSrefresh(wxWindow *parent, wxString number, Caninfo info, const wxPoint &pos, const wxSize &size) : AMSrefresh()
{
    m_info = info;
    m_can_id = number.ToStdString();
    create(parent, wxID_ANY, pos, size);
}

AMSrefresh::AMSrefresh(wxWindow *parent, int number, Caninfo info, const wxPoint &pos, const wxSize &size) : AMSrefresh()
{
    m_info = info;
    m_can_id = wxString::Format("%d", number).ToStdString();
    create(parent, wxID_ANY, pos, size);
}

 AMSrefresh::~AMSrefresh() 
 {
     if (m_playing_timer) {
         m_playing_timer->Stop();
         delete m_playing_timer;
         m_playing_timer = nullptr;
     }
 }

void AMSrefresh::create(wxWindow *parent, wxWindowID id, const wxPoint &pos, const wxSize &size)
{
    wxWindow::Create(parent, id, pos, size, wxBORDER_NONE);
    SetBackgroundColour(AMS_CONTROL_DEF_BLOCK_BK_COLOUR);
   
    Bind(wxEVT_TIMER, &AMSrefresh::on_timer, this);
    Bind(wxEVT_PAINT, &AMSrefresh::paintEvent, this);
    Bind(wxEVT_ENTER_WINDOW, &AMSrefresh::OnEnterWindow, this);
    Bind(wxEVT_LEAVE_WINDOW, &AMSrefresh::OnLeaveWindow, this);
    Bind(wxEVT_LEFT_DOWN, &AMSrefresh::OnClick, this);

    m_bitmap_normal   = ScalableBitmap(this, "ams_refresh_normal", 30);
    m_bitmap_selected = ScalableBitmap(this, "ams_refresh_selected", 30);

    m_bitmap_ams_rfid_0 = ScalableBitmap(this, "ams_rfid_0", 30);
    m_bitmap_ams_rfid_1 = ScalableBitmap(this, "ams_rfid_1", 30);
    m_bitmap_ams_rfid_2 = ScalableBitmap(this, "ams_rfid_2", 30);
    m_bitmap_ams_rfid_3 = ScalableBitmap(this, "ams_rfid_3", 30);
    m_bitmap_ams_rfid_4 = ScalableBitmap(this, "ams_rfid_4", 30);
    m_bitmap_ams_rfid_5 = ScalableBitmap(this, "ams_rfid_5", 30);
    m_bitmap_ams_rfid_6 = ScalableBitmap(this, "ams_rfid_6", 30);
    m_bitmap_ams_rfid_7 = ScalableBitmap(this, "ams_rfid_7", 30);

    m_rfid_bitmap_list.push_back(m_bitmap_ams_rfid_0);
    m_rfid_bitmap_list.push_back(m_bitmap_ams_rfid_1);
    m_rfid_bitmap_list.push_back(m_bitmap_ams_rfid_2);
    m_rfid_bitmap_list.push_back(m_bitmap_ams_rfid_3);
    m_rfid_bitmap_list.push_back(m_bitmap_ams_rfid_4);
    m_rfid_bitmap_list.push_back(m_bitmap_ams_rfid_5);
    m_rfid_bitmap_list.push_back(m_bitmap_ams_rfid_6);
    m_rfid_bitmap_list.push_back(m_bitmap_ams_rfid_7);

    m_playing_timer = new wxTimer();
    m_playing_timer->SetOwner(this);
    wxPostEvent(this, wxTimerEvent());

    SetSize(AMS_REFRESH_SIZE);
    SetMinSize(AMS_REFRESH_SIZE);
    SetMaxSize(AMS_REFRESH_SIZE);
}

void AMSrefresh::on_timer(wxTimerEvent &event) 
{
    //if (m_rotation_angle >= m_rfid_bitmap_list.size()) {
    //    m_rotation_angle = 0;
    //} else {
    //    m_rotation_angle++;
    //}
    Refresh();
}

void AMSrefresh::PlayLoading()
{
    if (m_play_loading | m_disable_mode)  return;
    m_play_loading = true;
    //m_rotation_angle = 0;
    m_playing_timer->Start(AMS_REFRESH_PLAY_LOADING_TIMER);
    Refresh();
}

void AMSrefresh::StopLoading()
{
    if (!m_play_loading | m_disable_mode) return;
    m_playing_timer->Stop();
    m_play_loading = false;
    Refresh();
}

void AMSrefresh::OnEnterWindow(wxMouseEvent &evt)
{
    m_selected = true;
    Refresh();
}

void AMSrefresh::OnLeaveWindow(wxMouseEvent &evt)
{
    m_selected = false;
    Refresh();
}

void AMSrefresh::OnClick(wxMouseEvent &evt) {
    post_event(wxCommandEvent(EVT_AMS_REFRESH_RFID)); 
}

void AMSrefresh::post_event(wxCommandEvent &&event)
{
    if (m_disable_mode)
        return;
    event.SetString(m_info.can_id);
    event.SetEventObject(m_parent);
    wxPostEvent(m_parent, event);
    event.Skip();
}

void AMSrefresh::paintEvent(wxPaintEvent &evt)
{
    wxSize    size = GetSize();
    wxPaintDC dc(this);

    auto colour = StateColor::darkModeColorFor(AMS_CONTROL_GRAY700);
    if (!wxWindow::IsEnabled()) { colour = AMS_CONTROL_GRAY500; }

    auto pot = wxPoint((size.x - m_bitmap_selected.GetBmpSize().x) / 2, (size.y - m_bitmap_selected.GetBmpSize().y) / 2);

    if (!m_disable_mode) {
        if (!m_play_loading) {
            dc.DrawBitmap(m_selected ? m_bitmap_selected.bmp() : m_bitmap_normal.bmp(), pot);
        }
        else {
            /* m_bitmap_rotation    = ScalableBitmap(this, "ams_refresh_normal", 30);
             auto           image = m_bitmap_rotation.bmp().ConvertToImage();
             wxPoint        offset;
             auto           loading_img = image.Rotate(m_rotation_angle, wxPoint(image.GetWidth() / 2, image.GetHeight() / 2), true, &offset);
             ScalableBitmap loading_bitmap;
             loading_bitmap.bmp() = wxBitmap(loading_img);
             dc.DrawBitmap(loading_bitmap.bmp(), offset.x , offset.y);*/
            m_rotation_angle++;
            if (m_rotation_angle >= m_rfid_bitmap_list.size()) {
                m_rotation_angle = 0;
            }
            if (m_rfid_bitmap_list.size() <= 0)return;
            dc.DrawBitmap(m_rfid_bitmap_list[m_rotation_angle].bmp(), pot);
        }
    }

    dc.SetPen(wxPen(colour));
    dc.SetBrush(wxBrush(colour));
    dc.SetFont(Label::Body_11);
    dc.SetTextForeground(colour);
    auto tsize = dc.GetTextExtent(m_refresh_id);
    pot        = wxPoint((size.x - tsize.x) / 2, (size.y - tsize.y) / 2);
    dc.DrawText(m_refresh_id, pot);
}

void AMSrefresh::Update(std::string ams_id, Caninfo info)
{
    m_ams_id = ams_id;
    m_info   = info;

    if (!m_ams_id.empty() && !m_can_id.empty()) {
        auto aid = atoi(m_ams_id.c_str());
        auto tid = atoi(m_can_id.c_str());
        auto tray_id = aid * 4 + tid;
        m_refresh_id = wxGetApp().transition_tridid(tray_id);
    }
    StopLoading();
}

void AMSrefresh::msw_rescale() {
    m_bitmap_normal     = ScalableBitmap(this, "ams_refresh_normal", 30);
    m_bitmap_selected   = ScalableBitmap(this, "ams_refresh_selected", 30);
    m_bitmap_ams_rfid_0 = ScalableBitmap(this, "ams_rfid_0", 30);
    m_bitmap_ams_rfid_1 = ScalableBitmap(this, "ams_rfid_1", 30);
    m_bitmap_ams_rfid_2 = ScalableBitmap(this, "ams_rfid_2", 30);
    m_bitmap_ams_rfid_3 = ScalableBitmap(this, "ams_rfid_3", 30);
    m_bitmap_ams_rfid_4 = ScalableBitmap(this, "ams_rfid_4", 30);
    m_bitmap_ams_rfid_5 = ScalableBitmap(this, "ams_rfid_5", 30);
    m_bitmap_ams_rfid_6 = ScalableBitmap(this, "ams_rfid_6", 30);
    m_bitmap_ams_rfid_7 = ScalableBitmap(this, "ams_rfid_7", 30);

    m_rfid_bitmap_list.clear();
    m_rfid_bitmap_list.push_back(m_bitmap_ams_rfid_0);
    m_rfid_bitmap_list.push_back(m_bitmap_ams_rfid_1);
    m_rfid_bitmap_list.push_back(m_bitmap_ams_rfid_2);
    m_rfid_bitmap_list.push_back(m_bitmap_ams_rfid_3);
    m_rfid_bitmap_list.push_back(m_bitmap_ams_rfid_4);
    m_rfid_bitmap_list.push_back(m_bitmap_ams_rfid_5);
    m_rfid_bitmap_list.push_back(m_bitmap_ams_rfid_6);
    m_rfid_bitmap_list.push_back(m_bitmap_ams_rfid_7);
}

void AMSrefresh::DoSetSize(int x, int y, int width, int height, int sizeFlags)
{
    wxWindow::DoSetSize(x, y, width, height, sizeFlags);
}

/*************************************************
Description:AMSextruder
**************************************************/
void AMSextruderImage::TurnOn(wxColour col) 
{
    m_colour  = col;
    Refresh();
}

void AMSextruderImage::TurnOff() 
{
    m_colour = AMS_EXTRUDER_DEF_COLOUR;
    Refresh();
}

void AMSextruderImage::msw_rescale() 
{
    //m_ams_extruder.SetSize(AMS_EXTRUDER_BITMAP_SIZE);
    //auto image     = m_ams_extruder.ConvertToImage();
    m_ams_extruder = ScalableBitmap(this, "monitor_ams_extruder", 55);
    Refresh();
}

void AMSextruderImage::paintEvent(wxPaintEvent &evt) 
{
    wxPaintDC dc(this);
    render(dc);
}

void AMSextruderImage::render(wxDC &dc)
{
#ifdef __WXMSW__
    wxSize     size = GetSize();
    wxMemoryDC memdc;
    wxBitmap   bmp(size.x, size.y);
    memdc.SelectObject(bmp);
    memdc.Blit({0, 0}, size, &dc, {0, 0});

    {
        wxGCDC dc2(memdc);
        doRender(dc2);
    }

    memdc.SelectObject(wxNullBitmap);
    dc.DrawBitmap(bmp, 0, 0);
#else
    doRender(dc);
#endif
}

void AMSextruderImage::doRender(wxDC &dc) 
{ 
    auto size = GetSize();
    dc.SetPen(*wxTRANSPARENT_PEN);
    dc.SetBrush(m_colour);
    dc.DrawRectangle(0, FromDIP(18), size.x, size.y - FromDIP(18) - FromDIP(5));
    dc.DrawBitmap(m_ams_extruder.bmp(), wxPoint((size.x - m_ams_extruder.GetBmpSize().x) / 2, (size.y - m_ams_extruder.GetBmpSize().y) / 2));
}


AMSextruderImage::AMSextruderImage(wxWindow *parent, wxWindowID id, const wxPoint &pos, const wxSize &size) 
{
    wxWindow::Create(parent, id, pos, AMS_EXTRUDER_BITMAP_SIZE); 
    SetBackgroundColour(*wxWHITE);

    m_ams_extruder = ScalableBitmap(this, "monitor_ams_extruder",55);
    SetSize(AMS_EXTRUDER_BITMAP_SIZE);
    SetMinSize(AMS_EXTRUDER_BITMAP_SIZE);
    SetMaxSize(AMS_EXTRUDER_BITMAP_SIZE);


    Bind(wxEVT_PAINT, &AMSextruderImage::paintEvent, this);
}

AMSextruderImage::~AMSextruderImage() {}



AMSextruder::AMSextruder(wxWindow *parent, wxWindowID id, const wxPoint &pos, const wxSize &size) { create(parent, id, pos, size); }

 AMSextruder::~AMSextruder() {}

void AMSextruder::TurnOn(wxColour col)
{ 
    m_amsSextruder->TurnOn(col);
}

void AMSextruder::TurnOff()
{
    m_amsSextruder->TurnOff();
}

void AMSextruder::create(wxWindow *parent, wxWindowID id, const wxPoint &pos, const wxSize &size)
{
    wxWindow::Create(parent, id, pos, AMS_EXTRUDER_SIZE, wxBORDER_NONE);
    SetBackgroundColour(AMS_CONTROL_WHITE_COLOUR);

    wxBoxSizer *m_sizer_body = new wxBoxSizer(wxVERTICAL);

    m_bitmap_panel = new wxPanel(this, wxID_ANY, wxDefaultPosition, AMS_EXTRUDER_BITMAP_SIZE, wxTAB_TRAVERSAL);
    m_bitmap_panel->SetBackgroundColour(AMS_EXTRUDER_DEF_COLOUR);
    m_bitmap_panel->SetDoubleBuffered(true);
    m_bitmap_sizer = new wxBoxSizer(wxHORIZONTAL);

    m_amsSextruder = new AMSextruderImage(m_bitmap_panel, wxID_ANY, wxDefaultPosition, AMS_EXTRUDER_BITMAP_SIZE);
    m_bitmap_sizer->Add(m_amsSextruder, 0, wxALIGN_CENTER, 0);

    m_bitmap_panel->SetSizer(m_bitmap_sizer);
    m_bitmap_panel->Layout();
    m_sizer_body->Add( 0, 0, 1, wxEXPAND, 0 );
    m_sizer_body->Add(m_bitmap_panel, 0, wxALIGN_CENTER, 0);

    SetSizer(m_sizer_body);

    Bind(wxEVT_PAINT, &AMSextruder::paintEvent, this);
    Layout();
}

void AMSextruder::OnVamsLoading(bool load, wxColour col)
{
    m_vams_loading = load;
    if (load)m_current_colur = col;
    Refresh();
}

void AMSextruder::OnAmsLoading(bool load, wxColour col /*= AMS_CONTROL_GRAY500*/)
{
    m_ams_loading = load;
    if (load)m_current_colur = col;
    Refresh();
}

void AMSextruder::paintEvent(wxPaintEvent& evt)
{
    wxPaintDC dc(this);
    render(dc);
}

void AMSextruder::render(wxDC& dc)
{
#ifdef __WXMSW__
    wxSize     size = GetSize();
    wxMemoryDC memdc;
    wxBitmap   bmp(size.x, size.y);
    memdc.SelectObject(bmp);
    memdc.Blit({ 0, 0 }, size, &dc, { 0, 0 });

    {
        wxGCDC dc2(memdc);
        doRender(dc2);
    }

    memdc.SelectObject(wxNullBitmap);
    dc.DrawBitmap(bmp, 0, 0);
#else
    doRender(dc);
#endif

}

void AMSextruder::doRender(wxDC& dc)
{
    //m_current_colur = 
    wxSize size = GetSize();
    dc.SetPen(wxPen(AMS_CONTROL_GRAY500, 2, wxSOLID));
    dc.SetBrush(wxBrush(*wxTRANSPARENT_BRUSH));

    if (!m_none_ams_mode) {
        dc.DrawLine(size.x / 2, -1, size.x / 2, size.y * 0.6 - 1);
    }

    if (m_has_vams) {
        dc.DrawRoundedRectangle(-size.x / 2, size.y * 0.1, size.x, size.y, 4);

        if (m_vams_loading) {

            if (m_current_colur.Alpha() == 0) { dc.SetPen(wxPen(*wxWHITE, 6, wxSOLID)); }
            else { dc.SetPen(wxPen(m_current_colur, 6, wxSOLID)); }
            dc.DrawRoundedRectangle(-size.x / 2, size.y * 0.1, size.x, size.y, 4);

            if (m_current_colur == *wxWHITE && !wxGetApp().dark_mode()) {
                dc.SetPen(wxPen(AMS_CONTROL_DEF_BLOCK_BK_COLOUR, 1, wxSOLID));
                dc.DrawRoundedRectangle(-size.x / 2 - FromDIP(3), size.y * 0.1 + FromDIP(3), size.x, size.y, 3);
                dc.DrawRoundedRectangle(-size.x / 2 + FromDIP(3), size.y * 0.1 - FromDIP(3), size.x, size.y, 5);
            }
        }

        if (m_ams_loading && !m_none_ams_mode) {
            if (m_current_colur.Alpha() == 0) {dc.SetPen(wxPen(*wxWHITE, 6, wxSOLID));}
            else {dc.SetPen(wxPen(m_current_colur, 6, wxSOLID));}
            dc.DrawLine(size.x / 2, -1, size.x / 2, size.y * 0.6 - 1);

            if (m_current_colur == *wxWHITE && !wxGetApp().dark_mode()) {
                dc.SetPen(wxPen(AMS_CONTROL_DEF_BLOCK_BK_COLOUR, 1, wxSOLID));
                dc.DrawLine(size.x / 2 - FromDIP(4), -1, size.x / 2 - FromDIP(3), size.y * 0.6 - 1);
                dc.DrawLine(size.x / 2 + FromDIP(3), -1, size.x / 2 + FromDIP(3), size.y * 0.6 - 1);
            }
        }
    }
    else {
        if (m_ams_loading) {
            if (m_current_colur.Alpha() == 0) { dc.SetPen(wxPen(*wxWHITE, 6, wxSOLID)); }
            else { dc.SetPen(wxPen(m_current_colur, 6, wxSOLID)); }
            dc.DrawLine(size.x / 2, -1, size.x / 2, size.y * 0.6 - 1);

            if (m_current_colur == *wxWHITE && !wxGetApp().dark_mode()) {
                dc.SetPen(wxPen(AMS_CONTROL_DEF_BLOCK_BK_COLOUR, 1, wxSOLID));
                dc.DrawLine(size.x / 2 - FromDIP(4), -1, size.x / 2 - FromDIP(3), size.y * 0.6 - 1);
                dc.DrawLine(size.x / 2 + FromDIP(3), -1, size.x / 2 + FromDIP(3), size.y * 0.6 - 1);
            }
        }
    }

}

void AMSextruder::msw_rescale()
{
    m_amsSextruder->msw_rescale();
    Layout();
    Update();
    Refresh();
}

/*************************************************
Description:AMSVirtualRoad
**************************************************/

AMSVirtualRoad::AMSVirtualRoad(wxWindow* parent, wxWindowID id, const wxPoint& pos, const wxSize& size) { create(parent, id, pos, size); }

AMSVirtualRoad::~AMSVirtualRoad() {}

void AMSVirtualRoad::OnVamsLoading(bool load, wxColour col)
{
    m_vams_loading = load;
    if (load)m_current_color = col;
    Refresh();
}

void AMSVirtualRoad::create(wxWindow* parent, wxWindowID id, const wxPoint& pos, const wxSize& size)
{
    wxWindow::Create(parent, id, pos, wxDefaultSize, wxBORDER_NONE);
    SetBackgroundColour(AMS_CONTROL_WHITE_COLOUR);
    Layout();
    Bind(wxEVT_PAINT, &AMSVirtualRoad::paintEvent, this);
}

void AMSVirtualRoad::paintEvent(wxPaintEvent& evt)
{
    wxPaintDC dc(this);
    render(dc);
}

void AMSVirtualRoad::render(wxDC& dc)
{
#ifdef __WXMSW__
    wxSize     size = GetSize();
    wxMemoryDC memdc;
    wxBitmap   bmp(size.x, size.y);
    memdc.SelectObject(bmp);
    memdc.Blit({ 0, 0 }, size, &dc, { 0, 0 });

    {
        wxGCDC dc2(memdc);
        doRender(dc2);
    }

    memdc.SelectObject(wxNullBitmap);
    dc.DrawBitmap(bmp, 0, 0);
#else
    doRender(dc);
#endif
}

void AMSVirtualRoad::doRender(wxDC& dc)
{
    if (!m_has_vams) return;

    wxSize size = GetSize();
    if (m_vams_loading) {
        if (m_current_color.Alpha() == 0) { dc.SetPen(wxPen(*wxWHITE, 6, wxSOLID)); }
        else { dc.SetPen(wxPen(m_current_color, 6, wxSOLID)); }
    }
    else {
        dc.SetPen(wxPen(AMS_CONTROL_GRAY500, 2, wxSOLID));
    }

    dc.SetBrush(wxBrush(*wxTRANSPARENT_BRUSH));
    dc.DrawRoundedRectangle(size.x / 2, -size.y / 1.1 + FromDIP(1), size.x, size.y, 4);

    if (m_current_color == *wxWHITE && !wxGetApp().dark_mode()) {
        dc.SetPen(wxPen(AMS_CONTROL_DEF_BLOCK_BK_COLOUR, 1, wxSOLID));
        dc.DrawRoundedRectangle(size.x / 2 - FromDIP(3), -size.y / 1.1 + FromDIP(4), size.x, size.y, 5);
        dc.DrawRoundedRectangle(size.x / 2 + FromDIP(3), -size.y / 1.1 - FromDIP(2), size.x, size.y, 3);
    }
}


void AMSVirtualRoad::msw_rescale()
{
    Layout();
    Update();
    Refresh();
}


/*************************************************
Description:AMSLib
**************************************************/
AMSLib::AMSLib(wxWindow *parent, Caninfo info)
{
    m_border_color   = (wxColour(130, 130, 128));
    m_road_def_color = AMS_CONTROL_GRAY500;
    wxWindow::SetBackgroundColour(AMS_CONTROL_DEF_BLOCK_BK_COLOUR);
    create(parent);

    Bind(wxEVT_PAINT, &AMSLib::paintEvent, this);
    Bind(wxEVT_ENTER_WINDOW, &AMSLib::on_enter_window, this);
    Bind(wxEVT_LEAVE_WINDOW, &AMSLib::on_leave_window, this);
    Bind(wxEVT_LEFT_DOWN, &AMSLib::on_left_down, this);

    Update(info, false);
}

void AMSLib::create(wxWindow *parent, wxWindowID id, const wxPoint &pos, const wxSize &size)
{
    wxWindow::Create(parent, id, pos, size);

    SetSize(AMS_CAN_LIB_SIZE);
    SetMinSize(AMS_CAN_LIB_SIZE);
    SetMaxSize(AMS_CAN_LIB_SIZE);

    auto m_sizer_body = new wxBoxSizer(wxVERTICAL);

    wxBoxSizer *m_sizer_edit = new wxBoxSizer(wxHORIZONTAL);

    m_bitmap_editable       = ScalableBitmap(this, "ams_editable", 14);
    m_bitmap_editable_light = ScalableBitmap(this, "ams_editable_light", 14);
    m_bitmap_readonly       = ScalableBitmap(this, "ams_readonly", 14);
    m_bitmap_readonly_light = ScalableBitmap(this, "ams_readonly_light", 14);
    m_bitmap_transparent    = ScalableBitmap(this, "transparent_ams_lib", 68);

    m_bitmap_extra_tray_left    = ScalableBitmap(this, "extra_ams_tray_left", 80);
    m_bitmap_extra_tray_right    = ScalableBitmap(this, "extra_ams_tray_right", 80);

    m_bitmap_extra_tray_left_hover = ScalableBitmap(this, "extra_ams_tray_left_hover", 80);
    m_bitmap_extra_tray_right_hover = ScalableBitmap(this, "extra_ams_tray_right_hover", 80);

    m_bitmap_extra_tray_left_selected = ScalableBitmap(this, "extra_ams_tray_left_selected", 80);
    m_bitmap_extra_tray_right_selected = ScalableBitmap(this, "extra_ams_tray_right_selected", 80);
    

    m_sizer_body->Add(0, 0, 1, wxEXPAND, 0);
    m_sizer_body->Add(m_sizer_edit, 0, wxALIGN_CENTER, 0);
    m_sizer_body->Add(0, 0, 0, wxBOTTOM, GetSize().y * 0.12);
    SetSizer(m_sizer_body);
    Layout();
}

void AMSLib::on_enter_window(wxMouseEvent &evt)
{ 
    m_hover = true;
    Refresh();
}

void AMSLib::on_leave_window(wxMouseEvent &evt)
{ 
    m_hover = false;
    Refresh();
}

void AMSLib::on_left_down(wxMouseEvent &evt)
{
    if (m_info.material_state != AMSCanType::AMS_CAN_TYPE_EMPTY && m_info.material_state != AMSCanType::AMS_CAN_TYPE_NONE) {
        auto size = GetSize();
        auto pos  = evt.GetPosition();
        if (m_info.material_state == AMSCanType::AMS_CAN_TYPE_THIRDBRAND || m_info.material_state == AMSCanType::AMS_CAN_TYPE_BRAND ||
            m_info.material_state == AMSCanType::AMS_CAN_TYPE_VIRTUAL) {

            auto left = FromDIP(10);
            auto right = size.x - FromDIP(10);
            auto top = 0;
            auto bottom = 0;

            if (m_ams_model == AMSModel::GENERIC_AMS) {
                top = (size.y - FromDIP(15) - m_bitmap_editable_light.GetBmpSize().y);
                bottom = size.y - FromDIP(15);
            }
            else if (m_ams_model == AMSModel::EXTRA_AMS) {
                top = (size.y - FromDIP(20) - m_bitmap_editable_light.GetBmpSize().y);
                bottom = size.y - FromDIP(20);
            }

            if (pos.x >= left && pos.x <= right && pos.y >= top && top <= bottom) {
                if (m_selected) {
                    if (m_info.material_state == AMSCanType::AMS_CAN_TYPE_VIRTUAL) {
                        post_event(wxCommandEvent(EVT_VAMS_ON_FILAMENT_EDIT));
                    }
                    else {
                        post_event(wxCommandEvent(EVT_AMS_ON_FILAMENT_EDIT));
                    }
                } else {
                    BOOST_LOG_TRIVIAL(trace) << "current amslib is not selected";
                }
            }
        }
    }
}


void AMSLib::paintEvent(wxPaintEvent &evt)
{
    wxPaintDC dc(this); 
    render(dc);
}

void AMSLib::render(wxDC &dc)
{
#ifdef __WXMSW__
    wxSize     size = GetSize();
    wxMemoryDC memdc;
    wxBitmap   bmp(size.x, size.y);
    memdc.SelectObject(bmp);
    memdc.Blit({0, 0}, size, &dc, {0, 0});

    {
        wxGCDC dc2(memdc);
        doRender(dc2);
    }

    memdc.SelectObject(wxNullBitmap);
    dc.DrawBitmap(bmp, 0, 0);
#else
    doRender(dc);
#endif

    // text
    if (m_ams_model == AMSModel::GENERIC_AMS) {
        render_generic_text(dc);
    }
    else if (m_ams_model == AMSModel::EXTRA_AMS) {
        render_extra_text(dc);
    }
}

void AMSLib::render_extra_text(wxDC& dc)
{
    auto tmp_lib_colour = m_info.material_colour;
    auto temp_text_colour = AMS_CONTROL_GRAY800;

    if (tmp_lib_colour.GetLuminance() < 0.6) {
        temp_text_colour = AMS_CONTROL_WHITE_COLOUR;
    }
    else {
<<<<<<< HEAD
=======
        temp_text_colour = AMS_CONTROL_GRAY800;
    }

    if (m_info.material_remain < 50) {
        temp_text_colour = AMS_CONTROL_GRAY800;
    }

    if (tmp_lib_colour.Alpha() == 0) {
        temp_text_colour = AMS_CONTROL_GRAY800;
    }

    dc.SetFont(::Label::Body_13);
    dc.SetTextForeground(temp_text_colour);

    auto libsize = GetSize();
    if (m_info.material_state == AMSCanType::AMS_CAN_TYPE_THIRDBRAND
        || m_info.material_state == AMSCanType::AMS_CAN_TYPE_BRAND
        || m_info.material_state == AMSCanType::AMS_CAN_TYPE_VIRTUAL) {

        if (m_info.material_name.empty()) {
            auto tsize = dc.GetMultiLineTextExtent("?");
            auto pot = wxPoint(0, 0);
            pot = wxPoint((libsize.x - tsize.x) / 2 + FromDIP(2), (libsize.y - tsize.y) / 2 - FromDIP(5));
            dc.DrawText(L("?"), pot);
        }
        else {
            auto tsize = dc.GetMultiLineTextExtent(m_info.material_name);
            std::vector<std::string> split_char_arr = { " ", "-" };
            bool has_split = false;
            std::string has_split_char = " ";

            for (std::string split_char : split_char_arr) {
                if (m_info.material_name.find(split_char) != std::string::npos) {
                    has_split = true;
                    has_split_char = split_char;
                }
            }


            if (has_split) {
                dc.SetFont(::Label::Body_10);
                auto line_top = m_info.material_name.substr(0, m_info.material_name.find(has_split_char));
                auto line_bottom = m_info.material_name.substr(m_info.material_name.find(has_split_char));

                auto line_top_tsize = dc.GetMultiLineTextExtent(line_top);
                auto line_bottom_tsize = dc.GetMultiLineTextExtent(line_bottom);

                auto pot_top = wxPoint((libsize.x - line_top_tsize.x) / 2 + FromDIP(3), (libsize.y - line_top_tsize.y) / 2 - line_top_tsize.y);
                dc.DrawText(line_top, pot_top);

                auto pot_bottom = wxPoint((libsize.x - line_bottom_tsize.x) / 2 + FromDIP(3), (libsize.y - line_bottom_tsize.y) / 2);
                dc.DrawText(line_bottom, pot_bottom);


            }
            else {
                dc.SetFont(::Label::Body_10);
                auto pot = wxPoint(0, 0);
                if (m_obj ) {
                    pot = wxPoint((libsize.x - tsize.x) / 2 + FromDIP(6), (libsize.y - tsize.y) / 2 - FromDIP(5));
                }
                dc.DrawText(m_info.material_name, pot);
            }
        }
    }

    if (m_info.material_state == AMSCanType::AMS_CAN_TYPE_EMPTY) {
        auto tsize = dc.GetMultiLineTextExtent(_L("/"));
        auto pot = wxPoint((libsize.x - tsize.x) / 2 + FromDIP(2), (libsize.y - tsize.y) / 2 + FromDIP(3));
        dc.DrawText(_L("/"), pot);
    }
}

void AMSLib::render_generic_text(wxDC &dc)
{
    bool show_k_value = true;
    if (m_obj && (m_obj->get_printer_series() == PrinterSeries::SERIES_X1) && (abs(m_info.k - 0) < 1e-3)) {
        show_k_value = false;
    }

    auto tmp_lib_colour = m_info.material_colour;
    auto temp_text_colour = AMS_CONTROL_GRAY800;

    if (tmp_lib_colour.GetLuminance() < 0.6) {
        temp_text_colour = AMS_CONTROL_WHITE_COLOUR;
    }
    else {
>>>>>>> 693aa8d2
        temp_text_colour = AMS_CONTROL_GRAY800;
    }

    if (m_info.material_remain < 50) {
        temp_text_colour = AMS_CONTROL_GRAY800;
    }

    if (tmp_lib_colour.Alpha() == 0) {
        temp_text_colour = AMS_CONTROL_GRAY800;
    }

    dc.SetFont(::Label::Body_13);
    dc.SetTextForeground(temp_text_colour);

    auto libsize = GetSize();
    if (m_info.material_state == AMSCanType::AMS_CAN_TYPE_THIRDBRAND
        || m_info.material_state == AMSCanType::AMS_CAN_TYPE_BRAND
        || m_info.material_state == AMSCanType::AMS_CAN_TYPE_VIRTUAL) {

        if (m_info.material_name.empty()) {
            auto tsize = dc.GetMultiLineTextExtent("?");
            auto pot = wxPoint(0, 0);
<<<<<<< HEAD
            pot = wxPoint((libsize.x - tsize.x) / 2 + FromDIP(2), (libsize.y - tsize.y) / 2 - FromDIP(5));
            dc.DrawText(L("?"), pot);
        }
        else {
            auto tsize = dc.GetMultiLineTextExtent(m_info.material_name);
            std::vector<std::string> split_char_arr = { " ", "-" };
            bool has_split = false;
            std::string has_split_char = " ";

            for (std::string split_char : split_char_arr) {
                if (m_info.material_name.find(split_char) != std::string::npos) {
                    has_split = true;
                    has_split_char = split_char;
                }
            }


            if (has_split) {
                dc.SetFont(::Label::Body_10);
                auto line_top = m_info.material_name.substr(0, m_info.material_name.find(has_split_char));
                auto line_bottom = m_info.material_name.substr(m_info.material_name.find(has_split_char));

                auto line_top_tsize = dc.GetMultiLineTextExtent(line_top);
                auto line_bottom_tsize = dc.GetMultiLineTextExtent(line_bottom);

                auto pot_top = wxPoint((libsize.x - line_top_tsize.x) / 2 + FromDIP(3), (libsize.y - line_top_tsize.y) / 2 - line_top_tsize.y);
                dc.DrawText(line_top, pot_top);

                auto pot_bottom = wxPoint((libsize.x - line_bottom_tsize.x) / 2 + FromDIP(3), (libsize.y - line_bottom_tsize.y) / 2);
                dc.DrawText(line_bottom, pot_bottom);


            }
            else {
                dc.SetFont(::Label::Body_10);
                auto pot = wxPoint(0, 0);
                if (m_obj ) {
                    pot = wxPoint((libsize.x - tsize.x) / 2 + FromDIP(6), (libsize.y - tsize.y) / 2 - FromDIP(5));
                }
                dc.DrawText(m_info.material_name, pot);
=======
            
            if (m_obj && show_k_value) {
                pot = wxPoint((libsize.x - tsize.x) / 2, (libsize.y - tsize.y) / 2 - FromDIP(9));
            }
            else {
                pot = wxPoint((libsize.x - tsize.x) / 2, (libsize.y - tsize.y) / 2 + FromDIP(3));
>>>>>>> 693aa8d2
            }
        }
    }

    if (m_info.material_state == AMSCanType::AMS_CAN_TYPE_EMPTY) {
        auto tsize = dc.GetMultiLineTextExtent(_L("/"));
        auto pot = wxPoint((libsize.x - tsize.x) / 2 + FromDIP(2), (libsize.y - tsize.y) / 2 + FromDIP(3));
        dc.DrawText(_L("/"), pot);
    }
}

void AMSLib::render_generic_text(wxDC &dc)
{
    bool show_k_value = true;
    if (m_obj && (m_obj->get_printer_series() == PrinterSeries::SERIES_X1) && (abs(m_info.k - 0) < 1e-3)) {
        show_k_value = false;
    }

    auto tmp_lib_colour = m_info.material_colour;
    auto temp_text_colour = AMS_CONTROL_GRAY800;

    if (tmp_lib_colour.GetLuminance() < 0.6) {
        temp_text_colour = AMS_CONTROL_WHITE_COLOUR;
    }
    else {
        temp_text_colour = AMS_CONTROL_GRAY800;
    }

    if (m_info.material_remain < 50) {
        temp_text_colour = AMS_CONTROL_GRAY800;
    }

    if (tmp_lib_colour.Alpha() == 0) {
        temp_text_colour = AMS_CONTROL_GRAY800;
    }

    dc.SetFont(::Label::Body_13);
    dc.SetTextForeground(temp_text_colour);

    auto libsize = GetSize();
    if (m_info.material_state == AMSCanType::AMS_CAN_TYPE_THIRDBRAND
        || m_info.material_state == AMSCanType::AMS_CAN_TYPE_BRAND
        || m_info.material_state == AMSCanType::AMS_CAN_TYPE_VIRTUAL) {

        if (m_info.material_name.empty() /*&&  m_info.material_state != AMSCanType::AMS_CAN_TYPE_VIRTUAL*/) {
            auto tsize = dc.GetMultiLineTextExtent("?");
            auto pot = wxPoint(0, 0);
            pot = wxPoint((libsize.x - tsize.x) / 2, (libsize.y - tsize.y) / 2 - FromDIP(9));
            dc.DrawText(L("?"), pot);
<<<<<<< HEAD
=======

>>>>>>> 693aa8d2
        }
        else {
            auto tsize = dc.GetMultiLineTextExtent(m_info.material_name);
            std::vector<std::string> split_char_arr = { " ", "-" };
            bool has_split = false;
            std::string has_split_char = " ";

            for (std::string split_char : split_char_arr) {
                if (m_info.material_name.find(split_char) != std::string::npos) {
                    has_split = true;
                    has_split_char = split_char;
                }
            }


            if (has_split) {
                dc.SetFont(::Label::Body_12);

                auto line_top = m_info.material_name.substr(0, m_info.material_name.find(has_split_char));
                auto line_bottom = m_info.material_name.substr(m_info.material_name.find(has_split_char));

                auto line_top_tsize = dc.GetMultiLineTextExtent(line_top);
                auto line_bottom_tsize = dc.GetMultiLineTextExtent(line_bottom);

                if (!m_show_kn) {
                    auto pot_top = wxPoint((libsize.x - line_top_tsize.x) / 2, (libsize.y - line_top_tsize.y) / 2 - line_top_tsize.y + FromDIP(6));
                    dc.DrawText(line_top, pot_top);

                    auto pot_bottom = wxPoint((libsize.x - line_bottom_tsize.x) / 2, (libsize.y - line_bottom_tsize.y) / 2 + FromDIP(4));
                    dc.DrawText(line_bottom, pot_bottom);
                }
                else {
                    auto pot_top = wxPoint((libsize.x - line_top_tsize.x) / 2, (libsize.y - line_top_tsize.y) / 2 - line_top_tsize.y - FromDIP(6));
                    dc.DrawText(line_top, pot_top);

                    auto pot_bottom = wxPoint((libsize.x - line_bottom_tsize.x) / 2, (libsize.y - line_bottom_tsize.y) / 2 - FromDIP(8));
                    dc.DrawText(line_bottom, pot_bottom);
                }


            }
            else {
                auto pot = wxPoint(0, 0);
                if (m_obj && show_k_value) {
                    pot = wxPoint((libsize.x - tsize.x) / 2, (libsize.y - tsize.y) / 2 - FromDIP(9));
                } else {
                    pot = wxPoint((libsize.x - tsize.x) / 2, (libsize.y - tsize.y) / 2 + FromDIP(3));
                }
                dc.DrawText(m_info.material_name, pot);
            }
        }

        //draw k&n
        if (m_obj && show_k_value) {
            if (m_show_kn) {
                wxString str_k = wxString::Format("K %1.3f", m_info.k);
                wxString str_n = wxString::Format("N %1.3f", m_info.n);
                dc.SetFont(::Label::Body_11);
                auto tsize = dc.GetMultiLineTextExtent(str_k);
                auto pot_k = wxPoint((libsize.x - tsize.x) / 2, (libsize.y - tsize.y) / 2 - FromDIP(9) + tsize.y);
                dc.DrawText(str_k, pot_k);
            }
        }
    }

    if (m_info.material_state == AMSCanType::AMS_CAN_TYPE_EMPTY) {
        auto tsize = dc.GetMultiLineTextExtent(_L("Empty"));
        auto pot = wxPoint((libsize.x - tsize.x) / 2, (libsize.y - tsize.y) / 2 + FromDIP(3));
        dc.DrawText(_L("Empty"), pot);
    }
}

void AMSLib::doRender(wxDC &dc)
{
    if (m_ams_model == AMSModel::GENERIC_AMS) {
        render_generic_lib(dc);
    }
    else if (m_ams_model == AMSModel::EXTRA_AMS) {
        render_extra_lib(dc);
    }
}

void AMSLib::render_extra_lib(wxDC& dc)
{
    wxSize size = GetSize();

    ScalableBitmap tray_bitmap = m_can_index <= 1 ? m_bitmap_extra_tray_left : m_bitmap_extra_tray_right;
    ScalableBitmap tray_bitmap_hover = m_can_index <= 1 ? m_bitmap_extra_tray_left_hover : m_bitmap_extra_tray_right_hover;
    ScalableBitmap tray_bitmap_selected = m_can_index <= 1 ? m_bitmap_extra_tray_left_selected : m_bitmap_extra_tray_right_selected;


    auto   tmp_lib_colour = m_info.material_colour;
    auto   temp_bitmap_third = m_bitmap_editable_light;
    auto   temp_bitmap_brand = m_bitmap_readonly_light;

    //draw road

    
    dc.SetPen(wxPen(AMS_CONTROL_GRAY500, 2, wxSOLID));
    dc.SetBrush(wxBrush(*wxTRANSPARENT_BRUSH));

    if (m_pass_road) {
        dc.SetPen(wxPen(m_info.material_colour, 6, wxSOLID));
    }
    
    if (m_can_index == 0 || m_can_index == 3) {
        dc.DrawLine(size.x / 2, size.y / 2, size.x / 2, size.y);
    }
    else {
        dc.DrawLine(size.x / 2, size.y / 2, size.x / 2, 0);
    }
    

    //draw def background
    dc.SetPen(wxPen(*wxTRANSPARENT_PEN));
    dc.SetBrush(wxBrush(AMS_CONTROL_DEF_LIB_BK_COLOUR));
    dc.DrawRoundedRectangle(FromDIP(10), FromDIP(10), size.x - FromDIP(20), size.y - FromDIP(20), 0);

    if (tmp_lib_colour.GetLuminance() < 0.6) {
        temp_bitmap_third = m_bitmap_editable_light;
        temp_bitmap_brand = m_bitmap_readonly_light;
    }
    else {
        temp_bitmap_third = m_bitmap_editable;
        temp_bitmap_brand = m_bitmap_readonly;
    }

    if (m_info.material_remain < 50) {
        temp_bitmap_third = m_bitmap_editable;
        temp_bitmap_brand = m_bitmap_readonly;
    }

    if (tmp_lib_colour.Alpha() == 0) {
        temp_bitmap_third = m_bitmap_editable;
        temp_bitmap_brand = m_bitmap_readonly;
    }

    dc.SetPen(wxPen(*wxTRANSPARENT_PEN));
    dc.SetBrush(wxBrush(tmp_lib_colour));
    dc.DrawRoundedRectangle(FromDIP(10), FromDIP(10), size.x - FromDIP(20), size.y - FromDIP(20), 0);


    if (!m_disable_mode) {
        // edit icon
        if (m_info.material_state != AMSCanType::AMS_CAN_TYPE_EMPTY && m_info.material_state != AMSCanType::AMS_CAN_TYPE_NONE)
        {
            if (m_info.material_state == AMSCanType::AMS_CAN_TYPE_THIRDBRAND || m_info.material_state == AMSCanType::AMS_CAN_TYPE_VIRTUAL)
                dc.DrawBitmap(temp_bitmap_third.bmp(), (size.x - temp_bitmap_third.GetBmpSize().x) / 2 + FromDIP(2), (size.y - FromDIP(18) - temp_bitmap_third.GetBmpSize().y));
            if (m_info.material_state == AMSCanType::AMS_CAN_TYPE_BRAND)
                dc.DrawBitmap(temp_bitmap_brand.bmp(), (size.x - temp_bitmap_brand.GetBmpSize().x) / 2 + FromDIP(2), (size.y - FromDIP(18) - temp_bitmap_brand.GetBmpSize().y));
        }
    }

    // selected & hover
    if (m_selected) {
        dc.DrawBitmap(tray_bitmap_selected.bmp(), (size.x - tray_bitmap_selected.GetBmpSize().x) / 2, (size.y - tray_bitmap_selected.GetBmpSize().y) / 2);
    }
    else if (!m_selected && m_hover) {
        dc.DrawBitmap(tray_bitmap_hover.bmp(), (size.x - tray_bitmap_hover.GetBmpSize().x) / 2, (size.y - tray_bitmap_hover.GetBmpSize().y) / 2);
    }
    else {
        dc.DrawBitmap(tray_bitmap.bmp(), (size.x - tray_bitmap.GetBmpSize().x) / 2, (size.y - tray_bitmap.GetBmpSize().y) / 2);
    }
}


void AMSLib::render_generic_lib(wxDC &dc)
{
    wxSize size = GetSize();
    auto   tmp_lib_colour = m_info.material_colour;
    auto   temp_bitmap_third = m_bitmap_editable_light;
    auto   temp_bitmap_brand = m_bitmap_readonly_light;

    //draw def background
    dc.SetPen(wxPen(*wxTRANSPARENT_PEN));
    dc.SetBrush(wxBrush(AMS_CONTROL_DEF_LIB_BK_COLOUR));
    dc.DrawRoundedRectangle(FromDIP(4), FromDIP(4), size.x - FromDIP(8), size.y - FromDIP(8), m_radius);

    if (tmp_lib_colour.GetLuminance() < 0.6) {
        temp_bitmap_third = m_bitmap_editable_light;
        temp_bitmap_brand = m_bitmap_readonly_light;
    }
    else {
        temp_bitmap_third = m_bitmap_editable;
        temp_bitmap_brand = m_bitmap_readonly;
    }

    if (m_info.material_remain < 50) {
        temp_bitmap_third = m_bitmap_editable;
        temp_bitmap_brand = m_bitmap_readonly;
    }

    if (tmp_lib_colour.Alpha() == 0) {
        temp_bitmap_third = m_bitmap_editable;
        temp_bitmap_brand = m_bitmap_readonly;
    }

    // selected
    if (m_selected) {
        dc.SetPen(wxPen(tmp_lib_colour, 2, wxSOLID));
        dc.SetBrush(wxBrush(*wxTRANSPARENT_BRUSH));
        if (m_radius == 0) {
            dc.DrawRectangle(0, 0, size.x, size.y);
        }
        else {
            dc.DrawRoundedRectangle(FromDIP(1), FromDIP(1), size.x - FromDIP(1), size.y - FromDIP(1), m_radius);
        }

        dc.SetPen(wxPen(*wxTRANSPARENT_PEN));
        dc.SetBrush(wxBrush(tmp_lib_colour));
    }

    if (!m_selected && m_hover) {
        dc.SetPen(wxPen(AMS_CONTROL_BRAND_COLOUR, 2, wxSOLID));
        dc.SetBrush(wxBrush(*wxTRANSPARENT_BRUSH));
        if (m_radius == 0) {
            dc.DrawRectangle(0, 0, size.x, size.y);
        }
        else {
            dc.DrawRoundedRectangle(FromDIP(1), FromDIP(1), size.x - FromDIP(1), size.y - FromDIP(1), m_radius);
        }

        dc.SetPen(wxPen(*wxTRANSPARENT_PEN));
        dc.SetBrush(wxBrush(tmp_lib_colour));
    }
    else {
        dc.SetPen(wxPen(tmp_lib_colour, 1, wxSOLID));
        dc.SetBrush(wxBrush(tmp_lib_colour));
    }

    //draw remain
    int height = size.y - FromDIP(8);
    int curr_height = height * float(m_info.material_remain * 1.0 / 100.0);

    int top = height - curr_height;

    if (curr_height >= FromDIP(6)) {

        //transparent
        auto alpha = m_info.material_colour.Alpha();
        if (alpha == 0) {
            dc.DrawBitmap(m_bitmap_transparent.bmp(), FromDIP(4), FromDIP(4));
        }

        //gradient
        if (m_info.material_cols.size() > 1) {
            int left = FromDIP(4);
            float total_width = size.x - FromDIP(8);
            int gwidth = std::round(total_width / (m_info.material_cols.size() - 1));

            for (int i = 0; i < m_info.material_cols.size() - 1; i++) {

                if ((left + gwidth) > (size.x - FromDIP(8))) {
                    gwidth = (size.x - FromDIP(4)) - left;
                }

                auto rect = wxRect(left, height - curr_height + FromDIP(4), gwidth, curr_height);
                dc.GradientFillLinear(rect, m_info.material_cols[i], m_info.material_cols[i + 1], wxEAST);
                left += gwidth;
            }
        }
        else {
#ifdef __APPLE__
            dc.DrawRoundedRectangle(FromDIP(4), FromDIP(4) + top, size.x - FromDIP(8), curr_height, m_radius);
#else
            dc.DrawRoundedRectangle(FromDIP(4), FromDIP(4) + top, size.x - FromDIP(8), curr_height, m_radius - 1);
#endif
        }
    }

    if (top > 2) {
        if (curr_height >= FromDIP(6)) {
            dc.DrawRectangle(FromDIP(4), FromDIP(4) + top, size.x - FromDIP(8), FromDIP(2));
            if (tmp_lib_colour.Red() > 238 && tmp_lib_colour.Green() > 238 && tmp_lib_colour.Blue() > 238) {
                dc.SetPen(wxPen(wxColour(130, 129, 128), 1, wxSOLID));
                dc.SetBrush(wxBrush(*wxTRANSPARENT_BRUSH));
                dc.DrawLine(FromDIP(4), FromDIP(4) + top, size.x - FromDIP(4), FromDIP(4) + top);
            }
        }
        else {
            dc.SetBrush(wxBrush(*wxTRANSPARENT_BRUSH));
            if (tmp_lib_colour.Red() > 238 && tmp_lib_colour.Green() > 238 && tmp_lib_colour.Blue() > 238) {
                dc.SetPen(wxPen(wxColour(130, 129, 128), 2, wxSOLID));
            }
            else {
                dc.SetPen(wxPen(tmp_lib_colour, 2, wxSOLID));
            }

#ifdef __APPLE__
            dc.DrawLine(FromDIP(5), FromDIP(4) + height - FromDIP(2), size.x - FromDIP(5), FromDIP(4) + height - FromDIP(2));
            dc.DrawLine(FromDIP(6), FromDIP(4) + height - FromDIP(1), size.x - FromDIP(6), FromDIP(4) + height - FromDIP(1));
#else
            dc.DrawLine(FromDIP(4), FromDIP(4) + height - FromDIP(2), size.x - FromDIP(4), FromDIP(4) + height - FromDIP(2));
            dc.DrawLine(FromDIP(5), FromDIP(4) + height - FromDIP(1), size.x - FromDIP(5), FromDIP(4) + height - FromDIP(1));
#endif
        }
    }

    //border
    dc.SetPen(wxPen(wxColour(130, 130, 128), 1, wxSOLID));
    dc.SetBrush(wxBrush(*wxTRANSPARENT_BRUSH));
#ifdef __APPLE__
    dc.DrawRoundedRectangle(FromDIP(4), FromDIP(4), size.x - FromDIP(7), size.y - FromDIP(7), m_radius);
#else
    dc.DrawRoundedRectangle(FromDIP(3), FromDIP(3), size.x - FromDIP(6), size.y - FromDIP(6), m_radius);
#endif

    if (!m_disable_mode) {
        // edit icon
        if (m_info.material_state != AMSCanType::AMS_CAN_TYPE_EMPTY && m_info.material_state != AMSCanType::AMS_CAN_TYPE_NONE)
        {
            if (m_info.material_state == AMSCanType::AMS_CAN_TYPE_THIRDBRAND || m_info.material_state == AMSCanType::AMS_CAN_TYPE_VIRTUAL)
                dc.DrawBitmap(temp_bitmap_third.bmp(), (size.x - temp_bitmap_third.GetBmpSize().x) / 2, (size.y - FromDIP(10) - temp_bitmap_third.GetBmpSize().y));
            if (m_info.material_state == AMSCanType::AMS_CAN_TYPE_BRAND)
                dc.DrawBitmap(temp_bitmap_brand.bmp(), (size.x - temp_bitmap_brand.GetBmpSize().x) / 2, (size.y - FromDIP(10) - temp_bitmap_brand.GetBmpSize().y));
        }
    }
}

void AMSLib::on_pass_road(bool pass)
{
    if (m_pass_road != pass) {
        m_pass_road = pass;
        Refresh();
    }
}

void AMSLib::Update(Caninfo info, bool refresh)
{
    DeviceManager* dev = Slic3r::GUI::wxGetApp().getDeviceManager();
    if (!dev) return;
    if (dev->get_selected_machine() && dev->get_selected_machine() != m_obj) {
        m_obj = dev->get_selected_machine();
    }

    m_info = info;
    Layout();
    if (refresh) Refresh();
}

wxColour AMSLib::GetLibColour() { return m_info.material_colour; }

void AMSLib::OnSelected()
{
    if (!wxWindow::IsEnabled()) return;
    if (m_unable_selected) return;

    post_event(wxCommandEvent(EVT_AMS_ON_SELECTED));
    m_selected = true;
    Refresh();
}

void AMSLib::post_event(wxCommandEvent &&event)
{
    event.SetString(m_info.can_id);
    event.SetEventObject(m_parent);
    wxPostEvent(m_parent, event);
    event.Skip();
}

void AMSLib::UnSelected()
{
    m_selected = false;
    Refresh();
}

bool AMSLib::Enable(bool enable) { return wxWindow::Enable(enable); }

void AMSLib::msw_rescale()
{
    m_bitmap_transparent.msw_rescale();
}

/*************************************************
Description:AMSRoad
**************************************************/
AMSRoad::AMSRoad() : m_road_def_color(AMS_CONTROL_GRAY500), m_road_color(AMS_CONTROL_GRAY500) {}
AMSRoad::AMSRoad(wxWindow *parent, wxWindowID id, Caninfo info, int canindex, int maxcan, const wxPoint &pos, const wxSize &size) 
    : AMSRoad()
{
    m_info     = info;
    m_canindex = canindex;
    // road type
    auto mode = AMSRoadMode::AMS_ROAD_MODE_END;
    if (m_canindex == 0 && maxcan == 1) {
        m_rode_mode = AMSRoadMode::AMS_ROAD_MODE_NONE;
    } else if (m_canindex == 0 && maxcan > 1) {
        m_rode_mode = AMSRoadMode::AMS_ROAD_MODE_END;
    } else if (m_canindex < (maxcan - 1)) {
        m_rode_mode = AMSRoadMode::AMS_ROAD_MODE_LEFT_RIGHT;
    } else if (m_canindex == (maxcan - 1)) {
        m_rode_mode = AMSRoadMode::AMS_ROAD_MODE_LEFT;
    } else if (m_canindex == -1 && maxcan == -1) {
        m_rode_mode = AMSRoadMode::AMS_ROAD_MODE_VIRTUAL_TRAY;
    }
    else {
        m_rode_mode = AMSRoadMode::AMS_ROAD_MODE_NONE_ANY_ROAD;
    }

    ams_humidity_0 = ScalableBitmap(this, "ams_humidity_0", 20);
    ams_humidity_1 = ScalableBitmap(this, "ams_humidity_1", 20);
    ams_humidity_2 = ScalableBitmap(this, "ams_humidity_2", 20);
    ams_humidity_3 = ScalableBitmap(this, "ams_humidity_3", 20);
    ams_humidity_4 = ScalableBitmap(this, "ams_humidity_4", 20);

    create(parent, id, pos, size);
    Bind(wxEVT_PAINT, &AMSRoad::paintEvent, this);
    wxWindow::SetBackgroundColour(AMS_CONTROL_DEF_BLOCK_BK_COLOUR);

    Bind(wxEVT_LEFT_UP, [this](wxMouseEvent& e) {
        if (m_canindex == 3 && m_show_humidity) {
            auto mouse_pos = ClientToScreen(e.GetPosition());
            auto rect = ClientToScreen(wxPoint(0, 0));

            if (mouse_pos.x > rect.x + GetSize().x - FromDIP(25) && 
                mouse_pos.y > rect.y + GetSize().y - FromDIP(25)) {
                wxCommandEvent show_event(EVT_AMS_SHOW_HUMIDITY_TIPS);
                wxPostEvent(GetParent()->GetParent(), show_event);

#ifdef __WXMSW__
                wxCommandEvent close_event(EVT_CLEAR_SPEED_CONTROL);
                wxPostEvent(GetParent()->GetParent(), close_event);
#endif // __WXMSW__

            }
        }
    });
}

void AMSRoad::create(wxWindow *parent, wxWindowID id, const wxPoint &pos, const wxSize &size) { wxWindow::Create(parent, id, pos, size); }

void AMSRoad::Update(AMSinfo amsinfo, Caninfo info, int canindex, int maxcan)
{
    m_amsinfo = amsinfo;
    m_info     = info;
    m_canindex = canindex;
    if (m_canindex == 0 && maxcan == 1) {
        m_rode_mode = AMSRoadMode::AMS_ROAD_MODE_END_ONLY;
    } else if (m_canindex == 0 && maxcan > 1) {
        m_rode_mode = AMSRoadMode::AMS_ROAD_MODE_END;
    } else if (m_canindex < (maxcan - 1)) {
        m_rode_mode = AMSRoadMode::AMS_ROAD_MODE_LEFT_RIGHT;
    } else if (m_canindex == (maxcan - 1)) {
        m_rode_mode = AMSRoadMode::AMS_ROAD_MODE_LEFT;
    }
    m_pass_rode_mode.push_back(AMSPassRoadMode::AMS_ROAD_MODE_NONE);
    Refresh();
}

void AMSRoad::OnVamsLoading(bool load, wxColour col /*= AMS_CONTROL_GRAY500*/)
{
    m_vams_loading = load;
    if(load)m_road_color = col;
    Refresh();
}

void AMSRoad::SetPassRoadColour(wxColour col) { m_road_color = col; }

void AMSRoad::SetMode(AMSRoadMode mode)
{
    m_rode_mode = mode;
    Refresh();
}

void AMSRoad::paintEvent(wxPaintEvent &evt)
{
    wxPaintDC dc(this);
    render(dc);
}

void AMSRoad::render(wxDC &dc)
{
#ifdef __WXMSW__
    wxSize     size = GetSize();
    wxMemoryDC memdc;
    wxBitmap   bmp(size.x, size.y);
    memdc.SelectObject(bmp);
    memdc.Blit({0, 0}, size, &dc, {0, 0});

    {
        wxGCDC dc2(memdc);
        doRender(dc2);
    }

    memdc.SelectObject(wxNullBitmap);
    dc.DrawBitmap(bmp, 0, 0);
#else
    doRender(dc);
#endif
}

void AMSRoad::doRender(wxDC &dc)
{
    wxSize size = GetSize();

    dc.SetPen(wxPen(m_road_def_color, 2, wxSOLID));
    dc.SetBrush(wxBrush(*wxTRANSPARENT_BRUSH));
    // left mode
    if (m_rode_mode == AMSRoadMode::AMS_ROAD_MODE_LEFT) { dc.DrawRoundedRectangle(-10, -10, size.x / 2 + 10, size.y * 0.6 + 10, 4); }

    // left right mode
    if (m_rode_mode == AMSRoadMode::AMS_ROAD_MODE_LEFT_RIGHT) {
        dc.DrawLine(size.x / 2, -1, size.x / 2, size.y * 0.6 - 1);
        dc.DrawLine(0, size.y * 0.6 - 1, size.x, size.y * 0.6 - 1);
    }

    // end mode
    if (m_rode_mode == AMSRoadMode::AMS_ROAD_MODE_END) {
        dc.SetBrush(wxBrush(m_road_def_color));
        dc.DrawLine(size.x / 2, -1, size.x / 2, size.y * 0.6 - 1);
        dc.DrawLine(size.x / 2, size.y * 0.6, size.x / 2, size.y);
        dc.DrawLine(size.x / 2, size.y * 0.6 - 1, size.x, size.y * 0.6 - 1);
    }

    // end mode only
    if (m_rode_mode == AMSRoadMode::AMS_ROAD_MODE_END_ONLY) {
        dc.SetBrush(wxBrush(m_road_def_color));
        dc.DrawLine(size.x / 2, -1, size.x / 2, size.y * 0.6 - 1);
        dc.DrawLine(size.x / 2, size.y * 0.6, size.x / 2, size.y);
    }

    // end none
    if (m_rode_mode == AMSRoadMode::AMS_ROAD_MODE_NONE) {
        dc.SetBrush(wxBrush(m_road_def_color));
        dc.DrawLine(size.x / 2, -1, size.x / 2, size.y * 0.6 - 1);
        dc.DrawLine(size.x / 2, size.y * 0.6, size.x / 2, size.y);
        // dc.DrawLine(size.x / 2, size.y * 0.6 - 1, size.x, size.y * 0.6 - 1);
    }

    //virtual road
    if (m_rode_mode == AMSRoadMode::AMS_ROAD_MODE_VIRTUAL_TRAY) {
        dc.SetBrush(wxBrush(m_road_def_color));
        dc.DrawLine(size.x / 2, -1, size.x / 2, size.y - 1);
    }

    // mode none
    // if (m_pass_rode_mode.size() == 1 && m_pass_rode_mode[0] == AMSPassRoadMode::AMS_ROAD_MODE_NONE) return;

    if (m_road_color.Alpha() == 0) {dc.SetPen(wxPen(*wxWHITE, m_passroad_width, wxSOLID));}
    else {dc.SetPen(wxPen(m_road_color, m_passroad_width, wxSOLID));}
    
    dc.SetBrush(wxBrush(*wxTRANSPARENT_BRUSH));

    // left pass mode
    for (auto pass_mode : m_pass_rode_mode) {
        switch (pass_mode) {
        case AMSPassRoadMode::AMS_ROAD_MODE_LEFT: dc.DrawRoundedRectangle(-10, -10, size.x / 2 + 10, size.y * 0.6 + 10, 4); break;

        case AMSPassRoadMode::AMS_ROAD_MODE_LEFT_RIGHT: dc.DrawLine(0, size.y * 0.6 - 1, size.x, size.y * 0.6 - 1); break;

        case AMSPassRoadMode::AMS_ROAD_MODE_END_TOP: dc.DrawLine(size.x / 2, -1, size.x / 2, size.y * 0.6 - 1); break;

        case AMSPassRoadMode::AMS_ROAD_MODE_END_BOTTOM: dc.DrawLine(size.x / 2, size.y * 0.6, size.x / 2, size.y); break;

        case AMSPassRoadMode::AMS_ROAD_MODE_END_RIGHT: dc.DrawLine(size.x / 2, size.y * 0.6 - 1, size.x, size.y * 0.6 - 1); break;

        default: break;
        }
    }

    if (m_rode_mode == AMSRoadMode::AMS_ROAD_MODE_VIRTUAL_TRAY && m_vams_loading) {
        dc.DrawLine(size.x / 2, -1, size.x / 2, size.y - 1);
    }

    // end mode
    if (m_rode_mode == AMSRoadMode::AMS_ROAD_MODE_END || m_rode_mode == AMSRoadMode::AMS_ROAD_MODE_END_ONLY) {
        dc.SetPen(wxPen(m_road_def_color, 2, wxSOLID));
        dc.SetBrush(wxBrush(m_road_def_color));
        dc.DrawRoundedRectangle(size.x * 0.37 / 2, size.y * 0.6 - size.y / 6, size.x * 0.63, size.y / 3, m_radius);
    }

    if (m_canindex == 3) {

        if (m_amsinfo.ams_humidity >= 1 && m_amsinfo.ams_humidity <= 5) {m_show_humidity = true;}
        else {m_show_humidity = false;}

        if (m_amsinfo.ams_humidity == 5) {
            dc.DrawBitmap(ams_humidity_4.bmp(), wxPoint(size.x - ams_humidity_4.GetBmpSize().x - FromDIP(4), size.y - ams_humidity_4.GetBmpSize().y - FromDIP(8)));
        }
        else if (m_amsinfo.ams_humidity == 4) {
            dc.DrawBitmap(ams_humidity_3.bmp(), wxPoint(size.x - ams_humidity_3.GetBmpSize().x - FromDIP(4), size.y - ams_humidity_3.GetBmpSize().y - FromDIP(8)));
        }
        else if (m_amsinfo.ams_humidity == 3) {
    
            dc.DrawBitmap(ams_humidity_2.bmp(), wxPoint(size.x - ams_humidity_2.GetBmpSize().x - FromDIP(4), size.y - ams_humidity_2.GetBmpSize().y - FromDIP(8)));
        }
        else if (m_amsinfo.ams_humidity == 2) {
            dc.DrawBitmap(ams_humidity_1.bmp(), wxPoint(size.x - ams_humidity_1.GetBmpSize().x - FromDIP(4), size.y - ams_humidity_1.GetBmpSize().y - FromDIP(8)));
        }
        else if (m_amsinfo.ams_humidity == 1) {
            dc.DrawBitmap(ams_humidity_0.bmp(), wxPoint(size.x - ams_humidity_0.GetBmpSize().x - FromDIP(4), size.y - ams_humidity_0.GetBmpSize().y - FromDIP(8)));
        }
        else {
            /*dc.DrawBitmap(ams_humidity_4.bmp(), wxPoint(size.x - ams_humidity_4.GetBmpSize().x - FromDIP(4), size.y - ams_humidity_4.GetBmpSize().y - FromDIP(8)));*/
            //to do ...
        }
    }
}

void AMSRoad::UpdatePassRoad(int tag_index, AMSPassRoadType type, AMSPassRoadSTEP step) {}

void AMSRoad::OnPassRoad(std::vector<AMSPassRoadMode> prord_list)
{
    // AMS_ROAD_MODE_NONE, AMS_ROAD_MODE_LEFT, AMS_ROAD_MODE_LEFT_RIGHT, AMS_ROAD_MODE_END_TOP, AMS_ROAD_MODE_END_BOTTOM, AMS_ROAD_MODE_END_RIGHT,
    // AMS_ROAD_MODE_LEFT, AMS_ROAD_MODE_LEFT_RIGHT, AMS_ROAD_MODE_END,

    m_pass_rode_mode.clear();
    auto left_types       = std::vector<AMSPassRoadMode>{AMSPassRoadMode::AMS_ROAD_MODE_NONE, AMSPassRoadMode::AMS_ROAD_MODE_LEFT};
    auto left_right_types = std::vector<AMSPassRoadMode>{AMSPassRoadMode::AMS_ROAD_MODE_NONE, AMSPassRoadMode::AMS_ROAD_MODE_LEFT, AMSPassRoadMode::AMS_ROAD_MODE_LEFT_RIGHT};
    auto end_types        = std::vector<AMSPassRoadMode>{AMSPassRoadMode::AMS_ROAD_MODE_NONE, AMSPassRoadMode::AMS_ROAD_MODE_END_TOP, AMSPassRoadMode::AMS_ROAD_MODE_END_BOTTOM,
                                                  AMSPassRoadMode::AMS_ROAD_MODE_END_RIGHT};

    // left
    if (m_rode_mode == AMSRoadMode::AMS_ROAD_MODE_LEFT) {
        for (auto i = 0; i < prord_list.size(); i++) {
            std::vector<AMSPassRoadMode>::iterator iter = std::find(left_types.begin(), left_types.end(), prord_list[i]);
            if (iter != left_types.end()) m_pass_rode_mode.push_back(prord_list[i]);

            if (prord_list[i] == AMSPassRoadMode::AMS_ROAD_MODE_NONE) {
                m_pass_rode_mode = std::vector<AMSPassRoadMode>{AMSPassRoadMode::AMS_ROAD_MODE_NONE};
                break;
            }
        }
    }

    // left right
    if (m_rode_mode == AMSRoadMode::AMS_ROAD_MODE_LEFT_RIGHT) {
        for (auto i = 0; i < prord_list.size(); i++) {
            std::vector<AMSPassRoadMode>::iterator iter = std::find(left_right_types.begin(), left_right_types.end(), prord_list[i]);
            if (iter != left_right_types.end()) m_pass_rode_mode.push_back(prord_list[i]);

            if (prord_list[i] == AMSPassRoadMode::AMS_ROAD_MODE_NONE) {
                m_pass_rode_mode = std::vector<AMSPassRoadMode>{AMSPassRoadMode::AMS_ROAD_MODE_NONE};
                break;
            }
        }
    }

    // left end
    if (m_rode_mode == AMSRoadMode::AMS_ROAD_MODE_END || m_rode_mode == AMSRoadMode::AMS_ROAD_MODE_END_ONLY) {
        for (auto i = 0; i < prord_list.size(); i++) {
            std::vector<AMSPassRoadMode>::iterator iter = std::find(end_types.begin(), end_types.end(), prord_list[i]);
            if (iter != end_types.end()) m_pass_rode_mode.push_back(prord_list[i]);

            if (prord_list[i] == AMSPassRoadMode::AMS_ROAD_MODE_NONE) {
                m_pass_rode_mode = std::vector<AMSPassRoadMode>{AMSPassRoadMode::AMS_ROAD_MODE_NONE};
                break;
            }
        }
    }
}

/*************************************************
Description:AMSControl
**************************************************/
AMSItem::AMSItem() {}

AMSItem::AMSItem(wxWindow *parent, wxWindowID id, AMSinfo amsinfo, const wxSize cube_size, const wxPoint &pos, const wxSize &size) : AMSItem()
{
    m_amsinfo   = amsinfo;
    m_cube_size = cube_size;
    create(parent, id, pos, AMS_ITEM_SIZE);
    Bind(wxEVT_PAINT, &AMSItem::paintEvent, this);
    Bind(wxEVT_ENTER_WINDOW, &AMSItem::OnEnterWindow, this);
    Bind(wxEVT_LEAVE_WINDOW, &AMSItem::OnLeaveWindow, this);
}

void AMSItem::Open()
{
    m_open = true;
    Show();
}

void AMSItem::Close()
{
    m_open = false;
    Hide();
}

void AMSItem::Update(AMSinfo amsinfo)
{
    m_amsinfo = amsinfo;
}

void AMSItem::create(wxWindow *parent, wxWindowID id, const wxPoint &pos, const wxSize &size)
{
    m_ts_bitmap_cube = new ScalableBitmap(this, "ts_bitmap_cube", 14);
    wxWindow::Create(parent, id, pos, size);
    SetMinSize(AMS_ITEM_SIZE);
    SetMaxSize(AMS_ITEM_SIZE);
    SetBackgroundColour(AMS_CONTROL_WHITE_COLOUR);
    Refresh();
}

void AMSItem::OnEnterWindow(wxMouseEvent &evt)
{
    // m_hover = true;
    // Refresh();
}

void AMSItem::OnLeaveWindow(wxMouseEvent &evt)
{
    // m_hover = false;
    // Refresh();
}

void AMSItem::OnSelected()
{
    if (!wxWindow::IsEnabled()) { return; }
    m_selected = true;
    Refresh();
}

void AMSItem::UnSelected()
{
    m_selected = false;
    Refresh();
}

bool AMSItem::Enable(bool enable) { return wxWindow::Enable(enable); }

void AMSItem::paintEvent(wxPaintEvent &evt)
{
    wxPaintDC dc(this);
    render(dc);
}

void AMSItem::render(wxDC &dc)
{
#ifdef __WXMSW__
    wxSize     size = GetSize();
    wxMemoryDC memdc;
    wxBitmap   bmp(size.x, size.y);
    memdc.SelectObject(bmp);
    memdc.Blit({0, 0}, size, &dc, {0, 0});

    {
        wxGCDC dc2(memdc);
        doRender(dc2);
    }

    memdc.SelectObject(wxNullBitmap);
    dc.DrawBitmap(bmp, 0, 0);
#else
    doRender(dc);
#endif
}

void AMSItem::doRender(wxDC &dc)
{
    wxSize size = GetSize();
    dc.SetPen(wxPen(StateColor::darkModeColorFor(m_background_colour)));
    dc.SetBrush(wxBrush(StateColor::darkModeColorFor(m_background_colour)));
    dc.DrawRoundedRectangle(0, 0, size.x, size.y, 3);

    auto left = m_padding;
    for (std::vector<Caninfo>::iterator iter = m_amsinfo.cans.begin(); iter != m_amsinfo.cans.end(); iter++) {
        dc.SetPen(wxPen(*wxTRANSPARENT_PEN));

        if (wxWindow::IsEnabled()) {
            dc.SetBrush(wxBrush(iter->material_colour));
        } else {
            dc.SetBrush(AMS_CONTROL_DISABLE_COLOUR);
        }

        if (iter->material_cols.size() > 1) {
            int fleft = left;
            float total_width = AMS_ITEM_CUBE_SIZE.x;
            int gwidth = std::round(total_width / (iter->material_cols.size() - 1));

            for (int i = 0; i < iter->material_cols.size() - 1; i++) {

                if ((fleft + gwidth) > (AMS_ITEM_CUBE_SIZE.x)) {
                    gwidth = (fleft + AMS_ITEM_CUBE_SIZE.x) - fleft;
                }

                auto rect = wxRect(fleft, (size.y - AMS_ITEM_CUBE_SIZE.y) / 2, gwidth, AMS_ITEM_CUBE_SIZE.y);
                dc.GradientFillLinear(rect, iter->material_cols[i], iter->material_cols[i + 1], wxEAST);
                fleft += gwidth;
            }

            dc.SetPen(wxPen(StateColor::darkModeColorFor(m_background_colour)));
            dc.SetBrush(*wxTRANSPARENT_BRUSH);
            dc.DrawRoundedRectangle(left - 1, (size.y - AMS_ITEM_CUBE_SIZE.y) / 2 - 1, AMS_ITEM_CUBE_SIZE.x + 2, AMS_ITEM_CUBE_SIZE.y + 2, 2);

        }else {
            if (iter->material_colour.Alpha() == 0) {
                dc.DrawBitmap(m_ts_bitmap_cube->bmp(),left,(size.y - AMS_ITEM_CUBE_SIZE.y) / 2);
            }
            else {
                wxRect rect(left, (size.y - AMS_ITEM_CUBE_SIZE.y) / 2, AMS_ITEM_CUBE_SIZE.x, AMS_ITEM_CUBE_SIZE.y);
                if(iter->material_state==AMSCanType::AMS_CAN_TYPE_EMPTY){
                    dc.SetPen(wxPen(wxColor(0, 0, 0)));
                    dc.DrawRoundedRectangle(rect, 2);
                    
                    dc.DrawLine(rect.GetRight()-1, rect.GetTop()+1, rect.GetLeft()+1, rect.GetBottom()-1); 
                } 
                else {
                    dc.DrawRoundedRectangle(rect, 2);
                }
            }
            
        }

        
        left += AMS_ITEM_CUBE_SIZE.x;
        left += m_space;
    }

    auto border_colour = AMS_CONTROL_BRAND_COLOUR;
    if (!wxWindow::IsEnabled()) { border_colour = AMS_CONTROL_DISABLE_COLOUR; }

    if (m_hover) {
        dc.SetPen(wxPen(border_colour, 2));
        dc.SetBrush(wxBrush(*wxTRANSPARENT_BRUSH));
        dc.DrawRoundedRectangle(1, 1, size.x - 1, size.y - 1, 3);

    }

    if (m_selected) {
        dc.SetPen(wxPen(border_colour, 2));
        dc.SetBrush(wxBrush(*wxTRANSPARENT_BRUSH));
        dc.DrawRoundedRectangle(1, 1, size.x-1, size.y-1, 3);
    }
}

void AMSItem::DoSetSize(int x, int y, int width, int height, int sizeFlags /*= wxSIZE_AUTO*/) { wxWindow::DoSetSize(x, y, width, height, sizeFlags); }

/*************************************************
Description:AmsCan
**************************************************/

AmsCans::AmsCans() {}

AmsCans::AmsCans(wxWindow *parent,AMSinfo info,  AMSModel model) : AmsCans()
{
    m_bitmap_extra_framework = ScalableBitmap(this, "ams_extra_framework_mid", 140);

    SetDoubleBuffered(true);
    m_ams_model = model;
    m_info      = info;

    wxWindow::Create(parent, wxID_ANY, wxDefaultPosition, AMS_CANS_WINDOW_SIZE);
    create(parent);
    Bind(wxEVT_PAINT, &AmsCans::paintEvent, this);
}

void AmsCans::create(wxWindow *parent)
{
    Freeze();
    SetBackgroundColour(AMS_CONTROL_DEF_BLOCK_BK_COLOUR);

    if (m_ams_model == AMSModel::GENERIC_AMS) {
        sizer_can = new wxBoxSizer(wxHORIZONTAL);
        for (auto it = m_info.cans.begin(); it != m_info.cans.end(); it++) {
            AddCan(*it, m_can_count, m_info.cans.size(), sizer_can);
            m_can_count++;
        }
        SetSizer(sizer_can);
    }
    else if(m_ams_model == AMSModel::EXTRA_AMS) {
        sizer_can = new wxBoxSizer(wxVERTICAL);
        sizer_can_middle = new wxBoxSizer(wxHORIZONTAL);
        sizer_can_left = new wxBoxSizer(wxVERTICAL);
        sizer_can_right = new wxBoxSizer(wxVERTICAL);

        sizer_can_left->Add(0,0,0,wxTOP,FromDIP(8));

        for (auto it = m_info.cans.begin(); it != m_info.cans.end(); it++) {
            if (m_can_count <= 1) {
                AddCan(*it, m_can_count, m_info.cans.size(), sizer_can_left);
                if (m_can_count == 0) {
                    sizer_can_left->Add(0,0,0,wxTOP,FromDIP(20));
                }
            }
            else {
                AddCan(*it, m_can_count, m_info.cans.size(), sizer_can_right);
                if (m_can_count == 2) {
                   sizer_can_right->Prepend(0, 0, 0, wxTOP, FromDIP(20));
                }
            }

            m_can_count++;
        }

        sizer_can_right->Prepend(0,0,0,wxTOP,FromDIP(8));
        sizer_can_middle->Add(0, 0, 0, wxLEFT, FromDIP(8));
        sizer_can_middle->Add(sizer_can_left, 0, wxALL, 0);
        sizer_can_middle->Add( 0, 0, 0, wxLEFT, FromDIP(20) );
        sizer_can_middle->Add(sizer_can_right, 0, wxALL, 0);
        sizer_can->Add(sizer_can_middle, 1, wxALIGN_CENTER, 0);
        SetSizer(sizer_can);
    }

    Layout();
    Fit();
    Thaw();
}

void AmsCans::AddCan(Caninfo caninfo, int canindex, int maxcan, wxBoxSizer* sizer)
{

    auto        amscan = new wxWindow(this, wxID_ANY);
    amscan->SetBackgroundColour(AMS_CONTROL_DEF_BLOCK_BK_COLOUR);

    wxBoxSizer* m_sizer_ams = new wxBoxSizer(wxVERTICAL);
   

    auto m_panel_refresh = new AMSrefresh(amscan, m_can_count, caninfo);
    auto m_panel_lib = new AMSLib(amscan, caninfo);

    m_panel_lib->Bind(wxEVT_LEFT_DOWN, [this, canindex](wxMouseEvent& ev) {
        m_canlib_selection = canindex;
        // m_canlib_id        = caninfo.can_id;

        for (auto i = 0; i < m_can_lib_list.GetCount(); i++) {
            CanLibs* lib = m_can_lib_list[i];
            if (lib->canLib->m_can_index == m_canlib_selection) {
                wxCommandEvent evt(EVT_AMS_UNSELETED_VAMS);
                evt.SetString(m_info.ams_id);
                wxPostEvent(GetParent()->GetParent(), evt);
                lib->canLib->OnSelected();
            }
            else {
                lib->canLib->UnSelected();
            }
        }
        ev.Skip();
        });
<<<<<<< HEAD


=======


>>>>>>> 693aa8d2
    m_panel_lib->m_ams_model = m_ams_model;
    m_panel_lib->m_info.can_id = caninfo.can_id;
    m_panel_lib->m_can_index = canindex;


    auto m_panel_road = new AMSRoad(amscan, wxID_ANY, caninfo, canindex, maxcan, wxDefaultPosition, AMS_CAN_ROAD_SIZE);

    if (m_ams_model == AMSModel::GENERIC_AMS) {
        m_sizer_ams->Add(0, 0, 0, wxEXPAND | wxTOP, FromDIP(14));
        m_sizer_ams->Add(m_panel_refresh, 0, wxALIGN_CENTER_HORIZONTAL, 0);
        m_sizer_ams->Add(0, 0, 0, wxEXPAND | wxTOP, FromDIP(2));
        m_sizer_ams->Add(m_panel_lib, 1, wxEXPAND | wxTOP | wxLEFT | wxRIGHT, FromDIP(3));
        m_sizer_ams->Add(m_panel_road, 0, wxALL, 0);
    }
    else if (m_ams_model == AMSModel::EXTRA_AMS)
    {
        m_sizer_ams = new wxBoxSizer(wxHORIZONTAL);
        m_panel_road->Hide();

        if (canindex <= 1) {
            m_sizer_ams->Add(m_panel_refresh, 0, wxALIGN_CENTER, 0);
            m_sizer_ams->Add(m_panel_lib, 0, wxALIGN_CENTER, 0);
        }
        else {
            m_sizer_ams->Add(m_panel_lib, 0, wxALIGN_CENTER, 0);
            m_sizer_ams->Add(m_panel_refresh, 0, wxALIGN_CENTER, 0);
        }
    }


    amscan->SetSizer(m_sizer_ams);
    amscan->Layout();
    amscan->Fit();

    if (m_ams_model == AMSModel::GENERIC_AMS) {
         sizer->Add(amscan, 0, wxALL, 0);
    }
    else if (m_ams_model == AMSModel::EXTRA_AMS)
    {
        if (canindex > 1) {
            sizer->Prepend(amscan, 0, wxALL, 0);
        }
        else {
            sizer->Add(amscan, 0, wxALL, 0);
        }
    }
   
    Canrefreshs* canrefresh = new Canrefreshs;
    canrefresh->canID = caninfo.can_id;
    canrefresh->canrefresh = m_panel_refresh;
    m_can_refresh_list.Add(canrefresh);

    CanLibs* canlib = new CanLibs;
    canlib->canID = caninfo.can_id;
    canlib->canLib = m_panel_lib;
    m_can_lib_list.Add(canlib);

    CanRoads* canroad = new CanRoads;
    canroad->canID = caninfo.can_id;
    canroad->canRoad = m_panel_road;
    m_can_road_list.Add(canroad);
}

void AmsCans::Update(AMSinfo info)
{
    m_info      = info;
    m_can_count = info.cans.size();

    for (auto i = 0; i < m_can_refresh_list.GetCount(); i++) {
        Canrefreshs *refresh = m_can_refresh_list[i];
        if (i < m_can_count) {
            refresh->canrefresh->Update(info.ams_id, info.cans[i]);
            refresh->canrefresh->Show();
        } else {
            refresh->canrefresh->Hide();
        }
    }
   
    for (auto i = 0; i < m_can_lib_list.GetCount(); i++) {
        CanLibs *lib = m_can_lib_list[i];
        if (i < m_can_count) {
            lib->canLib->Update(info.cans[i]);
            lib->canLib->Show();
        } else {
            lib->canLib->Hide();
        }
    }

    if (m_ams_model == AMSModel::GENERIC_AMS) {
        for (auto i = 0; i < m_can_road_list.GetCount(); i++) {
            CanRoads* road = m_can_road_list[i];
            if (i < m_can_count) {
                road->canRoad->Update(m_info, info.cans[i], i, m_can_count);
                road->canRoad->Show();
            }
            else {
                road->canRoad->Hide();
            }
        }
    }
    Layout();
}

void AmsCans::SetDefSelectCan()
{
    if (m_can_lib_list.GetCount() > 0) {
        CanLibs* lib = m_can_lib_list[0];
        m_canlib_selection =lib->canLib->m_can_index;
        m_canlib_id = lib->canLib->m_info.can_id;
        SelectCan(m_canlib_id);
    }
}


void AmsCans::SelectCan(std::string canid)
{
    for (auto i = 0; i < m_can_lib_list.GetCount(); i++) {
        CanLibs *lib = m_can_lib_list[i];
        if (lib->canLib->m_info.can_id == canid) { m_canlib_selection = lib->canLib->m_can_index; }
    }

    m_canlib_id = canid;

    for (auto i = 0; i < m_can_lib_list.GetCount(); i++) {
        CanLibs *lib = m_can_lib_list[i];
        if (lib->canLib->m_info.can_id == m_canlib_id) {
            wxCommandEvent evt(EVT_AMS_UNSELETED_VAMS);
            evt.SetString(m_info.ams_id);
            wxPostEvent(GetParent()->GetParent(), evt);
            lib->canLib->OnSelected();
        } else {
            lib->canLib->UnSelected();
        }
    }
}

wxColour AmsCans::GetTagColr(wxString canid) 
{
    auto tag_colour = *wxWHITE;
    for (auto i = 0; i < m_can_lib_list.GetCount(); i++) {
        CanLibs* lib = m_can_lib_list[i];
        if (canid == lib->canLib->m_info.can_id) tag_colour = lib->canLib->GetLibColour();
    }
    return tag_colour;
}

void AmsCans::SetAmsStepExtra(wxString canid, AMSPassRoadType type, AMSPassRoadSTEP step)
{
    if (step == AMSPassRoadSTEP::AMS_ROAD_STEP_COMBO_LOAD_STEP1) {
        SetAmsStep(canid.ToStdString());
    }else if (step == AMSPassRoadSTEP::AMS_ROAD_STEP_COMBO_LOAD_STEP2) {
        SetAmsStep(canid.ToStdString());
    }else if (step == AMSPassRoadSTEP::AMS_ROAD_STEP_COMBO_LOAD_STEP3) {
        SetAmsStep(canid.ToStdString());
    }else if (step == AMSPassRoadSTEP::AMS_ROAD_STEP_NONE) {
        SetAmsStep("");
    }
}

void AmsCans::SetAmsStep(wxString canid, AMSPassRoadType type, AMSPassRoadSTEP step)
{

    if (step == AMSPassRoadSTEP::AMS_ROAD_STEP_NONE) {
        for (auto i = 0; i < m_can_road_list.GetCount(); i++) {
            CanRoads *road = m_can_road_list[i];
            auto      pr   = std::vector<AMSPassRoadMode>{};
            pr.push_back(AMSPassRoadMode::AMS_ROAD_MODE_NONE);
            road->canRoad->OnPassRoad(pr);
        }

        return;
    }

    
    auto tag_can_index = -1;
    for (auto i = 0; i < m_can_road_list.GetCount(); i++) {
        CanRoads *road = m_can_road_list[i];
        if (canid == road->canRoad->m_info.can_id) { tag_can_index = road->canRoad->m_canindex; }
    }
    if (tag_can_index == -1) return;

    // get colour
    auto tag_colour = *wxWHITE;
    for (auto i = 0; i < m_can_lib_list.GetCount(); i++) {
        CanLibs *lib = m_can_lib_list[i];
        if (canid == lib->canLib->m_info.can_id) tag_colour = lib->canLib->GetLibColour();
    }

    // unload
    if (type == AMSPassRoadType::AMS_ROAD_TYPE_UNLOAD) {
        for (auto i = 0; i < m_can_road_list.GetCount(); i++) {
            CanRoads *road = m_can_road_list[i];

            auto index = road->canRoad->m_canindex;
            auto pr    = std::vector<AMSPassRoadMode>{};

            pr.push_back(AMSPassRoadMode::AMS_ROAD_MODE_END_BOTTOM);
            if (step == AMSPassRoadSTEP::AMS_ROAD_STEP_2) { pr.push_back(AMSPassRoadMode::AMS_ROAD_MODE_END_BOTTOM); }

            if (step == AMSPassRoadSTEP::AMS_ROAD_STEP_3) {
                if (index == tag_can_index && index > 0) { pr.push_back(AMSPassRoadMode::AMS_ROAD_MODE_LEFT); }
                if (index < tag_can_index && index > 0) { pr.push_back(AMSPassRoadMode::AMS_ROAD_MODE_LEFT_RIGHT); }
                if (index == 0 && tag_can_index == index) { pr.push_back(AMSPassRoadMode::AMS_ROAD_MODE_END_TOP); }
                if (index == 0 && tag_can_index > index) { pr.push_back(AMSPassRoadMode::AMS_ROAD_MODE_END_RIGHT); }
            }

            road->canRoad->SetPassRoadColour(tag_colour);
            road->canRoad->OnPassRoad(pr);
        }
    }

    // load
    if (type == AMSPassRoadType::AMS_ROAD_TYPE_LOAD) {
        for (auto i = 0; i < m_can_road_list.GetCount(); i++) {
            CanRoads *road = m_can_road_list[i];

            auto index = road->canRoad->m_canindex;
            auto pr    = std::vector<AMSPassRoadMode>{};

            if (index == tag_can_index && index > 0) { pr.push_back(AMSPassRoadMode::AMS_ROAD_MODE_LEFT); }
            if (index < tag_can_index && index > 0) { pr.push_back(AMSPassRoadMode::AMS_ROAD_MODE_LEFT_RIGHT); }
            if (index == 0 && tag_can_index == index) { pr.push_back(AMSPassRoadMode::AMS_ROAD_MODE_END_TOP); }
            if (index == 0 && tag_can_index > index) { pr.push_back(AMSPassRoadMode::AMS_ROAD_MODE_END_RIGHT); }

            if (step == AMSPassRoadSTEP::AMS_ROAD_STEP_2) { pr.push_back(AMSPassRoadMode::AMS_ROAD_MODE_END_BOTTOM); }

            road->canRoad->SetPassRoadColour(tag_colour);
            road->canRoad->OnPassRoad(pr);
        }
    }
}

void AmsCans::SetAmsStep(std::string can_id)
{
    if (m_road_canid != can_id) {
        m_road_canid = can_id;
        Refresh();
    }
}

void AmsCans::PlayRridLoading(wxString canid)
{
    for (auto i = 0; i < m_can_refresh_list.GetCount(); i++) {
        Canrefreshs *refresh = m_can_refresh_list[i];
        if (refresh->canrefresh->m_info.can_id == canid) { refresh->canrefresh->PlayLoading(); }
    }
}

std::string AmsCans::GetCurrentCan()
{
    if (m_canlib_selection < 0)
        return "";

    return wxString::Format("%d", m_canlib_selection).ToStdString();
}

void AmsCans::paintEvent(wxPaintEvent& evt)
{
    wxPaintDC dc(this);
    render(dc);
}

void AmsCans::render(wxDC& dc)
{
#ifdef __WXMSW__
    wxSize     size = GetSize();
    wxMemoryDC memdc;
    wxBitmap   bmp(size.x, size.y);
    memdc.SelectObject(bmp);
    memdc.Blit({ 0, 0 }, size, &dc, { 0, 0 });

    {
        wxGCDC dc2(memdc);
        doRender(dc2);
    }

    memdc.SelectObject(wxNullBitmap);
    dc.DrawBitmap(bmp, 0, 0);
#else
    doRender(dc);
#endif
}

void AmsCans::doRender(wxDC& dc)
{
    wxSize     size = GetSize();
    dc.DrawBitmap(m_bitmap_extra_framework.bmp(), (size.x - m_bitmap_extra_framework.GetBmpSize().x) / 2, (size.y - m_bitmap_extra_framework.GetBmpSize().y) / 2);

    //road for extra
    if (m_ams_model == AMSModel::EXTRA_AMS) {

        auto end_top = size.x / 2 - FromDIP(99);
        auto passroad_width = 6;

        for (auto i = 0; i < m_can_lib_list.GetCount(); i++) {
            CanLibs* lib = m_can_lib_list[i];

            if (m_road_canid.empty()) {
                lib->canLib->on_pass_road(false);
            }
            else {
                if (lib->canLib->m_info.can_id == m_road_canid) {
                    m_road_colour = lib->canLib->m_info.material_colour;
                    lib->canLib->on_pass_road(true);
                }
            }
        }

       
        // A1
        dc.SetPen(wxPen(AMS_CONTROL_GRAY500, 2, wxSOLID));
        dc.SetBrush(wxBrush(*wxTRANSPARENT_BRUSH));

        try
        {
            auto a1_top = size.y / 2 - FromDIP(4);
            auto a1_left = m_can_lib_list[0]->canLib->GetScreenPosition().x + m_can_lib_list[0]->canLib->GetSize().x / 2;
            auto local_pos1 = GetScreenPosition().x + GetSize().x / 2;
            a1_left = size.x / 2 + (a1_left - local_pos1);
            dc.DrawLine(a1_left, FromDIP(30), a1_left, a1_top);
            dc.DrawLine(a1_left, a1_top, end_top, a1_top);


            // A2
            auto a2_top = size.y / 2 + FromDIP(8);
            auto a2_left = m_can_lib_list[1]->canLib->GetScreenPosition().x + m_can_lib_list[1]->canLib->GetSize().x / 2;
            auto local_pos2 = GetScreenPosition().x + GetSize().x / 2;
            a2_left = size.x / 2 + (a2_left - local_pos2);
            dc.DrawLine(a2_left, FromDIP(160), a2_left, a2_top);
            dc.DrawLine(a2_left, a2_top, end_top, a2_top);

            // A3
            auto a3_top = size.y / 2 + FromDIP(4);
            auto a3_left = m_can_lib_list[2]->canLib->GetScreenPosition().x + m_can_lib_list[2]->canLib->GetSize().x / 2;
            auto local_pos3 = GetScreenPosition().x + GetSize().x / 2;
            a3_left = size.x / 2 + (a3_left - local_pos3);
            dc.DrawLine(a3_left, FromDIP(160), a3_left, a3_top);
            dc.DrawLine(a3_left, a3_top, end_top, a3_top);


            // A4
            auto a4_top = size.y / 2;
            auto a4_left = m_can_lib_list[3]->canLib->GetScreenPosition().x + m_can_lib_list[3]->canLib->GetSize().x / 2;
            auto local_pos4 = GetScreenPosition().x + GetSize().x / 2;
            a4_left = size.x / 2 + (a4_left - local_pos4);
            dc.DrawLine(a4_left, FromDIP(30), a4_left, a4_top);
            dc.DrawLine(a4_left, a4_top, end_top, a4_top);

   
            if (!m_road_canid.empty()) {
                if (m_road_canid == "0") {
                    dc.SetPen(wxPen(m_road_colour, passroad_width, wxSOLID));
                    dc.DrawLine(a1_left, FromDIP(30), a1_left, a1_top);
                    dc.DrawLine(a1_left, a1_top, end_top, a1_top);
                }

                if (m_road_canid == "1") {
                    dc.SetPen(wxPen(m_road_colour, passroad_width, wxSOLID));
                    dc.DrawLine(a2_left, FromDIP(160), a2_left, a2_top);
                    dc.DrawLine(a2_left, a2_top, end_top, a2_top);
                }

                if (m_road_canid == "2") {
                    dc.SetPen(wxPen(m_road_colour, passroad_width, wxSOLID));
                    dc.DrawLine(a3_left, FromDIP(160), a3_left, a3_top);
                    dc.DrawLine(a3_left, a3_top, end_top, a3_top);
                }

                if (m_road_canid == "3") {
                    dc.SetPen(wxPen(m_road_colour, passroad_width, wxSOLID));
                    dc.DrawLine(a4_left, FromDIP(30), a4_left, a4_top);
                    dc.DrawLine(a4_left, a4_top, end_top, a4_top);
                }
            }

            //to Extruder
            dc.SetPen(wxPen(AMS_CONTROL_GRAY500, 2, wxSOLID));
            dc.SetBrush(wxBrush(*wxTRANSPARENT_BRUSH));

            dc.DrawLine(end_top, a1_top, end_top, size.y);

            if (!m_road_canid.empty()) {
                if (!m_road_canid.empty()) {
                    if (m_road_canid == "0") {
                        dc.SetPen(wxPen(m_road_colour, passroad_width, wxSOLID));
                        dc.DrawLine(end_top, a1_top, end_top, size.y);
                    }
                    else if (m_road_canid == "1") {
                        dc.SetPen(wxPen(m_road_colour, passroad_width, wxSOLID));
                        dc.DrawLine(end_top, a2_top, end_top, size.y);
                    }
                    else if (m_road_canid == "2") {
                        dc.SetPen(wxPen(m_road_colour, passroad_width, wxSOLID));
                        dc.DrawLine(end_top, a3_top, end_top, size.y);
                    }
                    else if (m_road_canid == "3") {
                        dc.SetPen(wxPen(m_road_colour, passroad_width, wxSOLID));
                        dc.DrawLine(end_top, a4_top, end_top, size.y);
                    }
                }
            }
        }
        catch (...){}
    }
}

void AmsCans::StopRridLoading(wxString canid)
{
    for (auto i = 0; i < m_can_refresh_list.GetCount(); i++) {
        Canrefreshs *refresh = m_can_refresh_list[i];
        if (refresh->canrefresh->m_info.can_id == canid) { refresh->canrefresh->StopLoading(); }
    }
}

void AmsCans::msw_rescale() 
{
    for (auto i = 0; i < m_can_refresh_list.GetCount(); i++) {
        Canrefreshs *refresh = m_can_refresh_list[i];
        refresh->canrefresh->msw_rescale(); 
    }

    for (auto i = 0; i < m_can_lib_list.GetCount(); i++) {
        CanLibs* lib = m_can_lib_list[i];
        lib->canLib->msw_rescale();
    }
}

void AmsCans::show_sn_value(bool show)
{
    for (auto i = 0; i < m_can_lib_list.GetCount(); i++) {
        CanLibs* lib = m_can_lib_list[i];
        lib->canLib->show_kn_value(show);
    }
}


/*************************************************
Description:AMSControl
**************************************************/
// WX_DEFINE_OBJARRAY(AmsItemsHash);
AMSControl::AMSControl(wxWindow *parent, wxWindowID id, const wxPoint &pos, const wxSize &size) 
    : wxSimplebook(parent, wxID_ANY, pos, size)
    , m_Humidity_tip_popup(AmsHumidityTipPopup(this))
    , m_ams_introduce_popup(AmsIntroducePopup(this))
{
    SetBackgroundColour(*wxWHITE);
    // normal mode
    //Freeze();
    wxBoxSizer *m_sizer_body = new wxBoxSizer(wxVERTICAL);
    m_amswin                 = new wxWindow(this, wxID_ANY, wxDefaultPosition, wxSize(-1, AMS_CAN_ITEM_HEIGHT_SIZE));
    m_amswin->SetBackgroundColour(*wxWHITE);

    // top - ams tag
    m_simplebook_amsitems = new wxSimplebook(m_amswin, wxID_ANY);
    m_simplebook_amsitems->SetSize(wxSize(-1, AMS_CAN_ITEM_HEIGHT_SIZE));
    m_simplebook_amsitems->SetMinSize(wxSize(-1, AMS_CAN_ITEM_HEIGHT_SIZE));
    auto m_sizer_amsitems = new wxBoxSizer(wxHORIZONTAL);
    m_simplebook_amsitems->SetSizer(m_sizer_amsitems);
    m_simplebook_amsitems->Layout();
    m_sizer_amsitems->Fit(m_simplebook_amsitems);
    
    m_panel_top = new wxPanel(m_simplebook_amsitems, wxID_ANY, wxDefaultPosition, wxSize(-1, AMS_CAN_ITEM_HEIGHT_SIZE));
    m_sizer_top = new wxBoxSizer(wxHORIZONTAL);
    m_panel_top->SetSizer(m_sizer_top);
    m_panel_top->Layout();
    m_sizer_top->Fit(m_panel_top);

    auto m_panel_top_empty = new wxPanel(m_simplebook_amsitems, wxID_ANY, wxDefaultPosition, wxSize(-1, AMS_CAN_ITEM_HEIGHT_SIZE));
    auto m_sizer_top_empty = new wxBoxSizer(wxHORIZONTAL);
    m_panel_top_empty->SetSizer(m_sizer_top_empty);
    m_panel_top_empty->Layout();
    m_sizer_top_empty->Fit(m_panel_top_empty);

    m_simplebook_amsitems->AddPage(m_panel_top_empty, wxEmptyString, false);
    m_simplebook_amsitems->AddPage(m_panel_top, wxEmptyString, false);


    wxBoxSizer *m_sizer_bottom = new wxBoxSizer(wxHORIZONTAL);
    wxBoxSizer *m_sizer_left   = new wxBoxSizer(wxVERTICAL);

    //ams tip
    m_sizer_ams_tips = new wxBoxSizer(wxHORIZONTAL);
    m_ams_tip = new Label(m_amswin, _L("AMS"));
    m_ams_tip->SetFont(::Label::Body_12);
    m_ams_tip->SetBackgroundColour(*wxWHITE);
    m_img_amsmapping_tip = new wxStaticBitmap(m_amswin, wxID_ANY, create_scaled_bitmap("enable_ams", this, 16), wxDefaultPosition, wxSize(FromDIP(16), FromDIP(16)), 0);
    m_img_amsmapping_tip->SetBackgroundColour(*wxWHITE);

    m_sizer_ams_tips->Add(m_ams_tip, 0, wxTOP, FromDIP(5));
    m_sizer_ams_tips->Add(m_img_amsmapping_tip, 0, wxALL, FromDIP(3));

    m_img_amsmapping_tip->Bind(wxEVT_ENTER_WINDOW, [this](auto& e) {
         wxPoint img_pos = m_img_amsmapping_tip->ClientToScreen(wxPoint(0, 0));
         wxPoint popup_pos(img_pos.x, img_pos.y + m_img_amsmapping_tip->GetRect().height);
         m_ams_introduce_popup.set_mode(true);
         m_ams_introduce_popup.Position(popup_pos, wxSize(0, 0));
         m_ams_introduce_popup.Popup();

#ifdef __WXMSW__
         wxCommandEvent close_event(EVT_CLEAR_SPEED_CONTROL);
         wxPostEvent(this, close_event);
#endif // __WXMSW__
    });
    m_img_amsmapping_tip->Bind(wxEVT_LEAVE_WINDOW, [this](auto& e) {
         m_ams_introduce_popup.Dismiss();
    });


    //backup tips
    m_ams_backup_tip = new Label(m_amswin, _L("Auto Refill"));
    m_ams_backup_tip->SetFont(::Label::Head_12);
    m_ams_backup_tip->SetForegroundColour(wxColour(0x009688));
    m_ams_backup_tip->SetBackgroundColour(*wxWHITE);
    m_img_ams_backup = new wxStaticBitmap(m_amswin, wxID_ANY, create_scaled_bitmap("automatic_material_renewal", this, 16), wxDefaultPosition, wxSize(FromDIP(16), FromDIP(16)), 0);
    m_img_ams_backup->SetBackgroundColour(*wxWHITE);

    m_sizer_ams_tips->Add(0, 0, 1, wxEXPAND, 0);
    m_sizer_ams_tips->Add(m_img_ams_backup, 0, wxALL, FromDIP(3));
    m_sizer_ams_tips->Add(m_ams_backup_tip, 0, wxTOP, FromDIP(5));

    m_ams_backup_tip->Bind(wxEVT_ENTER_WINDOW, [this](auto& e) {SetCursor(wxCURSOR_HAND); });
    m_img_ams_backup->Bind(wxEVT_ENTER_WINDOW, [this](auto& e) {SetCursor(wxCURSOR_HAND); });

    m_ams_backup_tip->Bind(wxEVT_LEAVE_WINDOW, [this](auto& e) {SetCursor(wxCURSOR_ARROW); });
    m_img_ams_backup->Bind(wxEVT_LEAVE_WINDOW, [this](auto& e) {SetCursor(wxCURSOR_ARROW); });

    m_ams_backup_tip->Bind(wxEVT_LEFT_DOWN, [this](auto& e) {post_event(SimpleEvent(EVT_AMS_FILAMENT_BACKUP)); });
    m_img_ams_backup->Bind(wxEVT_LEFT_DOWN, [this](auto& e) {post_event(SimpleEvent(EVT_AMS_FILAMENT_BACKUP)); });
   

    //ams cans
    m_panel_can = new StaticBox(m_amswin, wxID_ANY, wxDefaultPosition, AMS_CANS_SIZE, wxBORDER_NONE);
    m_panel_can->SetMinSize(AMS_CANS_SIZE);
    m_panel_can->SetCornerRadius(FromDIP(10));
    m_panel_can->SetBackgroundColor(StateColor(std::pair<wxColour, int>(AMS_CONTROL_DEF_BLOCK_BK_COLOUR, StateColor::Normal)));

    m_sizer_cans = new wxBoxSizer(wxHORIZONTAL);

    m_simplebook_ams = new wxSimplebook(m_panel_can, wxID_ANY, wxDefaultPosition, AMS_CANS_WINDOW_SIZE, 0);
    m_simplebook_ams->SetBackgroundColour(AMS_CONTROL_DEF_BLOCK_BK_COLOUR);
    m_sizer_cans->Add(m_simplebook_ams, 0, wxLEFT | wxLEFT, FromDIP(10));

    // ams mode
    m_simplebook_generic_cans = new wxSimplebook(m_simplebook_ams, wxID_ANY, wxDefaultPosition, AMS_CANS_WINDOW_SIZE, 0);
    m_simplebook_generic_cans->SetBackgroundColour(AMS_CONTROL_DEF_BLOCK_BK_COLOUR);

    // none ams mode
    m_none_ams_panel = new wxPanel(m_simplebook_ams, wxID_ANY, wxDefaultPosition, AMS_CANS_WINDOW_SIZE, 0);
    m_none_ams_panel->SetBackgroundColour(AMS_CONTROL_DEF_BLOCK_BK_COLOUR);

    auto m_tip_none_ams = new wxStaticText(m_none_ams_panel, wxID_ANY, _L("AMS not connected"), wxDefaultPosition, wxDefaultSize, wxALIGN_CENTER_HORIZONTAL);
    m_tip_none_ams->SetMinSize(wxSize(AMS_CANS_SIZE.x - FromDIP(20), -1));
    m_tip_none_ams->SetFont(::Label::Head_16);
    m_tip_none_ams->SetForegroundColour(AMS_CONTROL_DISABLE_COLOUR);

    wxBoxSizer *sizer_ams_panel_v = new wxBoxSizer(wxVERTICAL);
    wxBoxSizer *sizer_ams_panel_h = new wxBoxSizer(wxHORIZONTAL);

    sizer_ams_panel_v->Add(m_tip_none_ams, 0, wxALIGN_CENTER, 0);
    sizer_ams_panel_h->Add(sizer_ams_panel_v, 0, wxALIGN_CENTER, 0);

    m_none_ams_panel->SetSizer(sizer_ams_panel_h);
    m_none_ams_panel->Layout();

    //extra ams mode
    m_simplebook_extra_cans = new wxSimplebook(m_simplebook_ams, wxID_ANY, wxDefaultPosition, AMS_CANS_WINDOW_SIZE, 0);
    m_simplebook_extra_cans->SetBackgroundColour(AMS_CONTROL_DEF_BLOCK_BK_COLOUR);

    m_simplebook_ams->AddPage(m_none_ams_panel, wxEmptyString, false);
    m_simplebook_ams->AddPage(m_simplebook_generic_cans, wxEmptyString, false);
    m_simplebook_ams->AddPage(m_simplebook_extra_cans, wxEmptyString, false);

    m_panel_can->SetSizer(m_sizer_cans);
    m_panel_can->Layout();
    m_sizer_cans->Fit(m_panel_can);

    m_sizer_left->Add(m_sizer_ams_tips, 0, wxEXPAND, 0);
    m_sizer_left->Add(m_panel_can, 1, wxEXPAND, 0);

    wxBoxSizer *m_sizer_left_bottom = new wxBoxSizer(wxHORIZONTAL);
    wxBoxSizer *sizer_sextruder     = new wxBoxSizer(wxVERTICAL);

    auto extruder_pane = new wxPanel(m_amswin, wxID_ANY, wxDefaultPosition, AMS_EXTRUDER_SIZE);

    extruder_pane->SetSizer(sizer_sextruder);
    extruder_pane->Layout();

    m_extruder = new AMSextruder(extruder_pane, wxID_ANY, wxDefaultPosition, AMS_EXTRUDER_SIZE);
    sizer_sextruder->Add(m_extruder, 0, wxALIGN_CENTER, 0);

    m_sizer_left_bottom->Add(extruder_pane, 0, wxALL,0);

    //m_sizer_left_bottom->Add(0, 0, 0, wxEXPAND, 0);

    StateColor btn_bg_green(std::pair<wxColour, int>(AMS_CONTROL_DISABLE_COLOUR, StateColor::Disabled),
                            std::pair<wxColour, int>(wxColour(0, 137, 123), StateColor::Pressed), 
                            std::pair<wxColour, int>(wxColour(38, 166, 154), StateColor::Hovered),
                            std::pair<wxColour, int>(AMS_CONTROL_BRAND_COLOUR, StateColor::Normal));

    StateColor btn_bg_white(std::pair<wxColour, int>(AMS_CONTROL_DISABLE_COLOUR, StateColor::Disabled), 
                            std::pair<wxColour, int>(AMS_CONTROL_DISABLE_COLOUR, StateColor::Pressed),
                            std::pair<wxColour, int>(AMS_CONTROL_DEF_BLOCK_BK_COLOUR, StateColor::Hovered),
                            std::pair<wxColour, int>(AMS_CONTROL_WHITE_COLOUR, StateColor::Normal));

    StateColor btn_bd_green(std::pair<wxColour, int>(wxColour(255,255,254), StateColor::Disabled), 
                            std::pair<wxColour, int>(AMS_CONTROL_BRAND_COLOUR, StateColor::Enabled));

    StateColor btn_bd_white(std::pair<wxColour, int>(wxColour(255,255,254), StateColor::Disabled), 
                            std::pair<wxColour, int>(wxColour(38, 46, 48), StateColor::Enabled));

    StateColor btn_text_green(std::pair<wxColour, int>(wxColour(255,255,254), StateColor::Disabled), 
                              std::pair<wxColour, int>(wxColour(255,255,254), StateColor::Enabled));

    StateColor btn_text_white(std::pair<wxColour, int>(wxColour(255, 255, 254), StateColor::Disabled),
                              std::pair<wxColour, int>(wxColour(38, 46, 48), StateColor::Enabled));

    m_button_area = new wxWindow(m_amswin, wxID_ANY);
    m_button_area->SetBackgroundColour(m_amswin->GetBackgroundColour());


    wxBoxSizer *m_sizer_button = new wxBoxSizer(wxVERTICAL);
    wxBoxSizer *m_sizer_button_area = new wxBoxSizer(wxHORIZONTAL);

<<<<<<< HEAD
    /*m_button_extrusion_cali = new Button(m_button_area, _L("Cali"));
    m_button_extrusion_cali->SetToolTip(_L("Calibration of extrusion"));
    m_button_extrusion_cali->SetBackgroundColor(btn_bg_green);
    m_button_extrusion_cali->SetBorderColor(btn_bd_green);
    m_button_extrusion_cali->SetTextColor(btn_text_green);
    m_button_extrusion_cali->SetFont(Label::Body_13);
    if (wxGetApp().app_config->get("language") == "de_DE") m_button_extrusion_cali->SetFont(Label::Body_9);
    if (wxGetApp().app_config->get("language") == "fr_FR") m_button_extrusion_cali->SetFont(Label::Body_9);*/

=======
>>>>>>> 693aa8d2
    m_button_extruder_feed = new Button(m_button_area, _L("Load Filament"));
    m_button_extruder_feed->SetFont(Label::Body_13);

    m_button_extruder_feed->SetBackgroundColor(btn_bg_green);
    m_button_extruder_feed->SetBorderColor(btn_bd_green);
    m_button_extruder_feed->SetTextColor(btn_text_green);
    

    if (wxGetApp().app_config->get("language") == "de_DE") m_button_extruder_feed->SetFont(Label::Body_9);
    if (wxGetApp().app_config->get("language") == "fr_FR") m_button_extruder_feed->SetFont(Label::Body_9);
    if (wxGetApp().app_config->get("language") == "ru_RU") m_button_extruder_feed->SetLabel("Load");
    if (wxGetApp().app_config->get("language") == "nl_NL") m_button_extruder_feed->SetFont(Label::Body_9);
    if (wxGetApp().app_config->get("language") == "hu_HU") m_button_extruder_feed->SetFont(Label::Body_9);
    if (wxGetApp().app_config->get("language") == "ja_JP") m_button_extruder_feed->SetFont(Label::Body_9);
    if (wxGetApp().app_config->get("language") == "sv_SE") m_button_extruder_feed->SetFont(Label::Body_9);


    m_button_extruder_back = new Button(m_button_area, _L("Unload Filament"));
    m_button_extruder_back->SetBackgroundColor(btn_bg_white);
    m_button_extruder_back->SetBorderColor(btn_bd_white);
    m_button_extruder_back->SetTextColor(btn_text_white);
    m_button_extruder_back->SetFont(Label::Body_13);

    if (wxGetApp().app_config->get("language") == "de_DE") m_button_extruder_back->SetFont(Label::Body_9);
    if (wxGetApp().app_config->get("language") == "fr_FR") m_button_extruder_back->SetFont(Label::Body_9);
    if (wxGetApp().app_config->get("language") == "ru_RU") m_button_extruder_back->SetLabel("Unload");
    if (wxGetApp().app_config->get("language") == "nl_NL") m_button_extruder_back->SetFont(Label::Body_9);
    if (wxGetApp().app_config->get("language") == "hu_HU") m_button_extruder_back->SetFont(Label::Body_9);
    if (wxGetApp().app_config->get("language") == "ja_JP") m_button_extruder_back->SetFont(Label::Body_9);
    if (wxGetApp().app_config->get("language") == "sv_SE") m_button_extruder_back->SetFont(Label::Body_9);

    m_sizer_button_area->Add(0, 0, 1, wxEXPAND, 0);
<<<<<<< HEAD
    //m_sizer_button_area->Add(m_button_extrusion_cali, 0, wxLEFT, FromDIP(5));
=======
>>>>>>> 693aa8d2
    m_sizer_button_area->Add(m_button_extruder_back, 0, wxLEFT, FromDIP(6));
    m_sizer_button_area->Add(m_button_extruder_feed, 0, wxLEFT, FromDIP(6));

    m_sizer_button->Add(m_sizer_button_area, 0, 1, wxEXPAND, 0);

    m_button_area->SetSizer(m_sizer_button);
    m_button_area->Layout();
    m_button_area->Fit();

    m_sizer_left_bottom->Add(0, 0, 1, wxEXPAND, 0);
    m_sizer_left_bottom->Add(m_button_area, 0, wxEXPAND | wxTOP, FromDIP(18));
    m_sizer_left->Add(m_sizer_left_bottom, 0, wxEXPAND, 0);


    //virtual ams
    m_panel_virtual = new StaticBox(m_amswin, wxID_ANY, wxDefaultPosition, wxDefaultSize, wxBORDER_NONE);
    m_panel_virtual->SetBackgroundColor(StateColor(std::pair<wxColour, int>(AMS_CONTROL_DEF_BLOCK_BK_COLOUR, StateColor::Normal)));
    m_panel_virtual->SetMinSize(wxSize(AMS_CAN_LIB_SIZE.x + FromDIP(16), AMS_CANS_SIZE.y));
    m_panel_virtual->SetMaxSize(wxSize(AMS_CAN_LIB_SIZE.x + FromDIP(16), AMS_CANS_SIZE.y));

    m_vams_info.material_state = AMSCanType::AMS_CAN_TYPE_VIRTUAL;
    m_vams_info.can_id = wxString::Format("%d", VIRTUAL_TRAY_ID).ToStdString();

    auto vams_panel = new wxWindow(m_panel_virtual, wxID_ANY);
    vams_panel->SetBackgroundColour(AMS_CONTROL_DEF_BLOCK_BK_COLOUR);

    m_vams_lib = new AMSLib(vams_panel, m_vams_info);
    m_vams_road = new AMSRoad(vams_panel, wxID_ANY, m_vams_info, -1, -1, wxDefaultPosition, AMS_CAN_ROAD_SIZE);

    m_vams_lib->Bind(wxEVT_LEFT_DOWN, [this](auto& e) {
        //clear all selected
        m_current_ams = m_vams_info.can_id;
        m_vams_lib->OnSelected();

        SwitchAms(m_current_ams);
        for (auto i = 0; i < m_ams_cans_list.GetCount(); i++) {
            AmsCansWindow* cans = m_ams_cans_list[i];
            cans->amsCans->SelectCan(m_current_ams);
        }

        e.Skip();
        });

    Bind(EVT_AMS_UNSELETED_VAMS, [this](wxCommandEvent& e) {
        if (m_current_ams == e.GetString().ToStdString()) {
            return;
        }
        m_current_ams = e.GetString().ToStdString();
        SwitchAms(m_current_ams);
        m_vams_lib->UnSelected();
        e.Skip();
    });

    wxBoxSizer* m_vams_top_sizer = new wxBoxSizer(wxVERTICAL);

    m_vams_top_sizer->Add(0, 0, 0, wxEXPAND | wxTOP, FromDIP(14));
    m_vams_top_sizer->Add(0, 0, 0, wxEXPAND | wxTOP, AMS_REFRESH_SIZE.y);
    m_vams_top_sizer->Add(m_vams_lib, 0, wxEXPAND | wxTOP | wxLEFT | wxRIGHT, FromDIP(4));
    m_vams_top_sizer->Add(m_vams_road, 0, wxALL, 0);

    //extra road

    vams_panel->SetSizer(m_vams_top_sizer);
    vams_panel->Layout();
    vams_panel->Fit();

    wxBoxSizer* m_sizer_vams_panel = new wxBoxSizer(wxVERTICAL);

    m_sizer_vams_panel->Add(vams_panel, 0, wxALIGN_CENTER_HORIZONTAL, 0);
    m_panel_virtual->SetSizer(m_sizer_vams_panel);
    m_panel_virtual->Layout();
    m_panel_virtual->Fit();

    m_vams_sizer =  new wxBoxSizer(wxVERTICAL);
    m_sizer_vams_tips = new wxBoxSizer(wxHORIZONTAL);

    auto m_vams_tip = new wxStaticText(m_amswin, wxID_ANY, _L("Ext Spool"), wxDefaultPosition, wxDefaultSize, wxST_ELLIPSIZE_END);
    m_vams_tip->SetMaxSize(wxSize(FromDIP(66), -1));
    m_vams_tip->SetFont(::Label::Body_12);
    m_vams_tip->SetBackgroundColour(*wxWHITE);
    m_img_vams_tip = new wxStaticBitmap(m_amswin, wxID_ANY, create_scaled_bitmap("enable_ams", this, 16), wxDefaultPosition, wxSize(FromDIP(16), FromDIP(16)), 0);
    m_img_vams_tip->SetBackgroundColour(*wxWHITE);
    m_img_vams_tip->Bind(wxEVT_ENTER_WINDOW, [this](auto& e) {
        wxPoint img_pos = m_img_vams_tip->ClientToScreen(wxPoint(0, 0));
        wxPoint popup_pos(img_pos.x, img_pos.y + m_img_vams_tip->GetRect().height);
        m_ams_introduce_popup.set_mode(false);
        m_ams_introduce_popup.Position(popup_pos, wxSize(0, 0));
        m_ams_introduce_popup.Popup();

#ifdef __WXMSW__
        wxCommandEvent close_event(EVT_CLEAR_SPEED_CONTROL);
        wxPostEvent(this, close_event);
#endif // __WXMSW__
    });

    m_img_vams_tip->Bind(wxEVT_LEAVE_WINDOW, [this](wxMouseEvent& e) {
        m_ams_introduce_popup.Dismiss();
    });

    m_sizer_vams_tips->Add(m_vams_tip, 0, wxTOP, FromDIP(5));
    m_sizer_vams_tips->Add(m_img_vams_tip, 0, wxALL, FromDIP(3));

    m_vams_extra_road = new AMSVirtualRoad(m_amswin, wxID_ANY);
    m_vams_extra_road->SetMinSize(wxSize(m_panel_virtual->GetSize().x + FromDIP(16), -1));

    m_vams_sizer->Add(m_sizer_vams_tips, 0, wxALIGN_CENTER, 0);
    m_vams_sizer->Add(m_panel_virtual, 0, wxALIGN_CENTER, 0);
    m_vams_sizer->Add(m_vams_extra_road, 1, wxEXPAND, 0);


    //Right
    wxBoxSizer *m_sizer_right = new wxBoxSizer(wxVERTICAL);
    m_simplebook_right        = new wxSimplebook(m_amswin, wxID_ANY);
    m_simplebook_right->SetMinSize(wxSize(AMS_STEP_SIZE.x, AMS_STEP_SIZE.y + FromDIP(19)));
    m_simplebook_right->SetMaxSize(wxSize(AMS_STEP_SIZE.x, AMS_STEP_SIZE.y + FromDIP(19)));
    m_simplebook_right->SetBackgroundColour(*wxWHITE);

    m_sizer_right->Add(m_simplebook_right, 0, wxALL, 0);

    auto tip_right    = new wxPanel(m_simplebook_right, wxID_ANY, wxDefaultPosition, AMS_STEP_SIZE, wxTAB_TRAVERSAL);
    m_sizer_right_tip = new wxBoxSizer(wxVERTICAL);

    m_tip_right_top   = new wxStaticText(tip_right, wxID_ANY, _L("Tips"), wxDefaultPosition, wxDefaultSize, 0);
    m_tip_right_top->SetFont(::Label::Head_13);
    m_tip_right_top->SetForegroundColour(AMS_CONTROL_BRAND_COLOUR);
    m_tip_right_top->Wrap(AMS_STEP_SIZE.x);


    m_tip_load_info = new ::Label(tip_right, wxEmptyString);
    m_tip_load_info->SetFont(::Label::Body_13);
    m_tip_load_info->SetBackgroundColour(*wxWHITE);
    m_tip_load_info->SetForegroundColour(AMS_CONTROL_GRAY700);

    m_sizer_right_tip->Add(m_tip_right_top, 0, 0, 0);
    m_sizer_right_tip->Add(0, 0, 0, wxEXPAND, FromDIP(10));
    m_sizer_right_tip->Add(m_tip_load_info, 0, 0, 0);

    tip_right->SetSizer(m_sizer_right_tip);
    tip_right->Layout();

    m_filament_load_step = new ::StepIndicator(m_simplebook_right, wxID_ANY);
    m_filament_load_step->SetMinSize(AMS_STEP_SIZE);
    m_filament_load_step->SetMaxSize(AMS_STEP_SIZE);
    m_filament_load_step->SetBackgroundColour(*wxWHITE);

    m_filament_unload_step = new ::StepIndicator(m_simplebook_right, wxID_ANY);
    m_filament_unload_step->SetMinSize(AMS_STEP_SIZE);
    m_filament_unload_step->SetMaxSize(AMS_STEP_SIZE);
    m_filament_unload_step->SetBackgroundColour(*wxWHITE);

    m_filament_vt_load_step = new ::StepIndicator(m_simplebook_right, wxID_ANY);
    m_filament_vt_load_step->SetMinSize(AMS_STEP_SIZE);
    m_filament_vt_load_step->SetMaxSize(AMS_STEP_SIZE);
    m_filament_vt_load_step->SetBackgroundColour(*wxWHITE);

    m_simplebook_right->AddPage(tip_right, wxEmptyString, false);
    m_simplebook_right->AddPage(m_filament_load_step, wxEmptyString, false);
    m_simplebook_right->AddPage(m_filament_unload_step, wxEmptyString, false);
    m_simplebook_right->AddPage(m_filament_vt_load_step, wxEmptyString, false);


    m_button_ams_setting_normal = ScalableBitmap(this, "ams_setting_normal", 24);
    m_button_ams_setting_hover = ScalableBitmap(this, "ams_setting_hover", 24);
    m_button_ams_setting_press = ScalableBitmap(this, "ams_setting_press", 24);

    wxBoxSizer *m_sizer_right_bottom = new wxBoxSizer(wxHORIZONTAL);
    m_button_ams_setting = new wxStaticBitmap(m_amswin, wxID_ANY, m_button_ams_setting_normal.bmp(), wxDefaultPosition, wxSize(FromDIP(24), FromDIP(24)));
    m_button_ams_setting->SetBackgroundColour(m_amswin->GetBackgroundColour());

    m_button_guide = new Button(m_amswin, _L("Guide"));
    m_button_guide->SetFont(Label::Body_13);
    if (wxGetApp().app_config->get("language") == "de_DE") m_button_guide->SetFont(Label::Body_9);
    if (wxGetApp().app_config->get("language") == "fr_FR") m_button_guide->SetFont(Label::Body_9);
    if (wxGetApp().app_config->get("language") == "ru_RU") m_button_guide->SetLabel("Guide");
    if (wxGetApp().app_config->get("language") == "nl_NL") m_button_guide->SetFont(Label::Body_9);
    if (wxGetApp().app_config->get("language") == "hu_HU") m_button_guide->SetFont(Label::Body_9);
    if (wxGetApp().app_config->get("language") == "ja_JP") m_button_guide->SetFont(Label::Body_9);
    if (wxGetApp().app_config->get("language") == "sv_SE") m_button_guide->SetFont(Label::Body_9);

    m_button_guide->SetCornerRadius(FromDIP(12));
    m_button_guide->SetBorderColor(btn_bd_white);
    m_button_guide->SetTextColor(btn_text_white);
    m_button_guide->SetMinSize(wxSize(-1, FromDIP(24)));
    m_button_guide->SetBackgroundColor(btn_bg_white);

    m_button_retry = new Button(m_amswin, _L("Retry"));
    m_button_retry->SetFont(Label::Body_13);
    if (wxGetApp().app_config->get("language") == "de_DE") m_button_retry->SetFont(Label::Body_9);
    if (wxGetApp().app_config->get("language") == "fr_FR") m_button_retry->SetFont(Label::Body_9);
    if (wxGetApp().app_config->get("language") == "ru_RU") m_button_retry->SetLabel("Retry");
    if (wxGetApp().app_config->get("language") == "nl_NL") m_button_retry->SetLabel("Retry");
    if (wxGetApp().app_config->get("language") == "hu_HU") m_button_retry->SetFont(Label::Body_9);
    if (wxGetApp().app_config->get("language") == "ja_JP") m_button_retry->SetFont(Label::Body_9);
    if (wxGetApp().app_config->get("language") == "sv_SE") m_button_retry->SetFont(Label::Body_9);

    m_button_retry->SetCornerRadius(FromDIP(12));
    m_button_retry->SetBorderColor(btn_bd_white);
    m_button_retry->SetTextColor(btn_text_white);
    m_button_retry->SetMinSize(wxSize(-1, FromDIP(24)));
    m_button_retry->SetBackgroundColor(btn_bg_white);

    m_sizer_right_bottom->Add(m_button_ams_setting, 0);
    m_sizer_right_bottom->Add(m_button_guide, 0, wxLEFT, FromDIP(10));
    m_sizer_right_bottom->Add(m_button_retry, 0, wxLEFT, FromDIP(10));
    m_sizer_right->Add(m_sizer_right_bottom, 0, wxEXPAND | wxTOP, FromDIP(20));


    m_sizer_bottom->Add(m_vams_sizer, 0, wxEXPAND, 0);
    m_sizer_bottom->Add(m_sizer_left, 0, wxEXPAND, 0);
    m_sizer_bottom->Add(0, 0, 0, wxLEFT, FromDIP(15));
    m_sizer_bottom->Add(m_sizer_right, 0, wxEXPAND, FromDIP(0));

    m_sizer_body->Add(m_simplebook_amsitems, 0, wxEXPAND, 0);
    m_sizer_body->Add(0, 0, 1, wxEXPAND | wxTOP, FromDIP(18));
    m_sizer_body->Add(m_sizer_bottom, 0, wxEXPAND | wxLEFT, FromDIP(6));

    init_scaled_buttons();
    m_amswin->SetSizer(m_sizer_body);
    m_amswin->Layout();
    m_amswin->Fit();
    //Thaw();

    SetSize(m_amswin->GetSize());
    SetMinSize(m_amswin->GetSize());

    // calibration mode
    m_simplebook_calibration = new wxSimplebook(this, wxID_ANY, wxDefaultPosition, m_amswin->GetSize(), wxTAB_TRAVERSAL);

    auto m_in_calibration_panel = new wxWindow(m_simplebook_calibration, wxID_ANY, wxDefaultPosition, m_amswin->GetSize(), wxTAB_TRAVERSAL);
    m_in_calibration_panel->SetBackgroundColour(AMS_CONTROL_WHITE_COLOUR);
    wxBoxSizer *sizer_calibration_h = new wxBoxSizer(wxHORIZONTAL);
    wxBoxSizer *sizer_calibration_v = new wxBoxSizer(wxVERTICAL);
    auto        thumbnail           = new wxStaticBitmap(m_in_calibration_panel, wxID_ANY, create_scaled_bitmap("ams_icon", nullptr, 126), wxDefaultPosition, wxDefaultSize);
    m_text_calibration_percent      = new wxStaticText(m_in_calibration_panel, wxID_ANY, wxT("0%"), wxDefaultPosition, wxDefaultSize, 0);
    m_text_calibration_percent->SetFont(::Label::Head_16);
    m_text_calibration_percent->SetForegroundColour(AMS_CONTROL_BRAND_COLOUR);
    auto m_text_calibration_tip = new wxStaticText(m_in_calibration_panel, wxID_ANY, _L("Calibrating AMS..."), wxDefaultPosition, wxDefaultSize, 0);
    m_text_calibration_tip->SetFont(::Label::Body_14);
    m_text_calibration_tip->SetForegroundColour(AMS_CONTROL_GRAY700);
    sizer_calibration_v->Add(thumbnail, 0, wxALIGN_CENTER, 0);
    sizer_calibration_v->Add(0, 0, 0, wxTOP, FromDIP(16));
    sizer_calibration_v->Add(m_text_calibration_percent, 0, wxALIGN_CENTER, 0);
    sizer_calibration_v->Add(0, 0, 0, wxTOP, FromDIP(8));
    sizer_calibration_v->Add(m_text_calibration_tip, 0, wxALIGN_CENTER, 0);
    sizer_calibration_h->Add(sizer_calibration_v, 1, wxALIGN_CENTER, 0);
    m_in_calibration_panel->SetSizer(sizer_calibration_h);
    m_in_calibration_panel->Layout();

    auto m_calibration_err_panel = new wxWindow(m_simplebook_calibration, wxID_ANY, wxDefaultPosition, m_amswin->GetSize(), wxTAB_TRAVERSAL);
    m_calibration_err_panel->SetBackgroundColour(AMS_CONTROL_WHITE_COLOUR);
    wxBoxSizer *sizer_err_calibration_h = new wxBoxSizer(wxHORIZONTAL);
    wxBoxSizer *sizer_err_calibration_v = new wxBoxSizer(wxVERTICAL);
    m_hyperlink = new wxHyperlinkCtrl(m_calibration_err_panel, wxID_ANY, wxEmptyString, wxEmptyString, wxDefaultPosition, wxDefaultSize, wxHL_DEFAULT_STYLE);
    m_hyperlink->SetVisitedColour(wxColour(31, 142, 234));
    auto m_tip_calibration_err = new wxStaticText(m_calibration_err_panel, wxID_ANY, _L("A problem occured during calibration. Click to view the solution."), wxDefaultPosition,
                                                  wxDefaultSize, 0);
    m_tip_calibration_err->SetFont(::Label::Body_14);
    m_tip_calibration_err->SetForegroundColour(AMS_CONTROL_GRAY700);

    wxBoxSizer *sizer_button = new wxBoxSizer(wxHORIZONTAL);

    auto m_button_calibration_again = new Button(m_calibration_err_panel, _L("Calibrate again"));
    m_button_calibration_again->SetBackgroundColor(btn_bg_green);
    m_button_calibration_again->SetBorderColor(AMS_CONTROL_BRAND_COLOUR);
    m_button_calibration_again->SetTextColor(AMS_CONTROL_WHITE_COLOUR);
    m_button_calibration_again->SetMinSize(AMS_CONTRO_CALIBRATION_BUTTON_SIZE);
    m_button_calibration_again->SetCornerRadius(FromDIP(12));
    m_button_calibration_again->Bind(wxEVT_LEFT_DOWN, &AMSControl::on_clibration_again_click, this);

    sizer_button->Add(m_button_calibration_again, 0, wxALL, 5);

    auto       m_button_calibration_cancel = new Button(m_calibration_err_panel, _L("Cancel calibration"));
    m_button_calibration_cancel->SetBackgroundColor(btn_bg_white);
    m_button_calibration_cancel->SetBorderColor(AMS_CONTROL_GRAY700);
    m_button_calibration_cancel->SetTextColor(AMS_CONTROL_GRAY800);
    m_button_calibration_cancel->SetMinSize(AMS_CONTRO_CALIBRATION_BUTTON_SIZE);
    m_button_calibration_cancel->SetCornerRadius(FromDIP(12));
    m_button_calibration_cancel->Bind(wxEVT_LEFT_DOWN, &AMSControl::on_clibration_cancel_click, this);
    sizer_button->Add(m_button_calibration_cancel, 0, wxALL, 5);

    sizer_err_calibration_v->Add(m_hyperlink, 0, wxALIGN_CENTER, 0);
    sizer_err_calibration_v->Add(0, 0, 0, wxTOP, FromDIP(6));
    sizer_err_calibration_v->Add(m_tip_calibration_err, 0, wxALIGN_CENTER, 0);
    sizer_err_calibration_v->Add(0, 0, 0, wxTOP, FromDIP(8));
    sizer_err_calibration_v->Add(sizer_button, 0, wxALIGN_CENTER | wxTOP, FromDIP(18));
    sizer_err_calibration_h->Add(sizer_err_calibration_v, 1, wxALIGN_CENTER, 0);
    m_calibration_err_panel->SetSizer(sizer_err_calibration_h);
    m_calibration_err_panel->Layout();

    m_simplebook_calibration->AddPage(m_in_calibration_panel, wxEmptyString, false);
    m_simplebook_calibration->AddPage(m_calibration_err_panel, wxEmptyString, false);

    AddPage(m_amswin, wxEmptyString, false);
    AddPage(m_simplebook_calibration, wxEmptyString, false);

    UpdateStepCtrl(false);

<<<<<<< HEAD
    //m_button_extrusion_cali->Connect(wxEVT_COMMAND_BUTTON_CLICKED, wxCommandEventHandler(AMSControl::on_extrusion_cali), NULL, this);
=======
>>>>>>> 693aa8d2
    m_button_extruder_feed->Connect(wxEVT_COMMAND_BUTTON_CLICKED, wxCommandEventHandler(AMSControl::on_filament_load), NULL, this);
    m_button_extruder_back->Connect(wxEVT_COMMAND_BUTTON_CLICKED, wxCommandEventHandler(AMSControl::on_filament_unload), NULL, this);
    
    m_button_ams_setting->Bind(wxEVT_ENTER_WINDOW, [this](wxMouseEvent& e) {
        m_button_ams_setting->SetBitmap(m_button_ams_setting_hover.bmp());
        e.Skip();
    });
    m_button_ams_setting->Bind(wxEVT_LEFT_DOWN, [this](wxMouseEvent& e) {
        m_button_ams_setting->SetBitmap(m_button_ams_setting_press.bmp());
        on_ams_setting_click(e);
        e.Skip();
    });

    m_button_ams_setting->Bind(wxEVT_LEAVE_WINDOW, [this](wxMouseEvent& e) {
        m_button_ams_setting->SetBitmap(m_button_ams_setting_normal.bmp());
        e.Skip();
    });

    Bind(EVT_AMS_SHOW_HUMIDITY_TIPS, [this](wxCommandEvent& evt) {
        wxPoint img_pos = ClientToScreen(wxPoint(0, 0));
        wxPoint popup_pos(img_pos.x - m_Humidity_tip_popup.GetSize().GetWidth() + FromDIP(150), img_pos.y);
        m_Humidity_tip_popup.Position(popup_pos, wxSize(0, 0));
        m_Humidity_tip_popup.Popup();
    });
    

    m_button_guide->Bind(wxEVT_BUTTON, [this](wxCommandEvent& e) {
        post_event(wxCommandEvent(EVT_AMS_GUIDE_WIKI));
        });
    m_button_retry->Bind(wxEVT_BUTTON, [this](wxCommandEvent& e) {
        post_event(wxCommandEvent(EVT_AMS_RETRY));
        });

    CreateAms();
    SetSelection(0);
    EnterNoneAMSMode();
}

void AMSControl::on_retry()
{
    post_event(wxCommandEvent(EVT_AMS_RETRY));
}

void AMSControl::init_scaled_buttons()
{
<<<<<<< HEAD
    //m_button_extrusion_cali->SetMinSize(wxSize(-1, FromDIP(24)));
    //m_button_extrusion_cali->SetCornerRadius(FromDIP(12));
=======
>>>>>>> 693aa8d2
    m_button_extruder_feed->SetMinSize(wxSize(-1, FromDIP(24)));
    m_button_extruder_feed->SetCornerRadius(FromDIP(12));
    m_button_extruder_back->SetMinSize(wxSize(-1, FromDIP(24)));
    m_button_extruder_back->SetCornerRadius(FromDIP(12));
}

std::string AMSControl::GetCurentAms() { return m_current_ams; }
std::string AMSControl::GetCurentShowAms() { return m_current_show_ams; }

std::string AMSControl::GetCurrentCan(std::string amsid)
{
    std::string current_can;
    for (auto i = 0; i < m_ams_cans_list.GetCount(); i++) {
        AmsCansWindow *ams = m_ams_cans_list[i];
        if (ams->amsCans->m_info.ams_id == amsid) {
            current_can = ams->amsCans->GetCurrentCan();
            return current_can;
        }
    }
    return current_can;
}

wxColour AMSControl::GetCanColour(std::string amsid, std::string canid) 
{
    wxColour col = *wxWHITE;
    for (auto i = 0; i < m_ams_info.size(); i++) {
        if (m_ams_info[i].ams_id == amsid) { 
            for (auto o = 0; o < m_ams_info[i].cans.size(); o++) {
                if (m_ams_info[i].cans[o].can_id == canid) { 
                    col = m_ams_info[i].cans[o].material_colour;
                }
            }
        }
    }
    return col;
}

void AMSControl::SetActionState(bool button_status[])
{
<<<<<<< HEAD
    /*if (button_status[ActionButton::ACTION_BTN_CALI]) m_button_extrusion_cali->Enable();
    else m_button_extrusion_cali->Disable();*/

=======
>>>>>>> 693aa8d2
    if (button_status[ActionButton::ACTION_BTN_LOAD]) m_button_extruder_feed->Enable();
    else m_button_extruder_feed->Disable();

    if (button_status[ActionButton::ACTION_BTN_UNLOAD]) m_button_extruder_back->Enable();
    else m_button_extruder_back->Disable();
}

void AMSControl::EnterNoneAMSMode()
{
    m_vams_lib->m_ams_model = m_ext_model;
    if(m_is_none_ams_mode == AMSModel::NO_AMS) return;
    m_panel_top->Hide();
    m_simplebook_amsitems->Hide();
    m_simplebook_amsitems->SetSelection(0);

    m_simplebook_ams->SetSelection(0);
    m_extruder->no_ams_mode(true);
    m_button_ams_setting->Hide();
    m_button_guide->Hide();
<<<<<<< HEAD
    
    m_button_extruder_feed->Show();
    m_button_extruder_back->Show();

=======
    m_button_extruder_feed->Show();
    m_button_extruder_back->Show();
>>>>>>> 693aa8d2

    ShowFilamentTip(false);
    m_amswin->Layout();
    m_amswin->Fit();
    Layout();
    m_is_none_ams_mode = AMSModel::NO_AMS;
}

void AMSControl::EnterGenericAMSMode()
{
    m_vams_lib->m_ams_model = m_ext_model;
    if(m_is_none_ams_mode == AMSModel::GENERIC_AMS) return;
    m_panel_top->Show();
    m_simplebook_amsitems->Show();
    m_simplebook_amsitems->SetSelection(1);

    m_vams_lib->m_ams_model = AMSModel::GENERIC_AMS;
    m_ams_tip->SetLabel(_L("AMS"));
    m_img_vams_tip->SetBitmap(create_scaled_bitmap("enable_ams", this, 16)); 
    m_img_vams_tip->Enable();
    m_img_amsmapping_tip->SetBitmap(create_scaled_bitmap("enable_ams", this, 16)); 
    m_img_amsmapping_tip->Enable();

    m_simplebook_ams->SetSelection(1);
    m_extruder->no_ams_mode(false);
    m_button_ams_setting->Show();
    m_button_guide->Show();
    m_button_retry->Show();
    m_button_extruder_feed->Show();
    m_button_extruder_back->Show();
    ShowFilamentTip(true);
    m_amswin->Layout();
    m_amswin->Fit();
    Layout();
    m_is_none_ams_mode = AMSModel::GENERIC_AMS;
}

void AMSControl::EnterExtraAMSMode()
{
    m_vams_lib->m_ams_model = m_ext_model;
    if(m_is_none_ams_mode == AMSModel::EXTRA_AMS) return;
    m_panel_top->Hide();
    m_simplebook_amsitems->Show();
    m_simplebook_amsitems->SetSelection(1);

    
    m_vams_lib->m_ams_model = AMSModel::EXTRA_AMS;
<<<<<<< HEAD
    m_ams_tip->SetLabel(_L("AMS"));
=======
    m_ams_tip->SetLabel(wxEmptyString);
>>>>>>> 693aa8d2
    m_img_vams_tip->SetBitmap(create_scaled_bitmap("enable_ams_disable", this, 16));
    m_img_vams_tip->Disable();
    m_img_amsmapping_tip->SetBitmap(create_scaled_bitmap("enable_ams_disable", this, 16));
    m_img_amsmapping_tip->Disable();

    m_simplebook_ams->SetSelection(2);
    m_extruder->no_ams_mode(false);
    m_button_ams_setting->Show();
    m_button_guide->Show();
    m_button_retry->Show();
    m_button_extruder_feed->Show();
    m_button_extruder_back->Show();
    ShowFilamentTip(true);
    m_amswin->Layout();
    m_amswin->Fit();
    Layout();
    Refresh(true);
    m_is_none_ams_mode = AMSModel::EXTRA_AMS;

}

void AMSControl::EnterCalibrationMode(bool read_to_calibration)
{
    SetSelection(1);
    if (read_to_calibration)
        m_simplebook_calibration->SetSelection(0);
    else
        m_simplebook_calibration->SetSelection(1);
}

void AMSControl::ExitcClibrationMode() { SetSelection(0); }

void AMSControl::SetClibrationpercent(int percent) { m_text_calibration_percent->SetLabelText(wxString::Format("%d%%", percent)); }

void AMSControl::SetClibrationLink(wxString link)
{
    m_hyperlink->SetLabel(link);
    m_hyperlink->SetURL(link);
    m_hyperlink->Refresh();
    m_hyperlink->Update();
}

void AMSControl::PlayRridLoading(wxString amsid, wxString canid)
{
    AmsCansHash::iterator iter             = m_ams_cans_list.begin();
    auto                  count_item_index = 0;

    for (auto i = 0; i < m_ams_cans_list.GetCount(); i++) {
        AmsCansWindow *cans = m_ams_cans_list[i];
        if (cans->amsCans->m_info.ams_id == amsid) { cans->amsCans->PlayRridLoading(canid); }
        iter++;
    }
}

void AMSControl::StopRridLoading(wxString amsid, wxString canid)
{
    AmsCansHash::iterator iter             = m_ams_cans_list.begin();
    auto                  count_item_index = 0;

    for (auto i = 0; i < m_ams_cans_list.GetCount(); i++) {
        AmsCansWindow *cans = m_ams_cans_list[i];
        if (cans->amsCans->m_info.ams_id == amsid) { cans->amsCans->StopRridLoading(canid); }
        iter++;
    }
}

void AMSControl::msw_rescale()
{
    m_button_ams_setting_normal.msw_rescale();
    m_button_ams_setting_hover.msw_rescale();
    m_button_ams_setting_press.msw_rescale();
    m_button_ams_setting->SetBitmap(m_button_ams_setting_normal.bmp());

    m_extruder->msw_rescale();
    m_vams_extra_road->msw_rescale();

<<<<<<< HEAD
    //m_button_extrusion_cali->SetMinSize(wxSize(-1, FromDIP(24)));
=======
>>>>>>> 693aa8d2
    m_button_extruder_feed->SetMinSize(wxSize(-1, FromDIP(24)));
    m_button_extruder_back->SetMinSize(wxSize(-1, FromDIP(24)));
    m_button_ams_setting->SetMinSize(wxSize(FromDIP(25), FromDIP(24)));
    m_button_guide->SetMinSize(wxSize(-1, FromDIP(24)));
    m_button_retry->SetMinSize(wxSize(-1, FromDIP(24)));
    m_vams_lib->msw_rescale();

    for (auto i = 0; i < m_ams_cans_list.GetCount(); i++) {
        AmsCansWindow *cans = m_ams_cans_list[i];
        cans->amsCans->msw_rescale();
    }

    Layout();
    Refresh();
}

void AMSControl::UpdateStepCtrl(bool is_extrusion)
{
    wxString FILAMENT_CHANGE_STEP_STRING[FilamentStep::STEP_COUNT] = {
            _L("Idling..."),
            _L("Heat the nozzle"),
            _L("Cut filament"),
            _L("Pull back current filament"),
            _L("Push new filament into extruder"),
            _L("Purge old filament"),
            _L("Feed Filament"),
            _L("Confirm extruded"),
            _L("Check filament location")
    };

    m_filament_load_step->DeleteAllItems();
    m_filament_unload_step->DeleteAllItems();
    m_filament_vt_load_step->DeleteAllItems();

<<<<<<< HEAD


=======
>>>>>>> 693aa8d2
    if (m_ams_model == AMSModel::GENERIC_AMS || m_ext_model == AMSModel::GENERIC_AMS) {
        if (is_extrusion) {
            m_filament_load_step->AppendItem(FILAMENT_CHANGE_STEP_STRING[FilamentStep::STEP_HEAT_NOZZLE]);
            m_filament_load_step->AppendItem(FILAMENT_CHANGE_STEP_STRING[FilamentStep::STEP_CUT_FILAMENT]);
            m_filament_load_step->AppendItem(FILAMENT_CHANGE_STEP_STRING[FilamentStep::STEP_PULL_CURR_FILAMENT]);
            m_filament_load_step->AppendItem(FILAMENT_CHANGE_STEP_STRING[FilamentStep::STEP_PUSH_NEW_FILAMENT]);
            m_filament_load_step->AppendItem(FILAMENT_CHANGE_STEP_STRING[FilamentStep::STEP_PURGE_OLD_FILAMENT]);
        }
        else {
            m_filament_load_step->AppendItem(FILAMENT_CHANGE_STEP_STRING[FilamentStep::STEP_HEAT_NOZZLE]);
            m_filament_load_step->AppendItem(FILAMENT_CHANGE_STEP_STRING[FilamentStep::STEP_PUSH_NEW_FILAMENT]);
            m_filament_load_step->AppendItem(FILAMENT_CHANGE_STEP_STRING[FilamentStep::STEP_PURGE_OLD_FILAMENT]);
        }

        m_filament_vt_load_step->AppendItem(FILAMENT_CHANGE_STEP_STRING[FilamentStep::STEP_HEAT_NOZZLE]);
        m_filament_vt_load_step->AppendItem(FILAMENT_CHANGE_STEP_STRING[FilamentStep::STEP_PUSH_NEW_FILAMENT]);
        m_filament_vt_load_step->AppendItem(_L("Grab new filament"));
        m_filament_vt_load_step->AppendItem(FILAMENT_CHANGE_STEP_STRING[FilamentStep::STEP_PURGE_OLD_FILAMENT]);

        m_filament_unload_step->AppendItem(FILAMENT_CHANGE_STEP_STRING[FilamentStep::STEP_HEAT_NOZZLE]);
        m_filament_unload_step->AppendItem(FILAMENT_CHANGE_STEP_STRING[FilamentStep::STEP_CUT_FILAMENT]);
        m_filament_unload_step->AppendItem(FILAMENT_CHANGE_STEP_STRING[FilamentStep::STEP_PULL_CURR_FILAMENT]);
    }


    if (m_ams_model == AMSModel::EXTRA_AMS || m_ext_model == AMSModel::EXTRA_AMS) {
        m_filament_load_step->AppendItem(FILAMENT_CHANGE_STEP_STRING[FilamentStep::STEP_HEAT_NOZZLE]);
        m_filament_load_step->AppendItem(FILAMENT_CHANGE_STEP_STRING[FilamentStep::STEP_CHECK_POSITION]);
        m_filament_load_step->AppendItem(FILAMENT_CHANGE_STEP_STRING[FilamentStep::STEP_CUT_FILAMENT]);
        m_filament_load_step->AppendItem(FILAMENT_CHANGE_STEP_STRING[FilamentStep::STEP_PULL_CURR_FILAMENT]);
        m_filament_load_step->AppendItem(FILAMENT_CHANGE_STEP_STRING[FilamentStep::STEP_PUSH_NEW_FILAMENT]);
        m_filament_load_step->AppendItem(FILAMENT_CHANGE_STEP_STRING[FilamentStep::STEP_PURGE_OLD_FILAMENT]);

        m_filament_vt_load_step->AppendItem(FILAMENT_CHANGE_STEP_STRING[FilamentStep::STEP_HEAT_NOZZLE]);
        m_filament_vt_load_step->AppendItem(FILAMENT_CHANGE_STEP_STRING[FilamentStep::STEP_CHECK_POSITION]);
        m_filament_vt_load_step->AppendItem(FILAMENT_CHANGE_STEP_STRING[FilamentStep::STEP_CUT_FILAMENT]);
        m_filament_vt_load_step->AppendItem(FILAMENT_CHANGE_STEP_STRING[FilamentStep::STEP_PULL_CURR_FILAMENT]);
        m_filament_vt_load_step->AppendItem(FILAMENT_CHANGE_STEP_STRING[FilamentStep::STEP_PUSH_NEW_FILAMENT]);
        m_filament_vt_load_step->AppendItem(FILAMENT_CHANGE_STEP_STRING[FilamentStep::STEP_PURGE_OLD_FILAMENT]);

        m_filament_unload_step->AppendItem(FILAMENT_CHANGE_STEP_STRING[FilamentStep::STEP_HEAT_NOZZLE]);
        m_filament_unload_step->AppendItem(FILAMENT_CHANGE_STEP_STRING[FilamentStep::STEP_CHECK_POSITION]);
        m_filament_unload_step->AppendItem(FILAMENT_CHANGE_STEP_STRING[FilamentStep::STEP_CUT_FILAMENT]);
        m_filament_unload_step->AppendItem(FILAMENT_CHANGE_STEP_STRING[FilamentStep::STEP_PULL_CURR_FILAMENT]);
    }
}

void AMSControl::CreateAms()
{
    auto caninfo0_0 = Caninfo{"def_can_0", (""), *wxWHITE, AMSCanType::AMS_CAN_TYPE_NONE};
    auto caninfo0_1 = Caninfo{"def_can_1", (""), *wxWHITE, AMSCanType::AMS_CAN_TYPE_NONE};
    auto caninfo0_2 = Caninfo{"def_can_2", (""), *wxWHITE, AMSCanType::AMS_CAN_TYPE_NONE};
    auto caninfo0_3 = Caninfo{"def_can_3", (""), *wxWHITE, AMSCanType::AMS_CAN_TYPE_NONE};

    AMSinfo                        ams1 = AMSinfo{"0", std::vector<Caninfo>{caninfo0_0, caninfo0_1, caninfo0_2, caninfo0_3}};
    AMSinfo                        ams2 = AMSinfo{"1", std::vector<Caninfo>{caninfo0_0, caninfo0_1, caninfo0_2, caninfo0_3}};
    AMSinfo                        ams3 = AMSinfo{"2", std::vector<Caninfo>{caninfo0_0, caninfo0_1, caninfo0_2, caninfo0_3}};
    AMSinfo                        ams4 = AMSinfo{"3", std::vector<Caninfo>{caninfo0_0, caninfo0_1, caninfo0_2, caninfo0_3}};
    std::vector<AMSinfo>           ams_info{ams1, ams2, ams3, ams4};
    std::vector<AMSinfo>::iterator it;
    Freeze();
    for (it = ams_info.begin(); it != ams_info.end(); it++) { 
        AddAmsItems(*it); 
        AddAms(*it);
        AddExtraAms(*it);
        m_ams_info.push_back(*it);
    }

    m_sizer_top->Layout();
    Thaw();
}

void AMSControl::Reset() 
{
    auto caninfo0_0 = Caninfo{"0", "", *wxWHITE, AMSCanType::AMS_CAN_TYPE_NONE};
    auto caninfo0_1 = Caninfo{"1", "", *wxWHITE, AMSCanType::AMS_CAN_TYPE_NONE};
    auto caninfo0_2 = Caninfo{"2", "", *wxWHITE, AMSCanType::AMS_CAN_TYPE_NONE};
    auto caninfo0_3 = Caninfo{"3", "", *wxWHITE, AMSCanType::AMS_CAN_TYPE_NONE};

    AMSinfo ams1 = AMSinfo{"0", std::vector<Caninfo>{caninfo0_0, caninfo0_1, caninfo0_2, caninfo0_3}};
    AMSinfo ams2 = AMSinfo{"1", std::vector<Caninfo>{caninfo0_0, caninfo0_1, caninfo0_2, caninfo0_3}};
    AMSinfo ams3 = AMSinfo{"2", std::vector<Caninfo>{caninfo0_0, caninfo0_1, caninfo0_2, caninfo0_3}};
    AMSinfo ams4 = AMSinfo{"3", std::vector<Caninfo>{caninfo0_0, caninfo0_1, caninfo0_2, caninfo0_3}};

    std::vector<AMSinfo>           ams_info{ams1, ams2, ams3, ams4};
    std::vector<AMSinfo>::iterator it;
<<<<<<< HEAD
    UpdateAms(ams_info, false, true);
=======
    UpdateAms(ams_info, true);
>>>>>>> 693aa8d2
    m_current_show_ams  = "";
    m_current_ams       = "";
    m_current_senect    = "";
}

void AMSControl::show_noams_mode()
{
    show_vams(true);
    m_sizer_ams_tips->Show(true);

    if (m_ams_model == AMSModel::NO_AMS) {
        EnterNoneAMSMode();
    } else if(m_ams_model == AMSModel::GENERIC_AMS){
        EnterGenericAMSMode();
    } else if (m_ams_model == AMSModel::EXTRA_AMS) {
        EnterExtraAMSMode();
    }
}

void AMSControl::show_auto_refill(bool show)
{
    m_ams_backup_tip->Show(show);
    m_img_ams_backup->Show(show);
    m_amswin->Layout();
    m_amswin->Fit();
}

void AMSControl::show_vams(bool show)
{
    m_panel_virtual->Show(show);
    m_vams_sizer->Show(show);
    m_vams_extra_road->Show(show);
    m_extruder->has_ams(show);
    show_vams_kn_value(show);
    Layout();

    if (show && m_is_none_ams_mode) {
        if (m_current_ams == "") {
            wxMouseEvent event(wxEVT_LEFT_DOWN);
            event.SetEventObject(m_vams_lib);
            wxPostEvent(m_vams_lib, event);
        }
    }
}

void AMSControl::show_vams_kn_value(bool show)
{
    m_vams_lib->show_kn_value(show);
}

void AMSControl::update_vams_kn_value(AmsTray tray, MachineObject* obj)
{
    m_vams_lib->m_obj = obj;
    if (obj->get_printer_series() == PrinterSeries::SERIES_X1) {
        float k_value = 0;
        float n_value = 0;
        CalibUtils::get_pa_k_n_value_by_cali_idx(obj, tray.cali_idx, k_value, n_value);
        m_vams_info.k        = k_value;
        m_vams_info.n        = n_value;
        m_vams_lib->m_info.k = k_value;
        m_vams_lib->m_info.n = n_value;
    }
    else { // the remaining printer types
        m_vams_info.k        = tray.k;
        m_vams_info.n        = tray.n;
        m_vams_lib->m_info.k = tray.k;
        m_vams_lib->m_info.n = tray.n;
    }
    m_vams_info.material_name = tray.get_display_filament_type();
    m_vams_info.material_colour = tray.get_color();
    m_vams_lib->m_info.material_name = tray.get_display_filament_type();
    m_vams_lib->m_info.material_colour = tray.get_color();
    m_vams_lib->Refresh();
}

void AMSControl::reset_vams()
{
    m_vams_lib->m_info.k = 0;
    m_vams_lib->m_info.n = 0;
    m_vams_lib->m_info.material_name = wxEmptyString;
    m_vams_lib->m_info.material_colour = AMS_CONTROL_WHITE_COLOUR;
    m_vams_info.material_name = wxEmptyString;
    m_vams_info.material_colour = AMS_CONTROL_WHITE_COLOUR;
    m_vams_lib->Refresh();
}


<<<<<<< HEAD
void AMSControl::UpdateAms(std::vector<AMSinfo> info, bool keep_selection, bool is_reset)
=======
void AMSControl::UpdateAms(std::vector<AMSinfo> info, bool is_reset)
>>>>>>> 693aa8d2
{
    std::string curr_ams_id = GetCurentAms();
    std::string curr_can_id = GetCurrentCan(curr_ams_id);

    m_button_area->Layout();
    m_button_area->Fit();        

    // update item
    m_ams_info = info;
    if (m_ams_model == AMSModel::GENERIC_AMS){
        m_ams_cans_list = m_ams_generic_cans_list;
    }
    else if (m_ams_model == AMSModel::EXTRA_AMS) {
        m_ams_cans_list = m_ams_extra_cans_list;
    }

    if (info.size() > 1) {
        m_simplebook_amsitems->Show();
        m_amswin->Layout();
        m_amswin->Fit();
        SetSize(m_amswin->GetSize());
        SetMinSize(m_amswin->GetSize());
    } else {
        m_simplebook_amsitems->Hide();
        m_amswin->Layout();
        m_amswin->Fit();
        SetSize(m_amswin->GetSize());
        SetMinSize(m_amswin->GetSize());
    }

    for (auto i = 0; i < m_ams_item_list.GetCount(); i++) {
        AmsItems *item = m_ams_item_list[i];
        if (i < info.size() && info.size() > 1) {
            item->amsItem->Update(m_ams_info[i]);
            item->amsItem->Open();
        } else {
            item->amsItem->Close();
        }
    }

    // update cans
    for (auto i = 0; i < m_ams_cans_list.GetCount(); i++) {
        AmsCansWindow *cans = m_ams_cans_list[i];

        for (auto ifo : m_ams_info) {
            if (ifo.ams_id == cans->amsIndex) {
                cans->amsCans->m_info = ifo;
                cans->amsCans->Update(ifo);
                cans->amsCans->show_sn_value(m_ams_model == AMSModel::EXTRA_AMS?false:true);
            }
        }
    }

    if ( m_current_show_ams.empty() && !is_reset ) {
        if (info.size() > 0) {
            SwitchAms(info[0].ams_id);
        }
    }

    if (m_ams_model == AMSModel::NO_AMS && !m_vams_lib->is_selected()) {
        m_vams_lib->OnSelected();
    }
}

void AMSControl::AddAmsItems(AMSinfo info)
{
    auto amsitem = new AMSItem(m_panel_top, wxID_ANY, info);
    amsitem->Bind(wxEVT_LEFT_DOWN, [this, amsitem](wxMouseEvent& e) {
        SwitchAms(amsitem->m_amsinfo.ams_id);
        e.Skip();
        });

    AmsItems* item = new AmsItems();
    item->amsIndex = info.ams_id;
    item->amsItem = amsitem;

    m_ams_item_list.Add(item);
    m_sizer_top->Add(amsitem, 0, wxALIGN_CENTER | wxRIGHT, 6);
}

void AMSControl::AddAms(AMSinfo info)
{
    AmsCansWindow* canswin = new AmsCansWindow();
    auto           amscans = new AmsCans(m_simplebook_generic_cans, info, AMSModel::GENERIC_AMS);

    canswin->amsIndex = info.ams_id;
    canswin->amsCans = amscans;
    m_ams_generic_cans_list.Add(canswin);

    m_simplebook_generic_cans->AddPage(amscans, wxEmptyString, false);
    amscans->m_selection = m_simplebook_generic_cans->GetPageCount() - 1;
}

void AMSControl::AddExtraAms(AMSinfo info)
{
    AmsCansWindow* canswin = new AmsCansWindow();
    auto           amscans = new AmsCans(m_simplebook_extra_cans, info, AMSModel::EXTRA_AMS);

    canswin->amsIndex = info.ams_id;
    canswin->amsCans = amscans;
    m_ams_extra_cans_list.Add(canswin);

    m_simplebook_extra_cans->AddPage(amscans, wxEmptyString, false);
    amscans->m_selection = m_simplebook_extra_cans->GetPageCount() - 1;
}

void AMSControl::SwitchAms(std::string ams_id)
{
    if (ams_id != std::to_string(VIRTUAL_TRAY_ID)) {
        if (m_current_show_ams != ams_id) {
            m_current_show_ams = ams_id;
            m_extruder->OnAmsLoading(false);
        }
    }

    for (auto i = 0; i < m_ams_item_list.GetCount(); i++) {
        AmsItems *item = m_ams_item_list[i];
        if (item->amsItem->m_amsinfo.ams_id == m_current_show_ams) {
            item->amsItem->OnSelected();
            m_current_senect = ams_id;

            for (auto i = 0; i < m_ams_cans_list.GetCount(); i++) {
                AmsCansWindow* ams = m_ams_cans_list[i];
                if (ams->amsCans->m_info.ams_id == ams_id) {
                    ams->amsCans->SetDefSelectCan();
                    m_vams_lib->UnSelected();
                }
            }

        } else {
            item->amsItem->UnSelected();
            //item->amsItem->HideHumidity();
        }
        m_sizer_top->Layout();
        m_panel_top->Fit();
    }

    for (auto i = 0; i < m_ams_cans_list.GetCount(); i++) {
        AmsCansWindow *cans = m_ams_cans_list[i];
        if (cans->amsCans->m_info.ams_id == ams_id) { 

            if (m_ams_model == AMSModel::GENERIC_AMS) {
                m_simplebook_generic_cans->SetSelection(cans->amsCans->m_selection);
            }
            else if (m_ams_model == AMSModel::EXTRA_AMS) {
                m_simplebook_extra_cans->SetSelection(cans->amsCans->m_selection);
            }
        }
    }

    m_current_ams = ams_id;


     // update extruder
    //m_extruder->OnAmsLoading(false);
    for (auto i = 0; i < m_ams_info.size(); i++) {
        if (m_ams_info[i].ams_id == m_current_ams) {
            switch (m_ams_info[i].current_step) {
            case AMSPassRoadSTEP::AMS_ROAD_STEP_NONE: m_extruder->TurnOff(); break;

            case AMSPassRoadSTEP::AMS_ROAD_STEP_COMBO_LOAD_STEP1: m_extruder->TurnOff(); break;

            case AMSPassRoadSTEP::AMS_ROAD_STEP_COMBO_LOAD_STEP2: m_extruder->TurnOn(GetCanColour(m_current_ams, m_ams_info[i].current_can_id)); break;

            case AMSPassRoadSTEP::AMS_ROAD_STEP_COMBO_LOAD_STEP3: m_extruder->TurnOn(GetCanColour(m_current_ams, m_ams_info[i].current_can_id)); break;
            }
        }
    }
}

void AMSControl::SetFilamentStep(int item_idx, FilamentStepType f_type)
{
    wxString FILAMENT_CHANGE_STEP_STRING[FilamentStep::STEP_COUNT] = {
        _L("Idling..."),
        _L("Heat the nozzle"),
        _L("Cut filament"),
        _L("Pull back current filament"),
        _L("Push new filament into extruder"),
        _L("Purge old filament"),
        _L("Feed Filament"),
        _L("Confirm extruded"),
        _L("Check filament location")
    };


    if (item_idx == FilamentStep::STEP_IDLE) {
        m_simplebook_right->SetSelection(0);
        m_filament_load_step->Idle();
        m_filament_unload_step->Idle();
        m_filament_vt_load_step->Idle();
        return;
    }

    wxString step_str = wxEmptyString;
    if (item_idx < FilamentStep::STEP_COUNT) {
        step_str = FILAMENT_CHANGE_STEP_STRING[item_idx];
    }

    if (f_type == FilamentStepType::STEP_TYPE_LOAD) {
        if (item_idx > 0 && item_idx < FilamentStep::STEP_COUNT) {
            if (m_simplebook_right->GetSelection() != 1) {
                m_simplebook_right->SetSelection(1);
            }

            m_filament_load_step->SelectItem( m_filament_load_step->GetItemUseText(step_str) );
        } else {
            m_filament_load_step->Idle();
        }
    } else if (f_type == FilamentStepType::STEP_TYPE_UNLOAD) {
        if (item_idx > 0 && item_idx < FilamentStep::STEP_COUNT) {
            if (m_simplebook_right->GetSelection() != 2) {
                m_simplebook_right->SetSelection(2);
            }
            m_filament_unload_step->SelectItem( m_filament_unload_step->GetItemUseText(step_str) );
        }
        else {
            m_filament_unload_step->Idle();
        }
    } else if (f_type == FilamentStepType::STEP_TYPE_VT_LOAD) {
        m_simplebook_right->SetSelection(3);
        if (item_idx > 0 && item_idx < FilamentStep::STEP_COUNT) {
            if (item_idx == STEP_CONFIRM_EXTRUDED) {
                m_filament_vt_load_step->SelectItem(2);
            }
            else {
                m_filament_vt_load_step->SelectItem( m_filament_vt_load_step->GetItemUseText(step_str) );
            }
        }
        else {
            m_filament_vt_load_step->Idle();
        }
    } else {
        if (item_idx > 0 && item_idx < FilamentStep::STEP_COUNT) {
            m_simplebook_right->SetSelection(1);
            m_filament_load_step->SelectItem( m_filament_load_step->GetItemUseText(step_str) );
        }
        else {
            m_filament_load_step->Idle();
        }
    }
}

void AMSControl::ShowFilamentTip(bool hasams)
{
    m_simplebook_right->SetSelection(0);
    if (hasams) {
        m_tip_right_top->Show();
        m_tip_load_info->SetLabelText(_L("Choose an AMS slot then press \"Load\" or \"Unload\" button to automatically load or unload filiament."));
    } else {
        // m_tip_load_info->SetLabelText(_L("Before loading, please make sure the filament is pushed into toolhead."));
        m_tip_right_top->Hide();
        m_tip_load_info->SetLabelText(wxEmptyString);
    }
    
    m_tip_load_info->SetMinSize(AMS_STEP_SIZE);
<<<<<<< HEAD
=======
    m_tip_load_info->Wrap(AMS_STEP_SIZE.x - FromDIP(5));
    m_sizer_right_tip->Layout();
>>>>>>> 693aa8d2
}

bool AMSControl::Enable(bool enable)
{
    for (auto i = 0; i < m_ams_item_list.GetCount(); i++) {
        AmsItems *item = m_ams_item_list[i];
        item->amsItem->Enable(enable);
    }

    for (auto i = 0; i < m_ams_cans_list.GetCount(); i++) {
        AmsCansWindow *cans = m_ams_cans_list[i];
        cans->amsCans->Enable(enable);
    }
<<<<<<< HEAD
    //m_button_extrusion_cali->Enable(enable);
=======

>>>>>>> 693aa8d2
    m_button_extruder_feed->Enable(enable);
    m_button_extruder_back->Enable(enable);
    m_button_ams_setting->Enable(enable);

    m_filament_load_step->Enable(enable);
    return wxWindow::Enable(enable);
}

void AMSControl::SetExtruder(bool on_off, bool is_vams, std::string ams_now, wxColour col)
{
    if (m_ams_model == AMSModel::GENERIC_AMS || m_ext_model == AMSModel::GENERIC_AMS ) {
        if (!on_off) {
            m_extruder->TurnOff();
            m_vams_extra_road->OnVamsLoading(false);
            m_extruder->OnVamsLoading(false);
            m_vams_road->OnVamsLoading(false);
        }
        else {
            m_extruder->TurnOn(col);
<<<<<<< HEAD

            if (ams_now != GetCurentShowAms()) {
                m_extruder->OnAmsLoading(false, col);
            }
            else {
                m_extruder->OnAmsLoading(true, col);
            }
        }

=======

            if (ams_now != GetCurentShowAms()) {
                m_extruder->OnAmsLoading(false, col);
            }
            else {
                m_extruder->OnAmsLoading(true, col);
            }
        }

>>>>>>> 693aa8d2
        if (is_vams && on_off) {
            m_extruder->OnAmsLoading(false);
            m_vams_extra_road->OnVamsLoading(true, col);
            m_extruder->OnVamsLoading(true, col);
            m_vams_road->OnVamsLoading(true, col);
        }
        else {
            m_vams_extra_road->OnVamsLoading(false);
            m_extruder->OnVamsLoading(false);
            m_vams_road->OnVamsLoading(false);
        }
    }
    else if (m_ams_model == AMSModel::EXTRA_AMS || m_ext_model == AMSModel::EXTRA_AMS) {
        if (!is_vams && !on_off) {
            m_extruder->TurnOff();
            m_extruder->OnVamsLoading(false);
            m_vams_extra_road->OnVamsLoading(false);
            m_vams_road->OnVamsLoading(false);
        }
        else {
            m_extruder->TurnOn(col);
        }

        if (is_vams && on_off) {
            m_vams_extra_road->OnVamsLoading(true, col);
            m_extruder->OnVamsLoading(true, col);
            m_vams_road->OnVamsLoading(true, col);
        }
        else {
            m_vams_extra_road->OnVamsLoading(false);
            m_extruder->OnVamsLoading(false);
            m_vams_road->OnVamsLoading(false);
        }
    }
}

void AMSControl::SetAmsStep(std::string ams_id, std::string canid, AMSPassRoadType type, AMSPassRoadSTEP step)
{
    AmsCansWindow *cans     = nullptr;
    bool           notfound = true;

    for (auto i = 0; i < m_ams_cans_list.GetCount(); i++) {
        cans = m_ams_cans_list[i];
        if (cans->amsCans->m_info.ams_id == ams_id) {
            notfound = false;
            break;
        }
    }


    if (ams_id != m_last_ams_id || m_last_tray_id != canid) {
        SetAmsStep(m_last_ams_id, m_last_tray_id, AMSPassRoadType::AMS_ROAD_TYPE_UNLOAD, AMSPassRoadSTEP::AMS_ROAD_STEP_NONE);
        m_vams_extra_road->OnVamsLoading(false);
        m_extruder->OnVamsLoading(false);
        m_vams_road->OnVamsLoading(false);
    }

    if (notfound) return;
    if (cans == nullptr) return;


    m_last_ams_id = ams_id;
    m_last_tray_id = canid;


    if (m_ams_model == AMSModel::GENERIC_AMS) {
        if (step == AMSPassRoadSTEP::AMS_ROAD_STEP_NONE) {
            cans->amsCans->SetAmsStep(canid, type, AMSPassRoadSTEP::AMS_ROAD_STEP_NONE);
            m_extruder->OnAmsLoading(false);
        }

        if (step == AMSPassRoadSTEP::AMS_ROAD_STEP_COMBO_LOAD_STEP1) {
            cans->amsCans->SetAmsStep(canid, type, AMSPassRoadSTEP::AMS_ROAD_STEP_1);
            m_extruder->OnAmsLoading(false);
        }
<<<<<<< HEAD

        if (step == AMSPassRoadSTEP::AMS_ROAD_STEP_COMBO_LOAD_STEP2) {
            cans->amsCans->SetAmsStep(canid, type, AMSPassRoadSTEP::AMS_ROAD_STEP_1);
            cans->amsCans->SetAmsStep(canid, type, AMSPassRoadSTEP::AMS_ROAD_STEP_2);
            if (m_current_show_ams == ams_id) {
                m_extruder->OnAmsLoading(true, cans->amsCans->GetTagColr(canid));
            }
        }

=======

        if (step == AMSPassRoadSTEP::AMS_ROAD_STEP_COMBO_LOAD_STEP2) {
            cans->amsCans->SetAmsStep(canid, type, AMSPassRoadSTEP::AMS_ROAD_STEP_1);
            cans->amsCans->SetAmsStep(canid, type, AMSPassRoadSTEP::AMS_ROAD_STEP_2);
            if (m_current_show_ams == ams_id) {
                m_extruder->OnAmsLoading(true, cans->amsCans->GetTagColr(canid));
            }
        }

>>>>>>> 693aa8d2
        if (step == AMSPassRoadSTEP::AMS_ROAD_STEP_COMBO_LOAD_STEP3) {
            cans->amsCans->SetAmsStep(canid, type, AMSPassRoadSTEP::AMS_ROAD_STEP_1);
            cans->amsCans->SetAmsStep(canid, type, AMSPassRoadSTEP::AMS_ROAD_STEP_2);
            cans->amsCans->SetAmsStep(canid, type, AMSPassRoadSTEP::AMS_ROAD_STEP_3);
            m_extruder->OnAmsLoading(true, cans->amsCans->GetTagColr(canid));
        }
    }
    else if (m_ams_model == AMSModel::EXTRA_AMS) {
        cans->amsCans->SetAmsStepExtra(canid, type, step);
        if (step != AMSPassRoadSTEP::AMS_ROAD_STEP_NONE) {
            m_extruder->OnAmsLoading(true, cans->amsCans->GetTagColr(canid));
        }
        else {
            m_extruder->OnAmsLoading(false);
        }
    }

    for (auto i = 0; i < m_ams_info.size(); i++) {
        if (m_ams_info[i].ams_id == ams_id) {
            m_ams_info[i].current_step   = step;
            m_ams_info[i].current_can_id = canid;
        }
    }
}

void AMSControl::on_filament_load(wxCommandEvent &event)
{
    m_button_extruder_back->Disable();
    for (auto i = 0; i < m_ams_info.size(); i++) {
        if (m_ams_info[i].ams_id == m_current_ams) { m_ams_info[i].current_action = AMSAction::AMS_ACTION_LOAD; }
    }
    post_event(SimpleEvent(EVT_AMS_LOAD));
}

void AMSControl::on_extrusion_cali(wxCommandEvent &event)
{
    for (auto i = 0; i < m_ams_info.size(); i++) {
        if (m_ams_info[i].ams_id == m_current_ams) { m_ams_info[i].current_action = AMSAction::AMS_ACTION_CALI; }
    }
    post_event(SimpleEvent(EVT_AMS_EXTRUSION_CALI));
}

void AMSControl::on_filament_unload(wxCommandEvent &event)
{
    m_button_extruder_feed->Disable();
    for (auto i = 0; i < m_ams_info.size(); i++) {
        if (m_ams_info[i].ams_id == m_current_ams) { m_ams_info[i].current_action = AMSAction::AMS_ACTION_UNLOAD; }
    }
    post_event(SimpleEvent(EVT_AMS_UNLOAD));
}

void AMSControl::on_ams_setting_click(wxMouseEvent &event)
{
    for (auto i = 0; i < m_ams_info.size(); i++) {
        if (m_ams_info[i].ams_id == m_current_ams) { m_ams_info[i].current_action = AMSAction::AMS_ACTION_CALI; }
    }
    post_event(SimpleEvent(EVT_AMS_SETTINGS));
}

void AMSControl::on_clibration_again_click(wxMouseEvent &event) { post_event(SimpleEvent(EVT_AMS_CLIBRATION_AGAIN)); }

void AMSControl::on_clibration_cancel_click(wxMouseEvent &event) { post_event(SimpleEvent(EVT_AMS_CLIBRATION_CANCEL)); }

void AMSControl::post_event(wxEvent &&event)
{
    event.SetEventObject(m_parent);
    wxPostEvent(m_parent, event);
}

}} // namespace Slic3r::GUI<|MERGE_RESOLUTION|>--- conflicted
+++ resolved
@@ -757,8 +757,6 @@
         temp_text_colour = AMS_CONTROL_WHITE_COLOUR;
     }
     else {
-<<<<<<< HEAD
-=======
         temp_text_colour = AMS_CONTROL_GRAY800;
     }
 
@@ -846,7 +844,6 @@
         temp_text_colour = AMS_CONTROL_WHITE_COLOUR;
     }
     else {
->>>>>>> 693aa8d2
         temp_text_colour = AMS_CONTROL_GRAY800;
     }
 
@@ -866,111 +863,18 @@
         || m_info.material_state == AMSCanType::AMS_CAN_TYPE_BRAND
         || m_info.material_state == AMSCanType::AMS_CAN_TYPE_VIRTUAL) {
 
-        if (m_info.material_name.empty()) {
+        if (m_info.material_name.empty() /*&&  m_info.material_state != AMSCanType::AMS_CAN_TYPE_VIRTUAL*/) {
             auto tsize = dc.GetMultiLineTextExtent("?");
             auto pot = wxPoint(0, 0);
-<<<<<<< HEAD
-            pot = wxPoint((libsize.x - tsize.x) / 2 + FromDIP(2), (libsize.y - tsize.y) / 2 - FromDIP(5));
-            dc.DrawText(L("?"), pot);
-        }
-        else {
-            auto tsize = dc.GetMultiLineTextExtent(m_info.material_name);
-            std::vector<std::string> split_char_arr = { " ", "-" };
-            bool has_split = false;
-            std::string has_split_char = " ";
-
-            for (std::string split_char : split_char_arr) {
-                if (m_info.material_name.find(split_char) != std::string::npos) {
-                    has_split = true;
-                    has_split_char = split_char;
-                }
-            }
-
-
-            if (has_split) {
-                dc.SetFont(::Label::Body_10);
-                auto line_top = m_info.material_name.substr(0, m_info.material_name.find(has_split_char));
-                auto line_bottom = m_info.material_name.substr(m_info.material_name.find(has_split_char));
-
-                auto line_top_tsize = dc.GetMultiLineTextExtent(line_top);
-                auto line_bottom_tsize = dc.GetMultiLineTextExtent(line_bottom);
-
-                auto pot_top = wxPoint((libsize.x - line_top_tsize.x) / 2 + FromDIP(3), (libsize.y - line_top_tsize.y) / 2 - line_top_tsize.y);
-                dc.DrawText(line_top, pot_top);
-
-                auto pot_bottom = wxPoint((libsize.x - line_bottom_tsize.x) / 2 + FromDIP(3), (libsize.y - line_bottom_tsize.y) / 2);
-                dc.DrawText(line_bottom, pot_bottom);
-
-
-            }
-            else {
-                dc.SetFont(::Label::Body_10);
-                auto pot = wxPoint(0, 0);
-                if (m_obj ) {
-                    pot = wxPoint((libsize.x - tsize.x) / 2 + FromDIP(6), (libsize.y - tsize.y) / 2 - FromDIP(5));
-                }
-                dc.DrawText(m_info.material_name, pot);
-=======
             
             if (m_obj && show_k_value) {
                 pot = wxPoint((libsize.x - tsize.x) / 2, (libsize.y - tsize.y) / 2 - FromDIP(9));
             }
             else {
                 pot = wxPoint((libsize.x - tsize.x) / 2, (libsize.y - tsize.y) / 2 + FromDIP(3));
->>>>>>> 693aa8d2
-            }
-        }
-    }
-
-    if (m_info.material_state == AMSCanType::AMS_CAN_TYPE_EMPTY) {
-        auto tsize = dc.GetMultiLineTextExtent(_L("/"));
-        auto pot = wxPoint((libsize.x - tsize.x) / 2 + FromDIP(2), (libsize.y - tsize.y) / 2 + FromDIP(3));
-        dc.DrawText(_L("/"), pot);
-    }
-}
-
-void AMSLib::render_generic_text(wxDC &dc)
-{
-    bool show_k_value = true;
-    if (m_obj && (m_obj->get_printer_series() == PrinterSeries::SERIES_X1) && (abs(m_info.k - 0) < 1e-3)) {
-        show_k_value = false;
-    }
-
-    auto tmp_lib_colour = m_info.material_colour;
-    auto temp_text_colour = AMS_CONTROL_GRAY800;
-
-    if (tmp_lib_colour.GetLuminance() < 0.6) {
-        temp_text_colour = AMS_CONTROL_WHITE_COLOUR;
-    }
-    else {
-        temp_text_colour = AMS_CONTROL_GRAY800;
-    }
-
-    if (m_info.material_remain < 50) {
-        temp_text_colour = AMS_CONTROL_GRAY800;
-    }
-
-    if (tmp_lib_colour.Alpha() == 0) {
-        temp_text_colour = AMS_CONTROL_GRAY800;
-    }
-
-    dc.SetFont(::Label::Body_13);
-    dc.SetTextForeground(temp_text_colour);
-
-    auto libsize = GetSize();
-    if (m_info.material_state == AMSCanType::AMS_CAN_TYPE_THIRDBRAND
-        || m_info.material_state == AMSCanType::AMS_CAN_TYPE_BRAND
-        || m_info.material_state == AMSCanType::AMS_CAN_TYPE_VIRTUAL) {
-
-        if (m_info.material_name.empty() /*&&  m_info.material_state != AMSCanType::AMS_CAN_TYPE_VIRTUAL*/) {
-            auto tsize = dc.GetMultiLineTextExtent("?");
-            auto pot = wxPoint(0, 0);
-            pot = wxPoint((libsize.x - tsize.x) / 2, (libsize.y - tsize.y) / 2 - FromDIP(9));
+            }
             dc.DrawText(L("?"), pot);
-<<<<<<< HEAD
-=======
-
->>>>>>> 693aa8d2
+
         }
         else {
             auto tsize = dc.GetMultiLineTextExtent(m_info.material_name);
@@ -1900,13 +1804,8 @@
         }
         ev.Skip();
         });
-<<<<<<< HEAD
-
-
-=======
-
-
->>>>>>> 693aa8d2
+
+
     m_panel_lib->m_ams_model = m_ams_model;
     m_panel_lib->m_info.can_id = caninfo.can_id;
     m_panel_lib->m_can_index = canindex;
@@ -2530,18 +2429,6 @@
     wxBoxSizer *m_sizer_button = new wxBoxSizer(wxVERTICAL);
     wxBoxSizer *m_sizer_button_area = new wxBoxSizer(wxHORIZONTAL);
 
-<<<<<<< HEAD
-    /*m_button_extrusion_cali = new Button(m_button_area, _L("Cali"));
-    m_button_extrusion_cali->SetToolTip(_L("Calibration of extrusion"));
-    m_button_extrusion_cali->SetBackgroundColor(btn_bg_green);
-    m_button_extrusion_cali->SetBorderColor(btn_bd_green);
-    m_button_extrusion_cali->SetTextColor(btn_text_green);
-    m_button_extrusion_cali->SetFont(Label::Body_13);
-    if (wxGetApp().app_config->get("language") == "de_DE") m_button_extrusion_cali->SetFont(Label::Body_9);
-    if (wxGetApp().app_config->get("language") == "fr_FR") m_button_extrusion_cali->SetFont(Label::Body_9);*/
-
-=======
->>>>>>> 693aa8d2
     m_button_extruder_feed = new Button(m_button_area, _L("Load Filament"));
     m_button_extruder_feed->SetFont(Label::Body_13);
 
@@ -2574,10 +2461,6 @@
     if (wxGetApp().app_config->get("language") == "sv_SE") m_button_extruder_back->SetFont(Label::Body_9);
 
     m_sizer_button_area->Add(0, 0, 1, wxEXPAND, 0);
-<<<<<<< HEAD
-    //m_sizer_button_area->Add(m_button_extrusion_cali, 0, wxLEFT, FromDIP(5));
-=======
->>>>>>> 693aa8d2
     m_sizer_button_area->Add(m_button_extruder_back, 0, wxLEFT, FromDIP(6));
     m_sizer_button_area->Add(m_button_extruder_feed, 0, wxLEFT, FromDIP(6));
 
@@ -2875,10 +2758,6 @@
 
     UpdateStepCtrl(false);
 
-<<<<<<< HEAD
-    //m_button_extrusion_cali->Connect(wxEVT_COMMAND_BUTTON_CLICKED, wxCommandEventHandler(AMSControl::on_extrusion_cali), NULL, this);
-=======
->>>>>>> 693aa8d2
     m_button_extruder_feed->Connect(wxEVT_COMMAND_BUTTON_CLICKED, wxCommandEventHandler(AMSControl::on_filament_load), NULL, this);
     m_button_extruder_back->Connect(wxEVT_COMMAND_BUTTON_CLICKED, wxCommandEventHandler(AMSControl::on_filament_unload), NULL, this);
     
@@ -2924,11 +2803,6 @@
 
 void AMSControl::init_scaled_buttons()
 {
-<<<<<<< HEAD
-    //m_button_extrusion_cali->SetMinSize(wxSize(-1, FromDIP(24)));
-    //m_button_extrusion_cali->SetCornerRadius(FromDIP(12));
-=======
->>>>>>> 693aa8d2
     m_button_extruder_feed->SetMinSize(wxSize(-1, FromDIP(24)));
     m_button_extruder_feed->SetCornerRadius(FromDIP(12));
     m_button_extruder_back->SetMinSize(wxSize(-1, FromDIP(24)));
@@ -2968,12 +2842,6 @@
 
 void AMSControl::SetActionState(bool button_status[])
 {
-<<<<<<< HEAD
-    /*if (button_status[ActionButton::ACTION_BTN_CALI]) m_button_extrusion_cali->Enable();
-    else m_button_extrusion_cali->Disable();*/
-
-=======
->>>>>>> 693aa8d2
     if (button_status[ActionButton::ACTION_BTN_LOAD]) m_button_extruder_feed->Enable();
     else m_button_extruder_feed->Disable();
 
@@ -2993,15 +2861,8 @@
     m_extruder->no_ams_mode(true);
     m_button_ams_setting->Hide();
     m_button_guide->Hide();
-<<<<<<< HEAD
-    
     m_button_extruder_feed->Show();
     m_button_extruder_back->Show();
-
-=======
-    m_button_extruder_feed->Show();
-    m_button_extruder_back->Show();
->>>>>>> 693aa8d2
 
     ShowFilamentTip(false);
     m_amswin->Layout();
@@ -3049,11 +2910,7 @@
 
     
     m_vams_lib->m_ams_model = AMSModel::EXTRA_AMS;
-<<<<<<< HEAD
-    m_ams_tip->SetLabel(_L("AMS"));
-=======
     m_ams_tip->SetLabel(wxEmptyString);
->>>>>>> 693aa8d2
     m_img_vams_tip->SetBitmap(create_scaled_bitmap("enable_ams_disable", this, 16));
     m_img_vams_tip->Disable();
     m_img_amsmapping_tip->SetBitmap(create_scaled_bitmap("enable_ams_disable", this, 16));
@@ -3130,10 +2987,6 @@
     m_extruder->msw_rescale();
     m_vams_extra_road->msw_rescale();
 
-<<<<<<< HEAD
-    //m_button_extrusion_cali->SetMinSize(wxSize(-1, FromDIP(24)));
-=======
->>>>>>> 693aa8d2
     m_button_extruder_feed->SetMinSize(wxSize(-1, FromDIP(24)));
     m_button_extruder_back->SetMinSize(wxSize(-1, FromDIP(24)));
     m_button_ams_setting->SetMinSize(wxSize(FromDIP(25), FromDIP(24)));
@@ -3168,11 +3021,6 @@
     m_filament_unload_step->DeleteAllItems();
     m_filament_vt_load_step->DeleteAllItems();
 
-<<<<<<< HEAD
-
-
-=======
->>>>>>> 693aa8d2
     if (m_ams_model == AMSModel::GENERIC_AMS || m_ext_model == AMSModel::GENERIC_AMS) {
         if (is_extrusion) {
             m_filament_load_step->AppendItem(FILAMENT_CHANGE_STEP_STRING[FilamentStep::STEP_HEAT_NOZZLE]);
@@ -3259,11 +3107,7 @@
 
     std::vector<AMSinfo>           ams_info{ams1, ams2, ams3, ams4};
     std::vector<AMSinfo>::iterator it;
-<<<<<<< HEAD
-    UpdateAms(ams_info, false, true);
-=======
     UpdateAms(ams_info, true);
->>>>>>> 693aa8d2
     m_current_show_ams  = "";
     m_current_ams       = "";
     m_current_senect    = "";
@@ -3351,11 +3195,7 @@
 }
 
 
-<<<<<<< HEAD
-void AMSControl::UpdateAms(std::vector<AMSinfo> info, bool keep_selection, bool is_reset)
-=======
 void AMSControl::UpdateAms(std::vector<AMSinfo> info, bool is_reset)
->>>>>>> 693aa8d2
 {
     std::string curr_ams_id = GetCurentAms();
     std::string curr_can_id = GetCurrentCan(curr_ams_id);
@@ -3611,11 +3451,8 @@
     }
     
     m_tip_load_info->SetMinSize(AMS_STEP_SIZE);
-<<<<<<< HEAD
-=======
     m_tip_load_info->Wrap(AMS_STEP_SIZE.x - FromDIP(5));
     m_sizer_right_tip->Layout();
->>>>>>> 693aa8d2
 }
 
 bool AMSControl::Enable(bool enable)
@@ -3629,11 +3466,7 @@
         AmsCansWindow *cans = m_ams_cans_list[i];
         cans->amsCans->Enable(enable);
     }
-<<<<<<< HEAD
-    //m_button_extrusion_cali->Enable(enable);
-=======
-
->>>>>>> 693aa8d2
+
     m_button_extruder_feed->Enable(enable);
     m_button_extruder_back->Enable(enable);
     m_button_ams_setting->Enable(enable);
@@ -3653,7 +3486,6 @@
         }
         else {
             m_extruder->TurnOn(col);
-<<<<<<< HEAD
 
             if (ams_now != GetCurentShowAms()) {
                 m_extruder->OnAmsLoading(false, col);
@@ -3663,17 +3495,6 @@
             }
         }
 
-=======
-
-            if (ams_now != GetCurentShowAms()) {
-                m_extruder->OnAmsLoading(false, col);
-            }
-            else {
-                m_extruder->OnAmsLoading(true, col);
-            }
-        }
-
->>>>>>> 693aa8d2
         if (is_vams && on_off) {
             m_extruder->OnAmsLoading(false);
             m_vams_extra_road->OnVamsLoading(true, col);
@@ -3749,7 +3570,6 @@
             cans->amsCans->SetAmsStep(canid, type, AMSPassRoadSTEP::AMS_ROAD_STEP_1);
             m_extruder->OnAmsLoading(false);
         }
-<<<<<<< HEAD
 
         if (step == AMSPassRoadSTEP::AMS_ROAD_STEP_COMBO_LOAD_STEP2) {
             cans->amsCans->SetAmsStep(canid, type, AMSPassRoadSTEP::AMS_ROAD_STEP_1);
@@ -3759,17 +3579,6 @@
             }
         }
 
-=======
-
-        if (step == AMSPassRoadSTEP::AMS_ROAD_STEP_COMBO_LOAD_STEP2) {
-            cans->amsCans->SetAmsStep(canid, type, AMSPassRoadSTEP::AMS_ROAD_STEP_1);
-            cans->amsCans->SetAmsStep(canid, type, AMSPassRoadSTEP::AMS_ROAD_STEP_2);
-            if (m_current_show_ams == ams_id) {
-                m_extruder->OnAmsLoading(true, cans->amsCans->GetTagColr(canid));
-            }
-        }
-
->>>>>>> 693aa8d2
         if (step == AMSPassRoadSTEP::AMS_ROAD_STEP_COMBO_LOAD_STEP3) {
             cans->amsCans->SetAmsStep(canid, type, AMSPassRoadSTEP::AMS_ROAD_STEP_1);
             cans->amsCans->SetAmsStep(canid, type, AMSPassRoadSTEP::AMS_ROAD_STEP_2);
