#include "AMSControl.hpp"
#include "Label.hpp"
#include "../BitmapCache.hpp"
#include "../I18N.hpp"
#include "../GUI_App.hpp"

#include "slic3r/GUI/MsgDialog.hpp"
#include "slic3r/GUI/DeviceTab/uiAmsHumidityPopup.h"

#include "slic3r/GUI/DeviceCore/DevManager.h"
#include "slic3r/GUI/DeviceCore/DevFilaSystem.h"

#include <wx/simplebook.h>
#include <wx/dcgraph.h>

#include <boost/log/trivial.hpp>

#include "CalibUtils.hpp"

namespace Slic3r { namespace GUI {

#define AMS_CANS_SIZE wxSize(FromDIP(284), -1)
#define AMS_CANS_WINDOW_SIZE wxSize(FromDIP(264), -1)
#define SINGLE_SLOT_AMS_PANEL_SIZE wxSize(FromDIP(264), FromDIP(160))


AMSControl::AMSControl(wxWindow *parent, wxWindowID id, const wxPoint &pos, const wxSize &size)
    : wxSimplebook(parent, wxID_ANY, pos, size)
    , m_Humidity_tip_popup(AmsHumidityTipPopup(this))
    , m_percent_humidity_dry_popup(new uiAmsPercentHumidityDryPopup(this))
    , m_ams_introduce_popup(AmsIntroducePopup(this))
{
    Slic3r::DeviceManager* dev = Slic3r::GUI::wxGetApp().getDeviceManager();
    if (dev) {
        MachineObject *obj = dev->get_selected_machine();
        parse_object(obj);
    }

    SetBackgroundColour(*wxWHITE);
    // normal mode
    //Freeze();
    wxBoxSizer *m_sizer_body = new wxBoxSizer(wxVERTICAL);
    m_amswin                 = new wxWindow(this, wxID_ANY);
    m_amswin->SetBackgroundColour(*wxWHITE);
    m_amswin->SetSize(wxSize(FromDIP(578), -1));
    m_amswin->SetMinSize(wxSize(FromDIP(578), -1));


    m_sizer_ams_items = new wxBoxSizer(wxHORIZONTAL);

    /*right items*/
    m_panel_prv_left = new wxScrolledWindow(m_amswin, wxID_ANY);
    m_panel_prv_left->SetScrollRate(10, 0);
    m_panel_prv_left->SetSize(AMS_ITEMS_PANEL_SIZE);
    m_panel_prv_left->SetMinSize(AMS_ITEMS_PANEL_SIZE);
    //m_panel_prv_left->SetBackgroundColour(0x4169E1);
    m_panel_prv_left->SetBackgroundColour(AMS_CONTROL_DEF_BLOCK_BK_COLOUR);
    m_sizer_prv_left = new wxBoxSizer(wxHORIZONTAL);
    m_panel_prv_left->SetSizer(m_sizer_prv_left);
    m_panel_prv_left->Layout();
    //m_sizer_items_left->Fit(m_panel_prv_left);

    /*right items*/
    m_panel_prv_right = new wxScrolledWindow(m_amswin, wxID_ANY);
    m_panel_prv_right->SetScrollRate(10, 0);
    m_panel_prv_right->SetSize(AMS_ITEMS_PANEL_SIZE);
    m_panel_prv_right->SetMinSize(AMS_ITEMS_PANEL_SIZE);
    //m_panel_prv_right->SetBackgroundColour(0x4169E1);
    m_panel_prv_right->SetBackgroundColour(AMS_CONTROL_DEF_BLOCK_BK_COLOUR);
    m_sizer_prv_right = new wxBoxSizer(wxHORIZONTAL);
    m_panel_prv_right->SetSizer(m_sizer_prv_right);
    m_panel_prv_right->Layout();
    //m_sizer_items_right->Fit(m_panel_prv_right);

    /*m_sizer_ams_items->Add(m_panel_prv_left, 0, wxALIGN_CENTER|wxLEFT|wxRIGHT, FromDIP(5));
    m_sizer_ams_items->Add(m_panel_prv_right, 0, wxALIGN_CENTER|wxLEFT|wxRIGHT, FromDIP(5));*/
    m_sizer_ams_items->Add(m_panel_prv_left, 0, wxLEFT | wxRIGHT, FromDIP(5));
    m_sizer_ams_items->Add(m_panel_prv_right, 0, wxLEFT | wxRIGHT, FromDIP(5));

    //m_panel_prv_right->Hide();

    //m_sizer_ams_body = new wxBoxSizer(wxHORIZONTAL);

    m_sizer_ams_body = new wxBoxSizer(wxHORIZONTAL);

    //ams area
    m_sizer_ams_area_left = new wxBoxSizer(wxHORIZONTAL);
    m_sizer_ams_area_right = new wxBoxSizer(wxHORIZONTAL);
    m_sizer_down_road = new wxBoxSizer(wxHORIZONTAL);

    m_simplebook_ams_left = new wxSimplebook(m_amswin, wxID_ANY, wxDefaultPosition, AMS_CANS_WINDOW_SIZE, 0);
    m_simplebook_ams_left->SetBackgroundColour(AMS_CONTROL_DEF_BLOCK_BK_COLOUR);
    //m_sizer_ams_area_left->Add(m_simplebook_ams_left, 0, wxLEFT | wxRIGHT, FromDIP(5));
    m_sizer_ams_area_left->Add(m_simplebook_ams_left, 0, wxALIGN_CENTER, 0);

    m_simplebook_ams_right = new wxSimplebook(m_amswin, wxID_ANY, wxDefaultPosition, AMS_CANS_WINDOW_SIZE, 0);
    m_simplebook_ams_right->SetBackgroundColour(AMS_CONTROL_DEF_BLOCK_BK_COLOUR);
    //m_sizer_ams_area_right->Add(m_simplebook_ams_right, 0, wxLEFT | wxRIGHT, FromDIP(5));
    m_sizer_ams_area_right->Add(m_simplebook_ams_right, 0, wxALIGN_CENTER, 0);

    m_panel_down_road = new wxPanel(m_amswin, wxID_ANY, wxDefaultPosition, AMS_DOWN_ROAD_SIZE, 0);
    m_panel_down_road->SetBackgroundColour(AMS_CONTROL_DEF_BLOCK_BK_COLOUR);

    m_down_road = new AMSRoadDownPart(m_panel_down_road, wxID_ANY, wxDefaultPosition, AMS_DOWN_ROAD_SIZE);
    m_sizer_down_road->Add(m_panel_down_road, 0, wxTOP, 0);

    // ams mode
    //
    m_simplebook_ams_right->SetBackgroundColour(AMS_CONTROL_DEF_BLOCK_BK_COLOUR);


    m_sizer_ams_area_left->Layout();
    m_sizer_ams_area_right->Layout();


    m_sizer_ams_option = new wxBoxSizer(wxHORIZONTAL);
    m_sizer_option_left = new wxBoxSizer(wxHORIZONTAL);
    m_sizer_option_mid = new wxBoxSizer(wxHORIZONTAL);
    m_sizer_option_right = new wxBoxSizer(wxHORIZONTAL);

    auto m_panel_option_left    = new wxPanel(m_amswin);
    auto m_panel_option_right   = new wxPanel(m_amswin);

    m_panel_option_left->SetBackgroundColour(*wxWHITE);
    m_panel_option_right->SetBackgroundColour(*wxWHITE);

    m_panel_option_left->SetSizer(m_sizer_option_left);
    m_panel_option_right->SetSizer(m_sizer_option_right);

    m_panel_option_left->SetMinSize(wxSize(FromDIP(180), -1));
    m_panel_option_left->SetMaxSize(wxSize(FromDIP(180), -1));

    m_panel_option_right->SetMinSize(wxSize(FromDIP(180), -1));
    m_panel_option_right->SetMaxSize(wxSize(FromDIP(180), -1));

    StateColor btn_bg_green(std::pair<wxColour, int>(AMS_CONTROL_DISABLE_COLOUR, StateColor::Disabled),
        std::pair<wxColour, int>(wxColour(0, 137, 123), StateColor::Pressed),
        std::pair<wxColour, int>(wxColour(38, 166, 154), StateColor::Hovered),
        std::pair<wxColour, int>(AMS_CONTROL_BRAND_COLOUR, StateColor::Normal));

    StateColor btn_bg_white(std::pair<wxColour, int>(AMS_CONTROL_DISABLE_COLOUR, StateColor::Disabled),
        std::pair<wxColour, int>(AMS_CONTROL_DISABLE_COLOUR, StateColor::Pressed),
        std::pair<wxColour, int>(AMS_CONTROL_DEF_BLOCK_BK_COLOUR, StateColor::Hovered),
        std::pair<wxColour, int>(AMS_CONTROL_WHITE_COLOUR, StateColor::Normal));

    StateColor btn_bd_green(std::pair<wxColour, int>(wxColour(255, 255, 254), StateColor::Disabled),
        std::pair<wxColour, int>(AMS_CONTROL_BRAND_COLOUR, StateColor::Enabled));

    StateColor btn_bd_white(std::pair<wxColour, int>(wxColour(255, 255, 254), StateColor::Disabled),
        std::pair<wxColour, int>(wxColour(38, 46, 48), StateColor::Enabled));

    StateColor btn_text_green(std::pair<wxColour, int>(wxColour(255, 255, 254), StateColor::Disabled),
        std::pair<wxColour, int>(wxColour(255, 255, 254), StateColor::Enabled));

<<<<<<< HEAD
    m_button_area = new wxWindow(m_amswin, wxID_ANY);
    m_button_area->SetBackgroundColour(m_amswin->GetBackgroundColour());
=======
    StateColor btn_text_white(std::pair<wxColour, int>(wxColour(255, 255, 254), StateColor::Disabled),
        std::pair<wxColour, int>(wxColour(38, 46, 48), StateColor::Enabled));


    /*option left*/
    m_button_auto_refill = new Button(m_panel_option_left, _L("Auto-refill"));
    m_button_auto_refill->SetBackgroundColor(btn_bg_white);
    m_button_auto_refill->SetBorderColor(btn_bd_white);
    m_button_auto_refill->SetTextColor(btn_text_white);
    m_button_auto_refill->SetFont(Label::Body_13);
    m_button_auto_refill->SetMinSize(wxSize(FromDIP(80), FromDIP(34)));
    m_button_auto_refill->SetMaxSize(wxSize(FromDIP(80), FromDIP(34)));

    m_button_ams_setting_normal = ScalableBitmap(this, "ams_setting_normal", 24);
    m_button_ams_setting_hover = ScalableBitmap(this, "ams_setting_hover", 24);
    m_button_ams_setting_press = ScalableBitmap(this, "ams_setting_press", 24);

    m_button_ams_setting = new wxStaticBitmap(m_panel_option_left, wxID_ANY, m_button_ams_setting_normal.bmp(), wxDefaultPosition, wxSize(FromDIP(24), FromDIP(24)));
    m_sizer_option_left->Add(m_button_auto_refill, 0, wxALIGN_CENTER, 0);
    m_sizer_option_left->Add(0, 0, 0, wxLEFT, FromDIP(20));
    m_sizer_option_left->Add(m_button_ams_setting, 0, wxALIGN_CENTER, 0);

>>>>>>> 2ae33786

    /*option mid*/
    m_extruder = new AMSextruder(m_amswin, wxID_ANY, m_total_ext_count, wxDefaultPosition, AMS_EXTRUDER_SIZE);
    m_sizer_option_mid->Add( m_extruder, 0, wxALIGN_CENTER, 0 );


<<<<<<< HEAD
    m_button_extruder_feed = new Button(m_button_area, _L("Load"));
    m_button_extruder_feed->SetStyle(ButtonStyle::Confirm, ButtonType::Window);
=======
    /*option right*/
    m_button_extruder_feed = new Button(m_panel_option_right, _L("Load"));
    m_button_extruder_feed->SetFont(Label::Body_13);
    m_button_extruder_feed->SetBackgroundColor(btn_bg_green);
    m_button_extruder_feed->SetBorderColor(btn_bd_green);
    m_button_extruder_feed->SetTextColor(btn_text_green);
    m_button_extruder_feed->SetMinSize(wxSize(FromDIP(80),FromDIP(34)));
    m_button_extruder_feed->SetMaxSize(wxSize(FromDIP(80),FromDIP(34)));
    m_button_extruder_feed->EnableTooltipEvenDisabled();

>>>>>>> 2ae33786

    if (wxGetApp().app_config->get("language") == "de_DE") m_button_extruder_feed->SetFont(Label::Body_9);
    if (wxGetApp().app_config->get("language") == "fr_FR") m_button_extruder_feed->SetFont(Label::Body_9);
    if (wxGetApp().app_config->get("language") == "ru_RU") m_button_extruder_feed->SetLabel("Load");
    if (wxGetApp().app_config->get("language") == "nl_NL") m_button_extruder_feed->SetFont(Label::Body_9);
    if (wxGetApp().app_config->get("language") == "hu_HU") m_button_extruder_feed->SetFont(Label::Body_9);
    if (wxGetApp().app_config->get("language") == "ja_JP") m_button_extruder_feed->SetFont(Label::Body_9);
    if (wxGetApp().app_config->get("language") == "sv_SE") m_button_extruder_feed->SetFont(Label::Body_9);
    if (wxGetApp().app_config->get("language") == "cs_CZ") m_button_extruder_feed->SetFont(Label::Body_9);
    if (wxGetApp().app_config->get("language") == "uk_UA") m_button_extruder_feed->SetFont(Label::Body_9);
    if (wxGetApp().app_config->get("language") == "pt_BR") m_button_extruder_feed->SetLabel("Load");

<<<<<<< HEAD
    m_button_extruder_back = new Button(m_button_area, _L("Unload"));
    m_button_extruder_feed->SetStyle(ButtonStyle::Alert, ButtonType::Window);
=======
    m_button_extruder_back = new Button(m_panel_option_right, _L("Unload"));
    m_button_extruder_back->SetBackgroundColor(btn_bg_white);
    m_button_extruder_back->SetBorderColor(btn_bd_white);
    m_button_extruder_back->SetTextColor(btn_text_white);
    m_button_extruder_back->SetFont(Label::Body_13);
    m_button_extruder_back->SetMinSize(wxSize(FromDIP(80), FromDIP(34)));
    m_button_extruder_back->SetMaxSize(wxSize(FromDIP(80), FromDIP(34)));
    m_button_extruder_back->EnableTooltipEvenDisabled();
>>>>>>> 2ae33786

    if (wxGetApp().app_config->get("language") == "de_DE") m_button_extruder_back->SetFont(Label::Body_9);
    if (wxGetApp().app_config->get("language") == "fr_FR") m_button_extruder_back->SetFont(Label::Body_9);
    if (wxGetApp().app_config->get("language") == "ru_RU") m_button_extruder_back->SetLabel("Unload");
    if (wxGetApp().app_config->get("language") == "nl_NL") m_button_extruder_back->SetFont(Label::Body_9);
    if (wxGetApp().app_config->get("language") == "hu_HU") m_button_extruder_back->SetFont(Label::Body_9);
    if (wxGetApp().app_config->get("language") == "ja_JP") m_button_extruder_back->SetFont(Label::Body_9);
    if (wxGetApp().app_config->get("language") == "sv_SE") m_button_extruder_back->SetFont(Label::Body_9);
    if (wxGetApp().app_config->get("language") == "cs_CZ") m_button_extruder_back->SetFont(Label::Body_9);
    if (wxGetApp().app_config->get("language") == "uk_UA") m_button_extruder_back->SetFont(Label::Body_9);
    if (wxGetApp().app_config->get("language") == "pt_BR") m_button_extruder_back->SetLabel("Unload");


    //m_sizer_option_right->Add(0, 0, 1, wxEXPAND, 0);
    m_sizer_option_right->Add(m_button_extruder_back, 0, wxLEFT, FromDIP(0));
    m_sizer_option_right->Add(m_button_extruder_feed, 0, wxLEFT, FromDIP(20));

    m_panel_option_left->Layout();
    m_panel_option_right->Layout();

    m_sizer_ams_option->Add(m_panel_option_left, 0, wxALIGN_TOP, 0);
    m_sizer_ams_option->Add( 0, 0, 1, wxEXPAND, 0);
    m_sizer_ams_option->Add(m_sizer_option_mid, 0, wxALIGN_TOP, 0);
    m_sizer_ams_option->Add( 0, 0, 1, wxEXPAND, 0);
    m_sizer_ams_option->Add(m_panel_option_right, 0, wxALIGN_TOP, 0);


    m_sizer_ams_body->Add(m_sizer_ams_area_left, wxALIGN_CENTER, 0);
    m_sizer_ams_body->AddSpacer(FromDIP(10));
    m_sizer_ams_body->Add(m_sizer_ams_area_right, wxALIGN_CENTER, 0);

    m_sizer_body->Add(m_sizer_ams_items, 0, wxALIGN_CENTER, 0);
    m_sizer_body->Add(0, 0, 1, wxEXPAND | wxTOP, FromDIP(10));
    m_sizer_body->Add(m_sizer_ams_body, 0, wxALIGN_CENTER, 0);
    m_sizer_body->Add(m_sizer_down_road, 0, wxALIGN_CENTER, 0);
    m_sizer_body->Add(m_sizer_ams_option, 0, wxEXPAND, 0);

<<<<<<< HEAD
    m_filament_vt_load_step = new ::StepIndicator(m_simplebook_right, wxID_ANY);
    m_filament_vt_load_step->SetMinSize(AMS_STEP_SIZE);
    m_filament_vt_load_step->SetMaxSize(AMS_STEP_SIZE);
    m_filament_vt_load_step->SetBackgroundColour(*wxWHITE);

    m_simplebook_right->AddPage(tip_right, wxEmptyString, false);
    m_simplebook_right->AddPage(m_filament_load_step, wxEmptyString, false);
    m_simplebook_right->AddPage(m_filament_unload_step, wxEmptyString, false);
    m_simplebook_right->AddPage(m_filament_vt_load_step, wxEmptyString, false);


    m_button_ams_setting_normal = ScalableBitmap(this, "ams_setting_normal", 24);
    m_button_ams_setting_hover = ScalableBitmap(this, "ams_setting_hover", 24);
    m_button_ams_setting_press = ScalableBitmap(this, "ams_setting_press", 24);

    wxBoxSizer *m_sizer_right_bottom = new wxBoxSizer(wxHORIZONTAL);
    m_button_ams_setting = new wxStaticBitmap(m_amswin, wxID_ANY, m_button_ams_setting_normal.bmp(), wxDefaultPosition, wxSize(FromDIP(24), FromDIP(24)));
    m_button_ams_setting->SetBackgroundColour(m_amswin->GetBackgroundColour());

    m_button_guide = new Button(m_amswin, _L("Guide"));
    m_button_extruder_feed->SetStyle(ButtonStyle::Regular, ButtonType::Window);

    if (wxGetApp().app_config->get("language") == "de_DE") m_button_guide->SetFont(Label::Body_9);
    if (wxGetApp().app_config->get("language") == "fr_FR") m_button_guide->SetFont(Label::Body_9);
    if (wxGetApp().app_config->get("language") == "ru_RU") m_button_guide->SetLabel("Guide");
    if (wxGetApp().app_config->get("language") == "nl_NL") m_button_guide->SetFont(Label::Body_9);
    if (wxGetApp().app_config->get("language") == "hu_HU") m_button_guide->SetFont(Label::Body_9);
    if (wxGetApp().app_config->get("language") == "ja_JP") m_button_guide->SetFont(Label::Body_9);
    if (wxGetApp().app_config->get("language") == "sv_SE") m_button_guide->SetFont(Label::Body_9);
    if (wxGetApp().app_config->get("language") == "cs_CZ") m_button_guide->SetFont(Label::Body_9);
    if (wxGetApp().app_config->get("language") == "uk_UA") m_button_guide->SetFont(Label::Body_9);

    m_button_retry = new Button(m_amswin, _L("Retry"));
    m_button_extruder_feed->SetStyle(ButtonStyle::Regular, ButtonType::Window);

    if (wxGetApp().app_config->get("language") == "de_DE") m_button_retry->SetFont(Label::Body_9);
    if (wxGetApp().app_config->get("language") == "fr_FR") m_button_retry->SetFont(Label::Body_9);
    if (wxGetApp().app_config->get("language") == "ru_RU") m_button_retry->SetLabel("Retry");
    if (wxGetApp().app_config->get("language") == "nl_NL") m_button_retry->SetLabel("Retry");
    if (wxGetApp().app_config->get("language") == "hu_HU") m_button_retry->SetFont(Label::Body_9);
    if (wxGetApp().app_config->get("language") == "ja_JP") m_button_retry->SetFont(Label::Body_9);
    if (wxGetApp().app_config->get("language") == "sv_SE") m_button_retry->SetFont(Label::Body_9);
    if (wxGetApp().app_config->get("language") == "cs_CZ") m_button_retry->SetFont(Label::Body_9);
    if (wxGetApp().app_config->get("language") == "uk_UA") m_button_retry->SetFont(Label::Body_9);

    m_sizer_right_bottom->Add(m_button_ams_setting, 0);
    m_sizer_right_bottom->Add(m_button_guide, 0, wxLEFT, FromDIP(10));
    m_sizer_right_bottom->Add(m_button_retry, 0, wxLEFT, FromDIP(10));
    m_sizer_right->Add(m_sizer_right_bottom, 0, wxEXPAND | wxTOP, FromDIP(20));


    m_sizer_bottom->Add(m_vams_sizer, 0, wxEXPAND, 0);
    m_sizer_bottom->Add(m_sizer_left, 0, wxEXPAND, 0);
    m_sizer_bottom->Add(0, 0, 0, wxLEFT, FromDIP(15));
    m_sizer_bottom->Add(m_sizer_right, 0, wxEXPAND, FromDIP(0));

    m_sizer_body->Add(m_simplebook_amsprvs, 0, wxEXPAND, 0);
    m_sizer_body->Add(0, 0, 1, wxEXPAND | wxTOP, FromDIP(18));
    m_sizer_body->Add(m_sizer_bottom, 0, wxEXPAND | wxLEFT, FromDIP(6));

    init_scaled_buttons();
=======
>>>>>>> 2ae33786
    m_amswin->SetSizer(m_sizer_body);
    m_amswin->Layout();
    m_amswin->Fit();
    //Thaw();

    SetSize(m_amswin->GetSize());
    SetMinSize(m_amswin->GetSize());

<<<<<<< HEAD
    // calibration mode
    m_simplebook_calibration = new wxSimplebook(this, wxID_ANY, wxDefaultPosition, m_amswin->GetSize(), wxTAB_TRAVERSAL);

    auto m_in_calibration_panel = new wxWindow(m_simplebook_calibration, wxID_ANY, wxDefaultPosition, m_amswin->GetSize(), wxTAB_TRAVERSAL);
    m_in_calibration_panel->SetBackgroundColour(AMS_CONTROL_WHITE_COLOUR);
    wxBoxSizer *sizer_calibration_h = new wxBoxSizer(wxHORIZONTAL);
    wxBoxSizer *sizer_calibration_v = new wxBoxSizer(wxVERTICAL);
    auto        thumbnail           = new wxStaticBitmap(m_in_calibration_panel, wxID_ANY, create_scaled_bitmap("ams_icon", nullptr, 126), wxDefaultPosition, wxDefaultSize);
    m_text_calibration_percent      = new wxStaticText(m_in_calibration_panel, wxID_ANY, wxT("0%"), wxDefaultPosition, wxDefaultSize, 0);
    m_text_calibration_percent->SetFont(::Label::Head_16);
    m_text_calibration_percent->SetForegroundColour(AMS_CONTROL_BRAND_COLOUR);
    auto m_text_calibration_tip = new wxStaticText(m_in_calibration_panel, wxID_ANY, _L("Calibrating AMS..."), wxDefaultPosition, wxDefaultSize, 0);
    m_text_calibration_tip->SetFont(::Label::Body_14);
    m_text_calibration_tip->SetForegroundColour(AMS_CONTROL_GRAY700);
    sizer_calibration_v->Add(thumbnail, 0, wxALIGN_CENTER, 0);
    sizer_calibration_v->Add(0, 0, 0, wxTOP, FromDIP(16));
    sizer_calibration_v->Add(m_text_calibration_percent, 0, wxALIGN_CENTER, 0);
    sizer_calibration_v->Add(0, 0, 0, wxTOP, FromDIP(8));
    sizer_calibration_v->Add(m_text_calibration_tip, 0, wxALIGN_CENTER, 0);
    sizer_calibration_h->Add(sizer_calibration_v, 1, wxALIGN_CENTER, 0);
    m_in_calibration_panel->SetSizer(sizer_calibration_h);
    m_in_calibration_panel->Layout();

    auto m_calibration_err_panel = new wxWindow(m_simplebook_calibration, wxID_ANY, wxDefaultPosition, m_amswin->GetSize(), wxTAB_TRAVERSAL);
    m_calibration_err_panel->SetBackgroundColour(AMS_CONTROL_WHITE_COLOUR);
    wxBoxSizer *sizer_err_calibration_h = new wxBoxSizer(wxHORIZONTAL);
    wxBoxSizer *sizer_err_calibration_v = new wxBoxSizer(wxVERTICAL);
    m_hyperlink = new wxHyperlinkCtrl(m_calibration_err_panel, wxID_ANY, wxEmptyString, wxEmptyString, wxDefaultPosition, wxDefaultSize, wxHL_DEFAULT_STYLE);
    m_hyperlink->SetVisitedColour(wxColour(31, 142, 234));
    auto m_tip_calibration_err = new wxStaticText(m_calibration_err_panel, wxID_ANY, _L("A problem occurred during calibration. Click to view the solution."), wxDefaultPosition,
                                                  wxDefaultSize, 0);
    m_tip_calibration_err->SetFont(::Label::Body_14);
    m_tip_calibration_err->SetForegroundColour(AMS_CONTROL_GRAY700);

    wxBoxSizer *sizer_button = new wxBoxSizer(wxHORIZONTAL);

    auto m_button_calibration_again = new Button(m_calibration_err_panel, _L("Calibrate again"));
    m_button_calibration_again->SetStyle(ButtonStyle::Confirm, ButtonType::Choice);
    m_button_calibration_again->Bind(wxEVT_LEFT_DOWN, &AMSControl::on_clibration_again_click, this);

    sizer_button->Add(m_button_calibration_again, 0, wxALL, 5);

    auto       m_button_calibration_cancel = new Button(m_calibration_err_panel, _L("Cancel calibration"));
    m_button_calibration_again->SetStyle(ButtonStyle::Regular, ButtonType::Choice);
    m_button_calibration_cancel->Bind(wxEVT_LEFT_DOWN, &AMSControl::on_clibration_cancel_click, this);
    sizer_button->Add(m_button_calibration_cancel, 0, wxALL, 5);

    sizer_err_calibration_v->Add(m_hyperlink, 0, wxALIGN_CENTER, 0);
    sizer_err_calibration_v->Add(0, 0, 0, wxTOP, FromDIP(6));
    sizer_err_calibration_v->Add(m_tip_calibration_err, 0, wxALIGN_CENTER, 0);
    sizer_err_calibration_v->Add(0, 0, 0, wxTOP, FromDIP(8));
    sizer_err_calibration_v->Add(sizer_button, 0, wxALIGN_CENTER | wxTOP, FromDIP(18));
    sizer_err_calibration_h->Add(sizer_err_calibration_v, 1, wxALIGN_CENTER, 0);
    m_calibration_err_panel->SetSizer(sizer_err_calibration_h);
    m_calibration_err_panel->Layout();

    m_simplebook_calibration->AddPage(m_in_calibration_panel, wxEmptyString, false);
    m_simplebook_calibration->AddPage(m_calibration_err_panel, wxEmptyString, false);
=======
>>>>>>> 2ae33786

    AddPage(m_amswin, wxEmptyString, false);


    m_button_extruder_feed->Connect(wxEVT_COMMAND_BUTTON_CLICKED, wxCommandEventHandler(AMSControl::on_filament_load), NULL, this);
    m_button_extruder_back->Connect(wxEVT_COMMAND_BUTTON_CLICKED, wxCommandEventHandler(AMSControl::on_filament_unload), NULL, this);
    m_button_auto_refill->Connect(wxEVT_COMMAND_BUTTON_CLICKED, wxCommandEventHandler(AMSControl::auto_refill), NULL, this);

    m_button_ams_setting->Bind(wxEVT_ENTER_WINDOW, [this](wxMouseEvent& e) {
        m_button_ams_setting->SetBitmap(m_button_ams_setting_hover.bmp());
        e.Skip();
    });
    m_button_ams_setting->Bind(wxEVT_LEFT_DOWN, [this](wxMouseEvent& e) {
        m_button_ams_setting->SetBitmap(m_button_ams_setting_press.bmp());
        on_ams_setting_click(e);
        e.Skip();
    });

    m_button_ams_setting->Bind(wxEVT_LEAVE_WINDOW, [this](wxMouseEvent& e) {
        m_button_ams_setting->SetBitmap(m_button_ams_setting_normal.bmp());
        e.Skip();
    });

    Bind(EVT_AMS_SHOW_HUMIDITY_TIPS, [this](wxCommandEvent& evt) {
        uiAmsHumidityInfo *info    = (uiAmsHumidityInfo *) evt.GetClientData();
        if (info)
        {
            if (info->ams_type == AMSModel::GENERIC_AMS)
            {
                wxPoint img_pos = ClientToScreen(wxPoint(0, 0));
                wxPoint popup_pos(img_pos.x - m_Humidity_tip_popup.GetSize().GetWidth() + FromDIP(150), img_pos.y - FromDIP(80));
                m_Humidity_tip_popup.Position(popup_pos, wxSize(0, 0));

                int humidity_value = info->humidity_display_idx;
                if (humidity_value > 0 && humidity_value <= 5) { m_Humidity_tip_popup.set_humidity_level(humidity_value); }
                m_Humidity_tip_popup.Popup();
            }
            else
            {
                m_percent_humidity_dry_popup->Update(info);

                wxPoint img_pos = ClientToScreen(wxPoint(0, 0));
                wxPoint popup_pos(img_pos.x - m_percent_humidity_dry_popup->GetSize().GetWidth() + FromDIP(150), img_pos.y - FromDIP(80));
                m_percent_humidity_dry_popup->Move(popup_pos);
                m_percent_humidity_dry_popup->ShowModal();
            }
        }

        delete info;
    });
    Bind(EVT_AMS_ON_SELECTED, &AMSControl::AmsSelectedSwitch, this);
}

void AMSControl::on_retry()
{
    post_event(wxCommandEvent(EVT_AMS_RETRY));
}

AMSControl::~AMSControl() {}

std::string AMSControl::GetCurentAms() {
    return m_current_ams;
}
std::string AMSControl::GetCurentShowAms(AMSPanelPos pos) {
    if (pos == AMSPanelPos::RIGHT_PANEL){
        return m_current_show_ams_right;
    }
    else{
        return m_current_show_ams_left;
    }
}

std::string AMSControl::GetCurrentCan(std::string amsid)
{
    std::string current_can;
    for (auto ams_item : m_ams_item_list) {
        AmsItem* item = ams_item.second;
        if (item == nullptr){
            continue;
        }
        if (item->get_ams_id() == amsid) {
            current_can = item->GetCurrentCan();
            return current_can;
        }
    }
    return current_can;
}

bool AMSControl::IsAmsInRightPanel(std::string ams_id) {
    if (m_total_ext_count == 2){
        if (m_ams_item_list.find(ams_id) != m_ams_item_list.end() && m_ams_item_list[ams_id]->get_nozzle_id() == MAIN_EXTRUDER_ID) {
            return true;
        }
        else{
            return false;
        }
    }
    else{
        for (auto id : m_item_ids[MAIN_EXTRUDER_ID]){
            if (id == ams_id){
                return true;
            }
        }
        return false;
    }
}

void AMSControl::AmsSelectedSwitch(wxCommandEvent& event) {
    std::string ams_id_selected = std::to_string(event.GetInt());
    if (m_current_ams != ams_id_selected){
        m_current_ams = ams_id_selected;
    }
    if (m_current_show_ams_left != ams_id_selected && m_current_show_ams_left != "") {
        auto item = m_ams_item_list[m_current_show_ams_left];
        if (!item) return;
        try{
            const auto& can_lib_list = item->get_can_lib_list();
            for (auto can : can_lib_list) {
                can.second->UnSelected();
            }
        }
        catch (...){
            ;
        }
    }
    else if (m_current_show_ams_right != ams_id_selected && m_current_show_ams_right != "") {
        auto item = m_ams_item_list[m_current_show_ams_right];
        if (!item) return;
        try {
            const auto &can_lib_list = item->get_can_lib_list();
            for (auto can : can_lib_list) {
                can.second->UnSelected();
            }
        }
        catch (...) {
            ;
        }
    }
}

wxColour AMSControl::GetCanColour(std::string amsid, std::string canid)
{
    wxColour col = *wxWHITE;
    for (auto i = 0; i < m_ams_info.size(); i++) {
        if (m_ams_info[i].ams_id == amsid) {
            for (auto o = 0; o < m_ams_info[i].cans.size(); o++) {
                if (m_ams_info[i].cans[o].can_id == canid) {
                    col = m_ams_info[i].cans[o].material_colour;
                }
            }
        }
    }
    return col;
}

void AMSControl::EnableLoadFilamentBtn(bool enable, const std::string& ams_id, const std::string& can_id,const wxString& tips)
{
    m_button_extruder_feed->Enable(enable);
    if (m_button_extruder_feed->GetToolTipText() != tips) {
        BOOST_LOG_TRIVIAL(info) << "ams_id=" << ams_id << ", can_id=" << can_id << "  Set Load Filament Button ToolTip : " << tips.ToUTF8();
        m_button_extruder_feed->SetToolTip(tips);
    }
}

void AMSControl::EnableUnLoadFilamentBtn(bool enable, const std::string& ams_id, const std::string& can_id,const wxString& tips)
{
    m_button_extruder_back->Enable(enable);
    if (m_button_extruder_back->GetToolTipText() != tips) {
        BOOST_LOG_TRIVIAL(info) << "ams_id=" << ams_id << ", can_id=" << can_id << "  Set Unload Filament Button ToolTip : " << tips.ToUTF8();
        m_button_extruder_back->SetToolTip(tips);
    }
}

void AMSControl::EnterNoneAMSMode()
{
    //m_vams_lib->m_ams_model = m_ext_model;
    if(m_is_none_ams_mode == AMSModel::EXT_AMS) return;
    m_panel_prv_left->Hide();

    m_simplebook_ams_left->SetSelection(0);
    m_extruder->no_ams_mode(true);
    //m_button_ams_setting->Hide();
    //m_button_extruder_feed->Show();
    //m_button_extruder_back->Show();

    ShowFilamentTip(false);
    m_amswin->Layout();
    m_amswin->Fit();
    Layout();
    m_is_none_ams_mode = AMSModel::EXT_AMS;
}

void AMSControl::EnterGenericAMSMode()
{
    if(m_is_none_ams_mode == AMSModel::GENERIC_AMS) return;
    m_extruder->no_ams_mode(false);
    m_amswin->Layout();
    m_amswin->Fit();
    Layout();
    m_is_none_ams_mode = AMSModel::GENERIC_AMS;
}

void AMSControl::EnterExtraAMSMode()
{
    //m_vams_lib->m_ams_model = m_ext_model;
    if(m_is_none_ams_mode == AMSModel::AMS_LITE) return;
    m_panel_prv_left->Hide();

    m_simplebook_ams_left->SetSelection(2);
    m_extruder->no_ams_mode(false);
    m_amswin->Layout();
    m_amswin->Fit();
    Layout();
    Refresh(true);
    m_is_none_ams_mode = AMSModel::AMS_LITE;

}

void AMSControl::PlayRridLoading(wxString amsid, wxString canid)
{
    auto iter = m_ams_item_list.find(amsid.ToStdString());

    if (iter != m_ams_item_list.end()) {
        AmsItem* cans = iter->second;
        cans->PlayRridLoading(canid);
    }
}

void AMSControl::StopRridLoading(wxString amsid, wxString canid)
{
    auto iter = m_ams_item_list.find(amsid.ToStdString());

    if (iter != m_ams_item_list.end()) {
        AmsItem* cans = iter->second;
        cans->StopRridLoading(canid);
    }
}

void AMSControl::msw_rescale()
{
    m_button_ams_setting_normal.msw_rescale();
    m_button_ams_setting_hover.msw_rescale();
    m_button_ams_setting_press.msw_rescale();
    m_button_ams_setting->SetBitmap(m_button_ams_setting_normal.bmp());

    m_extruder->msw_rescale();

    if (m_button_extruder_feed) m_button_extruder_feed->SetMinSize(wxSize(FromDIP(80), FromDIP(34)));
    if (m_button_extruder_feed) m_button_extruder_feed->SetMaxSize(wxSize(FromDIP(80), FromDIP(34)));
    if (m_button_extruder_back) m_button_extruder_back->SetMinSize(wxSize(FromDIP(80), FromDIP(34)));
    if (m_button_extruder_back) m_button_extruder_back->SetMaxSize(wxSize(FromDIP(80), FromDIP(34)));
    if (m_button_auto_refill) m_button_auto_refill->SetMinSize(wxSize(FromDIP(80), FromDIP(34)));
    if (m_button_auto_refill) m_button_auto_refill->SetMaxSize(wxSize(FromDIP(80), FromDIP(34)));
    if (m_button_ams_setting) m_button_ams_setting->SetMinSize(wxSize(FromDIP(25), FromDIP(24)));


    for (auto ams_item : m_ams_item_list) {
        if (ams_item.second){
            ams_item.second->msw_rescale();
        }
    }
    for (auto ams_prv : m_ams_preview_list) {
        if (ams_prv.second){
            ams_prv.second->msw_rescale();
        }
    }
    for (auto ext_img : m_ext_image_list) {
        if (ext_img.second) {
            ext_img.second->msw_rescale();
        }
    }
    if (m_down_road){
        m_down_road->msw_rescale();
    }

    if (m_percent_humidity_dry_popup){
        m_percent_humidity_dry_popup->msw_rescale();
    }

    m_Humidity_tip_popup.msw_rescale();

    Layout();
    Refresh();
}

void AMSControl::CreateAms()
{
    auto caninfo0_0 = Caninfo{"def_can_0", (""), *wxWHITE, AMSCanType::AMS_CAN_TYPE_VIRTUAL};
    auto caninfo0_1 = Caninfo{"def_can_1", (""), *wxWHITE, AMSCanType::AMS_CAN_TYPE_VIRTUAL };
    auto caninfo0_2 = Caninfo{"def_can_2", (""), *wxWHITE, AMSCanType::AMS_CAN_TYPE_VIRTUAL };
    auto caninfo0_3 = Caninfo{"def_can_3", (""), *wxWHITE, AMSCanType::AMS_CAN_TYPE_VIRTUAL };

    auto caninfo1_0 = Caninfo{ "def_can_0", (""), *wxWHITE, AMSCanType::AMS_CAN_TYPE_VIRTUAL };
    auto caninfo1_1 = Caninfo{ "def_can_1", (""), *wxWHITE, AMSCanType::AMS_CAN_TYPE_VIRTUAL };
    auto caninfo1_2 = Caninfo{ "def_can_2", (""), *wxWHITE, AMSCanType::AMS_CAN_TYPE_VIRTUAL };
    auto caninfo1_3 = Caninfo{ "def_can_3", (""), *wxWHITE, AMSCanType::AMS_CAN_TYPE_VIRTUAL };

    AMSinfo                        ams1 = AMSinfo{"0", std::vector<Caninfo>{caninfo0_0, caninfo0_1, caninfo0_2, caninfo0_3}, 0};
    AMSinfo                        ams2 = AMSinfo{"1", std::vector<Caninfo>{caninfo0_0, caninfo0_1, caninfo0_2, caninfo0_3}, 0 };
    AMSinfo                        ams3 = AMSinfo{"2", std::vector<Caninfo>{caninfo0_0, caninfo0_1, caninfo0_2, caninfo0_3}, 0 };
    AMSinfo                        ams4 = AMSinfo{"3", std::vector<Caninfo>{caninfo0_0, caninfo0_1, caninfo0_2, caninfo0_3}, 0 };

    AMSinfo                        ams5 = AMSinfo{ "4", std::vector<Caninfo>{caninfo1_0, caninfo1_1, caninfo1_2, caninfo1_3}, 1 };
    AMSinfo                        ams6 = AMSinfo{ "5", std::vector<Caninfo>{caninfo1_0, caninfo1_1, caninfo1_2, caninfo1_3}, 1 };
    AMSinfo                        ams7 = AMSinfo{ "6", std::vector<Caninfo>{caninfo1_0, caninfo1_1, caninfo1_2, caninfo1_3}, 1 };
    AMSinfo                        ams8 = AMSinfo{ "7", std::vector<Caninfo>{caninfo1_0, caninfo1_1, caninfo1_2, caninfo1_3}, 1 };
    std::vector<AMSinfo>           ams_info{ams1, ams2, ams3, ams4, ams5, ams6, ams7, ams8 };
    std::vector<AMSinfo>::iterator it;
    //Freeze();
    for (it = ams_info.begin(); it != ams_info.end(); it++) {
        AddAmsPreview(*it, AMSModel::GENERIC_AMS);
        AddAms(*it);
        //AddExtraAms(*it);
        m_ams_info.push_back(*it);
    }
    if (m_single_nozzle_no_ams)
    {
        m_simplebook_ams_left->Hide();
    }
    else {
        m_sizer_prv_left->Layout();
        m_sizer_prv_right->Layout();
    }
    //Thaw();
}


void AMSControl::ClearAms() {
    m_simplebook_ams_right->DeleteAllPages();
    m_simplebook_ams_left->DeleteAllPages();
    m_simplebook_ams_right->DestroyChildren();
    m_simplebook_ams_left->DestroyChildren();
    m_simplebook_ams_right->Layout();
    m_simplebook_ams_left->Layout();
    m_simplebook_ams_right->Refresh();
    m_simplebook_ams_left->Refresh();

    for (auto it : m_ams_preview_list) {
        delete it.second;
    }
    m_ams_preview_list.clear();
    m_ext_image_list.clear();

    m_left_page_index = 0;
    m_right_page_index = 0;

    m_ams_item_list.clear();
    m_sizer_prv_right->Clear();
    m_sizer_prv_left->Clear();
    m_item_ids = { {}, {} };
    pair_id.clear();
}

void AMSControl::CreateAmsDoubleNozzle(const std::string &series_name, const std::string &printer_type)
{
    std::vector<AMSinfo> single_info_left;
    std::vector<AMSinfo> single_info_right;

    //Freeze();
    for (auto ams_info = m_ams_info.begin(); ams_info != m_ams_info.end(); ams_info++){
        if (ams_info->cans.size() == GENERIC_AMS_SLOT_NUM){
            ams_info->nozzle_id == MAIN_EXTRUDER_ID ? m_item_ids[MAIN_EXTRUDER_ID].push_back(ams_info->ams_id) : m_item_ids[DEPUTY_EXTRUDER_ID].push_back(ams_info->ams_id);
            AddAmsPreview(*ams_info, ams_info->ams_type);
            AddAms(*ams_info);
        }
        else if (ams_info->cans.size() == 1){

            if (ams_info->nozzle_id == MAIN_EXTRUDER_ID){
                single_info_right.push_back(*ams_info);
                if (single_info_right.size() == 2){
                    single_info_right[0].nozzle_id == MAIN_EXTRUDER_ID ? m_item_ids[MAIN_EXTRUDER_ID].push_back(single_info_right[0].ams_id) : m_item_ids[DEPUTY_EXTRUDER_ID].push_back(single_info_right[0].ams_id);
                    single_info_right[1].nozzle_id == MAIN_EXTRUDER_ID ? m_item_ids[MAIN_EXTRUDER_ID].push_back(single_info_right[1].ams_id) : m_item_ids[DEPUTY_EXTRUDER_ID].push_back(single_info_right[1].ams_id);
                    AddAms(single_info_right, series_name, printer_type);
                    AddAmsPreview(single_info_right, AMSPanelPos::RIGHT_PANEL);
                    pair_id.push_back(std::make_pair(single_info_right[0].ams_id, single_info_right[1].ams_id));
                    single_info_right.clear();
                }
            }
            else if (ams_info->nozzle_id == 1){
                single_info_left.push_back(*ams_info);
                if (single_info_left.size() == 2){
                    single_info_left[0].nozzle_id == MAIN_EXTRUDER_ID ? m_item_ids[MAIN_EXTRUDER_ID].push_back(single_info_left[0].ams_id) : m_item_ids[DEPUTY_EXTRUDER_ID].push_back(single_info_left[0].ams_id);
                    single_info_left[1].nozzle_id == MAIN_EXTRUDER_ID ? m_item_ids[MAIN_EXTRUDER_ID].push_back(single_info_left[1].ams_id) : m_item_ids[DEPUTY_EXTRUDER_ID].push_back(single_info_left[1].ams_id);
                    AddAms(single_info_left, series_name, printer_type);
                    AddAmsPreview(single_info_left, AMSPanelPos::LEFT_PANEL);
                    pair_id.push_back(std::make_pair(single_info_left[0].ams_id, single_info_left[1].ams_id));
                    single_info_left.clear();
                }
            }
        }
    }
    if (m_ext_info.size() <= 1) {
        BOOST_LOG_TRIVIAL(trace) << "vt_slot empty!";
        assert(0);
        return;
    }
    AMSinfo ext_info;
    for (auto info : m_ext_info){
        if (info.ams_id == std::to_string(VIRTUAL_TRAY_MAIN_ID)){
            ext_info = info;
            single_info_right.push_back(ext_info);
            break;
        }
    }
    //wait add


    single_info_right[0].nozzle_id == MAIN_EXTRUDER_ID ? m_item_ids[MAIN_EXTRUDER_ID].push_back(single_info_right[0].ams_id) : m_item_ids[DEPUTY_EXTRUDER_ID].push_back(single_info_right[0].ams_id);
    if (single_info_right.size() == 2){
        single_info_right[1].nozzle_id == MAIN_EXTRUDER_ID ? m_item_ids[MAIN_EXTRUDER_ID].push_back(single_info_right[1].ams_id) : m_item_ids[DEPUTY_EXTRUDER_ID].push_back(single_info_right[1].ams_id);
        pair_id.push_back(std::make_pair(single_info_right[0].ams_id, single_info_right[1].ams_id));
    }
    AddAms(single_info_right, series_name, printer_type);
    AddAmsPreview(single_info_right, AMSPanelPos::RIGHT_PANEL);
    single_info_right.clear();

    for (auto info : m_ext_info) {
        if (info.ams_id == std::to_string(VIRTUAL_TRAY_DEPUTY_ID)) {
            ext_info = info;
            single_info_left.push_back(ext_info);
            break;
        }
    }
    //wait add
    single_info_left[0].nozzle_id == MAIN_EXTRUDER_ID ? m_item_ids[MAIN_EXTRUDER_ID].push_back(single_info_left[0].ams_id) : m_item_ids[DEPUTY_EXTRUDER_ID].push_back(single_info_left[0].ams_id);
    if (single_info_left.size() == 2){
        single_info_left[1].nozzle_id == MAIN_EXTRUDER_ID ? m_item_ids[MAIN_EXTRUDER_ID].push_back(single_info_left[1].ams_id) : m_item_ids[DEPUTY_EXTRUDER_ID].push_back(single_info_left[1].ams_id);
        pair_id.push_back(std::make_pair(single_info_left[0].ams_id, single_info_left[1].ams_id));
    }
    AddAmsPreview(single_info_left, AMSPanelPos::LEFT_PANEL);
    AddAms(single_info_left, series_name, printer_type);
    single_info_left.clear();

    m_sizer_prv_left->Layout();
    m_sizer_prv_right->Layout();
    m_simplebook_ams_left->Show();
    m_simplebook_ams_right->Show();
    if (m_ams_info.size() > 0){
        m_panel_prv_left->Show();
        m_panel_prv_right->Show();
    }
    else{
        m_panel_prv_left->Hide();
        m_panel_prv_right->Hide();
    }
    m_simplebook_ams_left->SetSelection(0);
    m_simplebook_ams_right->SetSelection(0);

    auto left_init_mode = findFirstMode(AMSPanelPos::LEFT_PANEL);
    auto right_init_mode = findFirstMode(AMSPanelPos::RIGHT_PANEL);


    m_down_road->UpdateLeft(2, left_init_mode);
    m_down_road->UpdateRight(2, right_init_mode);

    m_extruder->updateNozzleNum(2);

    m_current_show_ams_left = m_item_ids[DEPUTY_EXTRUDER_ID].size() > 0 ? m_item_ids[DEPUTY_EXTRUDER_ID][0] : "";
    m_current_show_ams_right = m_item_ids[MAIN_EXTRUDER_ID].size() > 0 ? m_item_ids[MAIN_EXTRUDER_ID][0] : "";

    m_current_ams = "";
    m_down_road->UpdatePassRoad(AMSPanelPos::LEFT_PANEL, -1, AMSPassRoadSTEP::AMS_ROAD_STEP_NONE);
    m_extruder->OnAmsLoading(false, DEPUTY_EXTRUDER_ID);
    m_down_road->UpdatePassRoad(AMSPanelPos::RIGHT_PANEL, -1, AMSPassRoadSTEP::AMS_ROAD_STEP_NONE);
    m_extruder->OnAmsLoading(false, MAIN_EXTRUDER_ID);

    m_amswin->Layout();
    m_amswin->Fit();

    //Thaw();
}

void AMSControl::CreateAmsSingleNozzle(const std::string &series_name, const std::string &printer_type)
{
    std::vector<int>m_item_nums{0,0};
    std::vector<AMSinfo> single_info;

    //Freeze();

    //add ams data
    for (auto ams_info = m_ams_info.begin(); ams_info != m_ams_info.end(); ams_info++) {
        if (ams_info->cans.size() == GENERIC_AMS_SLOT_NUM) {
            m_item_ids[DEPUTY_EXTRUDER_ID].push_back(ams_info->ams_id);
            AddAmsPreview(*ams_info, ams_info->ams_type);
            AddAms(*ams_info, AMSPanelPos::LEFT_PANEL);
            //AddExtraAms(*ams_info);
        }
        else if (ams_info->cans.size() == 1) {
            m_item_ids[DEPUTY_EXTRUDER_ID].push_back(ams_info->ams_id);
            AddAmsPreview(*ams_info, ams_info->ams_type);
            AddAms(*ams_info, AMSPanelPos::LEFT_PANEL);

            /*single_info.push_back(*ams_info);
            if (single_info.size() == MAX_AMS_NUM_IN_PANEL) {
                m_item_ids[DEPUTY_NOZZLE_ID].push_back(single_info[0].ams_id);
                m_item_ids[DEPUTY_NOZZLE_ID].push_back(single_info[1].ams_id);
                m_item_nums[DEPUTY_NOZZLE_ID]++;
                pair_id.push_back(std::make_pair(single_info[0].ams_id, single_info[1].ams_id));
                AddAmsPreview(single_info, AMSPanelPos::LEFT_PANEL);
                AddAms(single_info, AMSPanelPos::LEFT_PANEL);
                single_info.clear();
            }*/
        }
    }
    if (single_info.size() > 0){
        m_item_ids[DEPUTY_EXTRUDER_ID].push_back(single_info[0].ams_id);
        m_item_nums[DEPUTY_EXTRUDER_ID]++;
        AddAms(single_info, series_name, printer_type, AMSPanelPos::LEFT_PANEL);
        AddAmsPreview(single_info, AMSPanelPos::LEFT_PANEL);
        single_info.clear();
    }

    // data ext data
    if (m_ext_info.size() <= 0){
        BOOST_LOG_TRIVIAL(trace) << "vt_slot empty!";
        return;
    }

    single_info.push_back(m_ext_info[0]);
    m_item_ids[MAIN_EXTRUDER_ID].push_back(single_info[0].ams_id);
    AddAms(single_info, series_name, printer_type, AMSPanelPos::RIGHT_PANEL);
    auto left_init_mode = findFirstMode(AMSPanelPos::LEFT_PANEL);
    auto right_init_mode = findFirstMode(AMSPanelPos::RIGHT_PANEL);

    m_panel_prv_right->Hide();
    m_panel_prv_left->Hide();
    if (m_ams_info.size() > 0){
        m_simplebook_ams_left->Show();
        m_simplebook_ams_right->Show();
        m_simplebook_ams_left->SetSelection(0);
        m_simplebook_ams_right->SetSelection(0);

        if (m_ams_info.size() > 1){
            m_sizer_prv_right->Layout();
            m_panel_prv_right->Show();
        }
        m_down_road->UpdateLeft(1, left_init_mode);
        m_down_road->UpdateRight(1, right_init_mode);
    }
    else {
        m_panel_prv_left->Hide();
        m_panel_prv_right->Hide();
        m_simplebook_ams_left->Hide();
        m_simplebook_ams_right->Show();

        m_simplebook_ams_right->SetSelection(0);
        m_down_road->UpdateLeft(1, left_init_mode);
        m_down_road->UpdateRight(1, right_init_mode);
    }
    m_current_show_ams_left = m_item_ids[DEPUTY_EXTRUDER_ID].size() > 0 ? m_item_ids[DEPUTY_EXTRUDER_ID][0] : "";
    m_current_show_ams_right = m_item_ids[MAIN_EXTRUDER_ID].size() > 0 ? m_item_ids[MAIN_EXTRUDER_ID][0] : "";
    m_current_ams = "";

    m_down_road->UpdatePassRoad(AMSPanelPos::LEFT_PANEL, -1, AMSPassRoadSTEP::AMS_ROAD_STEP_NONE);
    m_down_road->UpdatePassRoad(AMSPanelPos::RIGHT_PANEL, -1, AMSPassRoadSTEP::AMS_ROAD_STEP_NONE);
    m_extruder->updateNozzleNum(1);
    m_extruder->OnAmsLoading(false, MAIN_EXTRUDER_ID);

    m_amswin->Layout();
    m_amswin->Fit();

    //Refresh();
    //Thaw();
}

void AMSControl::Reset()
{
    m_ams_info.clear();
    m_ext_info.clear();
    m_dev_id.clear();
    ClearAms();

    Layout();
}

void AMSControl::show_noams_mode()
{
    EnterGenericAMSMode();
}

void AMSControl::show_auto_refill(bool show)
{
    if (m_button_auto_refill->IsShown() == show)
    {
        return;
    }

    m_button_auto_refill->Show(show);
    m_amswin->Layout();
    m_amswin->Fit();
}

void AMSControl::enable_ams_setting(bool en)
{
    m_button_ams_setting->Enable(en);
}

void AMSControl::show_vams_kn_value(bool show)
{
    //m_vams_lib->show_kn_value(show);
}

std::vector<AMSinfo> AMSControl::GenerateSimulateData() {
    auto caninfo0_0 = Caninfo{ "0", (""), *wxRED, AMSCanType::AMS_CAN_TYPE_VIRTUAL };
    auto caninfo0_1 = Caninfo{ "1", (""), *wxGREEN, AMSCanType::AMS_CAN_TYPE_VIRTUAL };
    auto caninfo0_2 = Caninfo{ "2", (""), *wxBLUE, AMSCanType::AMS_CAN_TYPE_VIRTUAL };
    auto caninfo0_3 = Caninfo{ "3", (""), *wxYELLOW, AMSCanType::AMS_CAN_TYPE_VIRTUAL };

    auto caninfo1_0 = Caninfo{ "0", (""), wxColour(255, 255, 0), AMSCanType::AMS_CAN_TYPE_VIRTUAL };
    auto caninfo1_1 = Caninfo{ "1", (""), wxColour(255, 0, 255), AMSCanType::AMS_CAN_TYPE_VIRTUAL };
    auto caninfo1_2 = Caninfo{ "2", (""), wxColour(0, 255, 255), AMSCanType::AMS_CAN_TYPE_VIRTUAL };
    auto caninfo1_3 = Caninfo{ "3", (""), wxColour(200, 80, 150), AMSCanType::AMS_CAN_TYPE_VIRTUAL };

    AMSinfo                        ams1 = AMSinfo{ "0", std::vector<Caninfo>{caninfo0_0, caninfo0_1, caninfo0_2, caninfo0_3}, 0 };
    AMSinfo                        ams2 = AMSinfo{ "1", std::vector<Caninfo>{caninfo0_0, caninfo0_1, caninfo0_2, caninfo0_3}, 0 };
    AMSinfo                        ams3 = AMSinfo{ "2", std::vector<Caninfo>{caninfo0_0, caninfo0_1, caninfo0_2, caninfo0_3}, 0 };
    AMSinfo                        ams4 = AMSinfo{ "3", std::vector<Caninfo>{caninfo0_0, caninfo0_1, caninfo0_2, caninfo0_3}, 0 };

    AMSinfo                        singleams1 = AMSinfo{ "0", std::vector<Caninfo>{caninfo0_0}, 0 };
    AMSinfo                        singleams2 = AMSinfo{ "1", std::vector<Caninfo>{caninfo0_0}, 0 };
    AMSinfo                        singleams3 = AMSinfo{ "2", std::vector<Caninfo>{caninfo0_0}, 0 };
    AMSinfo                        singleams4 = AMSinfo{ "3", std::vector<Caninfo>{caninfo0_0}, 0 };
    singleams1.ams_type = AMSModel::N3S_AMS;
    singleams2.ams_type = AMSModel::N3S_AMS;
    singleams3.ams_type = AMSModel::N3S_AMS;
    singleams4.ams_type = AMSModel::N3S_AMS;

    AMSinfo                        ams5 = AMSinfo{ "4", std::vector<Caninfo>{caninfo1_0, caninfo1_1, caninfo1_2, caninfo1_3}, 1 };
    AMSinfo                        ams6 = AMSinfo{ "5", std::vector<Caninfo>{caninfo1_0, caninfo1_1, caninfo1_2, caninfo1_3}, 1 };
    AMSinfo                        ams7 = AMSinfo{ "6", std::vector<Caninfo>{caninfo1_0, caninfo1_1, caninfo1_2, caninfo1_3}, 1 };
    AMSinfo                        ams8 = AMSinfo{ "7", std::vector<Caninfo>{caninfo1_0, caninfo1_1, caninfo1_2, caninfo1_3}, 1 };

    AMSinfo                        singleams5 = AMSinfo{ "4", std::vector<Caninfo>{caninfo1_0}, 1 };
    AMSinfo                        singleams6 = AMSinfo{ "5", std::vector<Caninfo>{caninfo1_0}, 1 };
    AMSinfo                        singleams7 = AMSinfo{ "6", std::vector<Caninfo>{caninfo1_0}, 1 };
    AMSinfo                        singleams8 = AMSinfo{ "7", std::vector<Caninfo>{caninfo1_0}, 1 };
    AMSinfo                        singleams9 = AMSinfo{ "8", std::vector<Caninfo>{caninfo1_0}, 1 };
    singleams5.ams_type = AMSModel::N3S_AMS;
    singleams6.ams_type = AMSModel::N3S_AMS;
    singleams7.ams_type = AMSModel::N3S_AMS;
    singleams8.ams_type = AMSModel::N3S_AMS;
    singleams9.ams_type = AMSModel::N3S_AMS;

    ams3.current_can_id = "2";
    ams3.current_step = AMSPassRoadSTEP::AMS_ROAD_STEP_COMBO_LOAD_STEP2;
    ams5.current_can_id = "2";
    ams5.current_step = AMSPassRoadSTEP::AMS_ROAD_STEP_COMBO_LOAD_STEP2;
    std::vector<AMSinfo>generic_ams = { ams1, ams2, ams3, ams4, ams5, ams6, ams7, ams8 };
    std::vector<AMSinfo>single_ams = { singleams1, singleams2, singleams3, singleams4, singleams5, singleams6, singleams7, singleams8, singleams9 };
    std::vector<AMSinfo>ams_info = { ams1, singleams2, ams3, singleams4, ams5, singleams6, ams7, singleams8, singleams9 };
    return ams_info;
}


void AMSControl::UpdateAms(const std::string   &series_name,
                           const std::string   &printer_type,
                           std::vector<AMSinfo> ams_info,
                           std::vector<AMSinfo> ext_info,
                           DevExtderSystem           data,
                           std::string          dev_id,
                           bool                 is_reset,
                           bool                 test)
{
    if (!test){
        // update item
        bool fresh = false;

        // basic check
        if (m_ams_info.size() == ams_info.size() && m_total_ext_count == data.GetTotalExtderCount() && m_dev_id == dev_id && m_ext_info.size() == ext_info.size())
        {
            for (int i = 0; i < m_ams_info.size(); i++){
                if (m_ams_info[i].ams_id != ams_info[i].ams_id){
                    fresh = true;
                }

                if (m_ams_info[i].nozzle_id != ams_info[i].nozzle_id) {
                    fresh = true;
                }
            }
        }
        else{
            fresh = true;
        }

        m_ams_info.clear();
        m_ams_info = ams_info;
        m_total_ext_count = data.GetTotalExtderCount();
        m_ext_info.clear();
        m_ext_info = ext_info;
        m_dev_id = dev_id;
        if (fresh){
            ClearAms();
            if (m_total_ext_count >= 2){
                CreateAmsDoubleNozzle(series_name, printer_type);
            }else{
                CreateAmsSingleNozzle(series_name, printer_type);
            }
            SetSize(wxSize(FromDIP(578), -1));
            SetMinSize(wxSize(FromDIP(578), -1));
            Layout();
        }
        // update cans

        for (auto ams_item : m_ams_item_list) {
            if (ams_item.second == nullptr){
                continue;
            }
            std::string ams_id = ams_item.second->get_ams_id();
            AmsItem* cans = ams_item.second;
            if (cans->get_ams_id() == std::to_string(VIRTUAL_TRAY_MAIN_ID) || cans->get_ams_id() == std::to_string(VIRTUAL_TRAY_DEPUTY_ID)) {
                for (auto ifo : m_ext_info) {
                    if (ifo.ams_id == ams_id) {
                        cans->Update(ifo);
                        cans->show_sn_value(m_ams_model == AMSModel::AMS_LITE ? false : true);
                    }
                }
            }
            else{
                for (auto ifo : m_ams_info) {
                    if (ifo.ams_id == ams_id) {
                        cans->Update(ifo);
                        cans->show_sn_value(m_ams_model == AMSModel::AMS_LITE ? false : true);
                    }
                }
            }
        }

        for (auto ams_prv : m_ams_preview_list) {
            std::string id = ams_prv.second->get_ams_id();
            auto item = m_ams_item_list.find(id);
            if (item != m_ams_item_list.end())
            { ams_prv.second->Update(item->second->get_ams_info());
            }
        }
    }

    /*update humidity popup*/
    if (m_percent_humidity_dry_popup->IsShown())
    {
        string target_id = m_percent_humidity_dry_popup->get_owner_ams_id();
        for (const auto& the_info : ams_info)
        {
            if (target_id == the_info.ams_id)
            {
                uiAmsHumidityInfo humidity_info;
                humidity_info.ams_id = the_info.ams_id;
                humidity_info.humidity_display_idx = the_info.get_humidity_display_idx();
                humidity_info.humidity_percent = the_info.humidity_raw;
                humidity_info.left_dry_time = the_info.left_dray_time;
                humidity_info.current_temperature = the_info.current_temperature;
                m_percent_humidity_dry_popup->Update(&humidity_info);
                break;
            }
        }
    }

    /*update ams extruder*/
    if (m_extruder->updateNozzleNum(m_total_ext_count, series_name))
    {
        m_amswin->Layout();
    }
}

void AMSControl::AddAmsPreview(AMSinfo info, AMSModel type)
{
    AMSPreview *ams_prv = nullptr;

    if (info.nozzle_id == MAIN_EXTRUDER_ID)
    {
        ams_prv = new AMSPreview(m_panel_prv_right, wxID_ANY, info, type);
        m_sizer_prv_right->Add(ams_prv, 0, wxALIGN_CENTER | wxLEFT, FromDIP(6));
    }
    else if (info.nozzle_id == DEPUTY_EXTRUDER_ID)
    {
        ams_prv = new AMSPreview(m_panel_prv_left, wxID_ANY, info, type);
        m_sizer_prv_left->Add(ams_prv, 0, wxALIGN_CENTER | wxLEFT, FromDIP(6));
    }

    if (ams_prv){
        ams_prv->Bind(wxEVT_LEFT_DOWN, [this, ams_prv](wxMouseEvent &e) {
            SwitchAms(ams_prv->get_ams_id());
            e.Skip();
        });
        m_ams_preview_list[info.ams_id] = ams_prv;
    }
}

void AMSControl::createAms(wxSimplebook* parent, int& idx, AMSinfo info, AMSPanelPos pos) {
    auto ams_item = new AmsItem(parent, info, info.ams_type, pos);
    parent->InsertPage(idx, ams_item, wxEmptyString, true);
    ams_item->set_selection(idx);
    idx++;

    m_ams_item_list[info.ams_id] = ams_item;
}

AMSRoadShowMode AMSControl::findFirstMode(AMSPanelPos pos) {
    auto init_mode = AMSRoadShowMode::AMS_ROAD_MODE_NONE;
    std::string ams_id = "";
    if (pos == AMSPanelPos::LEFT_PANEL && m_item_ids[DEPUTY_EXTRUDER_ID].size() > 0){
        ams_id = m_item_ids[DEPUTY_EXTRUDER_ID][0];
    }
    else if (pos == AMSPanelPos::RIGHT_PANEL && m_item_ids[MAIN_EXTRUDER_ID].size() > 0){
        ams_id = m_item_ids[MAIN_EXTRUDER_ID][0];
    }

    auto item = m_ams_item_list.find(ams_id);
    if (ams_id.empty() || item == m_ams_item_list.end()) return init_mode;

    if (item->second->get_can_count() == GENERIC_AMS_SLOT_NUM) {
        if (item->second->get_ams_model() == AMSModel::AMS_LITE) return AMSRoadShowMode::AMS_ROAD_MODE_AMS_LITE;
        if (item->second->get_ams_model() == AMSModel::EXT_AMS && item->second->get_ext_type() == AMSModelOriginType::LITE_EXT) return AMSRoadShowMode::AMS_ROAD_MODE_AMS_LITE;
        return AMSRoadShowMode::AMS_ROAD_MODE_FOUR;
    }
    else{
        for (auto ids : pair_id){
            if (ids.first == ams_id || ids.second == ams_id){
                return AMSRoadShowMode::AMS_ROAD_MODE_DOUBLE;
            }
        }
        if (item->second->get_ams_model() == AMSModel::EXT_AMS && item->second->get_ext_type() == AMSModelOriginType::LITE_EXT) return AMSRoadShowMode::AMS_ROAD_MODE_AMS_LITE;
        if (item->second->get_ams_model() == AMSModel::N3S_AMS) return AMSRoadShowMode::AMS_ROAD_MODE_SINGLE_N3S;
        return AMSRoadShowMode::AMS_ROAD_MODE_SINGLE;
    }
}

void AMSControl::createAmsPanel(wxSimplebook *parent, int &idx, std::vector<AMSinfo> infos, const std::string &series_name, const std::string &printer_type, AMSPanelPos pos, int total_ext_num)
{
    if (infos.size() <= 0) return;

    wxPanel* book_panel = new wxPanel(parent);
    wxBoxSizer* book_sizer = new wxBoxSizer(wxHORIZONTAL);
    book_panel->SetBackgroundColour(StateColor::darkModeColorFor(AMS_CONTROL_DEF_LIB_BK_COLOUR));
    book_panel->SetSize(AMS_PANEL_SIZE);
    book_panel->SetMinSize(AMS_PANEL_SIZE);

    AmsItem* ams1 = nullptr, * ams2 = nullptr;
    ams1 = new AmsItem(book_panel, infos[0], infos[0].ams_type, pos);
    if (ams1->get_ext_image()) { ams1->get_ext_image()->setTotalExtNum(series_name, printer_type, total_ext_num); }

    if (infos.size() == MAX_AMS_NUM_IN_PANEL) {    //n3s and ? in a panel
        ams2 = new AmsItem(book_panel, infos[1], infos[1].ams_type, pos);
        if (ams2->get_ext_image()) { ams2->get_ext_image()->setTotalExtNum(series_name, printer_type, total_ext_num); }

        if (pos == AMSPanelPos::LEFT_PANEL) {
            book_sizer->Add(ams1, 0, wxLEFT, FromDIP(4));
            book_sizer->Add(ams2, 0, wxLEFT, FromDIP(30));
        }
        else {
            book_sizer->Add(ams1, 0, wxLEFT, FromDIP(72));
            book_sizer->Add(ams2, 0, wxLEFT, FromDIP(30));
        }
    }
    else {   //only an ext in a panel
        if (ams1->get_ext_image()) { ams1->get_ext_image()->setShowAmsExt(false);}

        if (ams1->get_ams_model() == AMSModel::EXT_AMS) {
            if (ams1->get_ext_type() == LITE_EXT) {
                //book_sizer->Add(ams1, 0, wxALIGN_CENTER_HORIZONTAL, 0);
                book_sizer->Add(ams1, 0, wxLEFT, (book_panel->GetSize().x - ams1->GetSize().x) / 2);
            }
            else{
                auto ext_image = new AMSExtImage(book_panel, pos, m_total_ext_count, false);
                book_sizer->Add(ams1, 0, wxLEFT, FromDIP(30));
                book_sizer->Add(ext_image, 0, wxEXPAND | wxLEFT | wxALIGN_CENTER_VERTICAL, FromDIP(30));
                ext_image->setTotalExtNum(series_name, printer_type, total_ext_num);
                m_ext_image_list[infos[0].ams_id] = ext_image;
            }
        }
    }

    book_panel->SetSizer(book_sizer);
    book_panel->Layout();
    book_panel->Fit();

    parent->InsertPage(idx, book_panel, wxEmptyString, true);
    ams1->SetBackgroundColour(StateColor::darkModeColorFor(AMS_CONTROL_DEF_LIB_BK_COLOUR));
    ams1->set_selection(idx);
    m_ams_item_list[infos[0].ams_id] = ams1;
    if (ams2) {
        ams2->SetBackgroundColour(StateColor::darkModeColorFor(AMS_CONTROL_DEF_LIB_BK_COLOUR));
        ams2->set_selection(idx);
        m_ams_item_list[infos[1].ams_id] = ams2;
    }
    idx++;
}

void AMSControl::AddAms(AMSinfo info, AMSPanelPos pos)
{
    if (m_total_ext_count > 1){
        if (info.nozzle_id == MAIN_EXTRUDER_ID){
            createAms(m_simplebook_ams_right, m_right_page_index, info, AMSPanelPos::RIGHT_PANEL);
        }
        else if (info.nozzle_id == DEPUTY_EXTRUDER_ID){
            createAms(m_simplebook_ams_left, m_left_page_index, info, AMSPanelPos::LEFT_PANEL);
        }
    }
    else if (m_total_ext_count == 1){
        createAms(m_simplebook_ams_left, m_left_page_index, info, AMSPanelPos::LEFT_PANEL);
    }
    m_simplebook_ams_left->Layout();
    m_simplebook_ams_right->Layout();
    m_simplebook_ams_left->Refresh();
    m_simplebook_ams_right->Refresh();

}

//void AMSControl::AddExtraAms(AMSinfo info)
//{
//    auto ams_item = new AmsItem(m_simplebook_extra_cans_left, info, AMSModel::EXTRA_AMS);
//    m_ams_item_list[info.ams_id] = ams_item;
//
//    if (info.nozzle_id == 1)
//    {
//        m_simplebook_extra_cans_left->AddPage(ams_item, wxEmptyString, false);
//        ams_item->m_selection = m_simplebook_extra_cans_left->GetPageCount() - 1;
//    }
//    else if (info.nozzle_id == 0)
//    {
//        m_simplebook_extra_cans_right->AddPage(ams_item, wxEmptyString, false);
//        ams_item->m_selection = m_simplebook_extra_cans_right->GetPageCount() - 1;
//    }
//
//}

void AMSControl::AddAms(std::vector<AMSinfo> single_info, const std::string &series_name, const std::string &printer_type, AMSPanelPos pos)
{
     if (single_info.size() <= 0){
        return;
    }
    if (m_total_ext_count == 2) {
        if (single_info[0].nozzle_id == MAIN_EXTRUDER_ID) {
            createAmsPanel(m_simplebook_ams_right, m_right_page_index, single_info, series_name, printer_type, AMSPanelPos::RIGHT_PANEL, m_total_ext_count);
        }
        else if (single_info[0].nozzle_id == DEPUTY_EXTRUDER_ID) {
            createAmsPanel(m_simplebook_ams_left, m_left_page_index, single_info, series_name, printer_type, AMSPanelPos::LEFT_PANEL, m_total_ext_count);
        }
    }
    else if (m_total_ext_count == 1) {
        if (pos == AMSPanelPos::RIGHT_PANEL) {
            createAmsPanel(m_simplebook_ams_right, m_right_page_index, single_info, series_name, printer_type, AMSPanelPos::RIGHT_PANEL, m_total_ext_count);
        }
        else {
            createAmsPanel(m_simplebook_ams_left, m_left_page_index, single_info, series_name, printer_type, AMSPanelPos::LEFT_PANEL, m_total_ext_count);
        }
    }

    m_simplebook_ams_left->Layout();
    m_simplebook_ams_right->Layout();
    m_simplebook_ams_left->Refresh();
    m_simplebook_ams_right->Refresh();
}

//void AMSControl::AddExtAms(int ams_id) {
//    if (m_ams_item_list.find(std::to_string(ams_id)) != m_ams_item_list.end())
//    {
//        //mode = AMSModel::EXTRA_AMS;
//        AmsItem* ams_item;
//        AMSinfo ext_info;
//
//        if (ams_id == VIRTUAL_TRAY_MAIN_ID)
//        {
//            ext_info.ams_id = std::to_string(VIRTUAL_TRAY_MAIN_ID);
//            ext_info.nozzle_id = 0;
//            ams_item = new AmsItem(m_simplebook_ams_right, ext_info, AMSModel::EXTRA_AMS);
//            m_simplebook_ams_right->AddPage(ams_item, wxEmptyString, false);
//            ams_item->m_selection = m_simplebook_ams_right->GetPageCount() - 1;
//        }
//        else if (ams_id == VIRTUAL_TRAY_DEPUTY_ID)
//        {
//            ext_info.ams_id = std::to_string(VIRTUAL_TRAY_DEPUTY_ID);
//            ext_info.nozzle_id = 1;
//            ams_item = new AmsItem(m_simplebook_ams_left, ext_info, AMSModel::EXTRA_AMS);
//            m_simplebook_ams_left->AddPage(ams_item, wxEmptyString, false);
//            ams_item->m_selection = m_simplebook_ams_left->GetPageCount() - 1;
//        }
//        m_ams_generic_item_list[std::to_string(ams_id)] = ams_item;
//    }
//}

void AMSControl::AddAmsPreview(std::vector<AMSinfo>single_info, AMSPanelPos pos) {
    if (single_info.size() <= 0) return;

    AMSPreview* ams_prv = nullptr;
    AMSPreview* ams_prv2 = nullptr;
    if (pos == AMSPanelPos::RIGHT_PANEL){
        ams_prv = new AMSPreview(m_panel_prv_right, wxID_ANY, single_info[0], single_info[0].ams_type);
        m_sizer_prv_right->Add(ams_prv, 0, wxALIGN_CENTER | wxLEFT, FromDIP(6));
        if (single_info.size() == 2)
        {
            ams_prv2 = new AMSPreview(m_panel_prv_right, wxID_ANY, single_info[1], single_info[1].ams_type);
            m_sizer_prv_right->Add(ams_prv2, 0, wxALIGN_CENTER | wxLEFT, 0);
        }
    }
    else
    {
        ams_prv = new AMSPreview(m_panel_prv_left, wxID_ANY, single_info[0], single_info[0].ams_type);
        m_sizer_prv_left->Add(ams_prv, 0, wxALIGN_CENTER | wxLEFT, FromDIP(6));
        if (single_info.size() == 2)
        {
            ams_prv2 = new AMSPreview(m_panel_prv_left, wxID_ANY, single_info[1], single_info[1].ams_type);
            m_sizer_prv_left->Add(ams_prv2, 0, wxALIGN_CENTER | wxLEFT, 0);
        }
    }

    if (ams_prv) {
        ams_prv->Bind(wxEVT_LEFT_DOWN, [this, ams_prv](wxMouseEvent& e) {
            SwitchAms(ams_prv->get_ams_id());
            e.Skip();
            });
        m_ams_preview_list[single_info[0].ams_id] = ams_prv;
    }
    if (ams_prv2) {
        ams_prv2->Bind(wxEVT_LEFT_DOWN, [this, ams_prv2](wxMouseEvent& e) {
            SwitchAms(ams_prv2->get_ams_id());
            e.Skip();
            });
        m_ams_preview_list[single_info[1].ams_id] = ams_prv2;
    }
}

void AMSControl::SwitchAms(std::string ams_id)
{
    if(ams_id == m_current_show_ams_left || ams_id == m_current_show_ams_right){return;}

    bool is_in_right = IsAmsInRightPanel(ams_id);
    if (is_in_right){
        m_current_show_ams_right = ams_id;
        m_down_road->UpdatePassRoad(AMSPanelPos::RIGHT_PANEL, -1, AMSPassRoadSTEP::AMS_ROAD_STEP_NONE);
    }
    else{
        m_current_show_ams_left = ams_id;
        m_down_road->UpdatePassRoad(AMSPanelPos::LEFT_PANEL, -1, AMSPassRoadSTEP::AMS_ROAD_STEP_NONE);
    }


    for (auto prv_it : m_ams_preview_list) {
        AMSPreview* prv = prv_it.second;
        if (prv->get_ams_id() == m_current_show_ams_left || prv->get_ams_id() == m_current_show_ams_right) {
            prv->OnSelected();
            m_current_select = ams_id;

            bool ready_selected = false;
            for (auto item_it : m_ams_item_list) {
                AmsItem* item = item_it.second;
                if (item->get_ams_id() == ams_id) {
                    for (auto lib_it : item->get_can_lib_list()) {
                        AMSLib* lib = lib_it.second;
                        if (lib->is_selected()) {
                            ready_selected = true;
                        }
                    }
                }
            }
            if (is_in_right){
                m_current_show_ams_right = ams_id;
            }
            else{
                m_current_show_ams_left = ams_id;
            }

        } else {
            prv->UnSelected();
        }
    }

    for (auto ams_item : m_ams_item_list) {
        AmsItem* item = ams_item.second;
        if (item->get_ams_id() == ams_id) {
            auto ids = item->get_panel_pos() == AMSPanelPos::LEFT_PANEL ? m_item_ids[DEPUTY_EXTRUDER_ID] : m_item_ids[MAIN_EXTRUDER_ID];
            auto pos = item->get_panel_pos();
            for (auto id : ids) {
                if (id == item->get_ams_id()) {
                    pos == AMSPanelPos::LEFT_PANEL ? m_simplebook_ams_left->SetSelection(item->get_selection()) : m_simplebook_ams_right->SetSelection(item->get_selection());
                    if (item->get_can_count() == GENERIC_AMS_SLOT_NUM) {
                        if (item->get_ams_model() == AMSModel::AMS_LITE) {
                            if (pos == AMSPanelPos::LEFT_PANEL) {
                                m_down_road->UpdateLeft(m_total_ext_count, AMSRoadShowMode::AMS_ROAD_MODE_AMS_LITE);
                            } else {
                                m_down_road->UpdateRight(m_total_ext_count, AMSRoadShowMode::AMS_ROAD_MODE_AMS_LITE);
                            }
                        }
                        else {
                            if (pos == AMSPanelPos::LEFT_PANEL) {
                                m_down_road->UpdateLeft(m_total_ext_count, AMSRoadShowMode::AMS_ROAD_MODE_FOUR);
                            } else {
                                m_down_road->UpdateRight(m_total_ext_count, AMSRoadShowMode::AMS_ROAD_MODE_FOUR);
                            }
                        }
                    }
                    else {
                        AMSRoadShowMode mode = AMSRoadShowMode::AMS_ROAD_MODE_SINGLE;

                        if (item->get_ams_model() == AMSModel::N3S_AMS)
                            mode = AMSRoadShowMode::AMS_ROAD_MODE_SINGLE_N3S;

                        for (auto it : pair_id) {
                            if (it.first == ams_id || it.second == ams_id) {
                                mode = AMSRoadShowMode::AMS_ROAD_MODE_DOUBLE;
                                break;
                            }
                        }
                        pos == AMSPanelPos::LEFT_PANEL ? m_down_road->UpdateLeft(m_total_ext_count, mode)
                            : m_down_road->UpdateRight(m_total_ext_count, mode);
                        if (pos == AMSPanelPos::LEFT_PANEL) {
                            m_down_road->UpdatePassRoad(AMSPanelPos::LEFT_PANEL, -1, AMSPassRoadSTEP::AMS_ROAD_STEP_NONE);
                        } else {
                            m_down_road->UpdatePassRoad(AMSPanelPos::RIGHT_PANEL, -1, AMSPassRoadSTEP::AMS_ROAD_STEP_NONE);
                        }
                    }
                }
            }
        }
    }

    post_event(SimpleEvent(EVT_AMS_SWITCH));
}

void AMSControl::ShowFilamentTip(bool hasams)
{
    //m_simplebook_right->SetSelection(0);
    if (hasams) {
        m_tip_right_top->Show();
        m_tip_load_info->SetLabelText(_L("Choose an AMS slot then press \"Load\" or \"Unload\" button to automatically load or unload filaments."));
    } else {
        // m_tip_load_info->SetLabelText(_L("Before loading, please make sure the filament is pushed into toolhead."));
        m_tip_right_top->Hide();
        m_tip_load_info->SetLabelText(wxEmptyString);
    }

    m_tip_load_info->SetMinSize(AMS_STEP_SIZE);
    m_tip_load_info->Wrap(AMS_STEP_SIZE.x - FromDIP(5));
    m_sizer_right_tip->Layout();
}

bool AMSControl::Enable(bool enable)
{
    for (auto prv_it : m_ams_preview_list) {
        AMSPreview* prv = prv_it.second;
        prv->Enable(enable);
    }

    for (auto item_it : m_ams_item_list) {
        AmsItem* item = item_it.second;
        item->Enable(enable);
    }

    m_button_extruder_feed->Enable(enable);
    m_button_extruder_back->Enable(enable);
    m_button_auto_refill->Enable(enable);
    m_button_ams_setting->Enable(enable);

    m_filament_load_step->Enable(enable);
    return wxWindow::Enable(enable);
}

void AMSControl::SetExtruder(bool on_off, int nozzle_id, std::string ams_id, std::string slot_id)
{
    AmsItem *item = nullptr;
    if (m_ams_item_list.find(ams_id) != m_ams_item_list.end()) { item = m_ams_item_list[ams_id]; }

    if (on_off && item) {
        auto col = item->GetTagColr(slot_id);
        m_extruder->OnAmsLoading(true, nozzle_id, col);
    }
    else {
        m_extruder->OnAmsLoading(false, nozzle_id);
    }
}

void AMSControl::SetAmsStep(std::string ams_id, std::string canid, AMSPassRoadType type, AMSPassRoadSTEP step)
{
    AmsItem* ams = nullptr;
    auto amsit = m_ams_item_list.find(ams_id);
    bool in_same_page = false;

    if (amsit != m_ams_item_list.end()) {ams = amsit->second;}
    else {return;}
    if (ams == nullptr) return;

    m_last_ams_id = ams_id;
    m_last_tray_id = canid;
    int can_index = atoi(canid.c_str());

    std::vector<std::string> cur_left_ams;
    std::vector<std::string> cur_right_ams;

    std::string ams_id_left = GetCurentShowAms(AMSPanelPos::LEFT_PANEL);
    std::string ams_id_right = GetCurentShowAms(AMSPanelPos::RIGHT_PANEL);

    for (auto it : pair_id) {
        if ((ams_id_left == it.first || ams_id_left == it.second)) {
            cur_left_ams.push_back(it.first);
            cur_left_ams.push_back(it.second);
        }
        else if ((ams_id_right == it.first || ams_id_right == it.second)) {
            cur_right_ams.push_back(it.first);
            cur_right_ams.push_back(it.second);
        }
    }

    auto left = !IsAmsInRightPanel(ams_id);
    auto length = -1;
    auto model = AMSModel::AMS_LITE;
    auto in_pair = false;

    if (std::find(cur_left_ams.begin(), cur_left_ams.end(), ams_id) != cur_left_ams.end()) {
        in_same_page = true;
    }

    if (std::find(cur_right_ams.begin(), cur_right_ams.end(), ams_id) != cur_right_ams.end()) {
        in_same_page = true;
    }

    //Set path length in different case
    model  = ams->get_ams_model();

    if (ams->get_can_count() == GENERIC_AMS_SLOT_NUM) {
        length = left ? 129 : 145;
    } else if (ams->get_can_count() == 1) {
        for (auto it : pair_id){
            if (it.first == ams_id){
                length = left ? 218 : 124;
                in_pair = true;
                break;
            }
            else if (it.second == ams_id){
                length = left ? 124 : 232;
                in_pair = true;
                break;
            }
        }

        if (!in_pair && model == N3S_AMS) {
            length = left ? 129 : 232;
        }
    }

    if (model == AMSModel::AMS_LITE){
        length = left ? 145 : 45;
    }
    if (model == EXT_AMS && ams->get_ext_type() == AMSModelOriginType::LITE_EXT) {

       if (m_ams_info.size() == 0 && m_ext_info.size() == 1) {
           length = 13;
       } else {
           length = 145;
       }
    }

    if (model == EXT_AMS && ams->get_ext_type() == AMSModelOriginType::GENERIC_EXT) {
        if (m_ams_info.size() == 0 && m_ext_info.size() == 1) {
            left = true;
            length = 50;
        } else {
            /*check in pair*/
            if (in_pair) {
                length = left ? 110 : 232;
            } else {
                length = left ? 192 : 82;
            }
        }
    }

    for (auto i = 0; i < m_ams_info.size(); i++) {
        if (m_ams_info[i].ams_id == ams_id) {
            m_ams_info[i].current_step = step;
            m_ams_info[i].current_can_id = canid;
        }
    }
    for (auto i = 0; i < m_ext_info.size(); i++) {
        if (m_ext_info[i].ams_id == ams_id) {
            m_ext_info[i].current_step = step;
            m_ext_info[i].current_can_id = canid;
        }
    }


    AMSinfo info;
    if (m_ams_item_list.find(ams_id) != m_ams_item_list.end()) {
        info = m_ams_item_list[ams_id]->get_ams_info();
    }
    else{
        return;
    }
    if (can_index >= 0 && can_index < info.cans.size())
    {
        m_down_road->SetPassRoadColour(left, info.cans[can_index].material_colour);
    }

    AMSPanelPos pos = left ? AMSPanelPos::LEFT_PANEL : AMSPanelPos::RIGHT_PANEL;

    if (step == AMSPassRoadSTEP::AMS_ROAD_STEP_NONE) {
        //cans->SetAmsStep(canid, type, AMSPassRoadSTEP::AMS_ROAD_STEP_NONE);
        ams->SetAmsStep(ams_id, canid, type, AMSPassRoadSTEP::AMS_ROAD_STEP_NONE);
        if (ams_id_left == ams_id || ams_id_right == ams_id || in_same_page) {
            m_down_road->UpdatePassRoad(pos, -1, AMSPassRoadSTEP::AMS_ROAD_STEP_NONE);
            m_extruder->OnAmsLoading(false, ams->get_nozzle_id());
        }
    }

    if (step == AMSPassRoadSTEP::AMS_ROAD_STEP_COMBO_LOAD_STEP1) {
        ams->SetAmsStep(ams_id, canid, type, AMSPassRoadSTEP::AMS_ROAD_STEP_1);
        if (ams_id_left == ams_id || ams_id_right == ams_id || in_same_page) {
            m_down_road->UpdatePassRoad(pos, length, AMSPassRoadSTEP::AMS_ROAD_STEP_1);
            m_extruder->OnAmsLoading(false, ams->get_nozzle_id());
        }
        else
        {
            m_down_road->UpdatePassRoad(pos, -1, AMSPassRoadSTEP::AMS_ROAD_STEP_1);
        }
    }

    if (step == AMSPassRoadSTEP::AMS_ROAD_STEP_COMBO_LOAD_STEP2) {
        ams->SetAmsStep(ams_id, canid, type, AMSPassRoadSTEP::AMS_ROAD_STEP_2);
        if (ams_id_left == ams_id || ams_id_right == ams_id || in_same_page) {
            m_down_road->UpdatePassRoad(pos, length, AMSPassRoadSTEP::AMS_ROAD_STEP_2);
            m_extruder->OnAmsLoading(true, ams->get_nozzle_id(), ams->GetTagColr(canid));
        }
        else
        {
            m_down_road->UpdatePassRoad(pos, -1, AMSPassRoadSTEP::AMS_ROAD_STEP_2);
        }
    }
    if (step == AMSPassRoadSTEP::AMS_ROAD_STEP_COMBO_LOAD_STEP3) {
        ams->SetAmsStep(ams_id, canid, type, AMSPassRoadSTEP::AMS_ROAD_STEP_3);
        if (ams_id_left == ams_id || ams_id_right == ams_id || in_same_page)
        {
            m_down_road->UpdatePassRoad(pos, length, AMSPassRoadSTEP::AMS_ROAD_STEP_3);
            m_extruder->OnAmsLoading(true, ams->get_nozzle_id(), ams->GetTagColr(canid));
        }
        else
        {
            m_down_road->UpdatePassRoad(pos, -1, AMSPassRoadSTEP::AMS_ROAD_STEP_3);
        }
    }
}

void AMSControl::on_filament_load(wxCommandEvent &event)
{
    /*If the filament is unknown, show warning*/
    const auto& filament_id = get_filament_id(m_current_ams, GetCurrentCan(m_current_ams));
    if (filament_id.empty())
    {
        MessageDialog msg_dlg(nullptr, _L("Filament type is unknown which is required to perform this action. Please set target filament's informations."),
                              wxEmptyString, wxICON_WARNING | wxOK);
        msg_dlg.ShowModal();
        return;
    }

    m_button_extruder_back->Disable();
    for (auto i = 0; i < m_ams_info.size(); i++) {
        if (m_ams_info[i].ams_id == m_current_ams) { m_ams_info[i].current_action = AMSAction::AMS_ACTION_LOAD; }
    }
    post_event(SimpleEvent(EVT_AMS_LOAD));
}

void AMSControl::on_extrusion_cali(wxCommandEvent &event)
{
    for (auto i = 0; i < m_ams_info.size(); i++) {
        if (m_ams_info[i].ams_id == m_current_ams) { m_ams_info[i].current_action = AMSAction::AMS_ACTION_CALI; }
    }
    post_event(SimpleEvent(EVT_AMS_EXTRUSION_CALI));
}

void AMSControl::on_filament_unload(wxCommandEvent &event)
{
    m_button_extruder_feed->Disable();
    for (auto i = 0; i < m_ams_info.size(); i++) {
        if (m_ams_info[i].ams_id == m_current_ams) { m_ams_info[i].current_action = AMSAction::AMS_ACTION_UNLOAD; }
    }
    post_event(SimpleEvent(EVT_AMS_UNLOAD));
}

void AMSControl::auto_refill(wxCommandEvent& event)
{
    post_event(SimpleEvent(EVT_AMS_FILAMENT_BACKUP));
}

void AMSControl::on_ams_setting_click(wxMouseEvent &event)
{
    for (auto i = 0; i < m_ams_info.size(); i++) {
        if (m_ams_info[i].ams_id == m_current_ams) { m_ams_info[i].current_action = AMSAction::AMS_ACTION_CALI; }
    }
    post_event(SimpleEvent(EVT_AMS_SETTINGS));
}

void AMSControl::parse_object(MachineObject* obj) {
    if (!obj || obj->GetFilaSystem()->GetAmsList().size() == 0)
    {
        return;
    }
    m_ams_info.clear();
    for (auto ams : obj->GetFilaSystem()->GetAmsList())
    {
        AMSinfo info;
        info.parse_ams_info(obj, ams.second);
        m_ams_info.push_back(info);
    }
}

std::string AMSControl::get_filament_id(const std::string& ams_id, const std::string& can_id)
{
    for (const auto& ams_info : m_ams_info)
    {
        if (ams_info.ams_id == m_current_ams)
        {
            bool found = false;
            const auto& can_info = ams_info.get_caninfo(this->GetCurrentCan(m_current_ams), found);
            if (found)
            {
                return can_info.filament_id;
            }
        }
    }

    for (const auto& ext_info : m_ext_info)
    {
        if (ext_info.ams_id == m_current_ams)
        {
            bool found = false;
            const auto& can_info = ext_info.get_caninfo(this->GetCurrentCan(m_current_ams), found);
            if (found)
            {
                return can_info.filament_id;
            }
        }
    }

    return std::string();
}

void AMSControl::on_clibration_again_click(wxMouseEvent &event) { post_event(SimpleEvent(EVT_AMS_CLIBRATION_AGAIN)); }

void AMSControl::on_clibration_cancel_click(wxMouseEvent &event) { post_event(SimpleEvent(EVT_AMS_CLIBRATION_CANCEL)); }

void AMSControl::post_event(wxEvent &&event)
{
    event.SetEventObject(m_parent);
    wxPostEvent(m_parent, event);
}

}} // namespace Slic3r::GUI<|MERGE_RESOLUTION|>--- conflicted
+++ resolved
@@ -152,10 +152,6 @@
     StateColor btn_text_green(std::pair<wxColour, int>(wxColour(255, 255, 254), StateColor::Disabled),
         std::pair<wxColour, int>(wxColour(255, 255, 254), StateColor::Enabled));
 
-<<<<<<< HEAD
-    m_button_area = new wxWindow(m_amswin, wxID_ANY);
-    m_button_area->SetBackgroundColour(m_amswin->GetBackgroundColour());
-=======
     StateColor btn_text_white(std::pair<wxColour, int>(wxColour(255, 255, 254), StateColor::Disabled),
         std::pair<wxColour, int>(wxColour(38, 46, 48), StateColor::Enabled));
 
@@ -178,17 +174,12 @@
     m_sizer_option_left->Add(0, 0, 0, wxLEFT, FromDIP(20));
     m_sizer_option_left->Add(m_button_ams_setting, 0, wxALIGN_CENTER, 0);
 
->>>>>>> 2ae33786
 
     /*option mid*/
     m_extruder = new AMSextruder(m_amswin, wxID_ANY, m_total_ext_count, wxDefaultPosition, AMS_EXTRUDER_SIZE);
     m_sizer_option_mid->Add( m_extruder, 0, wxALIGN_CENTER, 0 );
 
 
-<<<<<<< HEAD
-    m_button_extruder_feed = new Button(m_button_area, _L("Load"));
-    m_button_extruder_feed->SetStyle(ButtonStyle::Confirm, ButtonType::Window);
-=======
     /*option right*/
     m_button_extruder_feed = new Button(m_panel_option_right, _L("Load"));
     m_button_extruder_feed->SetFont(Label::Body_13);
@@ -199,7 +190,6 @@
     m_button_extruder_feed->SetMaxSize(wxSize(FromDIP(80),FromDIP(34)));
     m_button_extruder_feed->EnableTooltipEvenDisabled();
 
->>>>>>> 2ae33786
 
     if (wxGetApp().app_config->get("language") == "de_DE") m_button_extruder_feed->SetFont(Label::Body_9);
     if (wxGetApp().app_config->get("language") == "fr_FR") m_button_extruder_feed->SetFont(Label::Body_9);
@@ -212,10 +202,6 @@
     if (wxGetApp().app_config->get("language") == "uk_UA") m_button_extruder_feed->SetFont(Label::Body_9);
     if (wxGetApp().app_config->get("language") == "pt_BR") m_button_extruder_feed->SetLabel("Load");
 
-<<<<<<< HEAD
-    m_button_extruder_back = new Button(m_button_area, _L("Unload"));
-    m_button_extruder_feed->SetStyle(ButtonStyle::Alert, ButtonType::Window);
-=======
     m_button_extruder_back = new Button(m_panel_option_right, _L("Unload"));
     m_button_extruder_back->SetBackgroundColor(btn_bg_white);
     m_button_extruder_back->SetBorderColor(btn_bd_white);
@@ -224,7 +210,6 @@
     m_button_extruder_back->SetMinSize(wxSize(FromDIP(80), FromDIP(34)));
     m_button_extruder_back->SetMaxSize(wxSize(FromDIP(80), FromDIP(34)));
     m_button_extruder_back->EnableTooltipEvenDisabled();
->>>>>>> 2ae33786
 
     if (wxGetApp().app_config->get("language") == "de_DE") m_button_extruder_back->SetFont(Label::Body_9);
     if (wxGetApp().app_config->get("language") == "fr_FR") m_button_extruder_back->SetFont(Label::Body_9);
@@ -262,70 +247,6 @@
     m_sizer_body->Add(m_sizer_down_road, 0, wxALIGN_CENTER, 0);
     m_sizer_body->Add(m_sizer_ams_option, 0, wxEXPAND, 0);
 
-<<<<<<< HEAD
-    m_filament_vt_load_step = new ::StepIndicator(m_simplebook_right, wxID_ANY);
-    m_filament_vt_load_step->SetMinSize(AMS_STEP_SIZE);
-    m_filament_vt_load_step->SetMaxSize(AMS_STEP_SIZE);
-    m_filament_vt_load_step->SetBackgroundColour(*wxWHITE);
-
-    m_simplebook_right->AddPage(tip_right, wxEmptyString, false);
-    m_simplebook_right->AddPage(m_filament_load_step, wxEmptyString, false);
-    m_simplebook_right->AddPage(m_filament_unload_step, wxEmptyString, false);
-    m_simplebook_right->AddPage(m_filament_vt_load_step, wxEmptyString, false);
-
-
-    m_button_ams_setting_normal = ScalableBitmap(this, "ams_setting_normal", 24);
-    m_button_ams_setting_hover = ScalableBitmap(this, "ams_setting_hover", 24);
-    m_button_ams_setting_press = ScalableBitmap(this, "ams_setting_press", 24);
-
-    wxBoxSizer *m_sizer_right_bottom = new wxBoxSizer(wxHORIZONTAL);
-    m_button_ams_setting = new wxStaticBitmap(m_amswin, wxID_ANY, m_button_ams_setting_normal.bmp(), wxDefaultPosition, wxSize(FromDIP(24), FromDIP(24)));
-    m_button_ams_setting->SetBackgroundColour(m_amswin->GetBackgroundColour());
-
-    m_button_guide = new Button(m_amswin, _L("Guide"));
-    m_button_extruder_feed->SetStyle(ButtonStyle::Regular, ButtonType::Window);
-
-    if (wxGetApp().app_config->get("language") == "de_DE") m_button_guide->SetFont(Label::Body_9);
-    if (wxGetApp().app_config->get("language") == "fr_FR") m_button_guide->SetFont(Label::Body_9);
-    if (wxGetApp().app_config->get("language") == "ru_RU") m_button_guide->SetLabel("Guide");
-    if (wxGetApp().app_config->get("language") == "nl_NL") m_button_guide->SetFont(Label::Body_9);
-    if (wxGetApp().app_config->get("language") == "hu_HU") m_button_guide->SetFont(Label::Body_9);
-    if (wxGetApp().app_config->get("language") == "ja_JP") m_button_guide->SetFont(Label::Body_9);
-    if (wxGetApp().app_config->get("language") == "sv_SE") m_button_guide->SetFont(Label::Body_9);
-    if (wxGetApp().app_config->get("language") == "cs_CZ") m_button_guide->SetFont(Label::Body_9);
-    if (wxGetApp().app_config->get("language") == "uk_UA") m_button_guide->SetFont(Label::Body_9);
-
-    m_button_retry = new Button(m_amswin, _L("Retry"));
-    m_button_extruder_feed->SetStyle(ButtonStyle::Regular, ButtonType::Window);
-
-    if (wxGetApp().app_config->get("language") == "de_DE") m_button_retry->SetFont(Label::Body_9);
-    if (wxGetApp().app_config->get("language") == "fr_FR") m_button_retry->SetFont(Label::Body_9);
-    if (wxGetApp().app_config->get("language") == "ru_RU") m_button_retry->SetLabel("Retry");
-    if (wxGetApp().app_config->get("language") == "nl_NL") m_button_retry->SetLabel("Retry");
-    if (wxGetApp().app_config->get("language") == "hu_HU") m_button_retry->SetFont(Label::Body_9);
-    if (wxGetApp().app_config->get("language") == "ja_JP") m_button_retry->SetFont(Label::Body_9);
-    if (wxGetApp().app_config->get("language") == "sv_SE") m_button_retry->SetFont(Label::Body_9);
-    if (wxGetApp().app_config->get("language") == "cs_CZ") m_button_retry->SetFont(Label::Body_9);
-    if (wxGetApp().app_config->get("language") == "uk_UA") m_button_retry->SetFont(Label::Body_9);
-
-    m_sizer_right_bottom->Add(m_button_ams_setting, 0);
-    m_sizer_right_bottom->Add(m_button_guide, 0, wxLEFT, FromDIP(10));
-    m_sizer_right_bottom->Add(m_button_retry, 0, wxLEFT, FromDIP(10));
-    m_sizer_right->Add(m_sizer_right_bottom, 0, wxEXPAND | wxTOP, FromDIP(20));
-
-
-    m_sizer_bottom->Add(m_vams_sizer, 0, wxEXPAND, 0);
-    m_sizer_bottom->Add(m_sizer_left, 0, wxEXPAND, 0);
-    m_sizer_bottom->Add(0, 0, 0, wxLEFT, FromDIP(15));
-    m_sizer_bottom->Add(m_sizer_right, 0, wxEXPAND, FromDIP(0));
-
-    m_sizer_body->Add(m_simplebook_amsprvs, 0, wxEXPAND, 0);
-    m_sizer_body->Add(0, 0, 1, wxEXPAND | wxTOP, FromDIP(18));
-    m_sizer_body->Add(m_sizer_bottom, 0, wxEXPAND | wxLEFT, FromDIP(6));
-
-    init_scaled_buttons();
-=======
->>>>>>> 2ae33786
     m_amswin->SetSizer(m_sizer_body);
     m_amswin->Layout();
     m_amswin->Fit();
@@ -334,67 +255,6 @@
     SetSize(m_amswin->GetSize());
     SetMinSize(m_amswin->GetSize());
 
-<<<<<<< HEAD
-    // calibration mode
-    m_simplebook_calibration = new wxSimplebook(this, wxID_ANY, wxDefaultPosition, m_amswin->GetSize(), wxTAB_TRAVERSAL);
-
-    auto m_in_calibration_panel = new wxWindow(m_simplebook_calibration, wxID_ANY, wxDefaultPosition, m_amswin->GetSize(), wxTAB_TRAVERSAL);
-    m_in_calibration_panel->SetBackgroundColour(AMS_CONTROL_WHITE_COLOUR);
-    wxBoxSizer *sizer_calibration_h = new wxBoxSizer(wxHORIZONTAL);
-    wxBoxSizer *sizer_calibration_v = new wxBoxSizer(wxVERTICAL);
-    auto        thumbnail           = new wxStaticBitmap(m_in_calibration_panel, wxID_ANY, create_scaled_bitmap("ams_icon", nullptr, 126), wxDefaultPosition, wxDefaultSize);
-    m_text_calibration_percent      = new wxStaticText(m_in_calibration_panel, wxID_ANY, wxT("0%"), wxDefaultPosition, wxDefaultSize, 0);
-    m_text_calibration_percent->SetFont(::Label::Head_16);
-    m_text_calibration_percent->SetForegroundColour(AMS_CONTROL_BRAND_COLOUR);
-    auto m_text_calibration_tip = new wxStaticText(m_in_calibration_panel, wxID_ANY, _L("Calibrating AMS..."), wxDefaultPosition, wxDefaultSize, 0);
-    m_text_calibration_tip->SetFont(::Label::Body_14);
-    m_text_calibration_tip->SetForegroundColour(AMS_CONTROL_GRAY700);
-    sizer_calibration_v->Add(thumbnail, 0, wxALIGN_CENTER, 0);
-    sizer_calibration_v->Add(0, 0, 0, wxTOP, FromDIP(16));
-    sizer_calibration_v->Add(m_text_calibration_percent, 0, wxALIGN_CENTER, 0);
-    sizer_calibration_v->Add(0, 0, 0, wxTOP, FromDIP(8));
-    sizer_calibration_v->Add(m_text_calibration_tip, 0, wxALIGN_CENTER, 0);
-    sizer_calibration_h->Add(sizer_calibration_v, 1, wxALIGN_CENTER, 0);
-    m_in_calibration_panel->SetSizer(sizer_calibration_h);
-    m_in_calibration_panel->Layout();
-
-    auto m_calibration_err_panel = new wxWindow(m_simplebook_calibration, wxID_ANY, wxDefaultPosition, m_amswin->GetSize(), wxTAB_TRAVERSAL);
-    m_calibration_err_panel->SetBackgroundColour(AMS_CONTROL_WHITE_COLOUR);
-    wxBoxSizer *sizer_err_calibration_h = new wxBoxSizer(wxHORIZONTAL);
-    wxBoxSizer *sizer_err_calibration_v = new wxBoxSizer(wxVERTICAL);
-    m_hyperlink = new wxHyperlinkCtrl(m_calibration_err_panel, wxID_ANY, wxEmptyString, wxEmptyString, wxDefaultPosition, wxDefaultSize, wxHL_DEFAULT_STYLE);
-    m_hyperlink->SetVisitedColour(wxColour(31, 142, 234));
-    auto m_tip_calibration_err = new wxStaticText(m_calibration_err_panel, wxID_ANY, _L("A problem occurred during calibration. Click to view the solution."), wxDefaultPosition,
-                                                  wxDefaultSize, 0);
-    m_tip_calibration_err->SetFont(::Label::Body_14);
-    m_tip_calibration_err->SetForegroundColour(AMS_CONTROL_GRAY700);
-
-    wxBoxSizer *sizer_button = new wxBoxSizer(wxHORIZONTAL);
-
-    auto m_button_calibration_again = new Button(m_calibration_err_panel, _L("Calibrate again"));
-    m_button_calibration_again->SetStyle(ButtonStyle::Confirm, ButtonType::Choice);
-    m_button_calibration_again->Bind(wxEVT_LEFT_DOWN, &AMSControl::on_clibration_again_click, this);
-
-    sizer_button->Add(m_button_calibration_again, 0, wxALL, 5);
-
-    auto       m_button_calibration_cancel = new Button(m_calibration_err_panel, _L("Cancel calibration"));
-    m_button_calibration_again->SetStyle(ButtonStyle::Regular, ButtonType::Choice);
-    m_button_calibration_cancel->Bind(wxEVT_LEFT_DOWN, &AMSControl::on_clibration_cancel_click, this);
-    sizer_button->Add(m_button_calibration_cancel, 0, wxALL, 5);
-
-    sizer_err_calibration_v->Add(m_hyperlink, 0, wxALIGN_CENTER, 0);
-    sizer_err_calibration_v->Add(0, 0, 0, wxTOP, FromDIP(6));
-    sizer_err_calibration_v->Add(m_tip_calibration_err, 0, wxALIGN_CENTER, 0);
-    sizer_err_calibration_v->Add(0, 0, 0, wxTOP, FromDIP(8));
-    sizer_err_calibration_v->Add(sizer_button, 0, wxALIGN_CENTER | wxTOP, FromDIP(18));
-    sizer_err_calibration_h->Add(sizer_err_calibration_v, 1, wxALIGN_CENTER, 0);
-    m_calibration_err_panel->SetSizer(sizer_err_calibration_h);
-    m_calibration_err_panel->Layout();
-
-    m_simplebook_calibration->AddPage(m_in_calibration_panel, wxEmptyString, false);
-    m_simplebook_calibration->AddPage(m_calibration_err_panel, wxEmptyString, false);
-=======
->>>>>>> 2ae33786
 
     AddPage(m_amswin, wxEmptyString, false);
 
