#include "AMSControl.hpp"
#include "Label.hpp"
#include "../BitmapCache.hpp"
#include "../I18N.hpp"
#include "../GUI_App.hpp"

#include <wx/simplebook.h>
#include <wx/dcgraph.h>

namespace Slic3r { namespace GUI {

static const int LOAD_STEP_COUNT    = 5;
static const int UNLOAD_STEP_COUNT  = 3;
static const int VT_LOAD_STEP_COUNT = 4;

static const wxColour AMS_TRAY_DEFAULT_COL = wxColour(255, 255, 255);

<<<<<<< HEAD
static wxString FILAMENT_LOAD_STEP_STRING[LOAD_STEP_COUNT] = {
    _L("Heat the nozzle"),
    _L("Cut filament"), 
    _L("Pull back current filament"),
    _L("Push new filament into extruder"),
    _L("Purge old filament"),
};

static wxString FILAMENT_UNLOAD_STEP_STRING[UNLOAD_STEP_COUNT] = {_L("Heat the nozzle"), _L("Cut filament"), _L("Pull back current filament")};

=======
>>>>>>> 0d6778a9
wxDEFINE_EVENT(EVT_AMS_EXTRUSION_CALI, wxCommandEvent);
wxDEFINE_EVENT(EVT_AMS_LOAD, SimpleEvent);
wxDEFINE_EVENT(EVT_AMS_UNLOAD, SimpleEvent);
wxDEFINE_EVENT(EVT_AMS_SETTINGS, SimpleEvent);
wxDEFINE_EVENT(EVT_AMS_REFRESH_RFID, wxCommandEvent);
wxDEFINE_EVENT(EVT_AMS_ON_SELECTED, wxCommandEvent);
wxDEFINE_EVENT(EVT_AMS_ON_FILAMENT_EDIT, wxCommandEvent);
wxDEFINE_EVENT(EVT_VAMS_ON_FILAMENT_EDIT, wxCommandEvent);
wxDEFINE_EVENT(EVT_AMS_CLIBRATION_AGAIN, wxCommandEvent);
wxDEFINE_EVENT(EVT_AMS_CLIBRATION_CANCEL, wxCommandEvent);
wxDEFINE_EVENT(EVT_AMS_GUIDE_WIKI, wxCommandEvent);
wxDEFINE_EVENT(EVT_AMS_RETRY, wxCommandEvent);
wxDEFINE_EVENT(EVT_AMS_SHOW_HUMIDITY_TIPS, wxCommandEvent);
wxDEFINE_EVENT(EVT_AMS_UNSELETED_VAMS, wxCommandEvent);

bool AMSinfo::parse_ams_info(Ams *ams, bool remain_flag, bool humidity_flag)
{
    if (!ams) return false;
    this->ams_id = ams->id;

    if (humidity_flag) {
        this->ams_humidity = ams->humidity;
    }
    else {
        this->ams_humidity = -1;
    }
    
    cans.clear();
    for (int i = 0; i < 4; i++) {
        auto    it = ams->trayList.find(std::to_string(i));
        Caninfo info;
        // tray is exists
        if (it != ams->trayList.end() && it->second->is_exists) {
            if (it->second->is_tray_info_ready()) {
                info.can_id        = it->second->id;
                info.material_name = it->second->get_display_filament_type();
                if (!it->second->color.empty()) {
                    info.material_colour = AmsTray::decode_color(it->second->color);
                } else {
                    // set to white by default
                    info.material_colour = AMS_TRAY_DEFAULT_COL;
                }

                if (MachineObject::is_bbl_filament(it->second->tag_uid)) {
                    info.material_state = AMSCanType::AMS_CAN_TYPE_BRAND;
                } else {
                    info.material_state = AMSCanType::AMS_CAN_TYPE_THIRDBRAND;
                }
     
                if (!MachineObject::is_bbl_filament(it->second->tag_uid) || !remain_flag) {
                    info.material_remain = 100;
                } else {
                    info.material_remain = it->second->remain < 0 ? 0 : it->second->remain;
                    info.material_remain = it->second->remain > 100 ? 100 : info.material_remain;
                }
                
                
            } else {
                info.can_id = it->second->id;
                info.material_name = "";
                info.material_colour = AMS_TRAY_DEFAULT_COL;
                info.material_state = AMSCanType::AMS_CAN_TYPE_THIRDBRAND;
                wxColour(255, 255, 255);
            }

            info.k = it->second->k;
            info.n = it->second->n;

        } else {
            info.can_id         = i;
            info.material_state = AMSCanType::AMS_CAN_TYPE_EMPTY;
        }
        cans.push_back(info);
    }
    return true;
}

/*************************************************
Description:AMSrefresh
**************************************************/

AMSrefresh::AMSrefresh() { SetFont(Label::Body_10);}

AMSrefresh::AMSrefresh(wxWindow *parent, wxWindowID id, wxString number, Caninfo info, const wxPoint &pos, const wxSize &size) : AMSrefresh()
{
    m_info = info;
    m_can_id = number.ToStdString();
    create(parent, id, pos, size);
}

AMSrefresh::AMSrefresh(wxWindow *parent, wxWindowID id, int number, Caninfo info, const wxPoint &pos, const wxSize &size) : AMSrefresh()
{
    m_info = info;
    m_can_id = wxString::Format("%d", number).ToStdString();
    create(parent, id, pos, size);
}

 AMSrefresh::~AMSrefresh() 
 {
     if (m_playing_timer) {
         m_playing_timer->Stop();
         delete m_playing_timer;
         m_playing_timer = nullptr;
     }
 }

void AMSrefresh::create(wxWindow *parent, wxWindowID id, const wxPoint &pos, const wxSize &size)
{
    wxWindow::Create(parent, id, pos, size, wxBORDER_NONE);
    SetBackgroundColour(AMS_CONTROL_DEF_BLOCK_BK_COLOUR);
   
    Bind(wxEVT_TIMER, &AMSrefresh::on_timer, this);
    Bind(wxEVT_PAINT, &AMSrefresh::paintEvent, this);
    Bind(wxEVT_ENTER_WINDOW, &AMSrefresh::OnEnterWindow, this);
    Bind(wxEVT_LEAVE_WINDOW, &AMSrefresh::OnLeaveWindow, this);
    Bind(wxEVT_LEFT_DOWN, &AMSrefresh::OnClick, this);

    m_bitmap_normal   = ScalableBitmap(this, "ams_refresh_normal", 30);
    m_bitmap_selected = ScalableBitmap(this, "ams_refresh_selected", 30);

    m_bitmap_ams_rfid_0 = ScalableBitmap(this, "ams_rfid_0", 30);
    m_bitmap_ams_rfid_1 = ScalableBitmap(this, "ams_rfid_1", 30);
    m_bitmap_ams_rfid_2 = ScalableBitmap(this, "ams_rfid_2", 30);
    m_bitmap_ams_rfid_3 = ScalableBitmap(this, "ams_rfid_3", 30);
    m_bitmap_ams_rfid_4 = ScalableBitmap(this, "ams_rfid_4", 30);
    m_bitmap_ams_rfid_5 = ScalableBitmap(this, "ams_rfid_5", 30);
    m_bitmap_ams_rfid_6 = ScalableBitmap(this, "ams_rfid_6", 30);
    m_bitmap_ams_rfid_7 = ScalableBitmap(this, "ams_rfid_7", 30);

    m_rfid_bitmap_list.push_back(m_bitmap_ams_rfid_0);
    m_rfid_bitmap_list.push_back(m_bitmap_ams_rfid_1);
    m_rfid_bitmap_list.push_back(m_bitmap_ams_rfid_2);
    m_rfid_bitmap_list.push_back(m_bitmap_ams_rfid_3);
    m_rfid_bitmap_list.push_back(m_bitmap_ams_rfid_4);
    m_rfid_bitmap_list.push_back(m_bitmap_ams_rfid_5);
    m_rfid_bitmap_list.push_back(m_bitmap_ams_rfid_6);
    m_rfid_bitmap_list.push_back(m_bitmap_ams_rfid_7);

    m_playing_timer = new wxTimer();
    m_playing_timer->SetOwner(this);
    wxPostEvent(this, wxTimerEvent());

    SetSize(AMS_REFRESH_SIZE);
    SetMinSize(AMS_REFRESH_SIZE);
    SetMaxSize(AMS_REFRESH_SIZE);
}

void AMSrefresh::on_timer(wxTimerEvent &event) 
{
    //if (m_rotation_angle >= m_rfid_bitmap_list.size()) {
    //    m_rotation_angle = 0;
    //} else {
    //    m_rotation_angle++;
    //}
    Refresh();
}

void AMSrefresh::PlayLoading()
{
    if (m_play_loading)  return;
    m_play_loading = true;
    //m_rotation_angle = 0;
    m_playing_timer->Start(AMS_REFRESH_PLAY_LOADING_TIMER);
    Refresh();
}

void AMSrefresh::StopLoading()
{
    if (!m_play_loading) return;
    m_playing_timer->Stop();
    m_play_loading = false;
    Refresh();
}

void AMSrefresh::OnEnterWindow(wxMouseEvent &evt)
{
    m_selected = true;
    Refresh();
}

void AMSrefresh::OnLeaveWindow(wxMouseEvent &evt)
{
    m_selected = false;
    Refresh();
}

void AMSrefresh::OnClick(wxMouseEvent &evt) {
    post_event(wxCommandEvent(EVT_AMS_REFRESH_RFID)); 
}

void AMSrefresh::post_event(wxCommandEvent &&event)
{
    event.SetString(m_info.can_id);
    event.SetEventObject(m_parent);
    wxPostEvent(m_parent, event);
    event.Skip();
}

void AMSrefresh::paintEvent(wxPaintEvent &evt)
{
    wxSize    size = GetSize();
    wxPaintDC dc(this);

    auto colour = StateColor::darkModeColorFor(AMS_CONTROL_GRAY700);
    if (!wxWindow::IsEnabled()) { colour = AMS_CONTROL_GRAY500; }

    auto pot = wxPoint((size.x - m_bitmap_selected.GetBmpSize().x) / 2, (size.y - m_bitmap_selected.GetBmpSize().y) / 2);

    if (!m_play_loading) {
        dc.DrawBitmap(m_selected ? m_bitmap_selected.bmp() : m_bitmap_normal.bmp(), pot);
    } else {
        /* m_bitmap_rotation    = ScalableBitmap(this, "ams_refresh_normal", 30);
         auto           image = m_bitmap_rotation.bmp().ConvertToImage();
         wxPoint        offset;
         auto           loading_img = image.Rotate(m_rotation_angle, wxPoint(image.GetWidth() / 2, image.GetHeight() / 2), true, &offset);
         ScalableBitmap loading_bitmap;
         loading_bitmap.bmp() = wxBitmap(loading_img);
         dc.DrawBitmap(loading_bitmap.bmp(), offset.x , offset.y);*/
        m_rotation_angle++;
        if (m_rotation_angle >= m_rfid_bitmap_list.size()) {
            m_rotation_angle = 0;
        }
        if (m_rfid_bitmap_list.size() <= 0)return;
        dc.DrawBitmap(m_rfid_bitmap_list[m_rotation_angle].bmp(), pot);
    }

    dc.SetPen(wxPen(colour));
    dc.SetBrush(wxBrush(colour));
    dc.SetFont(Label::Body_11);
    dc.SetTextForeground(colour);
    auto tsize = dc.GetTextExtent(m_refresh_id);
    pot        = wxPoint((size.x - tsize.x) / 2, (size.y - tsize.y) / 2);
    dc.DrawText(m_refresh_id, pot);
}

void AMSrefresh::Update(std::string ams_id, Caninfo info)
{
    m_ams_id = ams_id;
    m_info   = info;

    if (!m_ams_id.empty() && !m_can_id.empty()) {
        auto aid = atoi(m_ams_id.c_str());
        auto tid = atoi(m_can_id.c_str());
        auto tray_id = aid * 4 + tid;
        m_refresh_id = wxGetApp().transition_tridid(tray_id);
    }
    StopLoading();
}

void AMSrefresh::msw_rescale() {
    m_bitmap_normal     = ScalableBitmap(this, "ams_refresh_normal", 30);
    m_bitmap_selected   = ScalableBitmap(this, "ams_refresh_selected", 30);
    m_bitmap_ams_rfid_0 = ScalableBitmap(this, "ams_rfid_0", 30);
    m_bitmap_ams_rfid_1 = ScalableBitmap(this, "ams_rfid_1", 30);
    m_bitmap_ams_rfid_2 = ScalableBitmap(this, "ams_rfid_2", 30);
    m_bitmap_ams_rfid_3 = ScalableBitmap(this, "ams_rfid_3", 30);
    m_bitmap_ams_rfid_4 = ScalableBitmap(this, "ams_rfid_4", 30);
    m_bitmap_ams_rfid_5 = ScalableBitmap(this, "ams_rfid_5", 30);
    m_bitmap_ams_rfid_6 = ScalableBitmap(this, "ams_rfid_6", 30);
    m_bitmap_ams_rfid_7 = ScalableBitmap(this, "ams_rfid_7", 30);

    m_rfid_bitmap_list.clear();
    m_rfid_bitmap_list.push_back(m_bitmap_ams_rfid_0);
    m_rfid_bitmap_list.push_back(m_bitmap_ams_rfid_1);
    m_rfid_bitmap_list.push_back(m_bitmap_ams_rfid_2);
    m_rfid_bitmap_list.push_back(m_bitmap_ams_rfid_3);
    m_rfid_bitmap_list.push_back(m_bitmap_ams_rfid_4);
    m_rfid_bitmap_list.push_back(m_bitmap_ams_rfid_5);
    m_rfid_bitmap_list.push_back(m_bitmap_ams_rfid_6);
    m_rfid_bitmap_list.push_back(m_bitmap_ams_rfid_7);
}

void AMSrefresh::DoSetSize(int x, int y, int width, int height, int sizeFlags)
{
    wxWindow::DoSetSize(x, y, width, height, sizeFlags);
}

/*************************************************
Description:AMSextruder
**************************************************/
void AMSextruderImage::TurnOn(wxColour col) 
{
    m_colour  = col;
    Refresh();
}

void AMSextruderImage::TurnOff() 
{
    m_colour = AMS_EXTRUDER_DEF_COLOUR;
    Refresh();
}

void AMSextruderImage::msw_rescale() 
{
    //m_ams_extruder.SetSize(AMS_EXTRUDER_BITMAP_SIZE);
    //auto image     = m_ams_extruder.ConvertToImage();
    m_ams_extruder = ScalableBitmap(this, "monitor_ams_extruder", 55);
    Refresh();
}

void AMSextruderImage::paintEvent(wxPaintEvent &evt) 
{
    wxPaintDC dc(this);
    render(dc);
}

void AMSextruderImage::render(wxDC &dc)
{
#ifdef __WXMSW__
    wxSize     size = GetSize();
    wxMemoryDC memdc;
    wxBitmap   bmp(size.x, size.y);
    memdc.SelectObject(bmp);
    memdc.Blit({0, 0}, size, &dc, {0, 0});

    {
        wxGCDC dc2(memdc);
        doRender(dc2);
    }

    memdc.SelectObject(wxNullBitmap);
    dc.DrawBitmap(bmp, 0, 0);
#else
    doRender(dc);
#endif
}

void AMSextruderImage::doRender(wxDC &dc) 
{ 
    auto size = GetSize();
    dc.SetPen(*wxTRANSPARENT_PEN);
    dc.SetBrush(m_colour);
    dc.DrawRectangle(0, FromDIP(18), size.x, size.y - FromDIP(18) - FromDIP(5));
    dc.DrawBitmap(m_ams_extruder.bmp(), wxPoint((size.x - m_ams_extruder.GetBmpSize().x) / 2, (size.y - m_ams_extruder.GetBmpSize().y) / 2));
}


AMSextruderImage::AMSextruderImage(wxWindow *parent, wxWindowID id, const wxPoint &pos, const wxSize &size) 
{
    wxWindow::Create(parent, id, pos, AMS_EXTRUDER_BITMAP_SIZE); 
    SetBackgroundColour(*wxWHITE);

    m_ams_extruder = ScalableBitmap(this, "monitor_ams_extruder",55);
    SetSize(AMS_EXTRUDER_BITMAP_SIZE);
    SetMinSize(AMS_EXTRUDER_BITMAP_SIZE);
    SetMaxSize(AMS_EXTRUDER_BITMAP_SIZE);


    Bind(wxEVT_PAINT, &AMSextruderImage::paintEvent, this);
}

AMSextruderImage::~AMSextruderImage() {}



AMSextruder::AMSextruder(wxWindow *parent, wxWindowID id, const wxPoint &pos, const wxSize &size) { create(parent, id, pos, size); }

 AMSextruder::~AMSextruder() {}

void AMSextruder::TurnOn(wxColour col)
{ 
    m_amsSextruder->TurnOn(col);
}

void AMSextruder::TurnOff()
{
    m_amsSextruder->TurnOff();
}

void AMSextruder::create(wxWindow *parent, wxWindowID id, const wxPoint &pos, const wxSize &size)
{
    wxWindow::Create(parent, id, pos, AMS_EXTRUDER_SIZE, wxBORDER_NONE);
    SetBackgroundColour(AMS_CONTROL_WHITE_COLOUR);

    wxBoxSizer *m_sizer_body = new wxBoxSizer(wxVERTICAL);

    m_bitmap_panel = new wxPanel(this, wxID_ANY, wxDefaultPosition, AMS_EXTRUDER_BITMAP_SIZE, wxTAB_TRAVERSAL);
    m_bitmap_panel->SetBackgroundColour(AMS_EXTRUDER_DEF_COLOUR);
    m_bitmap_panel->SetDoubleBuffered(true);
    m_bitmap_sizer = new wxBoxSizer(wxHORIZONTAL);

    m_amsSextruder = new AMSextruderImage(m_bitmap_panel, wxID_ANY, wxDefaultPosition, AMS_EXTRUDER_BITMAP_SIZE);
    m_bitmap_sizer->Add(m_amsSextruder, 0, wxALIGN_CENTER, 0);

    m_bitmap_panel->SetSizer(m_bitmap_sizer);
    m_bitmap_panel->Layout();
    m_sizer_body->Add(m_bitmap_panel, 0, wxALIGN_CENTER, 0);

    SetSizer(m_sizer_body);
    Layout();
}

void AMSextruder::msw_rescale()
{
    m_amsSextruder->msw_rescale();
    Layout();
    Update();
    Refresh();
}

/*************************************************
Description:AMSLib
**************************************************/
AMSLib::AMSLib(wxWindow *parent, wxWindowID id, Caninfo info, const wxPoint &pos, const wxSize &size)
{
    m_border_color   = (wxColour(130, 130, 128));
    m_road_def_color = AMS_CONTROL_GRAY500;
    wxWindow::SetBackgroundColour(AMS_CONTROL_DEF_BLOCK_BK_COLOUR);
    create(parent, id, pos, size);

    Bind(wxEVT_PAINT, &AMSLib::paintEvent, this);
    Bind(wxEVT_ENTER_WINDOW, &AMSLib::on_enter_window, this);
    Bind(wxEVT_LEAVE_WINDOW, &AMSLib::on_leave_window, this);
    Bind(wxEVT_LEFT_DOWN, &AMSLib::on_left_down, this);

    Update(info, false);
}

void AMSLib::create(wxWindow *parent, wxWindowID id, const wxPoint &pos, const wxSize &size)
{
    wxWindow::Create(parent, id, pos, size);

    SetSize(AMS_CAN_LIB_SIZE);
    SetMinSize(AMS_CAN_LIB_SIZE);
    SetMaxSize(AMS_CAN_LIB_SIZE);

    auto m_sizer_body = new wxBoxSizer(wxVERTICAL);

    wxBoxSizer *m_sizer_edit = new wxBoxSizer(wxHORIZONTAL);

    m_bitmap_editable       = ScalableBitmap(this, "ams_editable", 14);
    m_bitmap_editable_light = ScalableBitmap(this, "ams_editable_light", 14);
    m_bitmap_readonly       = ScalableBitmap(this, "ams_readonly", 14);
    m_bitmap_readonly_light = ScalableBitmap(this, "ams_readonly_light", 14);

    m_sizer_body->Add(0, 0, 1, wxEXPAND, 0);
    m_sizer_body->Add(m_sizer_edit, 0, wxALIGN_CENTER, 0);
    m_sizer_body->Add(0, 0, 0, wxBOTTOM, GetSize().y * 0.12);
    SetSizer(m_sizer_body);
    Layout();
}

void AMSLib::on_enter_window(wxMouseEvent &evt)
{ 
    m_hover = true;
    Refresh();
}

void AMSLib::on_leave_window(wxMouseEvent &evt)
{ 
    m_hover = false;
    Refresh();
}

void AMSLib::on_left_down(wxMouseEvent &evt)
{
    //dc.DrawBitmap(temp_bitmap, (size.x - m_bitmap_editable.GetSize().x) / 2, ( size.y - FromDIP(10) - temp_bitmap.GetSize().y) );
    if (m_info.material_state != AMSCanType::AMS_CAN_TYPE_EMPTY && m_info.material_state != AMSCanType::AMS_CAN_TYPE_NONE) {
        auto size = GetSize();
        auto pos  = evt.GetPosition();
        if (m_info.material_state == AMSCanType::AMS_CAN_TYPE_THIRDBRAND || m_info.material_state == AMSCanType::AMS_CAN_TYPE_BRAND ||
            m_info.material_state == AMSCanType::AMS_CAN_TYPE_VIRTUAL) {
            auto left   = FromDIP(20);
            auto top    = (size.y - FromDIP(10) - m_bitmap_editable_light.GetBmpSize().y);
            auto right  = size.x - FromDIP(20);
            auto bottom = size.y - FromDIP(10);

            if (pos.x >= left && pos.x <= right && pos.y >= top && top <= bottom) {
                if (m_selected) {
                    if (m_info.material_state == AMSCanType::AMS_CAN_TYPE_VIRTUAL) {
                        post_event(wxCommandEvent(EVT_VAMS_ON_FILAMENT_EDIT));
                    }
                    else {
                        post_event(wxCommandEvent(EVT_AMS_ON_FILAMENT_EDIT));
                    }
                } else {
                    BOOST_LOG_TRIVIAL(trace) << "current amslib is not selected";
                }
            }
        }
    }
}


void AMSLib::paintEvent(wxPaintEvent &evt)
{
    wxPaintDC dc(this); 
    render(dc);
}

void AMSLib::render(wxDC &dc)
{
#ifdef __WXMSW__
    wxSize     size = GetSize();
    wxMemoryDC memdc;
    wxBitmap   bmp(size.x, size.y);
    memdc.SelectObject(bmp);
    memdc.Blit({0, 0}, size, &dc, {0, 0});

    {
        wxGCDC dc2(memdc);
        doRender(dc2);
    }

    memdc.SelectObject(wxNullBitmap);
    dc.DrawBitmap(bmp, 0, 0);
#else
    doRender(dc);
#endif

    // text
    auto tmp_lib_colour  = m_info.material_colour;
    auto temp_text_colour = AMS_CONTROL_GRAY800;

    if (tmp_lib_colour.GetLuminance() < 0.5) {
        temp_text_colour = AMS_CONTROL_WHITE_COLOUR;
    } else {
        temp_text_colour = AMS_CONTROL_GRAY800;
    }

    if (m_info.material_remain < 50) {
        temp_text_colour = AMS_CONTROL_GRAY800;
    }

    //if (!wxWindow::IsEnabled()) {
        //temp_text_colour = AMS_CONTROL_DISABLE_TEXT_COLOUR;
    //}

    dc.SetFont(::Label::Body_13);
    dc.SetTextForeground(temp_text_colour);

    auto libsize = GetSize();
    if (m_info.material_state == AMSCanType::AMS_CAN_TYPE_THIRDBRAND
        || m_info.material_state == AMSCanType::AMS_CAN_TYPE_BRAND
        || m_info.material_state == AMSCanType::AMS_CAN_TYPE_VIRTUAL) {
        if (m_info.material_name.empty() &&  m_info.material_state != AMSCanType::AMS_CAN_TYPE_VIRTUAL) {
            auto tsize = dc.GetMultiLineTextExtent("?");
            auto pot = wxPoint(0, 0);
            if (m_show_kn) {
                pot = wxPoint((libsize.x - tsize.x) / 2, (libsize.y - tsize.y) / 2 - FromDIP(9));
            } else {
                pot = wxPoint((libsize.x - tsize.x) / 2, (libsize.y - tsize.y) / 2 + FromDIP(3));
            }
            dc.DrawText(L("?"), pot);
        } else {
            auto tsize = dc.GetMultiLineTextExtent(m_info.material_name);

            if (m_info.material_name.find(' ') != std::string::npos) {
                dc.SetFont(::Label::Body_12);

                auto line_top    = m_info.material_name.substr(0, m_info.material_name.find(' '));
                auto line_bottom = m_info.material_name.substr(m_info.material_name.find(' '));

                auto line_top_tsize    = dc.GetMultiLineTextExtent(line_top);
                auto line_bottom_tsize = dc.GetMultiLineTextExtent(line_bottom);

                auto pot_top = wxPoint((libsize.x - line_top_tsize.x) / 2, (libsize.y - line_top_tsize.y) / 2 - line_top_tsize.y + FromDIP(6));
                dc.DrawText(line_top, pot_top);

                auto pot_bottom = wxPoint((libsize.x - line_bottom_tsize.x) / 2, (libsize.y - line_bottom_tsize.y) / 2 + FromDIP(6));
                dc.DrawText(line_bottom, pot_bottom);

            } else {
                auto pot = wxPoint(0, 0);
                if (m_show_kn) {
                    pot = wxPoint((libsize.x - tsize.x) / 2, (libsize.y - tsize.y) / 2 - FromDIP(9));
                } else {
                    pot = wxPoint((libsize.x - tsize.x) / 2, (libsize.y - tsize.y) / 2 + FromDIP(3));
                }
                dc.DrawText(m_info.material_name, pot);
            }
        }

        //draw k&n
        if (m_show_kn) {
            wxString str_k = wxString::Format("K %1.3f", m_info.k);
            wxString str_n = wxString::Format("N %1.3f", m_info.n);
            dc.SetFont(::Label::Body_11);
            auto tsize = dc.GetMultiLineTextExtent(str_k);
            auto pot_k = wxPoint((libsize.x - tsize.x) / 2, (libsize.y - tsize.y) / 2 - FromDIP(9) + tsize.y);
            dc.DrawText(str_k, pot_k);

            //auto pot_n = wxPoint((libsize.x - tsize.x) / 2, (libsize.y - tsize.y) / 2 - FromDIP(18) + tsize.y * 2);
            //dc.DrawText(str_n, pot_n);
        }
    }

    if (m_info.material_state == AMSCanType::AMS_CAN_TYPE_EMPTY) {
        auto tsize = dc.GetMultiLineTextExtent(_L("Empty"));
        auto pot   = wxPoint((libsize.x - tsize.x) / 2, (libsize.y - tsize.y) / 2 + FromDIP(3));
        dc.DrawText(_L("Empty"), pot);
    }
}

void AMSLib::doRender(wxDC &dc)
{
    wxSize size                   = GetSize();
    auto   tmp_lib_colour         = m_info.material_colour;
    auto   temp_bitmap_third      = m_bitmap_editable_light;
    auto   temp_bitmap_brand      = m_bitmap_readonly_light;

    //draw def background
    dc.SetPen(wxPen(*wxTRANSPARENT_PEN));
    dc.SetBrush(wxBrush(AMS_CONTROL_DEF_LIB_BK_COLOUR));
    dc.DrawRoundedRectangle(FromDIP(4), FromDIP(4), size.x - FromDIP(8), size.y - FromDIP(8), m_radius);

    if (tmp_lib_colour.GetLuminance() < 0.5) {
        temp_bitmap_third = m_bitmap_editable_light;
        temp_bitmap_brand = m_bitmap_readonly_light;
    } else {
        temp_bitmap_third = m_bitmap_editable;
        temp_bitmap_brand = m_bitmap_readonly;
    }

    if (m_info.material_remain < 50) {
        temp_bitmap_third = m_bitmap_editable;
        temp_bitmap_brand = m_bitmap_readonly;
    }

    //if (!wxWindow::IsEnabled()) {
        //tmp_lib_colour   = AMS_CONTROL_DISABLE_COLOUR;
    //}

    // selected
    if (m_selected) {
        // lib
        dc.SetPen(wxPen(tmp_lib_colour, 2, wxSOLID));
        dc.SetBrush(wxBrush(*wxTRANSPARENT_BRUSH));
        if (m_radius == 0) {
            dc.DrawRectangle(0, 0, size.x, size.y);
        } else {
            dc.DrawRoundedRectangle(FromDIP(1), FromDIP(1), size.x - FromDIP(1), size.y - FromDIP(1), m_radius);
        }

        dc.SetPen(wxPen(*wxTRANSPARENT_PEN));
        dc.SetBrush(wxBrush(tmp_lib_colour));
        /* if (m_radius == 0) {
             dc.DrawRectangle(0, 0, size.x, size.y);
         } else {
             dc.DrawRoundedRectangle(FromDIP(4), FromDIP(4), size.x - FromDIP(8), size.y - FromDIP(8), m_radius);
         }*/
    }
    
    if (!m_selected && m_hover) {
        dc.SetPen(wxPen(AMS_CONTROL_BRAND_COLOUR, 2, wxSOLID));
        dc.SetBrush(wxBrush(*wxTRANSPARENT_BRUSH));
        if (m_radius == 0) {
            dc.DrawRectangle(0, 0, size.x, size.y);
        }
        else {
            dc.DrawRoundedRectangle(FromDIP(1), FromDIP(1), size.x - FromDIP(1), size.y - FromDIP(1), m_radius);
        }

        dc.SetPen(wxPen(*wxTRANSPARENT_PEN));
        dc.SetBrush(wxBrush(tmp_lib_colour));
       /* if (m_radius == 0) {
            dc.DrawRectangle(0, 0, size.x, size.y);
        } else {
            dc.DrawRoundedRectangle(FromDIP(4), FromDIP(4), size.x - FromDIP(8), size.y - FromDIP(8), m_radius);
        }*/
    } else {
        dc.SetPen(wxPen(tmp_lib_colour, 1, wxSOLID));
        dc.SetBrush(wxBrush(tmp_lib_colour));
        /*if (m_radius == 0) {
            dc.DrawRectangle(0, 0, size.x, size.y);
        } else {
            dc.DrawRoundedRectangle(FromDIP(4), FromDIP(4), size.x - FromDIP(8), size.y - FromDIP(8), m_radius);
        }*/
    }

    //draw remain
    int height = size.y - FromDIP(8);
    int curr_height = height * float(m_info.material_remain * 1.0 / 100.0);

    

    int top = height - curr_height;

    if (curr_height >= FromDIP(6)) {
#ifdef __APPLE__
         dc.DrawRoundedRectangle(FromDIP(4), FromDIP(4) + top, size.x - FromDIP(8), curr_height, m_radius);
#else
         dc.DrawRoundedRectangle(FromDIP(4), FromDIP(4) + top, size.x - FromDIP(8), curr_height, m_radius - 1);
#endif

       
    }

    if (top > 2) {
        if (curr_height >= FromDIP(6)) {
            dc.DrawRectangle(FromDIP(4), FromDIP(4) + top, size.x - FromDIP(8), FromDIP(2));
            if (tmp_lib_colour.Red() > 238 && tmp_lib_colour.Green() > 238 && tmp_lib_colour.Blue() > 238) {
                dc.SetPen(wxPen(wxColour(130, 129, 128), 1, wxSOLID));
                dc.SetBrush(wxBrush(*wxTRANSPARENT_BRUSH));
                dc.DrawLine(FromDIP(4), FromDIP(4) + top, size.x - FromDIP(4), FromDIP(4) + top);
            }
        }
        else {
            dc.SetBrush(wxBrush(*wxTRANSPARENT_BRUSH));
            if (tmp_lib_colour.Red() > 238 && tmp_lib_colour.Green() > 238 && tmp_lib_colour.Blue() > 238) {
                dc.SetPen(wxPen(wxColour(130, 129, 128), 2, wxSOLID));
            }
            else {
                dc.SetPen(wxPen(tmp_lib_colour, 2, wxSOLID));
            }

#ifdef __APPLE__
            dc.DrawLine(FromDIP(5), FromDIP(4) + height - FromDIP(2), size.x - FromDIP(5), FromDIP(4) + height - FromDIP(2));
            dc.DrawLine(FromDIP(6), FromDIP(4) + height - FromDIP(1), size.x - FromDIP(6), FromDIP(4) + height - FromDIP(1));
#else
            dc.DrawLine(FromDIP(4), FromDIP(4) + height - FromDIP(2), size.x - FromDIP(4), FromDIP(4) + height - FromDIP(2));
            dc.DrawLine(FromDIP(5), FromDIP(4) + height - FromDIP(1), size.x - FromDIP(5), FromDIP(4) + height - FromDIP(1));
#endif
        }
    }
        
    //border
    dc.SetPen(wxPen(wxColour(130, 130, 128), 1, wxSOLID));
    dc.SetBrush(wxBrush(*wxTRANSPARENT_BRUSH));
#ifdef __APPLE__
    dc.DrawRoundedRectangle(FromDIP(4), FromDIP(4), size.x - FromDIP(7), size.y - FromDIP(7), m_radius);
#else
    dc.DrawRoundedRectangle(FromDIP(3), FromDIP(3), size.x - FromDIP(6), size.y - FromDIP(6), m_radius);
#endif
    
    
    // edit icon
    if (m_info.material_state != AMSCanType::AMS_CAN_TYPE_EMPTY && m_info.material_state != AMSCanType::AMS_CAN_TYPE_NONE)
    {
        if (m_info.material_state == AMSCanType::AMS_CAN_TYPE_THIRDBRAND || m_info.material_state == AMSCanType::AMS_CAN_TYPE_VIRTUAL)
            dc.DrawBitmap(temp_bitmap_third.bmp(), (size.x - temp_bitmap_third.GetBmpSize().x) / 2, (size.y - FromDIP(10) - temp_bitmap_third.GetBmpSize().y));
        if (m_info.material_state == AMSCanType::AMS_CAN_TYPE_BRAND)
            dc.DrawBitmap(temp_bitmap_brand.bmp(), (size.x - temp_bitmap_brand.GetBmpSize().x) / 2, (size.y - FromDIP(10) - temp_bitmap_brand.GetBmpSize().y));
    }
}

void AMSLib::Update(Caninfo info, bool refresh)
{
    m_info = info;
    Layout();
    if (refresh) Refresh();
}

wxColour AMSLib::GetLibColour() { return m_info.material_colour; }

void AMSLib::OnSelected()
{
    if (!wxWindow::IsEnabled()) return;
    if (m_unable_selected) return;

    post_event(wxCommandEvent(EVT_AMS_ON_SELECTED));
    m_selected = true;
    Refresh();
}

void AMSLib::post_event(wxCommandEvent &&event)
{
    event.SetString(m_info.can_id);
    event.SetEventObject(m_parent);
    wxPostEvent(m_parent, event);
    event.Skip();
}

void AMSLib::UnSelected()
{
    m_selected = false;
    Refresh();
}

bool AMSLib::Enable(bool enable) { return wxWindow::Enable(enable); }

/*************************************************
Description:AMSRoad
**************************************************/
AMSRoad::AMSRoad() : m_road_def_color(AMS_CONTROL_GRAY500), m_road_color(AMS_CONTROL_GRAY500) {}
AMSRoad::AMSRoad(wxWindow *parent, wxWindowID id, Caninfo info, int canindex, int maxcan, const wxPoint &pos, const wxSize &size) 
    : AMSRoad()
{
    m_info     = info;
    m_canindex = canindex;
    // road type
    auto mode = AMSRoadMode::AMS_ROAD_MODE_END;
    if (m_canindex == 0 && maxcan == 1) {
        m_rode_mode = AMSRoadMode::AMS_ROAD_MODE_NONE;
    } else if (m_canindex == 0 && maxcan > 1) {
        m_rode_mode = AMSRoadMode::AMS_ROAD_MODE_END;
    } else if (m_canindex < (maxcan - 1)) {
        m_rode_mode = AMSRoadMode::AMS_ROAD_MODE_LEFT_RIGHT;
    } else if (m_canindex == (maxcan - 1)) {
        m_rode_mode = AMSRoadMode::AMS_ROAD_MODE_LEFT;
    }
    else {
        m_rode_mode = AMSRoadMode::AMS_ROAD_MODE_NONE_ANY_ROAD;
    }

    ams_humidity_0 = ScalableBitmap(this, "ams_humidity_0", 18);
    ams_humidity_1 = ScalableBitmap(this, "ams_humidity_1", 18);
    ams_humidity_2 = ScalableBitmap(this, "ams_humidity_2", 18);
    ams_humidity_3 = ScalableBitmap(this, "ams_humidity_3", 18);
    ams_humidity_4 = ScalableBitmap(this, "ams_humidity_4", 18);

    create(parent, id, pos, size);
    Bind(wxEVT_PAINT, &AMSRoad::paintEvent, this);
    wxWindow::SetBackgroundColour(AMS_CONTROL_DEF_BLOCK_BK_COLOUR);

    Bind(wxEVT_MOTION, [this](wxMouseEvent& e) {
        if (m_canindex == 3 && m_show_humidity) {
            auto mouse_pos = ClientToScreen(e.GetPosition());
            auto rect = ClientToScreen(wxPoint(0, 0));

<<<<<<< HEAD
            if (mouse_pos.x > rect.x + GetSize().x - FromDIP(20) && 
                mouse_pos.y > rect.y + GetSize().y - FromDIP(40)) {
=======
            if (mouse_pos.x > rect.x + GetSize().x - FromDIP(25) && 
                mouse_pos.y > rect.y + GetSize().y - FromDIP(25)) {
>>>>>>> 0d6778a9
                wxCommandEvent event(EVT_AMS_SHOW_HUMIDITY_TIPS);
                wxPostEvent(GetParent()->GetParent(), event);
            }
        }
    });
}

void AMSRoad::create(wxWindow *parent, wxWindowID id, const wxPoint &pos, const wxSize &size) { wxWindow::Create(parent, id, pos, size); }

void AMSRoad::Update(AMSinfo amsinfo, Caninfo info, int canindex, int maxcan)
{
    m_amsinfo = amsinfo;
    m_info     = info;
    m_canindex = canindex;
    if (m_canindex == 0 && maxcan == 1) {
        m_rode_mode = AMSRoadMode::AMS_ROAD_MODE_END_ONLY;
    } else if (m_canindex == 0 && maxcan > 1) {
        m_rode_mode = AMSRoadMode::AMS_ROAD_MODE_END;
    } else if (m_canindex < (maxcan - 1)) {
        m_rode_mode = AMSRoadMode::AMS_ROAD_MODE_LEFT_RIGHT;
    } else if (m_canindex == (maxcan - 1)) {
        m_rode_mode = AMSRoadMode::AMS_ROAD_MODE_LEFT;
    }
    m_pass_rode_mode.push_back(AMSPassRoadMode::AMS_ROAD_MODE_NONE);
    Refresh();
}

void AMSRoad::SetPassRoadColour(wxColour col) { m_road_color = col; }

void AMSRoad::SetMode(AMSRoadMode mode)
{
    m_rode_mode = mode;
    Refresh();
}

void AMSRoad::paintEvent(wxPaintEvent &evt)
{
    wxPaintDC dc(this);
    render(dc);
}

void AMSRoad::render(wxDC &dc)
{
#ifdef __WXMSW__
    wxSize     size = GetSize();
    wxMemoryDC memdc;
    wxBitmap   bmp(size.x, size.y);
    memdc.SelectObject(bmp);
    memdc.Blit({0, 0}, size, &dc, {0, 0});

    {
        wxGCDC dc2(memdc);
        doRender(dc2);
    }

    memdc.SelectObject(wxNullBitmap);
    dc.DrawBitmap(bmp, 0, 0);
#else
    doRender(dc);
#endif
}

void AMSRoad::doRender(wxDC &dc)
{
    wxSize size = GetSize();

    dc.SetPen(wxPen(m_road_def_color, 2, wxSOLID));
    dc.SetBrush(wxBrush(*wxTRANSPARENT_BRUSH));
    // left mode
    if (m_rode_mode == AMSRoadMode::AMS_ROAD_MODE_LEFT) { dc.DrawRoundedRectangle(-10, -10, size.x / 2 + 10, size.y * 0.6 + 10, 4); }

    // left right mode
    if (m_rode_mode == AMSRoadMode::AMS_ROAD_MODE_LEFT_RIGHT) {
        dc.DrawLine(size.x / 2, -1, size.x / 2, size.y * 0.6 - 1);
        dc.DrawLine(0, size.y * 0.6 - 1, size.x, size.y * 0.6 - 1);
    }

    // end mode
    if (m_rode_mode == AMSRoadMode::AMS_ROAD_MODE_END) {
        dc.SetBrush(wxBrush(m_road_def_color));
        dc.DrawLine(size.x / 2, -1, size.x / 2, size.y * 0.6 - 1);
        dc.DrawLine(size.x / 2, size.y * 0.6, size.x / 2, size.y);
        dc.DrawLine(size.x / 2, size.y * 0.6 - 1, size.x, size.y * 0.6 - 1);
    }

    // end mode only
    if (m_rode_mode == AMSRoadMode::AMS_ROAD_MODE_END_ONLY) {
        dc.SetBrush(wxBrush(m_road_def_color));
        dc.DrawLine(size.x / 2, -1, size.x / 2, size.y * 0.6 - 1);
        dc.DrawLine(size.x / 2, size.y * 0.6, size.x / 2, size.y);
    }

    // end none
    if (m_rode_mode == AMSRoadMode::AMS_ROAD_MODE_NONE) {
        dc.SetBrush(wxBrush(m_road_def_color));
        dc.DrawLine(size.x / 2, -1, size.x / 2, size.y * 0.6 - 1);
        dc.DrawLine(size.x / 2, size.y * 0.6, size.x / 2, size.y);
        // dc.DrawLine(size.x / 2, size.y * 0.6 - 1, size.x, size.y * 0.6 - 1);
    }

    // mode none
    // if (m_pass_rode_mode.size() == 1 && m_pass_rode_mode[0] == AMSPassRoadMode::AMS_ROAD_MODE_NONE) return;

    dc.SetPen(wxPen(m_road_color, m_passroad_width, wxSOLID));
    dc.SetBrush(wxBrush(*wxTRANSPARENT_BRUSH));

    // left pass mode
    for (auto pass_mode : m_pass_rode_mode) {
        switch (pass_mode) {
        case AMSPassRoadMode::AMS_ROAD_MODE_LEFT: dc.DrawRoundedRectangle(-10, -10, size.x / 2 + 10, size.y * 0.6 + 10, 4); break;

        case AMSPassRoadMode::AMS_ROAD_MODE_LEFT_RIGHT: dc.DrawLine(0, size.y * 0.6 - 1, size.x, size.y * 0.6 - 1); break;

        case AMSPassRoadMode::AMS_ROAD_MODE_END_TOP: dc.DrawLine(size.x / 2, -1, size.x / 2, size.y * 0.6 - 1); break;

        case AMSPassRoadMode::AMS_ROAD_MODE_END_BOTTOM: dc.DrawLine(size.x / 2, size.y * 0.6, size.x / 2, size.y); break;

        case AMSPassRoadMode::AMS_ROAD_MODE_END_RIGHT: dc.DrawLine(size.x / 2, size.y * 0.6 - 1, size.x, size.y * 0.6 - 1); break;

        default: break;
        }
    }

    // end mode
    if (m_rode_mode == AMSRoadMode::AMS_ROAD_MODE_END || m_rode_mode == AMSRoadMode::AMS_ROAD_MODE_END_ONLY) {
        dc.SetPen(wxPen(m_road_def_color, 2, wxSOLID));
        dc.SetBrush(wxBrush(m_road_def_color));
        dc.DrawRoundedRectangle(size.x * 0.37 / 2, size.y * 0.6 - size.y / 6, size.x * 0.63, size.y / 3, m_radius);
    }

    if (m_canindex == 3) {

        if (m_amsinfo.ams_humidity >= 1 && m_amsinfo.ams_humidity <= 5) {m_show_humidity = true;}
        else {m_show_humidity = false;}

        if (m_amsinfo.ams_humidity == 5) {
            dc.DrawBitmap(ams_humidity_4.bmp(), wxPoint(size.x - ams_humidity_4.GetBmpSize().x - FromDIP(4), size.y - ams_humidity_4.GetBmpSize().y - FromDIP(8)));
        }
        else if (m_amsinfo.ams_humidity == 4) {
            dc.DrawBitmap(ams_humidity_3.bmp(), wxPoint(size.x - ams_humidity_3.GetBmpSize().x - FromDIP(4), size.y - ams_humidity_3.GetBmpSize().y - FromDIP(8)));
        }
        else if (m_amsinfo.ams_humidity == 3) {
    
            dc.DrawBitmap(ams_humidity_2.bmp(), wxPoint(size.x - ams_humidity_2.GetBmpSize().x - FromDIP(4), size.y - ams_humidity_2.GetBmpSize().y - FromDIP(8)));
        }
        else if (m_amsinfo.ams_humidity == 2) {
            dc.DrawBitmap(ams_humidity_1.bmp(), wxPoint(size.x - ams_humidity_1.GetBmpSize().x - FromDIP(4), size.y - ams_humidity_1.GetBmpSize().y - FromDIP(8)));
        }
        else if (m_amsinfo.ams_humidity == 1) {
            dc.DrawBitmap(ams_humidity_0.bmp(), wxPoint(size.x - ams_humidity_0.GetBmpSize().x - FromDIP(4), size.y - ams_humidity_0.GetBmpSize().y - FromDIP(8)));
        }
        else {
            /*dc.DrawBitmap(ams_humidity_4.bmp(), wxPoint(size.x - ams_humidity_4.GetBmpSize().x - FromDIP(4), size.y - ams_humidity_4.GetBmpSize().y - FromDIP(8)));*/
            //to do ...
        }
    }
}

void AMSRoad::UpdatePassRoad(int tag_index, AMSPassRoadType type, AMSPassRoadSTEP step) {}

void AMSRoad::OnPassRoad(std::vector<AMSPassRoadMode> prord_list)
{
    // AMS_ROAD_MODE_NONE, AMS_ROAD_MODE_LEFT, AMS_ROAD_MODE_LEFT_RIGHT, AMS_ROAD_MODE_END_TOP, AMS_ROAD_MODE_END_BOTTOM, AMS_ROAD_MODE_END_RIGHT,
    // AMS_ROAD_MODE_LEFT, AMS_ROAD_MODE_LEFT_RIGHT, AMS_ROAD_MODE_END,

    m_pass_rode_mode.clear();
    auto left_types       = std::vector<AMSPassRoadMode>{AMSPassRoadMode::AMS_ROAD_MODE_NONE, AMSPassRoadMode::AMS_ROAD_MODE_LEFT};
    auto left_right_types = std::vector<AMSPassRoadMode>{AMSPassRoadMode::AMS_ROAD_MODE_NONE, AMSPassRoadMode::AMS_ROAD_MODE_LEFT, AMSPassRoadMode::AMS_ROAD_MODE_LEFT_RIGHT};
    auto end_types        = std::vector<AMSPassRoadMode>{AMSPassRoadMode::AMS_ROAD_MODE_NONE, AMSPassRoadMode::AMS_ROAD_MODE_END_TOP, AMSPassRoadMode::AMS_ROAD_MODE_END_BOTTOM,
                                                  AMSPassRoadMode::AMS_ROAD_MODE_END_RIGHT};

    // left
    if (m_rode_mode == AMSRoadMode::AMS_ROAD_MODE_LEFT) {
        for (auto i = 0; i < prord_list.size(); i++) {
            std::vector<AMSPassRoadMode>::iterator iter = std::find(left_types.begin(), left_types.end(), prord_list[i]);
            if (iter != left_types.end()) m_pass_rode_mode.push_back(prord_list[i]);

            if (prord_list[i] == AMSPassRoadMode::AMS_ROAD_MODE_NONE) {
                m_pass_rode_mode = std::vector<AMSPassRoadMode>{AMSPassRoadMode::AMS_ROAD_MODE_NONE};
                break;
            }
        }
    }

    // left right
    if (m_rode_mode == AMSRoadMode::AMS_ROAD_MODE_LEFT_RIGHT) {
        for (auto i = 0; i < prord_list.size(); i++) {
            std::vector<AMSPassRoadMode>::iterator iter = std::find(left_right_types.begin(), left_right_types.end(), prord_list[i]);
            if (iter != left_right_types.end()) m_pass_rode_mode.push_back(prord_list[i]);

            if (prord_list[i] == AMSPassRoadMode::AMS_ROAD_MODE_NONE) {
                m_pass_rode_mode = std::vector<AMSPassRoadMode>{AMSPassRoadMode::AMS_ROAD_MODE_NONE};
                break;
            }
        }
    }

    // left end
    if (m_rode_mode == AMSRoadMode::AMS_ROAD_MODE_END || m_rode_mode == AMSRoadMode::AMS_ROAD_MODE_END_ONLY) {
        for (auto i = 0; i < prord_list.size(); i++) {
            std::vector<AMSPassRoadMode>::iterator iter = std::find(end_types.begin(), end_types.end(), prord_list[i]);
            if (iter != end_types.end()) m_pass_rode_mode.push_back(prord_list[i]);

            if (prord_list[i] == AMSPassRoadMode::AMS_ROAD_MODE_NONE) {
                m_pass_rode_mode = std::vector<AMSPassRoadMode>{AMSPassRoadMode::AMS_ROAD_MODE_NONE};
                break;
            }
        }
    }

    //Refresh();
}

/*************************************************
Description:AMSControl
**************************************************/
AMSItem::AMSItem() {}

AMSItem::AMSItem(wxWindow *parent, wxWindowID id, AMSinfo amsinfo, const wxSize cube_size, const wxPoint &pos, const wxSize &size) : AMSItem()
{
    m_amsinfo   = amsinfo;
    m_cube_size = cube_size;
    create(parent, id, pos, size);
    Bind(wxEVT_PAINT, &AMSItem::paintEvent, this);
    Bind(wxEVT_ENTER_WINDOW, &AMSItem::OnEnterWindow, this);
    Bind(wxEVT_LEAVE_WINDOW, &AMSItem::OnLeaveWindow, this);
}

void AMSItem::Open()
{
    m_open = true;
    Show();
}

void AMSItem::Close()
{
    m_open = false;
    Hide();
}

void AMSItem::Update(AMSinfo amsinfo)
{
    m_amsinfo = amsinfo;
}

void AMSItem::create(wxWindow *parent, wxWindowID id, const wxPoint &pos, const wxSize &size)
{
    wxWindow::Create(parent, id, pos, size);
    SetBackgroundColour(AMS_CONTROL_WHITE_COLOUR);
    HideHumidity();
    Refresh();
}

void AMSItem::OnEnterWindow(wxMouseEvent &evt)
{
    // m_hover = true;
    // Refresh();
}

void AMSItem::OnLeaveWindow(wxMouseEvent &evt)
{
    // m_hover = false;
    // Refresh();
}

void AMSItem::OnSelected()
{
    if (!wxWindow::IsEnabled()) { return; }
    m_selected = true;
    Refresh();
}

void AMSItem::UnSelected()
{
    m_selected = false;
    Refresh();
}

void AMSItem::ShowHumidity()
{
    m_show_humidity = true;
    SetSize(AMS_ITEM_HUMIDITY_SIZE);
    SetMinSize(AMS_ITEM_HUMIDITY_SIZE);
    Refresh();
}

void AMSItem::HideHumidity()
{
    m_show_humidity = false;
    SetSize(AMS_ITEM_SIZE);
    SetMinSize(AMS_ITEM_SIZE);
    Refresh();
}

void AMSItem::SetHumidity(int humidity)
{
    m_humidity = humidity;
    Refresh();
}

bool AMSItem::Enable(bool enable) { return wxWindow::Enable(enable); }

void AMSItem::paintEvent(wxPaintEvent &evt)
{
    wxPaintDC dc(this);
    render(dc);
}

void AMSItem::render(wxDC &dc)
{
#ifdef __WXMSW__
    wxSize     size = GetSize();
    wxMemoryDC memdc;
    wxBitmap   bmp(size.x, size.y);
    memdc.SelectObject(bmp);
    memdc.Blit({0, 0}, size, &dc, {0, 0});

    {
        wxGCDC dc2(memdc);
        doRender(dc2);
    }

    memdc.SelectObject(wxNullBitmap);
    dc.DrawBitmap(bmp, 0, 0);
#else
    doRender(dc);
#endif
}

void AMSItem::doRender(wxDC &dc)
{
    wxSize size = GetSize();
    dc.SetPen(wxPen(StateColor::darkModeColorFor(m_background_colour)));
    dc.SetBrush(wxBrush(StateColor::darkModeColorFor(m_background_colour)));
    dc.DrawRoundedRectangle(0, 0, size.x, size.y, 3);

    auto left = m_padding;
    for (std::vector<Caninfo>::iterator iter = m_amsinfo.cans.begin(); iter != m_amsinfo.cans.end(); iter++) {
        dc.SetPen(wxPen(*wxTRANSPARENT_PEN));

        if (wxWindow::IsEnabled()) {
            dc.SetBrush(wxBrush(iter->material_colour));
        } else {
            dc.SetBrush(AMS_CONTROL_DISABLE_COLOUR);
        }

        dc.DrawRoundedRectangle(left, (size.y - AMS_ITEM_CUBE_SIZE.y) / 2, AMS_ITEM_CUBE_SIZE.x, AMS_ITEM_CUBE_SIZE.y, 2);
        left += AMS_ITEM_CUBE_SIZE.x;
        left += m_space;
    }

    m_show_humidity = false;
    if (m_show_humidity) {
        left = 4 * AMS_ITEM_CUBE_SIZE.x + 6 * m_space;
        dc.SetPen(wxPen(AMS_CONTROL_GRAY500, 1));
        dc.SetBrush(wxBrush(*wxTRANSPARENT_BRUSH));
        dc.DrawLine(left, (size.y - AMS_ITEM_CUBE_SIZE.y) / 2, left, ((size.y - AMS_ITEM_CUBE_SIZE.y) / 2) + AMS_ITEM_CUBE_SIZE.y);

        left += m_space + m_space / 2;
        /* dc.SetFont(::Label::Body_13);
         dc.SetTextForeground(AMS_CONTROL_GRAY800);
         auto tsize = dc.GetTextExtent("00% RH");
         auto text  = wxString::Format("%d%% RH", m_humidity);*/
    }

    auto border_colour = AMS_CONTROL_BRAND_COLOUR;
    if (!wxWindow::IsEnabled()) { border_colour = AMS_CONTROL_DISABLE_COLOUR; }

    if (m_hover) {
        dc.SetPen(wxPen(border_colour, 1));
        dc.SetBrush(wxBrush(*wxTRANSPARENT_BRUSH));
        dc.DrawRoundedRectangle(0, 0, size.x, size.y, 3);
    }

    if (m_selected) {
        dc.SetPen(wxPen(border_colour, 1));
        dc.SetBrush(wxBrush(*wxTRANSPARENT_BRUSH));
        dc.DrawRoundedRectangle(0, 0, size.x, size.y, 3);
    }
}

void AMSItem::DoSetSize(int x, int y, int width, int height, int sizeFlags /*= wxSIZE_AUTO*/) { wxWindow::DoSetSize(x, y, width, height, sizeFlags); }

/*************************************************
Description:AmsCan
**************************************************/

AmsCans::AmsCans() {}

AmsCans::AmsCans(wxWindow *parent, wxWindowID id, AMSinfo info, const wxPoint &pos, const wxSize &size) : AmsCans()
{
    wxWindow::Create(parent, wxID_ANY, pos, AMS_CANS_WINDOW_SIZE);
    create(parent, id, info, pos, size);
}

void AmsCans::create(wxWindow *parent, wxWindowID id, AMSinfo info, const wxPoint &pos, const wxSize &size)
{
    sizer_can = new wxBoxSizer(wxHORIZONTAL);
    m_info    = info;

    Freeze();
    for (auto it = m_info.cans.begin(); it != m_info.cans.end(); it++) {
        AddCan(*it, m_can_count, m_info.cans.size());
        m_can_count++;
    }

    SetSizer(sizer_can);
    Layout();
    Fit();
    Thaw();
}

void AmsCans::Update(AMSinfo info)
{
    m_info      = info;
    m_can_count = info.cans.size();

    for (auto i = 0; i < m_can_refresh_list.GetCount(); i++) {
        Canrefreshs *refresh = m_can_refresh_list[i];
        if (i < m_can_count) {
            refresh->canrefresh->Update(info.ams_id, info.cans[i]);
            refresh->canrefresh->Show();
        } else {
            refresh->canrefresh->Hide();
        }
    }
   
    for (auto i = 0; i < m_can_lib_list.GetCount(); i++) {
        CanLibs *lib = m_can_lib_list[i];
        if (i < m_can_count) {
            lib->canLib->Update(info.cans[i]);
            lib->canLib->Show();
        } else {
            lib->canLib->Hide();
        }
    }
    for (auto i = 0; i < m_can_road_list.GetCount(); i++) {
        CanRoads *road = m_can_road_list[i];
        if (i < m_can_count) {
            road->canRoad->Update(m_info, info.cans[i], i, m_can_count);
            road->canRoad->Show();
        } else {
            road->canRoad->Hide();
        }
    }

    Layout();
}

void AmsCans::AddCan(Caninfo caninfo, int canindex, int maxcan)
{
    auto        amscan      = new wxWindow(this, wxID_ANY);
    amscan->SetBackgroundColour(AMS_CONTROL_DEF_BLOCK_BK_COLOUR);
    wxBoxSizer *m_sizer_ams = new wxBoxSizer(wxVERTICAL);
    m_sizer_ams->Add(0, 0, 0, wxEXPAND | wxTOP, FromDIP(14));

    auto m_panel_refresh = new AMSrefresh(amscan, wxID_ANY, m_can_count, caninfo);
    m_sizer_ams->Add(m_panel_refresh, 0, wxALIGN_CENTER_HORIZONTAL, 0);
    m_sizer_ams->Add(0, 0, 0, wxEXPAND | wxTOP, FromDIP(2));

    auto m_panel_lib = new AMSLib(amscan, wxID_ANY, caninfo);
    m_panel_lib->Bind(wxEVT_LEFT_DOWN, [this, canindex](wxMouseEvent &ev) {
        m_canlib_selection = canindex;
        // m_canlib_id        = caninfo.can_id;

        for (auto i = 0; i < m_can_lib_list.GetCount(); i++) {
            CanLibs *lib = m_can_lib_list[i];
            if (lib->canLib->m_can_index == m_canlib_selection) {
                wxCommandEvent evt(EVT_AMS_UNSELETED_VAMS);
                evt.SetString(m_info.ams_id);
                wxPostEvent(GetParent()->GetParent(), evt);
                lib->canLib->OnSelected();
            } else {
                lib->canLib->UnSelected();
            }
        }
        ev.Skip();
    });

    m_panel_lib->m_info.can_id = caninfo.can_id;
    m_panel_lib->m_can_index   = canindex;
    auto m_panel_road          = new AMSRoad(amscan, wxID_ANY, caninfo, canindex, maxcan, wxDefaultPosition, AMS_CAN_ROAD_SIZE);
    m_sizer_ams->Add(m_panel_lib, 1, wxEXPAND | wxTOP | wxLEFT | wxRIGHT, FromDIP(4));
    m_sizer_ams->Add(m_panel_road, 0, wxALL, 0);

    amscan->SetSizer(m_sizer_ams);
    amscan->Layout();
    amscan->Fit();
    sizer_can->Add(amscan, 0, wxALL, 0);

    Canrefreshs *canrefresh = new Canrefreshs;
    canrefresh->canID       = caninfo.can_id;
    canrefresh->canrefresh  = m_panel_refresh;
    m_can_refresh_list.Add(canrefresh);

    CanLibs *canlib = new CanLibs;
    canlib->canID   = caninfo.can_id;
    canlib->canLib  = m_panel_lib;
    m_can_lib_list.Add(canlib);

    CanRoads *canroad = new CanRoads;
    canroad->canID    = caninfo.can_id;
    canroad->canRoad  = m_panel_road;
    m_can_road_list.Add(canroad);
}


void AmsCans::SetDefSelectCan()
{
    if (m_can_lib_list.GetCount() > 0) {
        CanLibs* lib = m_can_lib_list[0];
        m_canlib_selection =lib->canLib->m_can_index;
        m_canlib_id = lib->canLib->m_info.can_id;
        SelectCan(m_canlib_id);
    }
}


void AmsCans::SelectCan(std::string canid)
{
    for (auto i = 0; i < m_can_lib_list.GetCount(); i++) {
        CanLibs *lib = m_can_lib_list[i];
        if (lib->canLib->m_info.can_id == canid) { m_canlib_selection = lib->canLib->m_can_index; }
    }

    m_canlib_id = canid;

    for (auto i = 0; i < m_can_lib_list.GetCount(); i++) {
        CanLibs *lib = m_can_lib_list[i];
        if (lib->canLib->m_info.can_id == m_canlib_id) {
            wxCommandEvent evt(EVT_AMS_UNSELETED_VAMS);
            evt.SetString(m_info.ams_id);
            wxPostEvent(GetParent()->GetParent(), evt);
            lib->canLib->OnSelected();
        } else {
            lib->canLib->UnSelected();
        }
    }
}

void AmsCans::SetAmsStep(wxString canid, AMSPassRoadType type, AMSPassRoadSTEP step)
{

    if (step == AMSPassRoadSTEP::AMS_ROAD_STEP_NONE) {
        for (auto i = 0; i < m_can_road_list.GetCount(); i++) {
            CanRoads *road = m_can_road_list[i];
            auto      pr   = std::vector<AMSPassRoadMode>{};
            pr.push_back(AMSPassRoadMode::AMS_ROAD_MODE_NONE);
            road->canRoad->OnPassRoad(pr);
        }

        return;
    }

    
    auto tag_can_index = -1;
    for (auto i = 0; i < m_can_road_list.GetCount(); i++) {
        CanRoads *road = m_can_road_list[i];
        if (canid == road->canRoad->m_info.can_id) { tag_can_index = road->canRoad->m_canindex; }
    }
    if (tag_can_index == -1) return;

    // get colour
    auto tag_colour = *wxWHITE;
    for (auto i = 0; i < m_can_lib_list.GetCount(); i++) {
        CanLibs *lib = m_can_lib_list[i];
        if (canid == lib->canLib->m_info.can_id) tag_colour = lib->canLib->GetLibColour();
    }

    // unload
    if (type == AMSPassRoadType::AMS_ROAD_TYPE_UNLOAD) {
        for (auto i = 0; i < m_can_road_list.GetCount(); i++) {
            CanRoads *road = m_can_road_list[i];

            auto index = road->canRoad->m_canindex;
            auto pr    = std::vector<AMSPassRoadMode>{};

            pr.push_back(AMSPassRoadMode::AMS_ROAD_MODE_END_BOTTOM);
            if (step == AMSPassRoadSTEP::AMS_ROAD_STEP_2) { pr.push_back(AMSPassRoadMode::AMS_ROAD_MODE_END_BOTTOM); }

            if (step == AMSPassRoadSTEP::AMS_ROAD_STEP_3) {
                if (index == tag_can_index && index > 0) { pr.push_back(AMSPassRoadMode::AMS_ROAD_MODE_LEFT); }
                if (index < tag_can_index && index > 0) { pr.push_back(AMSPassRoadMode::AMS_ROAD_MODE_LEFT_RIGHT); }
                if (index == 0 && tag_can_index == index) { pr.push_back(AMSPassRoadMode::AMS_ROAD_MODE_END_TOP); }
                if (index == 0 && tag_can_index > index) { pr.push_back(AMSPassRoadMode::AMS_ROAD_MODE_END_RIGHT); }
            }

            road->canRoad->SetPassRoadColour(tag_colour);
            road->canRoad->OnPassRoad(pr);
        }
    }

    // load
    if (type == AMSPassRoadType::AMS_ROAD_TYPE_LOAD) {
        for (auto i = 0; i < m_can_road_list.GetCount(); i++) {
            CanRoads *road = m_can_road_list[i];

            auto index = road->canRoad->m_canindex;
            auto pr    = std::vector<AMSPassRoadMode>{};

            if (index == tag_can_index && index > 0) { pr.push_back(AMSPassRoadMode::AMS_ROAD_MODE_LEFT); }
            if (index < tag_can_index && index > 0) { pr.push_back(AMSPassRoadMode::AMS_ROAD_MODE_LEFT_RIGHT); }
            if (index == 0 && tag_can_index == index) { pr.push_back(AMSPassRoadMode::AMS_ROAD_MODE_END_TOP); }
            if (index == 0 && tag_can_index > index) { pr.push_back(AMSPassRoadMode::AMS_ROAD_MODE_END_RIGHT); }

            if (step == AMSPassRoadSTEP::AMS_ROAD_STEP_2) { pr.push_back(AMSPassRoadMode::AMS_ROAD_MODE_END_BOTTOM); }

            road->canRoad->SetPassRoadColour(tag_colour);
            road->canRoad->OnPassRoad(pr);
        }
    }
}

void AmsCans::PlayRridLoading(wxString canid)
{
    for (auto i = 0; i < m_can_refresh_list.GetCount(); i++) {
        Canrefreshs *refresh = m_can_refresh_list[i];
        if (refresh->canrefresh->m_info.can_id == canid) { refresh->canrefresh->PlayLoading(); }
    }
}

std::string AmsCans::GetCurrentCan()
{
    if (m_canlib_selection < 0)
        return "";

    return wxString::Format("%d", m_canlib_selection).ToStdString();
}

void AmsCans::StopRridLoading(wxString canid)
{
    for (auto i = 0; i < m_can_refresh_list.GetCount(); i++) {
        Canrefreshs *refresh = m_can_refresh_list[i];
        if (refresh->canrefresh->m_info.can_id == canid) { refresh->canrefresh->StopLoading(); }
    }
}

void AmsCans::msw_rescale() 
{
    for (auto i = 0; i < m_can_refresh_list.GetCount(); i++) {
        Canrefreshs *refresh = m_can_refresh_list[i];
        refresh->canrefresh->msw_rescale(); 
    }
}

void AmsCans::show_sn_value(bool show)
{
    for (auto i = 0; i < m_can_lib_list.GetCount(); i++) {
        CanLibs* lib = m_can_lib_list[i];
        lib->canLib->show_kn_value(show);
    }
}

//wxColour AmsCans::GetCanColour(wxString canid)
//{
//    wxColour col = *wxWHITE;
//    for (auto i = 0; i < m_can_lib_list.GetCount(); i++) {
//        CanLibs *lib = m_can_lib_list[i];
//        if (lib->canLib->m_info.can_id == canid) { col = lib->canLib->m_info.material_colour; }
//    }
//    return col;
//}

/*************************************************
Description:AMSControl
**************************************************/
// WX_DEFINE_OBJARRAY(AmsItemsHash);
AMSControl::AMSControl(wxWindow *parent, wxWindowID id, const wxPoint &pos, const wxSize &size) 
    : wxSimplebook(parent, wxID_ANY, pos, size)
    , m_Humidity_tip_popup(AmsHumidityTipPopup(this))
    , m_ams_introduce_popup(AmsIntroducePopup(this))
{
    SetBackgroundColour(*wxWHITE);
    // normal mode
    //Freeze();
    wxBoxSizer *m_sizer_body = new wxBoxSizer(wxVERTICAL);
    m_amswin                 = new wxWindow(this, wxID_ANY, wxDefaultPosition, wxSize(-1, AMS_CAN_ITEM_HEIGHT_SIZE));
    m_amswin->SetBackgroundColour(*wxWHITE);
    // top - ams tag
    m_simplebook_amsitems = new wxSimplebook(m_amswin, wxID_ANY);
    m_simplebook_amsitems->SetSize(wxSize(-1, AMS_CAN_ITEM_HEIGHT_SIZE));
    m_simplebook_amsitems->SetMinSize(wxSize(-1, AMS_CAN_ITEM_HEIGHT_SIZE));
    auto m_sizer_amsitems = new wxBoxSizer(wxHORIZONTAL);
    m_simplebook_amsitems->SetSizer(m_sizer_amsitems);
    m_simplebook_amsitems->Layout();
    m_sizer_amsitems->Fit(m_simplebook_amsitems);
    
    m_panel_top = new wxPanel(m_simplebook_amsitems, wxID_ANY, wxDefaultPosition, wxSize(-1, AMS_CAN_ITEM_HEIGHT_SIZE));
    m_sizer_top = new wxBoxSizer(wxHORIZONTAL);
    m_panel_top->SetSizer(m_sizer_top);
    m_panel_top->Layout();
    m_sizer_top->Fit(m_panel_top);

    auto m_panel_top_empty = new wxPanel(m_simplebook_amsitems, wxID_ANY, wxDefaultPosition, wxSize(-1, AMS_CAN_ITEM_HEIGHT_SIZE));
    auto m_sizer_top_empty = new wxBoxSizer(wxHORIZONTAL);
    m_panel_top_empty->SetSizer(m_sizer_top_empty);
    m_panel_top_empty->Layout();
    m_sizer_top_empty->Fit(m_panel_top_empty);

    m_simplebook_amsitems->AddPage(m_panel_top, wxEmptyString, false);
    m_simplebook_amsitems->AddPage(m_panel_top_empty, wxEmptyString, false);


    wxBoxSizer *m_sizer_bottom = new wxBoxSizer(wxHORIZONTAL);
    wxBoxSizer *m_sizer_left   = new wxBoxSizer(wxVERTICAL);

    m_sizer_ams_tips = new wxBoxSizer(wxHORIZONTAL);
    auto m_ams_tip = new wxStaticText(m_amswin, wxID_ANY, _L("AMS"));
    m_ams_tip->SetFont(::Label::Body_12);
    m_ams_tip->SetBackgroundColour(*wxWHITE);
    auto img_amsmapping_tip = new wxStaticBitmap(m_amswin, wxID_ANY, create_scaled_bitmap("enable_ams", this, 16), wxDefaultPosition, wxSize(FromDIP(16), FromDIP(16)), 0);
    img_amsmapping_tip->SetBackgroundColour(*wxWHITE);
    m_sizer_ams_tips->Add(m_ams_tip, 0, wxALIGN_CENTER, 0);
    m_sizer_ams_tips->Add(img_amsmapping_tip, 0, wxALL, FromDIP(2));

    img_amsmapping_tip->Bind(wxEVT_ENTER_WINDOW, [this, img_amsmapping_tip](auto& e) {
         wxPoint img_pos = img_amsmapping_tip->ClientToScreen(wxPoint(0, 0));
         wxPoint popup_pos(img_pos.x, img_pos.y + img_amsmapping_tip->GetRect().height);
         m_ams_introduce_popup.set_mode(true);
         m_ams_introduce_popup.Position(popup_pos, wxSize(0, 0));
         m_ams_introduce_popup.Popup();
    });

    img_amsmapping_tip->Bind(wxEVT_LEAVE_WINDOW, [this](wxMouseEvent& e) {
         m_ams_introduce_popup.Dismiss();
    });


    m_panel_can = new StaticBox(m_amswin, wxID_ANY, wxDefaultPosition, AMS_CANS_SIZE, wxBORDER_NONE);
    m_panel_can->SetMinSize(AMS_CANS_SIZE);
    m_panel_can->SetCornerRadius(FromDIP(10));
    m_panel_can->SetBackgroundColor(StateColor(std::pair<wxColour, int>(AMS_CONTROL_DEF_BLOCK_BK_COLOUR, StateColor::Normal)));

    m_sizer_cans = new wxBoxSizer(wxHORIZONTAL);

    m_simplebook_ams = new wxSimplebook(m_panel_can, wxID_ANY, wxDefaultPosition, AMS_CANS_WINDOW_SIZE, 0);
    m_simplebook_ams->SetBackgroundColour(AMS_CONTROL_DEF_BLOCK_BK_COLOUR);
    m_sizer_cans->Add(m_simplebook_ams, 0, wxLEFT | wxLEFT, FromDIP(10));

    // ams mode
    m_simplebook_cans = new wxSimplebook(m_simplebook_ams, wxID_ANY, wxDefaultPosition, AMS_CANS_WINDOW_SIZE, 0);
    m_simplebook_cans->SetBackgroundColour(AMS_CONTROL_DEF_BLOCK_BK_COLOUR);

    // none ams mode
    m_none_ams_panel = new wxPanel(m_simplebook_ams, wxID_ANY, wxDefaultPosition, AMS_CANS_WINDOW_SIZE, 0);
    m_none_ams_panel->SetBackgroundColour(AMS_CONTROL_DEF_BLOCK_BK_COLOUR);
    //m_none_ams_panel->SetDoubleBuffered(true);
<<<<<<< HEAD

    auto m_tip_none_ams = new wxStaticText(m_none_ams_panel, wxID_ANY, _L("AMS not connected"), wxDefaultPosition, wxDefaultSize, wxALIGN_CENTER_HORIZONTAL);
    m_tip_none_ams->SetMinSize(wxSize(AMS_CANS_SIZE.x - FromDIP(20), -1));
    m_tip_none_ams->SetFont(::Label::Head_16);
    m_tip_none_ams->SetForegroundColour(AMS_CONTROL_DISABLE_COLOUR);

=======

    auto m_tip_none_ams = new wxStaticText(m_none_ams_panel, wxID_ANY, _L("AMS not connected"), wxDefaultPosition, wxDefaultSize, wxALIGN_CENTER_HORIZONTAL);
    m_tip_none_ams->SetMinSize(wxSize(AMS_CANS_SIZE.x - FromDIP(20), -1));
    m_tip_none_ams->SetFont(::Label::Head_16);
    m_tip_none_ams->SetForegroundColour(AMS_CONTROL_DISABLE_COLOUR);

>>>>>>> 0d6778a9
    wxBoxSizer *sizer_ams_panel_v = new wxBoxSizer(wxVERTICAL);
    wxBoxSizer *sizer_ams_panel_h = new wxBoxSizer(wxHORIZONTAL);

    sizer_ams_panel_v->Add(m_tip_none_ams, 0, wxALIGN_CENTER, 0);
    sizer_ams_panel_h->Add(sizer_ams_panel_v, 0, wxALIGN_CENTER, 0);

    m_none_ams_panel->SetSizer(sizer_ams_panel_h);
    m_none_ams_panel->Layout();

    /*wxBoxSizer *sizer_ams_panel = new wxBoxSizer(wxHORIZONTAL);
    AMSinfo     none_ams = AMSinfo{ "0", std::vector<Caninfo>{Caninfo{"0", wxEmptyString, *wxWHITE, AMSCanType::AMS_CAN_TYPE_EMPTY}} };
    auto        amscans = new AmsCans(m_none_ams_panel, wxID_ANY, none_ams);
    sizer_ams_panel->Add(amscans, 0, wxALL, 0);
    sizer_ams_panel->Add(0, 0, 0, wxLEFT, 20);
    auto m_tip_none_ams = new wxStaticText(m_none_ams_panel, wxID_ANY, _L("Click the pencil icon to edit the filament."), wxDefaultPosition, wxDefaultSize, 0);
    m_tip_none_ams->Wrap(150);
    m_tip_none_ams->SetFont(::Label::Body_13);
    m_tip_none_ams->SetForegroundColour(AMS_CONTROL_GRAY500);
    m_tip_none_ams->SetMinSize({150, -1});
    sizer_ams_panel->Add(m_tip_none_ams, 0, wxALIGN_CENTER, 0);
    m_none_ams_panel->SetSizer(sizer_ams_panel);
    m_none_ams_panel->Layout();*/

    m_simplebook_ams->AddPage(m_simplebook_cans, wxEmptyString, true);
    m_simplebook_ams->AddPage(m_none_ams_panel, wxEmptyString, false);

    m_panel_can->SetSizer(m_sizer_cans);
    m_panel_can->Layout();
    m_sizer_cans->Fit(m_panel_can);

    m_sizer_left->Add(m_sizer_ams_tips, 0, wxALIGN_CENTER, 0);
    m_sizer_left->Add(m_panel_can, 1, wxEXPAND, 0);

    wxBoxSizer *m_sizer_left_bottom = new wxBoxSizer(wxHORIZONTAL);
    wxBoxSizer *sizer_sextruder     = new wxBoxSizer(wxVERTICAL);

    auto extruder_pane = new wxPanel(m_amswin, wxID_ANY, wxDefaultPosition, AMS_EXTRUDER_SIZE);

    extruder_pane->SetSizer(sizer_sextruder);
    extruder_pane->Layout();

    m_extruder = new AMSextruder(extruder_pane, wxID_ANY, wxDefaultPosition, AMS_EXTRUDER_SIZE);
    sizer_sextruder->Add(m_extruder, 0, wxALIGN_CENTER, 0);

    m_sizer_left_bottom->Add(extruder_pane, 0, wxLEFT, FromDIP(10));

    //m_sizer_left_bottom->Add(0, 0, 0, wxEXPAND, 0);

    StateColor btn_bg_green(std::pair<wxColour, int>(AMS_CONTROL_DISABLE_COLOUR, StateColor::Disabled),std::pair<wxColour, int>(wxColour(0, 137, 123), StateColor::Pressed), std::pair<wxColour, int>(wxColour(38, 166, 154), StateColor::Hovered),
                            std::pair<wxColour, int>(AMS_CONTROL_BRAND_COLOUR, StateColor::Normal));

    StateColor btn_bg_white(std::pair<wxColour, int>(AMS_CONTROL_DISABLE_COLOUR, StateColor::Disabled), std::pair<wxColour, int>(AMS_CONTROL_DISABLE_COLOUR, StateColor::Pressed),
                           std::pair<wxColour, int>(AMS_CONTROL_DEF_BLOCK_BK_COLOUR, StateColor::Hovered),
                           std::pair<wxColour, int>(AMS_CONTROL_WHITE_COLOUR, StateColor::Normal));

    StateColor btn_bd_green(std::pair<wxColour, int>(AMS_CONTROL_WHITE_COLOUR, StateColor::Disabled), std::pair<wxColour, int>(AMS_CONTROL_BRAND_COLOUR, StateColor::Enabled));
    StateColor btn_bd_white(std::pair<wxColour, int>(AMS_CONTROL_WHITE_COLOUR, StateColor::Disabled), std::pair<wxColour, int>(wxColour(38, 46, 48), StateColor::Enabled));
    StateColor btn_text_green(std::pair<wxColour, int>(*wxBLACK, StateColor::Disabled), std::pair<wxColour, int>(AMS_CONTROL_WHITE_COLOUR, StateColor::Enabled));
    //m_sizer_left_bottom->AddStretchSpacer();

    m_button_area = new wxWindow(m_amswin, wxID_ANY);
    m_button_area->SetBackgroundColour(m_amswin->GetBackgroundColour());
    wxBoxSizer *m_sizer_button_area = new wxBoxSizer(wxHORIZONTAL);

    m_button_extrusion_cali = new Button(m_button_area, _L("Cali"));
    m_button_extrusion_cali->SetToolTip(_L("Calibration of extrusion"));
    m_button_extrusion_cali->SetBackgroundColor(btn_bg_green);
    m_button_extrusion_cali->SetBorderColor(btn_bd_green);
    m_button_extrusion_cali->SetTextColor(btn_text_green);
    m_button_extrusion_cali->SetFont(Label::Body_13);

    m_button_extruder_feed = new Button(m_button_area, _L("Load Filament"));
    m_button_extruder_feed->SetBackgroundColor(btn_bg_green);
    m_button_extruder_feed->SetBorderColor(btn_bd_green);
    m_button_extruder_feed->SetTextColor(wxColour("#FFFFFE"));
    m_button_extruder_feed->SetFont(Label::Body_13);

    m_button_extruder_back = new Button(m_button_area, _L("Unload Filament"));
    m_button_extruder_back->SetBackgroundColor(btn_bg_white);
    m_button_extruder_back->SetBorderColor(btn_bd_white);
    m_button_extruder_back->SetFont(Label::Body_13);

    m_sizer_button_area->Add(0, 0, 1, wxEXPAND, 0);
    m_sizer_button_area->Add(m_button_extrusion_cali, 0, wxLEFT, FromDIP(5));
    m_sizer_button_area->Add(m_button_extruder_back, 0, wxLEFT, FromDIP(6));
    m_sizer_button_area->Add(m_button_extruder_feed, 0, wxLEFT, FromDIP(6));

    m_button_area->SetSizer(m_sizer_button_area);
    m_button_area->Layout();
    m_button_area->Fit();

    m_sizer_left_bottom->Add(0, 0, 1, wxEXPAND, 0);
    m_sizer_left_bottom->Add(m_button_area, 0, wxEXPAND | wxTOP, FromDIP(18));
    m_sizer_left->Add(m_sizer_left_bottom, 0, wxEXPAND, 0);


    //virtual ams
    m_panel_virtual = new StaticBox(m_amswin, wxID_ANY, wxDefaultPosition, wxDefaultSize, wxBORDER_NONE);
    m_panel_virtual->SetBackgroundColor(StateColor(std::pair<wxColour, int>(AMS_CONTROL_DEF_BLOCK_BK_COLOUR, StateColor::Normal)));
    m_panel_virtual->SetMinSize(wxSize(AMS_CAN_LIB_SIZE.x + FromDIP(16), AMS_CANS_SIZE.y));
    m_panel_virtual->SetMaxSize(wxSize(AMS_CAN_LIB_SIZE.x + FromDIP(16), AMS_CANS_SIZE.y));

    m_vams_info.material_state = AMSCanType::AMS_CAN_TYPE_VIRTUAL;
    m_vams_info.can_id = wxString::Format("%d", VIRTUAL_TRAY_ID).ToStdString();
    auto vams_panel = new wxWindow(m_panel_virtual, wxID_ANY);
    vams_panel->SetBackgroundColour(AMS_CONTROL_DEF_BLOCK_BK_COLOUR);
    //m_vams_refresh = new AMSrefresh(vams_panel, wxID_ANY, 0, m_vams_info);
    m_vams_lib = new AMSLib(vams_panel, wxID_ANY, m_vams_info);
    m_vams_road = new AMSRoad(vams_panel, wxID_ANY, m_vams_info, -1, -1, wxDefaultPosition, AMS_CAN_ROAD_SIZE);

    m_vams_lib->Bind(wxEVT_LEFT_DOWN, [this](auto& e) {
        //clear all selected
        m_current_ams = m_vams_info.can_id;
        m_vams_lib->OnSelected();

        SwitchAms(m_current_ams);
        for (auto i = 0; i < m_ams_cans_list.GetCount(); i++) {
            AmsCansWindow* cans = m_ams_cans_list[i];
            cans->amsCans->SelectCan(m_current_ams);
        }

        e.Skip();
        });

    Bind(EVT_AMS_UNSELETED_VAMS, [this](wxCommandEvent& e) {
        m_current_ams = e.GetString().ToStdString();
        SwitchAms(m_current_ams);
        m_vams_lib->UnSelected();
        e.Skip();
    });

    wxBoxSizer* m_sizer_vams = new wxBoxSizer(wxVERTICAL);
    m_sizer_vams->Add(0, 0, 0, wxEXPAND | wxTOP, FromDIP(14));
    //m_sizer_vams->Add(m_vams_refresh, 0, wxALIGN_CENTER_HORIZONTAL, 0);
    m_sizer_vams->Add(0, 0, 0, wxEXPAND | wxTOP, FromDIP(2) + AMS_REFRESH_SIZE.y);
    m_sizer_vams->Add(m_vams_lib, 1, wxEXPAND | wxTOP | wxLEFT | wxRIGHT, FromDIP(4));
    m_sizer_vams->Add(m_vams_road, 0, wxALL, 0);

    vams_panel->SetSizer(m_sizer_vams);
    vams_panel->Layout();
    vams_panel->Fit();

    wxBoxSizer* m_sizer_vams_panel = new wxBoxSizer(wxVERTICAL);

    m_sizer_vams_panel->Add(vams_panel, 0, wxALIGN_CENTER_HORIZONTAL, 0);
    m_panel_virtual->SetSizer(m_sizer_vams_panel);
    m_panel_virtual->Layout();
    m_panel_virtual->Fit();
    //virtual ams

    m_vams_sizer =  new wxBoxSizer(wxVERTICAL);

    m_sizer_vams_tips = new wxBoxSizer(wxHORIZONTAL);
    auto m_vams_tip = new wxStaticText(m_amswin, wxID_ANY, _L("Ext Spool"));
    m_vams_tip->SetFont(::Label::Body_12);
    m_vams_tip->SetBackgroundColour(*wxWHITE);
    auto img_vams_tip = new wxStaticBitmap(m_amswin, wxID_ANY, create_scaled_bitmap("enable_ams", this, 16), wxDefaultPosition, wxSize(FromDIP(16), FromDIP(16)), 0);
    img_vams_tip->SetBackgroundColour(*wxWHITE);
    img_vams_tip->Bind(wxEVT_ENTER_WINDOW, [this, img_vams_tip](auto& e) {
        wxPoint img_pos = img_vams_tip->ClientToScreen(wxPoint(0, 0));
        wxPoint popup_pos(img_pos.x, img_pos.y + img_vams_tip->GetRect().height);
        m_ams_introduce_popup.set_mode(false);
        m_ams_introduce_popup.Position(popup_pos, wxSize(0, 0));
        m_ams_introduce_popup.Popup();
        });

    img_vams_tip->Bind(wxEVT_LEAVE_WINDOW, [this](wxMouseEvent& e) {
        m_ams_introduce_popup.Dismiss();
        });



    m_sizer_vams_tips->Add(m_vams_tip, 0, wxALIGN_CENTER, 0);
    m_sizer_vams_tips->Add(img_vams_tip, 0, wxALL, FromDIP(2));

    m_vams_sizer->Add(m_sizer_vams_tips, 0, wxALIGN_CENTER, 0);
    m_vams_sizer->Add(m_panel_virtual, 0, wxALIGN_CENTER, 0);

    m_sizer_bottom->Add(m_vams_sizer, 0, wxEXPAND, 0);
    m_sizer_bottom->Add(0, 0, 0, wxEXPAND | wxLEFT, FromDIP(10));
    m_sizer_bottom->Add(m_sizer_left, 0, wxEXPAND, 0);
    m_sizer_bottom->Add(0, 0, 0, wxEXPAND | wxLEFT, FromDIP(23));

    wxBoxSizer *m_sizer_right = new wxBoxSizer(wxVERTICAL);
    m_simplebook_right        = new wxSimplebook(m_amswin, wxID_ANY);
    m_simplebook_right->SetMinSize(AMS_STEP_SIZE);
    m_simplebook_right->SetSize(AMS_STEP_SIZE);
    m_simplebook_right->SetBackgroundColour(*wxWHITE);
    m_sizer_right->Add(m_simplebook_right, 0, wxALL, 0);

    auto tip_right    = new wxPanel(m_simplebook_right, wxID_ANY, wxDefaultPosition, AMS_STEP_SIZE, wxTAB_TRAVERSAL);
    m_sizer_right_tip = new wxBoxSizer(wxVERTICAL);
    m_tip_right_top   = new wxStaticText(tip_right, wxID_ANY, _L("Tips"), wxDefaultPosition, wxDefaultSize, 0);
    m_tip_right_top->SetFont(::Label::Head_13);
    m_tip_right_top->SetForegroundColour(AMS_CONTROL_BRAND_COLOUR);
    m_tip_right_top->Wrap(AMS_STEP_SIZE.x);
    m_sizer_right_tip->Add(m_tip_right_top, 0, 0, 0);
    m_sizer_right_tip->Add(0, 0, 0, wxTOP, FromDIP(10));
    m_tip_load_info = new wxStaticText(tip_right, wxID_ANY, wxEmptyString, wxDefaultPosition, wxDefaultSize, 0);
    m_tip_load_info->SetFont(::Label::Body_13);
    m_tip_load_info->SetForegroundColour(AMS_CONTROL_GRAY700);
    m_sizer_right_tip->Add(m_tip_load_info, 0, 0, 0);
    tip_right->SetSizer(m_sizer_right_tip);
    tip_right->Layout();

    m_filament_load_step = new ::StepIndicator(m_simplebook_right, wxID_ANY);
    m_filament_load_step->SetMinSize(AMS_STEP_SIZE);
    m_filament_load_step->SetSize(AMS_STEP_SIZE);
    m_filament_load_step->SetBackgroundColour(*wxWHITE);

    m_filament_unload_step = new ::StepIndicator(m_simplebook_right, wxID_ANY);
    m_filament_unload_step->SetMinSize(AMS_STEP_SIZE);
    m_filament_unload_step->SetSize(AMS_STEP_SIZE);
    m_filament_unload_step->SetBackgroundColour(*wxWHITE);

    m_filament_vt_load_step = new ::StepIndicator(m_simplebook_right, wxID_ANY);
    m_filament_vt_load_step->SetMinSize(AMS_STEP_SIZE);
    m_filament_vt_load_step->SetSize(AMS_STEP_SIZE);
    m_filament_vt_load_step->SetBackgroundColour(*wxWHITE);

    m_simplebook_right->AddPage(tip_right, wxEmptyString, false);
    m_simplebook_right->AddPage(m_filament_load_step, wxEmptyString, false);
    m_simplebook_right->AddPage(m_filament_unload_step, wxEmptyString, false);
    m_simplebook_right->AddPage(m_filament_vt_load_step, wxEmptyString, false);


    m_button_ams_setting_normal = ScalableBitmap(this, "ams_setting_normal", 24);
    m_button_ams_setting_hover = ScalableBitmap(this, "ams_setting_hover", 24);
    m_button_ams_setting_press = ScalableBitmap(this, "ams_setting_press", 24);

    wxBoxSizer *m_sizer_right_bottom = new wxBoxSizer(wxHORIZONTAL);
    m_button_ams_setting = new wxStaticBitmap(m_amswin, wxID_ANY, m_button_ams_setting_normal.bmp(), wxDefaultPosition, wxSize(FromDIP(24), FromDIP(24)));
    m_button_ams_setting->SetBackgroundColour(m_amswin->GetBackgroundColour());

    m_button_guide = new Button(m_amswin, _L("Guide"));
    m_button_guide->SetFont(Label::Body_13);
    m_button_guide->SetCornerRadius(FromDIP(12));
    m_button_guide->SetBorderColor(btn_bd_white);
    m_button_guide->SetMinSize(wxSize(-1, FromDIP(24)));
    m_button_guide->SetBackgroundColor(btn_bg_white);

    m_button_retry = new Button(m_amswin, _L("Retry"));
    m_button_retry->SetFont(Label::Body_13);
    m_button_retry->SetCornerRadius(FromDIP(12));
    m_button_retry->SetBorderColor(btn_bd_white);
    m_button_retry->SetMinSize(wxSize(-1, FromDIP(24)));
    m_button_retry->SetBackgroundColor(btn_bg_white);

    m_sizer_right_bottom->Add(m_button_ams_setting, 0);
    m_sizer_right_bottom->Add(m_button_guide, 0, wxLEFT, FromDIP(10));
    m_sizer_right_bottom->Add(m_button_retry, 0, wxLEFT, FromDIP(10));
    m_sizer_right->Add(m_sizer_right_bottom, 0, wxEXPAND | wxTOP, FromDIP(20));
    m_sizer_bottom->Add(m_sizer_right, 0, wxEXPAND, FromDIP(5));

    m_sizer_body->Add(m_simplebook_amsitems, 0, wxEXPAND, 0);
    m_sizer_body->Add(0, 0, 1, wxEXPAND | wxTOP, FromDIP(18));
    m_sizer_body->Add(m_sizer_bottom, 0, wxEXPAND | wxLEFT, FromDIP(6));

    init_scaled_buttons();
    m_amswin->SetSizer(m_sizer_body);
    m_amswin->Layout();
    m_amswin->Fit();
    //Thaw();

    SetSize(m_amswin->GetSize());
    SetMinSize(m_amswin->GetSize());

    // calibration mode
    m_simplebook_calibration = new wxSimplebook(this, wxID_ANY, wxDefaultPosition, m_amswin->GetSize(), wxTAB_TRAVERSAL);

    auto m_in_calibration_panel = new wxWindow(m_simplebook_calibration, wxID_ANY, wxDefaultPosition, m_amswin->GetSize(), wxTAB_TRAVERSAL);
    m_in_calibration_panel->SetBackgroundColour(AMS_CONTROL_WHITE_COLOUR);
    wxBoxSizer *sizer_calibration_h = new wxBoxSizer(wxHORIZONTAL);
    wxBoxSizer *sizer_calibration_v = new wxBoxSizer(wxVERTICAL);
    auto        thumbnail           = new wxStaticBitmap(m_in_calibration_panel, wxID_ANY, create_scaled_bitmap("ams_icon", nullptr, 126), wxDefaultPosition, wxDefaultSize);
    m_text_calibration_percent      = new wxStaticText(m_in_calibration_panel, wxID_ANY, wxT("0%"), wxDefaultPosition, wxDefaultSize, 0);
    m_text_calibration_percent->SetFont(::Label::Head_16);
    m_text_calibration_percent->SetForegroundColour(AMS_CONTROL_BRAND_COLOUR);
    auto m_text_calibration_tip = new wxStaticText(m_in_calibration_panel, wxID_ANY, _L("Calibrating AMS..."), wxDefaultPosition, wxDefaultSize, 0);
    m_text_calibration_tip->SetFont(::Label::Body_14);
    m_text_calibration_tip->SetForegroundColour(AMS_CONTROL_GRAY700);
    sizer_calibration_v->Add(thumbnail, 0, wxALIGN_CENTER, 0);
    sizer_calibration_v->Add(0, 0, 0, wxTOP, FromDIP(16));
    sizer_calibration_v->Add(m_text_calibration_percent, 0, wxALIGN_CENTER, 0);
    sizer_calibration_v->Add(0, 0, 0, wxTOP, FromDIP(8));
    sizer_calibration_v->Add(m_text_calibration_tip, 0, wxALIGN_CENTER, 0);
    sizer_calibration_h->Add(sizer_calibration_v, 1, wxALIGN_CENTER, 0);
    m_in_calibration_panel->SetSizer(sizer_calibration_h);
    m_in_calibration_panel->Layout();

    auto m_calibration_err_panel = new wxWindow(m_simplebook_calibration, wxID_ANY, wxDefaultPosition, m_amswin->GetSize(), wxTAB_TRAVERSAL);
    m_calibration_err_panel->SetBackgroundColour(AMS_CONTROL_WHITE_COLOUR);
    wxBoxSizer *sizer_err_calibration_h = new wxBoxSizer(wxHORIZONTAL);
    wxBoxSizer *sizer_err_calibration_v = new wxBoxSizer(wxVERTICAL);
    m_hyperlink = new wxHyperlinkCtrl(m_calibration_err_panel, wxID_ANY, wxEmptyString, wxEmptyString, wxDefaultPosition, wxDefaultSize, wxHL_DEFAULT_STYLE);
    m_hyperlink->SetVisitedColour(wxColour(31, 142, 234));
    auto m_tip_calibration_err = new wxStaticText(m_calibration_err_panel, wxID_ANY, _L("A problem occured during calibration. Click to view the solution."), wxDefaultPosition,
                                                  wxDefaultSize, 0);
    m_tip_calibration_err->SetFont(::Label::Body_14);
    m_tip_calibration_err->SetForegroundColour(AMS_CONTROL_GRAY700);

    wxBoxSizer *sizer_button = new wxBoxSizer(wxHORIZONTAL);

    auto m_button_calibration_again = new Button(m_calibration_err_panel, _L("Calibrate again"));
    m_button_calibration_again->SetBackgroundColor(btn_bg_green);
    m_button_calibration_again->SetBorderColor(AMS_CONTROL_BRAND_COLOUR);
    m_button_calibration_again->SetTextColor(AMS_CONTROL_WHITE_COLOUR);
    m_button_calibration_again->SetMinSize(AMS_CONTRO_CALIBRATION_BUTTON_SIZE);
    m_button_calibration_again->SetCornerRadius(FromDIP(12));
    m_button_calibration_again->Bind(wxEVT_LEFT_DOWN, &AMSControl::on_clibration_again_click, this);

    sizer_button->Add(m_button_calibration_again, 0, wxALL, 5);

    auto       m_button_calibration_cancel = new Button(m_calibration_err_panel, _L("Cancel calibration"));
    m_button_calibration_cancel->SetBackgroundColor(btn_bg_white);
    m_button_calibration_cancel->SetBorderColor(AMS_CONTROL_GRAY700);
    m_button_calibration_cancel->SetTextColor(AMS_CONTROL_GRAY800);
    m_button_calibration_cancel->SetMinSize(AMS_CONTRO_CALIBRATION_BUTTON_SIZE);
    m_button_calibration_cancel->SetCornerRadius(FromDIP(12));
    m_button_calibration_cancel->Bind(wxEVT_LEFT_DOWN, &AMSControl::on_clibration_cancel_click, this);
    sizer_button->Add(m_button_calibration_cancel, 0, wxALL, 5);

    sizer_err_calibration_v->Add(m_hyperlink, 0, wxALIGN_CENTER, 0);
    sizer_err_calibration_v->Add(0, 0, 0, wxTOP, FromDIP(6));
    sizer_err_calibration_v->Add(m_tip_calibration_err, 0, wxALIGN_CENTER, 0);
    sizer_err_calibration_v->Add(0, 0, 0, wxTOP, FromDIP(8));
    sizer_err_calibration_v->Add(sizer_button, 0, wxALIGN_CENTER | wxTOP, FromDIP(18));
    sizer_err_calibration_h->Add(sizer_err_calibration_v, 1, wxALIGN_CENTER, 0);
    m_calibration_err_panel->SetSizer(sizer_err_calibration_h);
    m_calibration_err_panel->Layout();

    m_simplebook_calibration->AddPage(m_in_calibration_panel, wxEmptyString, false);
    m_simplebook_calibration->AddPage(m_calibration_err_panel, wxEmptyString, false);

    AddPage(m_amswin, wxEmptyString, false);
    AddPage(m_simplebook_calibration, wxEmptyString, false);

    UpdateStepCtrl();

    m_button_extrusion_cali->Connect(wxEVT_COMMAND_BUTTON_CLICKED, wxCommandEventHandler(AMSControl::on_extrusion_cali), NULL, this);
    m_button_extruder_feed->Connect(wxEVT_COMMAND_BUTTON_CLICKED, wxCommandEventHandler(AMSControl::on_filament_load), NULL, this);
    m_button_extruder_back->Connect(wxEVT_COMMAND_BUTTON_CLICKED, wxCommandEventHandler(AMSControl::on_filament_unload), NULL, this);
    
    m_button_ams_setting->Bind(wxEVT_ENTER_WINDOW, [this](wxMouseEvent& e) {
        m_button_ams_setting->SetBitmap(m_button_ams_setting_hover.bmp());
        e.Skip();
    });
    m_button_ams_setting->Bind(wxEVT_LEFT_DOWN, [this](wxMouseEvent& e) {
        m_button_ams_setting->SetBitmap(m_button_ams_setting_press.bmp());
        on_ams_setting_click(e);
        e.Skip();
    });

    m_button_ams_setting->Bind(wxEVT_LEAVE_WINDOW, [this](wxMouseEvent& e) {
        m_button_ams_setting->SetBitmap(m_button_ams_setting_normal.bmp());
        e.Skip();
    });

    Bind(EVT_AMS_SHOW_HUMIDITY_TIPS, [this](wxCommandEvent& evt) {
        wxPoint img_pos = ClientToScreen(wxPoint(0, 0));
        wxPoint popup_pos(img_pos.x, img_pos.y + GetRect().height);
        m_Humidity_tip_popup.Position(popup_pos, wxSize(0, 0));
        m_Humidity_tip_popup.Popup();
<<<<<<< HEAD
=======
        m_Humidity_tip_popup.GetParent()->SetFocus();
>>>>>>> 0d6778a9
    });
    

    m_button_guide->Bind(wxEVT_BUTTON, [this](wxCommandEvent& e) {
        post_event(wxCommandEvent(EVT_AMS_GUIDE_WIKI));
        });
    m_button_retry->Bind(wxEVT_BUTTON, [this](wxCommandEvent& e) {
        post_event(wxCommandEvent(EVT_AMS_RETRY));
        });

    CreateAms();
    SetSelection(0);
    EnterNoneAMSMode();
}

void AMSControl::init_scaled_buttons()
{
    m_button_extrusion_cali->SetMinSize(wxSize(-1, FromDIP(24)));
    m_button_extrusion_cali->SetCornerRadius(FromDIP(12));
    m_button_extruder_feed->SetMinSize(wxSize(-1, FromDIP(24)));
    m_button_extruder_feed->SetCornerRadius(FromDIP(12));
    m_button_extruder_back->SetMinSize(wxSize(-1, FromDIP(24)));
    m_button_extruder_back->SetCornerRadius(FromDIP(12));
}

std::string AMSControl::GetCurentAms() { return m_current_ams; }

std::string AMSControl::GetCurrentCan(std::string amsid)
{
    std::string current_can;
    for (auto i = 0; i < m_ams_cans_list.GetCount(); i++) {
        AmsCansWindow *ams = m_ams_cans_list[i];
        if (ams->amsCans->m_info.ams_id == amsid) {
            current_can = ams->amsCans->GetCurrentCan();
            return current_can;
        }
    }
    return current_can;
    /*std::string current_can_id = "";
    for (auto i = 0; i < m_ams_info.size(); i++) {
        if (m_ams_info[i].ams_id == m_current_ams) {
            current_can_id =  m_ams_info[i].current_can_id;
        }
    }
    return current_can_id;*/
}

wxColour AMSControl::GetCanColour(std::string amsid, std::string canid) 
{
    wxColour col = *wxWHITE;
    for (auto i = 0; i < m_ams_info.size(); i++) {
        if (m_ams_info[i].ams_id == amsid) { 
            for (auto o = 0; o < m_ams_info[i].cans.size(); o++) {
                if (m_ams_info[i].cans[o].can_id == canid) { 
                    col = m_ams_info[i].cans[o].material_colour;
                }
            }
        }
    }
    return col;
}

<<<<<<< HEAD
void AMSControl::SetActionState(AMSAction action, bool support_virtual_tray)
{
    m_button_area->Layout();
    m_button_area->Fit();

    switch (action) {
    case Slic3r::GUI::AMSAction::AMS_ACTION_NONE: break;
    case Slic3r::GUI::AMSAction::AMS_ACTION_LOAD: 
        m_button_extrusion_cali->Enable();
        m_button_extruder_feed->Enable();
        m_button_extruder_back->Disable();
        break;
    case Slic3r::GUI::AMSAction::AMS_ACTION_UNLOAD: 
        m_button_extrusion_cali->Enable();
        m_button_extruder_feed->Disable();
        m_button_extruder_back->Enable();
        break;
    case Slic3r::GUI::AMSAction::AMS_ACTION_PRINTING: 
        m_button_extrusion_cali->Disable();
        m_button_extruder_feed->Disable();
        m_button_extruder_back->Disable();
        break;
    case Slic3r::GUI::AMSAction::AMS_ACTION_NORMAL:
        m_button_extrusion_cali->Enable();
        m_button_extruder_feed->Enable();
        m_button_extruder_back->Enable();
        break;
    case Slic3r::GUI::AMSAction::AMS_ACTION_CALI:
        m_button_extrusion_cali->Enable();
        m_button_extruder_feed->Disable();
        m_button_extruder_back->Disable();
        break; 
    case Slic3r::GUI::AMSAction::AMS_ACTION_NOAMS:
        if (support_virtual_tray)
            m_button_extrusion_cali->Enable();
        else
            m_button_extrusion_cali->Disable();
        m_button_extruder_feed->Disable();
        m_button_extruder_back->Disable();
        break;
    default: break;
    }
=======
void AMSControl::SetActionState(bool button_status[])
{
    if (button_status[ActionButton::ACTION_BTN_CALI]) m_button_extrusion_cali->Enable();
    else m_button_extrusion_cali->Disable();

    if (button_status[ActionButton::ACTION_BTN_LOAD]) m_button_extruder_feed->Enable();
    else m_button_extruder_feed->Disable();

    if (button_status[ActionButton::ACTION_BTN_UNLOAD]) m_button_extruder_back->Enable();
    else m_button_extruder_back->Disable();
>>>>>>> 0d6778a9
}

void AMSControl::EnterNoneAMSMode(bool support_vt_load)
{
    m_simplebook_amsitems->Hide();
    m_panel_top->Hide();
    m_simplebook_amsitems->SetSelection(1);
    m_simplebook_ams->SetSelection(1);
    m_extruder->Hide();
    m_button_ams_setting->Hide();
    m_button_guide->Hide();
    m_button_retry->Hide();
<<<<<<< HEAD
    m_button_extruder_feed->Hide();
    m_button_extruder_back->Hide();
=======
    if (support_vt_load) {
        m_button_extruder_feed->Show();
        m_button_extruder_back->Show();
    } else {
        m_button_extruder_feed->Hide();
        m_button_extruder_back->Hide();
    }

>>>>>>> 0d6778a9
    ShowFilamentTip(false);
    m_amswin->Layout();
    m_amswin->Fit();
    Layout();
    m_is_none_ams_mode = true;
}

void AMSControl::ExitNoneAMSMode()
{
    m_simplebook_amsitems->Show();
    m_panel_top->Show();
    m_simplebook_ams->SetSelection(0);
    m_simplebook_amsitems->SetSelection(0);
    m_extruder->Show();
    m_button_ams_setting->Show();
    m_button_guide->Show();
    m_button_retry->Show();
    m_button_extruder_feed->Show();
    m_button_extruder_back->Show();
    ShowFilamentTip(true);
    m_amswin->Layout();
    m_amswin->Fit();
    Layout();
    m_is_none_ams_mode = false;
}

void AMSControl::EnterCalibrationMode(bool read_to_calibration)
{
    SetSelection(1);
    if (read_to_calibration)
        m_simplebook_calibration->SetSelection(0);
    else
        m_simplebook_calibration->SetSelection(1);
}

void AMSControl::ExitcClibrationMode() { SetSelection(0); }

void AMSControl::SetClibrationpercent(int percent) { m_text_calibration_percent->SetLabelText(wxString::Format("%d%%", percent)); }

void AMSControl::SetClibrationLink(wxString link)
{
    m_hyperlink->SetLabel(link);
    m_hyperlink->SetURL(link);
    m_hyperlink->Refresh();
    m_hyperlink->Update();
}

void AMSControl::PlayRridLoading(wxString amsid, wxString canid)
{
    AmsCansHash::iterator iter             = m_ams_cans_list.begin();
    auto                  count_item_index = 0;

    for (auto i = 0; i < m_ams_cans_list.GetCount(); i++) {
        AmsCansWindow *cans = m_ams_cans_list[i];
        if (cans->amsCans->m_info.ams_id == amsid) { cans->amsCans->PlayRridLoading(canid); }
        iter++;
    }
}

void AMSControl::StopRridLoading(wxString amsid, wxString canid)
{
    AmsCansHash::iterator iter             = m_ams_cans_list.begin();
    auto                  count_item_index = 0;

    for (auto i = 0; i < m_ams_cans_list.GetCount(); i++) {
        AmsCansWindow *cans = m_ams_cans_list[i];
        if (cans->amsCans->m_info.ams_id == amsid) { cans->amsCans->StopRridLoading(canid); }
        iter++;
    }
}

void AMSControl::msw_rescale()
{
    m_button_ams_setting_normal.msw_rescale();
    m_button_ams_setting_hover.msw_rescale();
    m_button_ams_setting_press.msw_rescale();
    m_button_ams_setting->SetBitmap(m_button_ams_setting_normal.bmp());

    m_extruder->msw_rescale();
    m_button_extrusion_cali->SetMinSize(wxSize(-1, FromDIP(24)));
    m_button_extruder_feed->SetMinSize(wxSize(-1, FromDIP(24)));
    m_button_extruder_back->SetMinSize(wxSize(-1, FromDIP(24)));
    m_button_ams_setting->SetMinSize(wxSize(FromDIP(25), FromDIP(24)));
    m_button_guide->SetMinSize(wxSize(-1, FromDIP(24)));
    m_button_retry->SetMinSize(wxSize(-1, FromDIP(24)));

    for (auto i = 0; i < m_ams_cans_list.GetCount(); i++) {
        AmsCansWindow *cans = m_ams_cans_list[i];
        cans->amsCans->msw_rescale();
    }

    Layout();
    Refresh();
}

void AMSControl::UpdateStepCtrl()
{
    wxString FILAMENT_LOAD_STEP_STRING[LOAD_STEP_COUNT] = {
        _L("Heat the nozzle"),
        _L("Cut filament"),
        _L("Pull back current filament"),
        _L("Push new filament into extruder"),
        _L("Purge old filament"),
    };

    wxString VT_TRAY_LOAD_STEP_STRING[VT_LOAD_STEP_COUNT] = {
        _L("Heat the nozzle"),
        _L("Feed new filament from external spool"),
        _L("Confirm whether the filament has been extruded"),
        _L("Purge old filament"),
    };

    wxString FILAMENT_UNLOAD_STEP_STRING[UNLOAD_STEP_COUNT] = {
        _L("Heat the nozzle"),
        _L("Cut filament"),
        _L("Pull back current filament")
    };

    for (int i = 0; i < LOAD_STEP_COUNT; i++) {
        m_filament_load_step->AppendItem(FILAMENT_LOAD_STEP_STRING[i]);
    }
    for (int i = 0; i < UNLOAD_STEP_COUNT; i++) {
        m_filament_unload_step->AppendItem(FILAMENT_UNLOAD_STEP_STRING[i]);
    }
    for (int i = 0; i < VT_LOAD_STEP_COUNT; i++) {
        m_filament_vt_load_step->AppendItem(VT_TRAY_LOAD_STEP_STRING[i]);
    }
}

void AMSControl::CreateAms()
{
    auto caninfo0_0 = Caninfo{"def_can_0", (""), *wxWHITE, AMSCanType::AMS_CAN_TYPE_NONE};
    auto caninfo0_1 = Caninfo{"def_can_1", (""), *wxWHITE, AMSCanType::AMS_CAN_TYPE_NONE};
    auto caninfo0_2 = Caninfo{"def_can_2", (""), *wxWHITE, AMSCanType::AMS_CAN_TYPE_NONE};
    auto caninfo0_3 = Caninfo{"def_can_3", (""), *wxWHITE, AMSCanType::AMS_CAN_TYPE_NONE};

    AMSinfo                        ams1 = AMSinfo{"0", std::vector<Caninfo>{caninfo0_0, caninfo0_1, caninfo0_2, caninfo0_3}};
    AMSinfo                        ams2 = AMSinfo{"1", std::vector<Caninfo>{caninfo0_0, caninfo0_1, caninfo0_2, caninfo0_3}};
    AMSinfo                        ams3 = AMSinfo{"2", std::vector<Caninfo>{caninfo0_0, caninfo0_1, caninfo0_2, caninfo0_3}};
    AMSinfo                        ams4 = AMSinfo{"3", std::vector<Caninfo>{caninfo0_0, caninfo0_1, caninfo0_2, caninfo0_3}};
    std::vector<AMSinfo>           ams_info{ams1, ams2, ams3, ams4};
    std::vector<AMSinfo>::iterator it;
    Freeze();
    for (it = ams_info.begin(); it != ams_info.end(); it++) { AddAms(*it, true); }
    m_sizer_top->Layout();
    Thaw();
}

void AMSControl::Reset() 
{
    auto caninfo0_0 = Caninfo{"def_can_0", "", *wxWHITE, AMSCanType::AMS_CAN_TYPE_NONE};
    auto caninfo0_1 = Caninfo{"def_can_1", "", *wxWHITE, AMSCanType::AMS_CAN_TYPE_NONE};
    auto caninfo0_2 = Caninfo{"def_can_2", "", *wxWHITE, AMSCanType::AMS_CAN_TYPE_NONE};
    auto caninfo0_3 = Caninfo{"def_can_3", "", *wxWHITE, AMSCanType::AMS_CAN_TYPE_NONE};

    AMSinfo ams1 = AMSinfo{"def_ams_0", std::vector<Caninfo>{caninfo0_0, caninfo0_1, caninfo0_2, caninfo0_3}};
    AMSinfo ams2 = AMSinfo{"def_ams_1", std::vector<Caninfo>{caninfo0_0, caninfo0_1, caninfo0_2, caninfo0_3}};
    AMSinfo ams3 = AMSinfo{"def_ams_2", std::vector<Caninfo>{caninfo0_0, caninfo0_1, caninfo0_2, caninfo0_3}};
    AMSinfo ams4 = AMSinfo{"def_ams_3", std::vector<Caninfo>{caninfo0_0, caninfo0_1, caninfo0_2, caninfo0_3}};

    std::vector<AMSinfo>           ams_info{ams1, ams2, ams3, ams4};
    std::vector<AMSinfo>::iterator it;
    UpdateAms(ams_info, false);
    m_current_ams    = "";
    m_current_senect = "";
}

<<<<<<< HEAD
void AMSControl::show_noams_mode(bool show, bool support_virtual_tray)
=======
void AMSControl::show_noams_mode(bool show, bool support_virtual_tray, bool support_vt_load)
>>>>>>> 0d6778a9
{
    show_vams(support_virtual_tray);
    m_sizer_ams_tips->Show(support_virtual_tray);
    if (!support_virtual_tray)
        m_button_extrusion_cali->Hide();
    else {
        m_button_extrusion_cali->Show();
    }

<<<<<<< HEAD
    show?ExitNoneAMSMode() : EnterNoneAMSMode();
=======
    show?ExitNoneAMSMode() : EnterNoneAMSMode(support_vt_load);
>>>>>>> 0d6778a9
}

void AMSControl::show_vams(bool show)
{
    m_panel_virtual->Show(show);
    m_vams_sizer->Show(show);
    show_vams_kn_value(show);
    Layout();
<<<<<<< HEAD

    if (show && m_is_none_ams_mode) {
        if (m_current_ams == "") {
            wxMouseEvent event(wxEVT_LEFT_DOWN);
            event.SetEventObject(m_vams_lib);
            wxPostEvent(m_vams_lib, event);
        }
    }
}

void AMSControl::show_vams_kn_value(bool show)
{
    m_vams_lib->show_kn_value(show);
}

void AMSControl::update_vams_kn_value(AmsTray tray)
{
    m_vams_info.k = tray.k;
    m_vams_info.n = tray.n;
    m_vams_lib->m_info.k = tray.k;
    m_vams_lib->m_info.n = tray.n;
    m_vams_lib->Refresh();
}

=======

    if (show && m_is_none_ams_mode) {
        if (m_current_ams == "") {
            wxMouseEvent event(wxEVT_LEFT_DOWN);
            event.SetEventObject(m_vams_lib);
            wxPostEvent(m_vams_lib, event);
        }
    }
}

void AMSControl::show_vams_kn_value(bool show)
{
    m_vams_lib->show_kn_value(show);
}

void AMSControl::update_vams_kn_value(AmsTray tray)
{
    m_vams_info.k = tray.k;
    m_vams_info.n = tray.n;
    m_vams_lib->m_info.k = tray.k;
    m_vams_lib->m_info.n = tray.n;
    m_vams_info.material_name = tray.get_display_filament_type();
    m_vams_info.material_colour = tray.get_color();
    m_vams_lib->m_info.material_name = tray.get_display_filament_type();
    m_vams_lib->m_info.material_colour = tray.get_color();
    m_vams_lib->Refresh();
}

>>>>>>> 0d6778a9
void AMSControl::UpdateAms(std::vector<AMSinfo> info, bool keep_selection, bool has_extrusion_cali)
{
    std::string curr_ams_id = GetCurentAms();
    std::string curr_can_id = GetCurrentCan(curr_ams_id);

    m_button_area->Layout();
    m_button_area->Fit();        

    // update item
    m_ams_info = info;

    if (info.size() > 1) {
        m_simplebook_amsitems->Show();
        m_amswin->Layout();
        m_amswin->Fit();
        SetSize(m_amswin->GetSize());
        SetMinSize(m_amswin->GetSize());
    } else {
        m_simplebook_amsitems->Hide();
        m_amswin->Layout();
        m_amswin->Fit();
        SetSize(m_amswin->GetSize());
        SetMinSize(m_amswin->GetSize());
    }

    for (auto i = 0; i < m_ams_item_list.GetCount(); i++) {
        AmsItems *item = m_ams_item_list[i];
        if (i < info.size() && info.size() > 1) {
            item->amsItem->Update(m_ams_info[i]);
            item->amsItem->Open();
        } else {
            item->amsItem->Close();
        }
    }

    // update cans
    for (auto i = 0; i < m_ams_cans_list.GetCount(); i++) {
        AmsCansWindow *cans = m_ams_cans_list[i];
        if (i < info.size()) {
            cans->amsCans->m_info = m_ams_info[i];
            cans->amsCans->Update(m_ams_info[i]);
            cans->amsCans->show_sn_value(has_extrusion_cali);
        }
    }

    if (m_current_senect.empty() && info.size() > 0) {
        if (curr_ams_id.empty()) {
            SwitchAms(info[0].ams_id);
            return;
        }

        if (keep_selection) {
            SwitchAms(curr_ams_id);
            for (auto i = 0; i < m_ams_cans_list.GetCount(); i++) {
                AmsCansWindow *cans = m_ams_cans_list[i];
                if (i < info.size()) { cans->amsCans->SelectCan(curr_can_id); }
            }
            return;
        }
    }
}

void AMSControl::AddAms(AMSinfo info, bool refresh)
{
    if (m_ams_count >= AMS_CONTROL_MAX_COUNT) return;

    // item
    auto amsitem = new AMSItem(m_panel_top, wxID_ANY, info);
    amsitem->Bind(wxEVT_LEFT_DOWN, [this, amsitem](wxMouseEvent &e) {
        SwitchAms(amsitem->m_amsinfo.ams_id);
        e.Skip();
    });

    AmsItems *item = new AmsItems();
    item->amsIndex = info.ams_id;
    item->amsItem  = amsitem;

    m_ams_item_list.Add(item);
    m_sizer_top->Add(amsitem, 0, wxALIGN_CENTER|wxRIGHT, 6);

    AmsCansWindow *canswin = new AmsCansWindow();
    auto           amscans = new AmsCans(m_simplebook_cans, wxID_ANY, info);

    canswin->amsIndex = info.ams_id;
    canswin->amsCans  = amscans;
    m_ams_cans_list.Add(canswin);

    m_simplebook_cans->AddPage(amscans, wxEmptyString, false);
    amscans->m_selection = m_simplebook_cans->GetPageCount() - 1;

    if (refresh) { m_sizer_top->Layout(); }
    m_ams_count++;
    m_ams_info.push_back(info);
}

void AMSControl::SwitchAms(std::string ams_id)
{
    for (auto i = 0; i < m_ams_item_list.GetCount(); i++) {
        AmsItems *item = m_ams_item_list[i];
        if (item->amsItem->m_amsinfo.ams_id == ams_id) {
            item->amsItem->OnSelected();
            //item->amsItem->ShowHumidity();

            if (m_current_ams == std::to_string(VIRTUAL_TRAY_ID)) {
                for (auto i = 0; i < m_ams_cans_list.GetCount(); i++) {
                    AmsCansWindow* ams = m_ams_cans_list[i];
                    if (ams->amsCans->m_info.ams_id == ams_id) {
                        ams->amsCans->SetDefSelectCan();
                    }
                }
            }

            m_current_senect = ams_id;
        } else {
            item->amsItem->UnSelected();
            //item->amsItem->HideHumidity();
        }
        m_sizer_top->Layout();
        m_panel_top->Fit();
    }

    for (auto i = 0; i < m_ams_cans_list.GetCount(); i++) {
        AmsCansWindow *cans = m_ams_cans_list[i];
        if (cans->amsCans->m_info.ams_id == ams_id) { m_simplebook_cans->SetSelection(cans->amsCans->m_selection); }
    }
    m_current_ams = ams_id;

     // update extruder
    for (auto i = 0; i < m_ams_info.size(); i++) {
        if (m_ams_info[i].ams_id == m_current_ams) {
            switch (m_ams_info[i].current_step) {
            case AMSPassRoadSTEP::AMS_ROAD_STEP_NONE: m_extruder->TurnOff(); break;

            case AMSPassRoadSTEP::AMS_ROAD_STEP_COMBO_LOAD_STEP1: m_extruder->TurnOff(); break;

            case AMSPassRoadSTEP::AMS_ROAD_STEP_COMBO_LOAD_STEP2: m_extruder->TurnOn(GetCanColour(m_current_ams, m_ams_info[i].current_can_id)); break;

            case AMSPassRoadSTEP::AMS_ROAD_STEP_COMBO_LOAD_STEP3: m_extruder->TurnOn(GetCanColour(m_current_ams, m_ams_info[i].current_can_id)); break;
            }
        }
    }

    // update buttons
}

void AMSControl::SetFilamentStep(int item_idx, FilamentStepType f_type)
{
    if (item_idx == FilamentStep::STEP_IDLE) {
        m_simplebook_right->SetSelection(0);
        m_filament_load_step->Idle();
        m_filament_unload_step->Idle();
        m_filament_vt_load_step->Idle();
        return;
    }

    if (f_type == FilamentStepType::STEP_TYPE_LOAD) {
        if (item_idx > 0 && item_idx < FilamentStep::STEP_COUNT) {
            m_simplebook_right->SetSelection(1);
            m_filament_load_step->SelectItem(item_idx - 1);
        } else {
            m_filament_load_step->Idle();
        }
    } else if (f_type == FilamentStepType::STEP_TYPE_UNLOAD) {
        if (item_idx > 0 && item_idx < FilamentStep::STEP_COUNT) {
            m_simplebook_right->SetSelection(2);
            m_filament_unload_step->SelectItem(item_idx - 1);
        }
        else {
            m_filament_unload_step->Idle();
        }
    } else if (f_type == FilamentStepType::STEP_TYPE_VT_LOAD) {
        m_simplebook_right->SetSelection(3);
        if (item_idx == STEP_HEAT_NOZZLE) {
            m_filament_vt_load_step->SelectItem(0);
        }
        else if (item_idx == STEP_FEED_FILAMENT) {
            m_filament_vt_load_step->SelectItem(1);
        }
        else if (item_idx == STEP_CONFIRM_EXTRUDED) {
            m_filament_vt_load_step->SelectItem(2);
        }
        else if (item_idx == STEP_PURGE_OLD_FILAMENT) {
            m_filament_vt_load_step->SelectItem(3);
        }
        else {
            m_filament_vt_load_step->Idle();
        }
    } else {
        if (item_idx > 0 && item_idx < FilamentStep::STEP_COUNT) {
            m_simplebook_right->SetSelection(1);
            m_filament_load_step->SelectItem(item_idx - 1);
        }
        else {
            m_filament_load_step->Idle();
        }
    }
}

void AMSControl::ShowFilamentTip(bool hasams)
{
    m_simplebook_right->SetSelection(0);
    if (hasams) {
        m_tip_right_top->Show();
        m_tip_load_info->SetLabelText(_L("Choose an AMS slot then press \"Load\" or \"Unload\" button to automatically load or unload filiament."));
    } else {
        // m_tip_load_info->SetLabelText(_L("Before loading, please make sure the filament is pushed into toolhead."));
        m_tip_right_top->Hide();
        m_tip_load_info->SetLabelText(wxEmptyString);
    }
    m_sizer_right_tip->Layout();
    m_tip_load_info->Wrap(AMS_STEP_SIZE.x);
    m_tip_load_info->SetMinSize(AMS_STEP_SIZE);
}

void AMSControl::SetHumidity(std::string amsid, int humidity)
{
    for (auto i = 0; i < m_ams_item_list.GetCount(); i++) {
        AmsItems *item = m_ams_item_list[i];
        if (amsid == item->amsItem->m_amsinfo.ams_id) { item->amsItem->SetHumidity(humidity); }
    }
}

bool AMSControl::Enable(bool enable)
{
    for (auto i = 0; i < m_ams_item_list.GetCount(); i++) {
        AmsItems *item = m_ams_item_list[i];
        item->amsItem->Enable(enable);
    }

    for (auto i = 0; i < m_ams_cans_list.GetCount(); i++) {
        AmsCansWindow *cans = m_ams_cans_list[i];
        cans->amsCans->Enable(enable);
    }
    m_button_extrusion_cali->Enable(enable);
    m_button_extruder_feed->Enable(enable);
    m_button_extruder_back->Enable(enable);
    m_button_ams_setting->Enable(enable);

    m_filament_load_step->Enable(enable);
    return wxWindow::Enable(enable);
}

void AMSControl::SetExtruder(bool on_off, wxColour col)
{
    if (!on_off) {
        m_extruder->TurnOff();
    } else {
        m_extruder->TurnOn(col);
    }
}

void AMSControl::SetAmsStep(std::string ams_id, std::string canid, AMSPassRoadType type, AMSPassRoadSTEP step)
{
    AmsCansWindow *cans     = nullptr;
    bool           notfound = true;

    for (auto i = 0; i < m_ams_cans_list.GetCount(); i++) {
        cans = m_ams_cans_list[i];
        if (cans->amsCans->m_info.ams_id == ams_id) {
            notfound = false;
            break;
        }
    }

    if (notfound) return;
    if (cans == nullptr) return;

    if (step == AMSPassRoadSTEP::AMS_ROAD_STEP_NONE) {
        cans->amsCans->SetAmsStep(canid, type, AMSPassRoadSTEP::AMS_ROAD_STEP_NONE);
    }

    if (step == AMSPassRoadSTEP::AMS_ROAD_STEP_COMBO_LOAD_STEP1) {
        cans->amsCans->SetAmsStep(canid, type, AMSPassRoadSTEP::AMS_ROAD_STEP_1);
    }

    if (step == AMSPassRoadSTEP::AMS_ROAD_STEP_COMBO_LOAD_STEP2) {
        cans->amsCans->SetAmsStep(canid, type, AMSPassRoadSTEP::AMS_ROAD_STEP_1);
        cans->amsCans->SetAmsStep(canid, type, AMSPassRoadSTEP::AMS_ROAD_STEP_2);
    }

    if (step == AMSPassRoadSTEP::AMS_ROAD_STEP_COMBO_LOAD_STEP3) {
        cans->amsCans->SetAmsStep(canid, type, AMSPassRoadSTEP::AMS_ROAD_STEP_1);
        cans->amsCans->SetAmsStep(canid, type, AMSPassRoadSTEP::AMS_ROAD_STEP_2);
        cans->amsCans->SetAmsStep(canid, type, AMSPassRoadSTEP::AMS_ROAD_STEP_3);
    }

    for (auto i = 0; i < m_ams_info.size(); i++) {
        if (m_ams_info[i].ams_id == ams_id) {
            m_ams_info[i].current_step   = step;
            m_ams_info[i].current_can_id = canid;
        }
    }
<<<<<<< HEAD

    if (type == AMSPassRoadType::AMS_ROAD_TYPE_LOAD) { 
        SetActionState(AMSAction::AMS_ACTION_LOAD);
    }

    if (type == AMSPassRoadType::AMS_ROAD_TYPE_UNLOAD) { 
        SetActionState(AMSAction::AMS_ACTION_UNLOAD); 
    }
=======
>>>>>>> 0d6778a9
}

void AMSControl::on_filament_load(wxCommandEvent &event)
{
    m_button_extruder_back->Disable();
    for (auto i = 0; i < m_ams_info.size(); i++) {
        if (m_ams_info[i].ams_id == m_current_ams) { m_ams_info[i].current_action = AMSAction::AMS_ACTION_LOAD; }
    }
    post_event(SimpleEvent(EVT_AMS_LOAD));
}

void AMSControl::on_extrusion_cali(wxCommandEvent &event)
{
    for (auto i = 0; i < m_ams_info.size(); i++) {
        if (m_ams_info[i].ams_id == m_current_ams) { m_ams_info[i].current_action = AMSAction::AMS_ACTION_CALI; }
    }
    post_event(SimpleEvent(EVT_AMS_EXTRUSION_CALI));
}

void AMSControl::on_filament_unload(wxCommandEvent &event)
{
    m_button_extruder_feed->Disable();
    for (auto i = 0; i < m_ams_info.size(); i++) {
        if (m_ams_info[i].ams_id == m_current_ams) { m_ams_info[i].current_action = AMSAction::AMS_ACTION_UNLOAD; }
    }
    post_event(SimpleEvent(EVT_AMS_UNLOAD));
}

void AMSControl::on_ams_setting_click(wxMouseEvent &event)
{
    for (auto i = 0; i < m_ams_info.size(); i++) {
        if (m_ams_info[i].ams_id == m_current_ams) { m_ams_info[i].current_action = AMSAction::AMS_ACTION_CALI; }
    }
    post_event(SimpleEvent(EVT_AMS_SETTINGS));
}

void AMSControl::on_clibration_again_click(wxMouseEvent &event) { post_event(SimpleEvent(EVT_AMS_CLIBRATION_AGAIN)); }

void AMSControl::on_clibration_cancel_click(wxMouseEvent &event) { post_event(SimpleEvent(EVT_AMS_CLIBRATION_CANCEL)); }

void AMSControl::post_event(wxEvent &&event)
{
    event.SetEventObject(m_parent);
    wxPostEvent(m_parent, event);
}

}} // namespace Slic3r::GUI<|MERGE_RESOLUTION|>--- conflicted
+++ resolved
@@ -15,19 +15,6 @@
 
 static const wxColour AMS_TRAY_DEFAULT_COL = wxColour(255, 255, 255);
 
-<<<<<<< HEAD
-static wxString FILAMENT_LOAD_STEP_STRING[LOAD_STEP_COUNT] = {
-    _L("Heat the nozzle"),
-    _L("Cut filament"), 
-    _L("Pull back current filament"),
-    _L("Push new filament into extruder"),
-    _L("Purge old filament"),
-};
-
-static wxString FILAMENT_UNLOAD_STEP_STRING[UNLOAD_STEP_COUNT] = {_L("Heat the nozzle"), _L("Cut filament"), _L("Pull back current filament")};
-
-=======
->>>>>>> 0d6778a9
 wxDEFINE_EVENT(EVT_AMS_EXTRUSION_CALI, wxCommandEvent);
 wxDEFINE_EVENT(EVT_AMS_LOAD, SimpleEvent);
 wxDEFINE_EVENT(EVT_AMS_UNLOAD, SimpleEvent);
@@ -838,13 +825,8 @@
             auto mouse_pos = ClientToScreen(e.GetPosition());
             auto rect = ClientToScreen(wxPoint(0, 0));
 
-<<<<<<< HEAD
-            if (mouse_pos.x > rect.x + GetSize().x - FromDIP(20) && 
-                mouse_pos.y > rect.y + GetSize().y - FromDIP(40)) {
-=======
             if (mouse_pos.x > rect.x + GetSize().x - FromDIP(25) && 
                 mouse_pos.y > rect.y + GetSize().y - FromDIP(25)) {
->>>>>>> 0d6778a9
                 wxCommandEvent event(EVT_AMS_SHOW_HUMIDITY_TIPS);
                 wxPostEvent(GetParent()->GetParent(), event);
             }
@@ -1592,21 +1574,12 @@
     m_none_ams_panel = new wxPanel(m_simplebook_ams, wxID_ANY, wxDefaultPosition, AMS_CANS_WINDOW_SIZE, 0);
     m_none_ams_panel->SetBackgroundColour(AMS_CONTROL_DEF_BLOCK_BK_COLOUR);
     //m_none_ams_panel->SetDoubleBuffered(true);
-<<<<<<< HEAD
 
     auto m_tip_none_ams = new wxStaticText(m_none_ams_panel, wxID_ANY, _L("AMS not connected"), wxDefaultPosition, wxDefaultSize, wxALIGN_CENTER_HORIZONTAL);
     m_tip_none_ams->SetMinSize(wxSize(AMS_CANS_SIZE.x - FromDIP(20), -1));
     m_tip_none_ams->SetFont(::Label::Head_16);
     m_tip_none_ams->SetForegroundColour(AMS_CONTROL_DISABLE_COLOUR);
 
-=======
-
-    auto m_tip_none_ams = new wxStaticText(m_none_ams_panel, wxID_ANY, _L("AMS not connected"), wxDefaultPosition, wxDefaultSize, wxALIGN_CENTER_HORIZONTAL);
-    m_tip_none_ams->SetMinSize(wxSize(AMS_CANS_SIZE.x - FromDIP(20), -1));
-    m_tip_none_ams->SetFont(::Label::Head_16);
-    m_tip_none_ams->SetForegroundColour(AMS_CONTROL_DISABLE_COLOUR);
-
->>>>>>> 0d6778a9
     wxBoxSizer *sizer_ams_panel_v = new wxBoxSizer(wxVERTICAL);
     wxBoxSizer *sizer_ams_panel_h = new wxBoxSizer(wxHORIZONTAL);
 
@@ -1970,10 +1943,7 @@
         wxPoint popup_pos(img_pos.x, img_pos.y + GetRect().height);
         m_Humidity_tip_popup.Position(popup_pos, wxSize(0, 0));
         m_Humidity_tip_popup.Popup();
-<<<<<<< HEAD
-=======
         m_Humidity_tip_popup.GetParent()->SetFocus();
->>>>>>> 0d6778a9
     });
     
 
@@ -2036,50 +2006,6 @@
     return col;
 }
 
-<<<<<<< HEAD
-void AMSControl::SetActionState(AMSAction action, bool support_virtual_tray)
-{
-    m_button_area->Layout();
-    m_button_area->Fit();
-
-    switch (action) {
-    case Slic3r::GUI::AMSAction::AMS_ACTION_NONE: break;
-    case Slic3r::GUI::AMSAction::AMS_ACTION_LOAD: 
-        m_button_extrusion_cali->Enable();
-        m_button_extruder_feed->Enable();
-        m_button_extruder_back->Disable();
-        break;
-    case Slic3r::GUI::AMSAction::AMS_ACTION_UNLOAD: 
-        m_button_extrusion_cali->Enable();
-        m_button_extruder_feed->Disable();
-        m_button_extruder_back->Enable();
-        break;
-    case Slic3r::GUI::AMSAction::AMS_ACTION_PRINTING: 
-        m_button_extrusion_cali->Disable();
-        m_button_extruder_feed->Disable();
-        m_button_extruder_back->Disable();
-        break;
-    case Slic3r::GUI::AMSAction::AMS_ACTION_NORMAL:
-        m_button_extrusion_cali->Enable();
-        m_button_extruder_feed->Enable();
-        m_button_extruder_back->Enable();
-        break;
-    case Slic3r::GUI::AMSAction::AMS_ACTION_CALI:
-        m_button_extrusion_cali->Enable();
-        m_button_extruder_feed->Disable();
-        m_button_extruder_back->Disable();
-        break; 
-    case Slic3r::GUI::AMSAction::AMS_ACTION_NOAMS:
-        if (support_virtual_tray)
-            m_button_extrusion_cali->Enable();
-        else
-            m_button_extrusion_cali->Disable();
-        m_button_extruder_feed->Disable();
-        m_button_extruder_back->Disable();
-        break;
-    default: break;
-    }
-=======
 void AMSControl::SetActionState(bool button_status[])
 {
     if (button_status[ActionButton::ACTION_BTN_CALI]) m_button_extrusion_cali->Enable();
@@ -2090,7 +2016,6 @@
 
     if (button_status[ActionButton::ACTION_BTN_UNLOAD]) m_button_extruder_back->Enable();
     else m_button_extruder_back->Disable();
->>>>>>> 0d6778a9
 }
 
 void AMSControl::EnterNoneAMSMode(bool support_vt_load)
@@ -2103,10 +2028,6 @@
     m_button_ams_setting->Hide();
     m_button_guide->Hide();
     m_button_retry->Hide();
-<<<<<<< HEAD
-    m_button_extruder_feed->Hide();
-    m_button_extruder_back->Hide();
-=======
     if (support_vt_load) {
         m_button_extruder_feed->Show();
         m_button_extruder_back->Show();
@@ -2115,7 +2036,6 @@
         m_button_extruder_back->Hide();
     }
 
->>>>>>> 0d6778a9
     ShowFilamentTip(false);
     m_amswin->Layout();
     m_amswin->Fit();
@@ -2283,11 +2203,7 @@
     m_current_senect = "";
 }
 
-<<<<<<< HEAD
-void AMSControl::show_noams_mode(bool show, bool support_virtual_tray)
-=======
 void AMSControl::show_noams_mode(bool show, bool support_virtual_tray, bool support_vt_load)
->>>>>>> 0d6778a9
 {
     show_vams(support_virtual_tray);
     m_sizer_ams_tips->Show(support_virtual_tray);
@@ -2297,11 +2213,7 @@
         m_button_extrusion_cali->Show();
     }
 
-<<<<<<< HEAD
-    show?ExitNoneAMSMode() : EnterNoneAMSMode();
-=======
     show?ExitNoneAMSMode() : EnterNoneAMSMode(support_vt_load);
->>>>>>> 0d6778a9
 }
 
 void AMSControl::show_vams(bool show)
@@ -2310,32 +2222,6 @@
     m_vams_sizer->Show(show);
     show_vams_kn_value(show);
     Layout();
-<<<<<<< HEAD
-
-    if (show && m_is_none_ams_mode) {
-        if (m_current_ams == "") {
-            wxMouseEvent event(wxEVT_LEFT_DOWN);
-            event.SetEventObject(m_vams_lib);
-            wxPostEvent(m_vams_lib, event);
-        }
-    }
-}
-
-void AMSControl::show_vams_kn_value(bool show)
-{
-    m_vams_lib->show_kn_value(show);
-}
-
-void AMSControl::update_vams_kn_value(AmsTray tray)
-{
-    m_vams_info.k = tray.k;
-    m_vams_info.n = tray.n;
-    m_vams_lib->m_info.k = tray.k;
-    m_vams_lib->m_info.n = tray.n;
-    m_vams_lib->Refresh();
-}
-
-=======
 
     if (show && m_is_none_ams_mode) {
         if (m_current_ams == "") {
@@ -2364,7 +2250,6 @@
     m_vams_lib->Refresh();
 }
 
->>>>>>> 0d6778a9
 void AMSControl::UpdateAms(std::vector<AMSinfo> info, bool keep_selection, bool has_extrusion_cali)
 {
     std::string curr_ams_id = GetCurentAms();
@@ -2657,17 +2542,6 @@
             m_ams_info[i].current_can_id = canid;
         }
     }
-<<<<<<< HEAD
-
-    if (type == AMSPassRoadType::AMS_ROAD_TYPE_LOAD) { 
-        SetActionState(AMSAction::AMS_ACTION_LOAD);
-    }
-
-    if (type == AMSPassRoadType::AMS_ROAD_TYPE_UNLOAD) { 
-        SetActionState(AMSAction::AMS_ACTION_UNLOAD); 
-    }
-=======
->>>>>>> 0d6778a9
 }
 
 void AMSControl::on_filament_load(wxCommandEvent &event)
