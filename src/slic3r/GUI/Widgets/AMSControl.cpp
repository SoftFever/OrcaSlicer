--- conflicted
+++ resolved
@@ -255,74 +255,6 @@
     SetSize(m_amswin->GetSize());
     SetMinSize(m_amswin->GetSize());
 
-<<<<<<< HEAD
-    // calibration mode
-    m_simplebook_calibration = new wxSimplebook(this, wxID_ANY, wxDefaultPosition, m_amswin->GetSize(), wxTAB_TRAVERSAL);
-
-    auto m_in_calibration_panel = new wxWindow(m_simplebook_calibration, wxID_ANY, wxDefaultPosition, m_amswin->GetSize(), wxTAB_TRAVERSAL);
-    m_in_calibration_panel->SetBackgroundColour(AMS_CONTROL_WHITE_COLOUR);
-    wxBoxSizer *sizer_calibration_h = new wxBoxSizer(wxHORIZONTAL);
-    wxBoxSizer *sizer_calibration_v = new wxBoxSizer(wxVERTICAL);
-    auto        thumbnail           = new wxStaticBitmap(m_in_calibration_panel, wxID_ANY, create_scaled_bitmap("ams_icon", nullptr, 126), wxDefaultPosition, wxDefaultSize);
-    m_text_calibration_percent      = new wxStaticText(m_in_calibration_panel, wxID_ANY, wxT("0%"), wxDefaultPosition, wxDefaultSize, 0);
-    m_text_calibration_percent->SetFont(::Label::Head_16);
-    m_text_calibration_percent->SetForegroundColour(AMS_CONTROL_BRAND_COLOUR);
-    auto m_text_calibration_tip = new wxStaticText(m_in_calibration_panel, wxID_ANY, _L("Calibrating AMS..."), wxDefaultPosition, wxDefaultSize, 0);
-    m_text_calibration_tip->SetFont(::Label::Body_14);
-    m_text_calibration_tip->SetForegroundColour(AMS_CONTROL_GRAY700);
-    sizer_calibration_v->Add(thumbnail, 0, wxALIGN_CENTER, 0);
-    sizer_calibration_v->Add(0, 0, 0, wxTOP, FromDIP(16));
-    sizer_calibration_v->Add(m_text_calibration_percent, 0, wxALIGN_CENTER, 0);
-    sizer_calibration_v->Add(0, 0, 0, wxTOP, FromDIP(8));
-    sizer_calibration_v->Add(m_text_calibration_tip, 0, wxALIGN_CENTER, 0);
-    sizer_calibration_h->Add(sizer_calibration_v, 1, wxALIGN_CENTER, 0);
-    m_in_calibration_panel->SetSizer(sizer_calibration_h);
-    m_in_calibration_panel->Layout();
-
-    auto m_calibration_err_panel = new wxWindow(m_simplebook_calibration, wxID_ANY, wxDefaultPosition, m_amswin->GetSize(), wxTAB_TRAVERSAL);
-    m_calibration_err_panel->SetBackgroundColour(AMS_CONTROL_WHITE_COLOUR);
-    wxBoxSizer *sizer_err_calibration_h = new wxBoxSizer(wxHORIZONTAL);
-    wxBoxSizer *sizer_err_calibration_v = new wxBoxSizer(wxVERTICAL);
-    m_hyperlink = new HyperLink(m_calibration_err_panel); // ORCA standardized HyperLink
-    auto m_tip_calibration_err = new wxStaticText(m_calibration_err_panel, wxID_ANY, _L("A problem occurred during calibration. Click to view the solution."), wxDefaultPosition,
-                                                  wxDefaultSize, 0);
-    m_tip_calibration_err->SetFont(::Label::Body_14);
-    m_tip_calibration_err->SetForegroundColour(AMS_CONTROL_GRAY700);
-
-    wxBoxSizer *sizer_button = new wxBoxSizer(wxHORIZONTAL);
-
-    auto m_button_calibration_again = new Button(m_calibration_err_panel, _L("Calibrate again"));
-    m_button_calibration_again->SetBackgroundColor(btn_bg_green);
-    m_button_calibration_again->SetBorderColor(AMS_CONTROL_BRAND_COLOUR);
-    m_button_calibration_again->SetTextColor(AMS_CONTROL_WHITE_COLOUR);
-    m_button_calibration_again->SetMinSize(AMS_CONTRO_CALIBRATION_BUTTON_SIZE);
-    m_button_calibration_again->SetCornerRadius(FromDIP(12));
-    m_button_calibration_again->Bind(wxEVT_LEFT_DOWN, &AMSControl::on_clibration_again_click, this);
-
-    sizer_button->Add(m_button_calibration_again, 0, wxALL, 5);
-
-    auto       m_button_calibration_cancel = new Button(m_calibration_err_panel, _L("Cancel calibration"));
-    m_button_calibration_cancel->SetBackgroundColor(btn_bg_white);
-    m_button_calibration_cancel->SetBorderColor(AMS_CONTROL_GRAY700);
-    m_button_calibration_cancel->SetTextColor(AMS_CONTROL_GRAY800);
-    m_button_calibration_cancel->SetMinSize(AMS_CONTRO_CALIBRATION_BUTTON_SIZE);
-    m_button_calibration_cancel->SetCornerRadius(FromDIP(12));
-    m_button_calibration_cancel->Bind(wxEVT_LEFT_DOWN, &AMSControl::on_clibration_cancel_click, this);
-    sizer_button->Add(m_button_calibration_cancel, 0, wxALL, 5);
-
-    sizer_err_calibration_v->Add(m_hyperlink, 0, wxALIGN_CENTER, 0);
-    sizer_err_calibration_v->Add(0, 0, 0, wxTOP, FromDIP(6));
-    sizer_err_calibration_v->Add(m_tip_calibration_err, 0, wxALIGN_CENTER, 0);
-    sizer_err_calibration_v->Add(0, 0, 0, wxTOP, FromDIP(8));
-    sizer_err_calibration_v->Add(sizer_button, 0, wxALIGN_CENTER | wxTOP, FromDIP(18));
-    sizer_err_calibration_h->Add(sizer_err_calibration_v, 1, wxALIGN_CENTER, 0);
-    m_calibration_err_panel->SetSizer(sizer_err_calibration_h);
-    m_calibration_err_panel->Layout();
-
-    m_simplebook_calibration->AddPage(m_in_calibration_panel, wxEmptyString, false);
-    m_simplebook_calibration->AddPage(m_calibration_err_panel, wxEmptyString, false);
-=======
->>>>>>> 4501bf6f
 
     AddPage(m_amswin, wxEmptyString, false);
 
