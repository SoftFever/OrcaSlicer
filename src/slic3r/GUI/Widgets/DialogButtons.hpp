--- conflicted
+++ resolved
@@ -41,12 +41,7 @@
 
     void SetAlertButton(wxString label);
 
-<<<<<<< HEAD
-    void SetLeftAlignIDs(std::set<wxStandardID> ids);
-    void SetLeftAlignLabels(std::set<wxString> translated_labels);
-=======
     void SetLeftAlignedButtonsCount(int left_aligned_buttons_count);
->>>>>>> e32dbd38
 
     void UpdateButtons();
 
@@ -118,17 +113,6 @@
         wxID_EXIT
     };
 
-<<<<<<< HEAD
-    std::set<wxStandardID> m_left_align_IDs {
-        wxID_DELETE,
-        wxID_BACKWARD,
-        wxID_FORWARD
-    };
-
-    std::set<wxString> m_left_align_labels;
-
-=======
->>>>>>> e32dbd38
     Button* PickFromList(std::set<wxStandardID> ID_list);
 
     int  FromDIP(int d);
