#include "Button.hpp"
#include "Label.hpp"

#include <wx/dcgraph.h>

BEGIN_EVENT_TABLE(Button, StaticBox)

EVT_LEFT_DOWN(Button::mouseDown)
EVT_LEFT_UP(Button::mouseReleased)
EVT_MOUSE_CAPTURE_LOST(Button::mouseCaptureLost)
EVT_KEY_DOWN(Button::keyDownUp)
EVT_KEY_UP(Button::keyDownUp)

// catch paint events
EVT_PAINT(Button::paintEvent)

END_EVENT_TABLE()

/*
 * Called by the system of by wxWidgets when the panel needs
 * to be redrawn. You can also trigger this call by
 * calling Refresh()/Update().
 */

Button::Button()
    : paddingSize(10, 8)
{
    background_color = StateColor(
        std::make_pair(0xF0F0F1, (int) StateColor::Disabled),
        std::make_pair(0x52c7b8, (int) StateColor::Hovered | StateColor::Checked),
        std::make_pair(0x009688, (int) StateColor::Checked),
        std::make_pair(*wxLIGHT_GREY, (int) StateColor::Hovered), 
        std::make_pair(*wxWHITE, (int) StateColor::Normal));
    text_color       = StateColor(
        std::make_pair(*wxLIGHT_GREY, (int) StateColor::Disabled), 
        std::make_pair(*wxBLACK, (int) StateColor::Normal));
}

Button::Button(wxWindow* parent, wxString text, wxString icon, long style, int iconSize, wxWindowID btn_id)
    : Button()
{
    Create(parent, text, icon, style, iconSize, btn_id);
}

bool Button::Create(wxWindow* parent, wxString text, wxString icon, long style, int iconSize, wxWindowID btn_id)
{
    StaticBox::Create(parent, btn_id, wxDefaultPosition, wxDefaultSize, style);
    state_handler.attach({&text_color});
    state_handler.update_binds();
    //BBS set default font
    SetFont(Label::Body_14);
    wxWindow::SetLabel(text);
    if (!icon.IsEmpty()) {
        //BBS set button icon default size to 20
        this->active_icon = ScalableBitmap(this, icon.ToStdString(), iconSize > 0 ? iconSize : 20);
    }
    messureSize();
    return true;
}

void Button::SetLabel(const wxString& label)
{
    wxWindow::SetLabel(label);
    messureSize();
    Refresh();
}

bool Button::SetFont(const wxFont& font)
{
    wxWindow::SetFont(font);
    messureSize();
    Refresh();
    return true;
}

void Button::SetIcon(const wxString& icon)
{
    if (!icon.IsEmpty()) {
        //BBS set button icon default size to 20
        this->active_icon = ScalableBitmap(this, icon.ToStdString(), this->active_icon.px_cnt());
    }
    else
    {
        this->active_icon = ScalableBitmap();
    }
    Refresh();
}

void Button::SetInactiveIcon(const wxString &icon)
{
    if (!icon.IsEmpty()) {
        // BBS set button icon default size to 20
        this->inactive_icon = ScalableBitmap(this, icon.ToStdString(), this->active_icon.px_cnt());
    } else {
        this->inactive_icon = ScalableBitmap();
    }
    Refresh();
}

void Button::SetMinSize(const wxSize& size)
{
    minSize = size;
    messureSize();
}

void Button::SetPaddingSize(const wxSize& size)
{
    paddingSize = size;
    messureSize();
}

void Button::SetTextColor(StateColor const& color)
{
    text_color = color;
    state_handler.update_binds();
    Refresh();
}

void Button::SetTextColorNormal(wxColor const &color)
{
    text_color.setColorForStates(color, 0);
    Refresh();
}

bool Button::Enable(bool enable)
{
    bool result = wxWindow::Enable(enable);
    if (result) {
        wxCommandEvent e(EVT_ENABLE_CHANGED);
        e.SetEventObject(this);
        GetEventHandler()->ProcessEvent(e);
    }
    return result;
}

void Button::SetCanFocus(bool canFocus) { this->canFocus = canFocus; }

void Button::SetValue(bool state)
{
    if (GetValue() == state) return;
    state_handler.set_state(state ? StateHandler::Checked : 0, StateHandler::Checked);
}

// ORCA: add support for alignment
void Button::SetContentAlignment(const wxString& side /* "L" / "R"  Center is default*/)
{
    alignment = (side == "L") ? 0 : (side == "R") ? 1 : 0;
}

// ORCA: Use style management
void Button::SetStyleDefault(const wxFont& font /* Label::Body_14 */)
{
    this->SetFont(font);
    this->SetCornerRadius(this->FromDIP(4));
    StateColor clr_bg = StateColor(
		std::pair<wxColour, int>(wxColour("#DFDFDF"), StateColor::Disabled),
		std::pair<wxColour, int>(wxColour("#DFDFDF"), StateColor::Pressed),
		std::pair<wxColour, int>(wxColour("#D4D4D4"), StateColor::Hovered),
		std::pair<wxColour, int>(wxColour("#DFDFDF"), StateColor::Normal),
		std::pair<wxColour, int>(wxColour("#DFDFDF"), StateColor::Enabled)
	);
    this->SetBackgroundColor(clr_bg);
    this->SetBorderColor(clr_bg);
    StateColor clr_fg = StateColor(
		std::pair<wxColour, int>(wxColour("#6B6B6A"), StateColor::Disabled),
		std::pair<wxColour, int>(wxColour("#262E30"), StateColor::Normal)
	);
    this->Button::SetTextColor(clr_fg);
}

// ORCA: Use style management
void Button::SetStyleConfirm(const wxFont& font /* Label::Body_14 */)
{
    this->SetFont(font);
    this->SetCornerRadius(this->FromDIP(4));
    StateColor clr_bg = StateColor(
		std::pair<wxColour, int>(wxColour("#00897B"), StateColor::Disabled),
		std::pair<wxColour, int>(wxColour("#00897B"), StateColor::Pressed),
		std::pair<wxColour, int>(wxColour("#26A69A"), StateColor::Hovered),
		std::pair<wxColour, int>(wxColour("#009688"), StateColor::Normal),
		std::pair<wxColour, int>(wxColour("#009688"), StateColor::Enabled)
	);
    this->SetBackgroundColor(clr_bg);
    this->SetBorderColor(clr_bg);
    StateColor clr_fg = StateColor(
		std::pair<wxColour, int>(wxColour("#6B6B6A"), StateColor::Disabled),
		std::pair<wxColour, int>(wxColour("#FEFEFE"), StateColor::Normal) // Always use with white text color
	);
    this->Button::SetTextColor(clr_fg);
}

// ORCA: Use style management
void Button::SetStyleAlert(const wxFont& font /* Label::Body_14 */)
{
    this->SetFont(font);
    this->SetCornerRadius(this->FromDIP(4));
    StateColor clr_bg = StateColor(
		std::pair<wxColour, int>(wxColour("#DFDFDF"), StateColor::Disabled),
		std::pair<wxColour, int>(wxColour("#DFDFDF"), StateColor::Pressed),
		std::pair<wxColour, int>(wxColour("#D4D4D4"), StateColor::Hovered),
		std::pair<wxColour, int>(wxColour("#DFDFDF"), StateColor::Normal),
		std::pair<wxColour, int>(wxColour("#DFDFDF"), StateColor::Enabled)
	);
    this->SetBackgroundColor(clr_bg);
    this->SetBorderColor(clr_bg);
    StateColor clr_fg = StateColor(
		std::pair<wxColour, int>(wxColour("#6B6B6A"), StateColor::Disabled),
		std::pair<wxColour, int>(wxColour("#CD1F00"), StateColor::Normal)
	);
    this->Button::SetTextColor(clr_fg);
}

// ORCA: Use style management
void Button::SetStyleDisabled(const wxFont& font /* Label::Body_14 */)
{
    this->SetFont(font);
    this->SetCornerRadius(this->FromDIP(4));
    StateColor clr_bg = StateColor(std::pair<wxColour, int>(wxColour("#DFDFDF"), StateColor::Disabled),
                                   std::pair<wxColour, int>(wxColour("#DFDFDF"), StateColor::Pressed),
                                   std::pair<wxColour, int>(wxColour("#DFDFDF"), StateColor::Hovered),
                                   std::pair<wxColour, int>(wxColour("#DFDFDF"), StateColor::Normal),
                                   std::pair<wxColour, int>(wxColour("#DFDFDF"), StateColor::Enabled));
    this->SetBackgroundColor(clr_bg);
    this->SetBorderColor(clr_bg);
    StateColor clr_fg = StateColor(std::pair<wxColour, int>(wxColour("#6B6B6A"), StateColor::Disabled),
                                   std::pair<wxColour, int>(wxColour("#6B6B6A"), StateColor::Normal));
    this->Button::SetTextColor(clr_fg);
}

bool Button::GetValue() const { return state_handler.states() & StateHandler::Checked; }

void Button::SetCenter(bool isCenter)
{
    this->isCenter = isCenter;
}

void Button::Rescale()
{
    if (this->active_icon.bmp().IsOk())
        this->active_icon.msw_rescale();

    if (this->inactive_icon.bmp().IsOk())
        this->inactive_icon.msw_rescale();

    messureSize();
}

void Button::paintEvent(wxPaintEvent& evt)
{
    // depending on your system you may need to look at double-buffered dcs
    wxPaintDC dc(this);
    render(dc);
}

/*
 * Here we do the actual rendering. I put it in a separate
 * method so that it can work no matter what type of DC
 * (e.g. wxPaintDC or wxClientDC) is used.
 */
void Button::render(wxDC& dc)
{
    StaticBox::render(dc);
    int states = state_handler.states();
    wxSize size = GetSize();
    dc.SetBrush(*wxTRANSPARENT_BRUSH);
    // calc content size
    wxSize szIcon;
    wxSize szContent = textSize.GetSize();

    ScalableBitmap icon;
    if (m_selected || ((states & (int)StateColor::State::Hovered) != 0))
        icon = active_icon;
    else
        icon = inactive_icon;
    int padding = 5;
    if (icon.bmp().IsOk()) {
        if (szContent.y > 0) {
            //BBS norrow size between text and icon
            szContent.x += padding;
        }
        szIcon = icon.GetBmpSize();
        szContent.x += szIcon.x;
        if (szIcon.y > szContent.y)
            szContent.y = szIcon.y;
        if (szContent.x > size.x) {
            int d = std::min(padding, szContent.x - size.x);
            padding -= d;
            szContent.x -= d;
        }
    }

    wxRect rcContent = { {0, 0}, size };
<<<<<<< HEAD
	wxSize offset = (size - szContent) / 2;
    if (offset.x < 0) offset.x = 0;
    rcContent.Deflate(offset.x, offset.y);

	wxPoint pt = rcContent.GetLeftTop();

	// ORCA Align content
	if (alignment == 0) { // to left
        if (offset.x > 0) pt.x = pt.x - offset.x + paddingSize.x;
	} else if (alignment == 2) { // to right
        if (offset.x > 0) pt.x = pt.x + offset.x - paddingSize.x;
    } 

=======
    if (isCenter) {
        wxSize offset = (size - szContent) / 2;
        if (offset.x < 0) offset.x = 0;
        rcContent.Deflate(offset.x, offset.y);
    }
>>>>>>> ddc0ec5b
    // start draw
    if (icon.bmp().IsOk()) {
        pt.y += (rcContent.height - szIcon.y) / 2;
        dc.DrawBitmap(icon.bmp(), pt);
        //BBS norrow size between text and icon
        pt.x += szIcon.x + padding;
        pt.y = rcContent.y;
    }
    auto text = GetLabel();
    if (!text.IsEmpty()) {
        if (pt.x + textSize.width > size.x)
            text = wxControl::Ellipsize(text, dc, wxELLIPSIZE_END, size.x - pt.x);
        pt.y += (rcContent.height - textSize.height) / 2;
        dc.SetTextForeground(text_color.colorForStates(states));
#if 0
        dc.SetBrush(*wxLIGHT_GREY);
        dc.SetPen(wxPen(*wxLIGHT_GREY));
        dc.DrawRectangle(pt, textSize.GetSize());
#endif
#ifdef __WXOSX__
        pt.y -= textSize.x / 2;
#endif
        dc.DrawText(text, pt);
    }
}

void Button::messureSize()
{
    wxClientDC dc(this);
    dc.GetTextExtent(GetLabel(), &textSize.width, &textSize.height, &textSize.x, &textSize.y);
    wxSize szContent = textSize.GetSize();
    if (this->active_icon.bmp().IsOk()) {
        if (szContent.y > 0) {
            //BBS norrow size between text and icon
            szContent.x += 5;
        }
        wxSize szIcon = this->active_icon.GetBmpSize();
        szContent.x += szIcon.x;
        if (szIcon.y > szContent.y)
            szContent.y = szIcon.y;
    }
    wxSize size = szContent + paddingSize * 2;
    if (minSize.GetHeight() > 0)
        size.SetHeight(minSize.GetHeight());

    if (minSize.GetWidth() > size.GetWidth())
        wxWindow::SetMinSize(minSize);
    else
        wxWindow::SetMinSize(size);
}

void Button::mouseDown(wxMouseEvent& event)
{
    event.Skip();
    pressedDown = true;
    if (canFocus)
        SetFocus();
    if (!HasCapture())
        CaptureMouse();
}

void Button::mouseReleased(wxMouseEvent& event)
{
    event.Skip();
    if (pressedDown) {
        pressedDown = false;
        if (HasCapture())
            ReleaseMouse();
        if (wxRect({0, 0}, GetSize()).Contains(event.GetPosition()))
            sendButtonEvent();
    }
}

void Button::mouseCaptureLost(wxMouseCaptureLostEvent &event)
{
    wxMouseEvent evt;
    mouseReleased(evt);
}

void Button::keyDownUp(wxKeyEvent &event)
{
    if (event.GetKeyCode() == WXK_SPACE || event.GetKeyCode() == WXK_RETURN) {
        wxMouseEvent evt(event.GetEventType() == wxEVT_KEY_UP ? wxEVT_LEFT_UP : wxEVT_LEFT_DOWN);
        event.SetEventObject(this);
        GetEventHandler()->ProcessEvent(evt);
        return;
    }
    if (event.GetEventType() == wxEVT_KEY_DOWN &&
        (event.GetKeyCode() == WXK_TAB || event.GetKeyCode() == WXK_LEFT || event.GetKeyCode() == WXK_RIGHT 
        || event.GetKeyCode() == WXK_UP || event.GetKeyCode() == WXK_DOWN))
        HandleAsNavigationKey(event);
    else
        event.Skip();
}

void Button::sendButtonEvent()
{
    wxCommandEvent event(wxEVT_COMMAND_BUTTON_CLICKED, GetId());
    event.SetEventObject(this);
    GetEventHandler()->ProcessEvent(event);
}

#ifdef __WIN32__

WXLRESULT Button::MSWWindowProc(WXUINT nMsg, WXWPARAM wParam, WXLPARAM lParam)
{
    if (nMsg == WM_GETDLGCODE) { return DLGC_WANTMESSAGE; }
    if (nMsg == WM_KEYDOWN) {
        wxKeyEvent event(CreateKeyEvent(wxEVT_KEY_DOWN, wParam, lParam));
        switch (wParam) {
        case WXK_RETURN: { // WXK_RETURN key is handled by default button
            GetEventHandler()->ProcessEvent(event);
            return 0;
        }
        }
    }
    return wxWindow::MSWWindowProc(nMsg, wParam, lParam);
}

#endif

bool Button::AcceptsFocus() const { return canFocus; }<|MERGE_RESOLUTION|>--- conflicted
+++ resolved
@@ -139,92 +139,6 @@
 {
     if (GetValue() == state) return;
     state_handler.set_state(state ? StateHandler::Checked : 0, StateHandler::Checked);
-}
-
-// ORCA: add support for alignment
-void Button::SetContentAlignment(const wxString& side /* "L" / "R"  Center is default*/)
-{
-    alignment = (side == "L") ? 0 : (side == "R") ? 1 : 0;
-}
-
-// ORCA: Use style management
-void Button::SetStyleDefault(const wxFont& font /* Label::Body_14 */)
-{
-    this->SetFont(font);
-    this->SetCornerRadius(this->FromDIP(4));
-    StateColor clr_bg = StateColor(
-		std::pair<wxColour, int>(wxColour("#DFDFDF"), StateColor::Disabled),
-		std::pair<wxColour, int>(wxColour("#DFDFDF"), StateColor::Pressed),
-		std::pair<wxColour, int>(wxColour("#D4D4D4"), StateColor::Hovered),
-		std::pair<wxColour, int>(wxColour("#DFDFDF"), StateColor::Normal),
-		std::pair<wxColour, int>(wxColour("#DFDFDF"), StateColor::Enabled)
-	);
-    this->SetBackgroundColor(clr_bg);
-    this->SetBorderColor(clr_bg);
-    StateColor clr_fg = StateColor(
-		std::pair<wxColour, int>(wxColour("#6B6B6A"), StateColor::Disabled),
-		std::pair<wxColour, int>(wxColour("#262E30"), StateColor::Normal)
-	);
-    this->Button::SetTextColor(clr_fg);
-}
-
-// ORCA: Use style management
-void Button::SetStyleConfirm(const wxFont& font /* Label::Body_14 */)
-{
-    this->SetFont(font);
-    this->SetCornerRadius(this->FromDIP(4));
-    StateColor clr_bg = StateColor(
-		std::pair<wxColour, int>(wxColour("#00897B"), StateColor::Disabled),
-		std::pair<wxColour, int>(wxColour("#00897B"), StateColor::Pressed),
-		std::pair<wxColour, int>(wxColour("#26A69A"), StateColor::Hovered),
-		std::pair<wxColour, int>(wxColour("#009688"), StateColor::Normal),
-		std::pair<wxColour, int>(wxColour("#009688"), StateColor::Enabled)
-	);
-    this->SetBackgroundColor(clr_bg);
-    this->SetBorderColor(clr_bg);
-    StateColor clr_fg = StateColor(
-		std::pair<wxColour, int>(wxColour("#6B6B6A"), StateColor::Disabled),
-		std::pair<wxColour, int>(wxColour("#FEFEFE"), StateColor::Normal) // Always use with white text color
-	);
-    this->Button::SetTextColor(clr_fg);
-}
-
-// ORCA: Use style management
-void Button::SetStyleAlert(const wxFont& font /* Label::Body_14 */)
-{
-    this->SetFont(font);
-    this->SetCornerRadius(this->FromDIP(4));
-    StateColor clr_bg = StateColor(
-		std::pair<wxColour, int>(wxColour("#DFDFDF"), StateColor::Disabled),
-		std::pair<wxColour, int>(wxColour("#DFDFDF"), StateColor::Pressed),
-		std::pair<wxColour, int>(wxColour("#D4D4D4"), StateColor::Hovered),
-		std::pair<wxColour, int>(wxColour("#DFDFDF"), StateColor::Normal),
-		std::pair<wxColour, int>(wxColour("#DFDFDF"), StateColor::Enabled)
-	);
-    this->SetBackgroundColor(clr_bg);
-    this->SetBorderColor(clr_bg);
-    StateColor clr_fg = StateColor(
-		std::pair<wxColour, int>(wxColour("#6B6B6A"), StateColor::Disabled),
-		std::pair<wxColour, int>(wxColour("#CD1F00"), StateColor::Normal)
-	);
-    this->Button::SetTextColor(clr_fg);
-}
-
-// ORCA: Use style management
-void Button::SetStyleDisabled(const wxFont& font /* Label::Body_14 */)
-{
-    this->SetFont(font);
-    this->SetCornerRadius(this->FromDIP(4));
-    StateColor clr_bg = StateColor(std::pair<wxColour, int>(wxColour("#DFDFDF"), StateColor::Disabled),
-                                   std::pair<wxColour, int>(wxColour("#DFDFDF"), StateColor::Pressed),
-                                   std::pair<wxColour, int>(wxColour("#DFDFDF"), StateColor::Hovered),
-                                   std::pair<wxColour, int>(wxColour("#DFDFDF"), StateColor::Normal),
-                                   std::pair<wxColour, int>(wxColour("#DFDFDF"), StateColor::Enabled));
-    this->SetBackgroundColor(clr_bg);
-    this->SetBorderColor(clr_bg);
-    StateColor clr_fg = StateColor(std::pair<wxColour, int>(wxColour("#6B6B6A"), StateColor::Disabled),
-                                   std::pair<wxColour, int>(wxColour("#6B6B6A"), StateColor::Normal));
-    this->Button::SetTextColor(clr_fg);
 }
 
 bool Button::GetValue() const { return state_handler.states() & StateHandler::Checked; }
@@ -288,30 +202,15 @@
             szContent.x -= d;
         }
     }
-
+    // move to center
     wxRect rcContent = { {0, 0}, size };
-<<<<<<< HEAD
-	wxSize offset = (size - szContent) / 2;
-    if (offset.x < 0) offset.x = 0;
-    rcContent.Deflate(offset.x, offset.y);
-
-	wxPoint pt = rcContent.GetLeftTop();
-
-	// ORCA Align content
-	if (alignment == 0) { // to left
-        if (offset.x > 0) pt.x = pt.x - offset.x + paddingSize.x;
-	} else if (alignment == 2) { // to right
-        if (offset.x > 0) pt.x = pt.x + offset.x - paddingSize.x;
-    } 
-
-=======
     if (isCenter) {
         wxSize offset = (size - szContent) / 2;
         if (offset.x < 0) offset.x = 0;
         rcContent.Deflate(offset.x, offset.y);
     }
->>>>>>> ddc0ec5b
     // start draw
+    wxPoint pt = rcContent.GetLeftTop();
     if (icon.bmp().IsOk()) {
         pt.y += (rcContent.height - szIcon.y) / 2;
         dc.DrawBitmap(icon.bmp(), pt);
