#include "SideTools.hpp"
#include "bambu_networking.hpp"
#include <wx/dcmemory.h>
#include <wx/dcgraph.h>
#include "Label.hpp"
#include "StateColor.hpp"
#include "../GUI_App.hpp"
#include "../wxExtensions.hpp"
#include "../I18N.hpp"
#include "../GUI.hpp"

namespace Slic3r { namespace GUI {
	SideToolsPanel::SideToolsPanel(wxWindow *parent, wxWindowID id, const wxPoint &pos, const wxSize &size)
{
    wxPanel::Create(parent, id, pos, size);

    SetMinSize(wxSize(-1, FromDIP(50)));
    SetMaxSize(wxSize(-1, FromDIP(50)));

    Bind(wxEVT_PAINT, &SideToolsPanel::OnPaint, this);
    SetBackgroundColour(wxColour("#FEFFFF"));

    m_printing_img = ScalableBitmap(this, "printer", 16);
    m_arrow_img    = ScalableBitmap(this, "monitor_arrow", 14);

    m_none_printing_img = ScalableBitmap(this, "tab_monitor_active", 20); // ORCA match icon size with exact resolution to fix blurry icon
    m_none_arrow_img    = ScalableBitmap(this, "monitor_none_arrow", 14);
    m_none_add_img      = ScalableBitmap(this, "monitor_none_add", 14);

    m_wifi_none_img     = ScalableBitmap(this, "monitor_signal_no", 18);
    m_wifi_weak_img     = ScalableBitmap(this, "monitor_signal_weak", 18);
    m_wifi_middle_img   = ScalableBitmap(this, "monitor_signal_middle", 18);
    m_wifi_strong_img   = ScalableBitmap(this, "monitor_signal_strong", 18);
    m_network_wired_img = ScalableBitmap(this, "monitor_network_wired", 18);

    m_intetval_timer = new wxTimer();
    m_intetval_timer->SetOwner(this);

    this->Bind(wxEVT_TIMER, &SideToolsPanel::stop_interval, this);
    this->Bind(wxEVT_ENTER_WINDOW, &SideToolsPanel::on_mouse_enter, this);
    this->Bind(wxEVT_LEAVE_WINDOW, &SideToolsPanel::on_mouse_leave, this);
    this->Bind(wxEVT_LEFT_DOWN, &SideToolsPanel::on_mouse_left_down, this);
    this->Bind(wxEVT_LEFT_UP, &SideToolsPanel::on_mouse_left_up, this);
}

SideToolsPanel::~SideToolsPanel() { delete m_intetval_timer; }

void SideToolsPanel::set_none_printer_mode()
{
    m_none_printer = true;
    Refresh();
}

void SideToolsPanel::on_timer(wxTimerEvent &event)
{
}

void SideToolsPanel::set_current_printer_name(std::string dev_name)
{
     if (m_dev_name == from_u8(dev_name) && !m_none_printer) return;

     m_none_printer = false;
     m_dev_name     = from_u8(dev_name);
     Refresh();
}

void SideToolsPanel::set_current_printer_signal(WifiSignal sign)
{
     if (last_printer_signal == sign && !m_none_printer) return;

     last_printer_signal = sign;
     m_none_printer = false;
     m_wifi_type    = sign;
     Refresh();
}

void SideToolsPanel::start_interval()
{
    m_intetval_timer->Start(SIDE_TOOL_CLICK_INTERVAL);
    m_is_in_interval = true;
}

void SideToolsPanel::stop_interval(wxTimerEvent& event)
{
    m_is_in_interval = false;
    m_intetval_timer->Stop();
}


bool SideToolsPanel::is_in_interval()
{
    return m_is_in_interval;
}

void SideToolsPanel::msw_rescale()
{
    m_printing_img.msw_rescale();
    m_arrow_img.msw_rescale();

    m_none_printing_img.msw_rescale();
    m_none_arrow_img.msw_rescale();
    m_none_add_img.msw_rescale();

    m_wifi_none_img.msw_rescale();
    m_wifi_weak_img.msw_rescale();
    m_wifi_middle_img.msw_rescale();
    m_wifi_strong_img.msw_rescale();

    Refresh();
}

void SideToolsPanel::OnPaint(wxPaintEvent &event)
{
    wxPaintDC dc(this);
    doRender(dc);
}

void SideToolsPanel::render(wxDC &dc)
{
#ifdef __WXMSW__
    wxSize     size = GetSize();
    wxMemoryDC memdc;
    wxBitmap   bmp(size.x, size.y);
    memdc.SelectObject(bmp);
    memdc.Blit({0, 0}, size, &dc, {0, 0});

    {
        wxGCDC dc2(memdc);
        doRender(dc2);
    }

    memdc.SelectObject(wxNullBitmap);
    dc.DrawBitmap(bmp, 0, 0);
#else
    doRender(dc);
#endif
}

void SideToolsPanel::doRender(wxDC &dc)
{
    auto   left = FromDIP(15);
    wxSize size = GetSize();

    //if (m_none_printer) {
    //    dc.SetPen(SIDE_TOOLS_LIGHT_GREEN);
    //    dc.SetBrush(SIDE_TOOLS_LIGHT_GREEN);
    //    dc.DrawRectangle(0, 0, size.x, size.y);
    //}

    if (m_none_printer) {
        dc.SetPen(StateColor::darkModeColorFor(SIDE_TOOLS_BRAND));   // ORCA: Sidebar header background color - Fix for dark mode compability
        dc.SetBrush(StateColor::darkModeColorFor(SIDE_TOOLS_BRAND)); // ORCA: Sidebar header background color - Fix for dark mode compability
        dc.DrawRectangle(0, 0, size.x, size.y);

        dc.DrawBitmap(m_none_printing_img.bmp(), left, (size.y - m_none_printing_img.GetBmpSize().y) / 2);

        left += (m_none_printing_img.GetBmpSize().x + FromDIP(15));
        dc.DrawBitmap(m_none_arrow_img.bmp(), left, (size.y - m_none_arrow_img.GetBmpSize().y) / 2);

        left += (m_none_arrow_img.GetBmpSize().x + FromDIP(6));
        dc.SetFont(::Label::Body_14);
        dc.SetBackgroundMode(wxTRANSPARENT);
        dc.SetTextForeground(*wxWHITE);

        wxString no_printer_str = _L("No printer");
        auto sizet = dc.GetTextExtent(no_printer_str);
        auto left_add_bitmap = size.x - FromDIP(30) - m_wifi_none_img.GetBmpSize().x - m_none_add_img.GetBmpSize().x;
        auto size_width = left_add_bitmap - left;

        if (sizet.x > size_width) {
            wxString temp_str = wxEmptyString;
            for (auto i = 0; i < no_printer_str.Len(); i++) {
                if (dc.GetTextExtent(L("...") + temp_str).x < size_width) {
                    temp_str += no_printer_str[i];
                }
                else {
                    break;
                }
            }

            no_printer_str = temp_str + L("...");
        }

        dc.DrawText(no_printer_str, wxPoint(left, (size.y - sizet.y) / 2));

        left = size.x - FromDIP(30) - m_wifi_none_img.GetBmpSize().x;
        dc.DrawBitmap(m_none_add_img.bmp(), left, (size.y - m_none_add_img.GetBmpSize().y) / 2);
    } else {
        dc.DrawBitmap(m_printing_img.bmp(), left, (size.y - m_printing_img.GetBmpSize().y) / 2);

        left += (m_printing_img.GetBmpSize().x + FromDIP(5));
        dc.DrawBitmap(m_arrow_img.bmp(), left, (size.y - m_arrow_img.GetBmpSize().y) / 2);

        left += (m_arrow_img.GetBmpSize().x + FromDIP(6));
        dc.SetFont(::Label::Body_14);
        dc.SetBackgroundMode(wxTRANSPARENT);
        dc.SetTextForeground(StateColor::darkModeColorFor(SIDE_TOOLS_GREY900));

        auto sizet = dc.GetTextExtent(m_dev_name);
        auto text_end = size.x - m_wifi_none_img.GetBmpSize().x - 20;

        wxString finally_name = m_dev_name;
        if (sizet.x > (text_end - left)) {
            auto limit_width = text_end - left - dc.GetTextExtent("...").x - 20;
            for (auto i = 0; i < m_dev_name.length(); i++) {
                auto curr_width = dc.GetTextExtent(m_dev_name.substr(0, i));
                if (curr_width.x >= limit_width) {
                    finally_name = m_dev_name.substr(0, i) + "...";
                    break;
                }
            }
        }


        dc.DrawText(finally_name, wxPoint(left, (size.y - sizet.y) / 2));

        left = size.x - FromDIP(18) - m_wifi_none_img.GetBmpSize().x;
        if (m_wifi_type == WifiSignal::NONE) dc.DrawBitmap(m_wifi_none_img.bmp(), left, (size.y - m_wifi_none_img.GetBmpSize().y) / 2);
        if (m_wifi_type == WifiSignal::WEAK) dc.DrawBitmap(m_wifi_weak_img.bmp(), left, (size.y - m_wifi_weak_img.GetBmpSize().y) / 2);
        if (m_wifi_type == WifiSignal::MIDDLE) dc.DrawBitmap(m_wifi_middle_img.bmp(), left, (size.y - m_wifi_middle_img.GetBmpSize().y) / 2);
        if (m_wifi_type == WifiSignal::STRONG) dc.DrawBitmap(m_wifi_strong_img.bmp(), left, (size.y - m_wifi_strong_img.GetBmpSize().y) / 2);
        if (m_wifi_type == WifiSignal::WIRED)  dc.DrawBitmap(m_network_wired_img.bmp(), left, (size.y - m_network_wired_img.GetBmpSize().y) / 2);
    }

    if (m_hover) {
        dc.SetPen(SIDE_TOOLS_BRAND);
        dc.SetBrush(*wxTRANSPARENT_BRUSH);
        dc.DrawRectangle(0, 0, size.x, size.y);
    }
}

void SideToolsPanel::on_mouse_left_down(wxMouseEvent &evt)
{
    m_click = true;
    Refresh();
}

void SideToolsPanel::on_mouse_left_up(wxMouseEvent &evt)
{
     m_click = false;
     Refresh();
}

void SideToolsPanel::on_mouse_enter(wxMouseEvent &evt)
{
    m_hover = true;
    Refresh();
}

void SideToolsPanel::on_mouse_leave(wxMouseEvent &evt)
{
    m_hover = false;
    Refresh();
}

SideTools::SideTools(wxWindow *parent, wxWindowID id, const wxPoint &pos, const wxSize &size)
{
    wxPanel::Create(parent, id, pos, size);
    SetBackgroundColour(wxColour("#FEFFFF"));

    m_side_tools = new SideToolsPanel(this, wxID_ANY);

    m_connection_info = new Button(this, wxEmptyString);
    m_connection_info->SetBackgroundColor(wxColour(255, 111, 0));
    m_connection_info->SetBorderColor(wxColour(255, 111, 0));
    m_connection_info->SetTextColor(*wxWHITE);
    m_connection_info->SetFont(::Label::Body_13);
    m_connection_info->SetCornerRadius(0);
    m_connection_info->SetSize(wxSize(FromDIP(-1), FromDIP(25)));
    m_connection_info->SetMinSize(wxSize(FromDIP(-1), FromDIP(25)));
    m_connection_info->SetMaxSize(wxSize(FromDIP(-1), FromDIP(25)));


    wxBoxSizer* connection_sizer_V = new wxBoxSizer(wxVERTICAL);
    wxBoxSizer* connection_sizer_H = new wxBoxSizer(wxHORIZONTAL);

    // ORCA standardized HyperLink
    m_hyperlink = new HyperLink(m_connection_info, _L("Failed to connect to the server"), wxT("https://wiki.bambulab.com/en/software/bambu-studio/failed-to-connect-printer"));

    m_more_err_open = ScalableBitmap(this, "monitir_err_open", 16);
    m_more_err_close = ScalableBitmap(this, "monitir_err_close", 16);
    m_more_button = new ScalableButton(m_connection_info, wxID_ANY, "monitir_err_open");
    m_more_button->Bind(wxEVT_ENTER_WINDOW, [this](auto& e) {SetCursor(wxCURSOR_HAND); });
    m_more_button->Bind(wxEVT_LEAVE_WINDOW, [this](auto& e) {SetCursor(wxCURSOR_ARROW); });
    m_more_button->Bind(wxEVT_LEFT_DOWN, [this](auto& e) {
        if (!m_more_err_state) {
            m_more_button->SetBitmap(m_more_err_close.bmp());
            Freeze();
            m_side_error_panel->Show();
            m_more_err_state = true;
            m_tabpanel->Refresh();
            m_tabpanel->Layout();
            Thaw();
        }
        else {
            m_more_button->SetBitmap(m_more_err_open.bmp());
            Freeze();
            m_side_error_panel->Hide();
            m_more_err_state = false;
            m_tabpanel->Refresh();
            m_tabpanel->Layout();
            Thaw();
        }

        });

    connection_sizer_H->Add(m_hyperlink, 0, wxALIGN_CENTER | wxALL, 5);
    connection_sizer_H->Add(m_more_button, 0, wxALIGN_CENTER | wxALL, 3);
    connection_sizer_V->Add(connection_sizer_H, 0, wxALIGN_CENTER, 0);

    m_connection_info->SetSizer(connection_sizer_V);
    m_connection_info->Layout();
    connection_sizer_V->Fit(m_connection_info);

    m_side_error_panel = new wxWindow(this, wxID_ANY);
    m_side_error_panel->SetBackgroundColour(wxColour(255, 232, 214));
    m_side_error_panel->SetMinSize(wxSize(-1, -1));
    m_side_error_panel->SetMaxSize(wxSize(-1, -1));

    m_side_error_panel->Hide();
    m_more_button->Hide();
    m_connection_info->Hide();

    wxBoxSizer* sizer_print_failed_info = new wxBoxSizer(wxVERTICAL);
    m_side_error_panel->SetSizer(sizer_print_failed_info);

    wxBoxSizer* sizer_error_code = new wxBoxSizer(wxHORIZONTAL);
    wxBoxSizer* sizer_error_desc = new wxBoxSizer(wxHORIZONTAL);
    wxBoxSizer* sizer_extra_info = new wxBoxSizer(wxHORIZONTAL);

<<<<<<< HEAD
    // ORCA standardized HyperLink
    m_link_network_state = new HyperLink(m_side_error_panel, _L("Check the status of current system services"), wxGetApp().link_to_network_check(), wxST_ELLIPSIZE_END);
=======
    m_link_network_state = new wxHyperlinkCtrl(m_side_error_panel, wxID_ANY,_L("Check the status of current system services"),"",wxDefaultPosition,wxDefaultSize, wxHL_ALIGN_CENTRE |wxST_ELLIPSIZE_END);
    m_link_network_state->SetMinSize(wxSize(FromDIP(220), -1));
>>>>>>> 4501bf6f
    m_link_network_state->SetMaxSize(wxSize(FromDIP(220), -1));
    m_link_network_state->SetFont(::Label::Body_12);

    auto st_title_error_code = new wxStaticText(m_side_error_panel, wxID_ANY, _L("code"), wxDefaultPosition, wxDefaultSize, wxST_ELLIPSIZE_END);
    auto st_title_error_code_doc = new wxStaticText(m_side_error_panel, wxID_ANY, ": ");
    m_st_txt_error_code = new Label(m_side_error_panel, wxEmptyString, LB_AUTO_WRAP);
    st_title_error_code->SetForegroundColour(0x909090);
    st_title_error_code_doc->SetForegroundColour(0x909090);
    m_st_txt_error_code->SetForegroundColour(0x909090);
    st_title_error_code->SetFont(::Label::Body_12);
    st_title_error_code_doc->SetFont(::Label::Body_12);
    m_st_txt_error_code->SetFont(::Label::Body_12);
    st_title_error_code->SetMinSize(wxSize(FromDIP(32), -1));
    st_title_error_code->SetMaxSize(wxSize(FromDIP(32), -1));
    m_st_txt_error_code->SetMinSize(wxSize(FromDIP(175), -1));
    m_st_txt_error_code->SetMaxSize(wxSize(FromDIP(175), -1));
    sizer_error_code->Add(st_title_error_code, 0, wxALL, 0);
    sizer_error_code->Add(st_title_error_code_doc, 0, wxALL, 0);
    sizer_error_code->Add(m_st_txt_error_code, 0, wxALL, 0);


    auto st_title_error_desc = new wxStaticText(m_side_error_panel, wxID_ANY, wxT("desc"), wxDefaultPosition, wxDefaultSize, wxST_ELLIPSIZE_END);
    auto st_title_error_desc_doc = new wxStaticText(m_side_error_panel, wxID_ANY, ": ");
    m_st_txt_error_desc = new Label(m_side_error_panel, wxEmptyString, LB_AUTO_WRAP);
    st_title_error_desc->SetForegroundColour(0x909090);
    st_title_error_desc_doc->SetForegroundColour(0x909090);
    m_st_txt_error_desc->SetForegroundColour(0x909090);
    st_title_error_desc->SetFont(::Label::Body_12);
    st_title_error_desc_doc->SetFont(::Label::Body_12);
    m_st_txt_error_desc->SetFont(::Label::Body_12);
    st_title_error_desc->SetMinSize(wxSize(FromDIP(32), -1));
    st_title_error_desc->SetMaxSize(wxSize(FromDIP(32), -1));
    m_st_txt_error_desc->SetMinSize(wxSize(FromDIP(175), -1));
    m_st_txt_error_desc->SetMaxSize(wxSize(FromDIP(175), -1));
    sizer_error_desc->Add(st_title_error_desc, 0, wxALL, 0);
    sizer_error_desc->Add(st_title_error_desc_doc, 0, wxALL, 0);
    sizer_error_desc->Add(m_st_txt_error_desc, 0, wxALL, 0);

    auto st_title_extra_info = new wxStaticText(m_side_error_panel, wxID_ANY, wxT("info"), wxDefaultPosition, wxDefaultSize, wxST_ELLIPSIZE_END);
    auto st_title_extra_info_doc = new wxStaticText(m_side_error_panel, wxID_ANY, ": ");
    m_st_txt_extra_info = new Label(m_side_error_panel, wxEmptyString, LB_AUTO_WRAP);
    st_title_extra_info->SetForegroundColour(0x909090);
    st_title_extra_info_doc->SetForegroundColour(0x909090);
    m_st_txt_extra_info->SetForegroundColour(0x909090);
    st_title_extra_info->SetFont(::Label::Body_12);
    st_title_extra_info_doc->SetFont(::Label::Body_12);
    m_st_txt_extra_info->SetFont(::Label::Body_12);
    st_title_extra_info->SetMinSize(wxSize(FromDIP(32), -1));
    st_title_extra_info->SetMaxSize(wxSize(FromDIP(32), -1));
    m_st_txt_extra_info->SetMinSize(wxSize(FromDIP(175), -1));
    m_st_txt_extra_info->SetMaxSize(wxSize(FromDIP(175), -1));
    sizer_extra_info->Add(st_title_extra_info, 0, wxALL, 0);
    sizer_extra_info->Add(st_title_extra_info_doc, 0, wxALL, 0);
    sizer_extra_info->Add(m_st_txt_extra_info, 0, wxALL, 0);

    sizer_print_failed_info->Add(m_link_network_state, 0, wxALIGN_CENTER, 3);
    sizer_print_failed_info->Add(sizer_error_code, 0, wxLEFT, 5);
    sizer_print_failed_info->Add(0, 0, 0, wxTOP, FromDIP(3));
    sizer_print_failed_info->Add(sizer_error_desc, 0, wxLEFT, 5);
    sizer_print_failed_info->Add(0, 0, 0, wxTOP, FromDIP(3));
    sizer_print_failed_info->Add(sizer_extra_info, 0, wxLEFT, 5);

    m_st_txt_error_desc->SetLabel("");

    wxBoxSizer* m_main_sizer = new wxBoxSizer(wxVERTICAL);
    m_main_sizer->Add(m_connection_info, 0, wxEXPAND, 0);
    m_main_sizer->Add(m_side_error_panel, 0, wxEXPAND, 0);
    m_main_sizer->Add(m_side_tools, 1, wxEXPAND, 0);
    SetSizer(m_main_sizer);
    Layout();
    Fit();
}

void SideTools::msw_rescale()
{
    m_side_tools->msw_rescale();
    m_connection_info->SetCornerRadius(0);
    m_connection_info->SetSize(wxSize(FromDIP(220), FromDIP(25)));
    m_connection_info->SetMinSize(wxSize(FromDIP(220), FromDIP(25)));
    m_connection_info->SetMaxSize(wxSize(FromDIP(220), FromDIP(25)));
}

bool SideTools::is_in_interval()
{
    return m_side_tools->is_in_interval();
}

void SideTools::set_current_printer_name(std::string dev_name)
{
    m_side_tools->set_current_printer_name(dev_name);
}

void SideTools::set_current_printer_signal(WifiSignal sign)
{
    m_side_tools->set_current_printer_signal(sign);
}

void SideTools::set_none_printer_mode()
{
    m_side_tools->set_none_printer_mode();
}

void SideTools::start_interval()
{
    m_side_tools->start_interval();
}

void SideTools::update_connect_err_info(int code, wxString desc, wxString info)
{
    m_st_txt_error_code->SetLabelText(wxString::Format("%d", code));
    m_st_txt_error_desc->SetLabelText(desc);
    m_st_txt_extra_info->SetLabelText(info);

    if (code == BAMBU_NETWORK_ERR_CONNECTION_TO_PRINTER_FAILED) {
        m_link_network_state->Hide();
    }
    else if (code == BAMBU_NETWORK_ERR_CONNECTION_TO_SERVER_FAILED) {
        m_link_network_state->Show();
    }
}

void SideTools::update_status(MachineObject* obj)
{
    if (!obj) return;

    /* Update Device Info */
    m_side_tools->set_current_printer_name(obj->get_dev_name());

    // update wifi signal image
    int wifi_signal_val = 0;
    if (!obj->is_connected() || obj->is_connecting()) {
        m_side_tools->set_current_printer_signal(WifiSignal::NONE);
    }
    else if (!obj->is_lan_mode_printer() && !obj->is_online()) {
        m_side_tools->set_current_printer_signal(WifiSignal::NONE);/*STUDIO-10185*/
    }
    else {
        if (obj->network_wired) {
            m_side_tools->set_current_printer_signal(WifiSignal::WIRED);
        }
        else if (!obj->wifi_signal.empty() && boost::ends_with(obj->wifi_signal, "dBm")) {
            try {
                wifi_signal_val = std::stoi(obj->wifi_signal.substr(0, obj->wifi_signal.size() - 3));
            }
            catch (...) {
                ;
            }
            if (wifi_signal_val > -45) {
                m_side_tools->set_current_printer_signal(WifiSignal::STRONG);
            }
            else if (wifi_signal_val <= -45 && wifi_signal_val >= -60) {
                m_side_tools->set_current_printer_signal(WifiSignal::MIDDLE);
            }
            else {
                m_side_tools->set_current_printer_signal(WifiSignal::WEAK);
            }
        }
        else {
            m_side_tools->set_current_printer_signal(WifiSignal::MIDDLE);
        }
    }
}

void SideTools::show_status(int status)
{
    if (((status & (int)MonitorStatus::MONITOR_DISCONNECTED) != 0) || ((status & (int)MonitorStatus::MONITOR_DISCONNECTED_SERVER) != 0)) {
        if ((status & (int)MonitorStatus::MONITOR_DISCONNECTED_SERVER)) {
            m_hyperlink->SetLabel(_L("Failed to connect to the server"));
            update_connect_err_info(BAMBU_NETWORK_ERR_CONNECTION_TO_SERVER_FAILED,
                _L("Failed to connect to cloud service"),
                _L("Please click on the hyperlink above to view the cloud service status"));
        }
        else {
            m_hyperlink->SetLabel(_L("Failed to connect to the printer"));
            update_connect_err_info(BAMBU_NETWORK_ERR_CONNECTION_TO_PRINTER_FAILED,
                _L("Connection to printer failed"),
                _L("Please check the network connection of the printer and Orca."));
        }

        m_hyperlink->Show();
        m_connection_info->SetLabel(wxEmptyString);
        m_connection_info->SetBackgroundColor(0xFF6F00);
        m_connection_info->SetBorderColor(0xFF6F00);
        m_connection_info->Show();
        m_more_button->Show();

    }
    else if ((status & (int)MonitorStatus::MONITOR_NORMAL) != 0) {
        m_connection_info->Hide();
        m_more_button->Hide();
        m_side_error_panel->Hide();
    }
    else if ((status & (int)MonitorStatus::MONITOR_CONNECTING) != 0) {
        m_hyperlink->Hide();
        m_connection_info->SetLabel(_L("Connecting..."));
        m_connection_info->SetBackgroundColor(0x009688);
        m_connection_info->SetBorderColor(0x009688);
        m_connection_info->Show();
        m_more_button->Hide();
        m_side_error_panel->Hide();
    }

    if ((status & (int)MonitorStatus::MONITOR_NO_PRINTER) != 0) {
        m_side_tools->set_none_printer_mode();
        m_connection_info->Hide();
        m_side_error_panel->Hide();
        m_more_button->Hide();
    }
    else if (((status & (int)MonitorStatus::MONITOR_NORMAL) != 0)
        || ((status & (int)MonitorStatus::MONITOR_DISCONNECTED) != 0)
        || ((status & (int)MonitorStatus::MONITOR_DISCONNECTED_SERVER) != 0)
        || ((status & (int)MonitorStatus::MONITOR_CONNECTING) != 0)
        ) {
        if (((status & (int)MonitorStatus::MONITOR_DISCONNECTED) != 0)
            || ((status & (int)MonitorStatus::MONITOR_DISCONNECTED_SERVER) != 0)
            || ((status & (int)MonitorStatus::MONITOR_CONNECTING) != 0)) {
            m_side_tools->set_current_printer_signal(WifiSignal::NONE);
        }
    }
    Layout();
    Fit();
}

SideTools::~SideTools()
{
}

}}<|MERGE_RESOLUTION|>--- conflicted
+++ resolved
@@ -328,13 +328,8 @@
     wxBoxSizer* sizer_error_desc = new wxBoxSizer(wxHORIZONTAL);
     wxBoxSizer* sizer_extra_info = new wxBoxSizer(wxHORIZONTAL);
 
-<<<<<<< HEAD
     // ORCA standardized HyperLink
     m_link_network_state = new HyperLink(m_side_error_panel, _L("Check the status of current system services"), wxGetApp().link_to_network_check(), wxST_ELLIPSIZE_END);
-=======
-    m_link_network_state = new wxHyperlinkCtrl(m_side_error_panel, wxID_ANY,_L("Check the status of current system services"),"",wxDefaultPosition,wxDefaultSize, wxHL_ALIGN_CENTRE |wxST_ELLIPSIZE_END);
-    m_link_network_state->SetMinSize(wxSize(FromDIP(220), -1));
->>>>>>> 4501bf6f
     m_link_network_state->SetMaxSize(wxSize(FromDIP(220), -1));
     m_link_network_state->SetFont(::Label::Body_12);
 
