#ifndef slic3r_GUI_AMXCONTROL_hpp_
#define slic3r_GUI_AMXCONTROL_hpp_

#include "../wxExtensions.hpp"
#include "StaticBox.hpp"
#include "StepCtrl.hpp"
#include "Button.hpp"
#include "AMSItem.hpp"
#include "../DeviceManager.hpp"
#include "slic3r/GUI/Event.hpp"
#include "slic3r/GUI/AmsMappingPopup.hpp"
#include <wx/simplebook.h>
#include <wx/hyperlink.h>
#include <wx/animate.h>
#include <wx/dynarray.h>

#include "slic3r/GUI/DeviceCore/DevExtruderSystem.h"


namespace Slic3r { namespace GUI {

//Previous definitions
class uiAmsPercentHumidityDryPopup;

class AMSControl : public wxSimplebook
{
public:
    AMSControl(wxWindow *parent, wxWindowID id = wxID_ANY, const wxPoint &pos = wxDefaultPosition, const wxSize &size = wxDefaultSize);
    ~AMSControl();

    void on_retry();

protected:
    std::string  m_current_ams;
    std::string  m_current_slot_left;
    std::string  m_current_slot_right;
    std::string  m_current_show_ams_left;
    std::string  m_current_show_ams_right;
    std::map<std::string, int> m_ams_selection;

    std::map<std::string, AMSPreview*> m_ams_preview_list;

    std::vector<AMSinfo>       m_ams_info;
    std::vector<AMSinfo>       m_ext_info;
    std::map<std::string, AmsItem*>  m_ams_item_list;
    std::map<std::string, AMSExtImage*> m_ext_image_list;

    std::string                      m_dev_id;
    std::vector<std::vector<std::string>> m_item_ids{ {}, {} };
    std::vector<std::pair<string, string>> pair_id;

    int         m_total_ext_count = 1;
    AMSextruder *m_extruder{nullptr};
    AMSRoadDownPart* m_down_road{ nullptr };

    /*items*/
    wxBoxSizer* m_sizer_ams_items{nullptr};
    wxScrolledWindow* m_panel_prv_left {nullptr};
    wxScrolledWindow* m_panel_prv_right{nullptr};
    wxBoxSizer* m_sizer_prv_left{nullptr};
    wxBoxSizer* m_sizer_prv_right{nullptr};

    /*ams */
    wxBoxSizer *m_sizer_ams_body{nullptr};
    wxBoxSizer* m_sizer_ams_area_left{nullptr};
    wxBoxSizer* m_sizer_ams_area_right{nullptr};
    wxBoxSizer* m_sizer_down_road{ nullptr };

    /*option*/
    wxBoxSizer *m_sizer_ams_option{nullptr};
    wxBoxSizer* m_sizer_option_left{nullptr};
    wxBoxSizer* m_sizer_option_mid{nullptr};
    wxBoxSizer* m_sizer_option_right{nullptr};


    AmsIntroducePopup m_ams_introduce_popup;

    //wxSimplebook *m_simplebook_right{nullptr};
    wxSimplebook *m_simplebook_ams_left{nullptr};
    wxSimplebook *m_simplebook_ams_right{ nullptr };
    wxSimplebook *m_simplebook_bottom{nullptr};
    wxPanel      *m_panel_down_road{ nullptr };
    int          m_left_page_index = 0;
    int          m_right_page_index = 0;


    wxStaticText *m_tip_right_top{nullptr};
    Label        *m_tip_load_info{nullptr};
    wxWindow *    m_amswin{nullptr};
    wxBoxSizer*   m_vams_sizer{nullptr};
    wxBoxSizer*   m_sizer_vams_tips{nullptr};

    Label*          m_ams_tip       {nullptr};

    Caninfo         m_vams_info;
    StaticBox*      m_panel_virtual {nullptr};
    AMSLib*         m_vams_lib      {nullptr};
    AMSRoad*        m_vams_road     {nullptr};


    wxBoxSizer *m_sizer_right_tip {nullptr};
    wxBoxSizer* m_sizer_ams_tips  {nullptr};

    ::StepIndicator *m_filament_load_step   {nullptr};
    ::StepIndicator *m_filament_unload_step {nullptr};
    ::StepIndicator *m_filament_vt_load_step {nullptr};

    Button *m_button_extruder_feed {nullptr};
    Button *m_button_extruder_back {nullptr};
    Button *m_button_auto_refill{ nullptr };
    wxStaticBitmap* m_button_ams_setting   {nullptr};
    wxStaticBitmap* m_img_ams_backup  {nullptr};
    wxStaticBitmap* m_img_amsmapping_tip {nullptr};
    wxStaticBitmap* m_img_vams_tip {nullptr};
    ScalableBitmap m_button_ams_setting_normal;
    ScalableBitmap m_button_ams_setting_hover;
    ScalableBitmap m_button_ams_setting_press;

<<<<<<< HEAD
    HyperLink* m_hyperlink = {nullptr}; // ORCA
=======
>>>>>>> 4501bf6f
    AmsHumidityTipPopup m_Humidity_tip_popup;
    uiAmsPercentHumidityDryPopup* m_percent_humidity_dry_popup;

    std::string m_last_ams_id = "";
    std::string m_last_tray_id = "";

public:
    std::string GetCurentAms();
    std::string GetCurentShowAms(AMSPanelPos pos = AMSPanelPos::RIGHT_PANEL);
    std::string GetCurrentCan(std::string amsid);
    bool        IsAmsInRightPanel(std::string ams_id);
	wxColour GetCanColour(std::string amsid, std::string canid);
    void createAms(wxSimplebook* parent, int& idx, AMSinfo info, AMSPanelPos pos);
    void createAmsPanel(wxSimplebook *parent, int &idx, std::vector<AMSinfo> infos, const std::string &series_name, const std::string &printer_type, AMSPanelPos pos, int total_ext_num);
    AMSRoadShowMode findFirstMode(AMSPanelPos pos);

    AMSModel m_ams_model{AMSModel::EXT_AMS};
    AMSModel m_ext_model{AMSModel::EXT_AMS};
    AMSModel m_is_none_ams_mode{AMSModel::EXT_AMS};
    bool     m_single_nozzle_no_ams = { true };

    void SetAmsModel(AMSModel mode, AMSModel ext_mode) {m_ams_model = mode; m_ext_model = ext_mode;};
    void AmsSelectedSwitch(wxCommandEvent& event);

    void EnableLoadFilamentBtn(bool enable, const std::string& ams_id, const std::string& can_id, const wxString& tips);
    void EnableUnLoadFilamentBtn(bool enable, const std::string& ams_id, const std::string& can_id,const wxString& tips);

    void EnterNoneAMSMode();
    void EnterGenericAMSMode();
    void EnterExtraAMSMode();

    void PlayRridLoading(wxString amsid, wxString canid);
    void StopRridLoading(wxString amsid, wxString canid);
    void ShowFilamentTip(bool hasams = true);

    void UpdatePassRoad(string ams_id, AMSPassRoadType type, AMSPassRoadSTEP step);
    void CreateAms();
    void CreateAmsDoubleNozzle(const std::string &series_name, const std::string& printer_type);
    void CreateAmsSingleNozzle(const std::string &series_name, const std::string &printer_type);
    void ClearAms();
    void UpdateAms(const std::string   &series_name,
                   const std::string   &printer_type,
                   std::vector<AMSinfo> ams_info,
                   std::vector<AMSinfo> ext_info,
                   DevExtderSystem           data,
                   std::string          dev_id,
                   bool                 is_reset = true,
                   bool                 test     = false);
    std::vector<AMSinfo> GenerateSimulateData();

    void AddAms(AMSinfo info, AMSPanelPos pos = AMSPanelPos::LEFT_PANEL);
    //void AddExtAms(int ams_id);
    void AddAmsPreview(AMSinfo info, AMSModel type);
    //void AddExtraAms(AMSinfo info);

    void AddAms(std::vector<AMSinfo> single_info, const std::string &series_name, const std::string &printer_type, AMSPanelPos pos = AMSPanelPos::LEFT_PANEL);
    void AddAmsPreview(std::vector<AMSinfo>single_info, AMSPanelPos pos);
    //void AddExtraAms(std::vector<AMSinfo>single_info);
    void SetExtruder(bool on_off, int nozzle_id, std::string ams_id, std::string slot_id);
    void SetAmsStep(std::string ams_id, std::string canid, AMSPassRoadType type, AMSPassRoadSTEP step);
    void SwitchAms(std::string ams_id);

    void msw_rescale();
    void on_filament_load(wxCommandEvent &event);
    void on_filament_unload(wxCommandEvent &event);
    void auto_refill(wxCommandEvent& event);
    void on_ams_setting_click(wxMouseEvent &event);
    void on_extrusion_cali(wxCommandEvent &event);
    void on_ams_setting_click(wxCommandEvent &event);
    void on_clibration_again_click(wxMouseEvent &event);
    void on_clibration_cancel_click(wxMouseEvent &event);
    void Reset();

    void show_noams_mode();
    void show_auto_refill(bool show);
    void enable_ams_setting(bool en);
    void show_vams_kn_value(bool show);
    void post_event(wxEvent&& event);

    virtual bool Enable(bool enable = true);
    void parse_object(MachineObject* obj);

private:
    std::string get_filament_id(const std::string& ams_id, const std::string& can_id);

public:
    std::string m_current_select;
};

}} // namespace Slic3r::GUI

#endif // !slic3r_GUI_amscontrol_hpp_<|MERGE_RESOLUTION|>--- conflicted
+++ resolved
@@ -116,10 +116,6 @@
     ScalableBitmap m_button_ams_setting_hover;
     ScalableBitmap m_button_ams_setting_press;
 
-<<<<<<< HEAD
-    HyperLink* m_hyperlink = {nullptr}; // ORCA
-=======
->>>>>>> 4501bf6f
     AmsHumidityTipPopup m_Humidity_tip_popup;
     uiAmsPercentHumidityDryPopup* m_percent_humidity_dry_popup;
 
