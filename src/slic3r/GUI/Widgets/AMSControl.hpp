#ifndef slic3r_GUI_AMXCONTROL_hpp_
#define slic3r_GUI_AMXCONTROL_hpp_

#include "../wxExtensions.hpp"
#include "StaticBox.hpp"
#include "StepCtrl.hpp"
#include "Button.hpp"
#include "../DeviceManager.hpp"
#include "slic3r/GUI/Event.hpp"
#include "slic3r/GUI/AmsMappingPopup.hpp"
#include <wx/simplebook.h>
#include <wx/hyperlink.h>
#include <wx/animate.h>
#include <wx/dynarray.h>

#define AMS_CONTROL_BRAND_COLOUR wxColour(0, 150, 136)
#define AMS_CONTROL_GRAY700 wxColour(107, 107, 107)
#define AMS_CONTROL_GRAY800 wxColour(50, 58, 61)
#define AMS_CONTROL_GRAY500 wxColour(172, 172, 172)
#define AMS_CONTROL_DISABLE_COLOUR wxColour(206, 206, 206)
#define AMS_CONTROL_DISABLE_TEXT_COLOUR wxColour(144, 144, 144)
#define AMS_CONTROL_WHITE_COLOUR wxColour(255, 255, 255)
#define AMS_CONTROL_BLACK_COLOUR wxColour(0, 0, 0)
#define AMS_CONTROL_DEF_BLOCK_BK_COLOUR wxColour(238, 238, 238)
#define AMS_CONTROL_DEF_LIB_BK_COLOUR wxColour(248, 248, 248)
#define AMS_EXTRUDER_DEF_COLOUR wxColour(234, 234, 234)
#define AMS_CONTROL_MAX_COUNT 4
#define AMS_CONTRO_CALIBRATION_BUTTON_SIZE wxSize(FromDIP(150), FromDIP(28))

// enum AMSRoadMode{
//    AMS_ROAD_MODE_LEFT,
//    AMS_ROAD_MODE_LEFT_RIGHT,
//    AMS_ROAD_MODE_END,
//};

namespace Slic3r { namespace GUI {

enum AMSModel {
    NO_AMS              = 0,
    GENERIC_AMS         = 1,
<<<<<<< HEAD
    EXTRA_AMS              = 2
=======
    EXTRA_AMS           = 2
>>>>>>> 693aa8d2
};

enum ActionButton {
    ACTION_BTN_CALI     = 0,
    ACTION_BTN_LOAD     = 1,
    ACTION_BTN_UNLOAD   = 2,
    ACTION_BTN_COUNT    = 3
};

enum class AMSRoadMode : int {
    AMS_ROAD_MODE_LEFT,
    AMS_ROAD_MODE_LEFT_RIGHT,
    AMS_ROAD_MODE_END,
    AMS_ROAD_MODE_END_ONLY,
    AMS_ROAD_MODE_NONE,
    AMS_ROAD_MODE_NONE_ANY_ROAD,
    AMS_ROAD_MODE_VIRTUAL_TRAY
};

enum class AMSPassRoadMode : int {
    AMS_ROAD_MODE_NONE,
    AMS_ROAD_MODE_LEFT,
    AMS_ROAD_MODE_LEFT_RIGHT,
    AMS_ROAD_MODE_END_TOP,
    AMS_ROAD_MODE_END_RIGHT,
    AMS_ROAD_MODE_END_BOTTOM,
};

enum class AMSAction : int {
    AMS_ACTION_NONE,
    AMS_ACTION_LOAD,
    AMS_ACTION_UNLOAD,
    AMS_ACTION_CALI,
    AMS_ACTION_PRINTING,
    AMS_ACTION_NORMAL,
    AMS_ACTION_NOAMS,
};

enum class AMSPassRoadSTEP : int {
    AMS_ROAD_STEP_NONE,
    AMS_ROAD_STEP_1, // lib -> extrusion
    AMS_ROAD_STEP_2, // extrusion->buffer
    AMS_ROAD_STEP_3, // extrusion

    AMS_ROAD_STEP_COMBO_LOAD_STEP1,
    AMS_ROAD_STEP_COMBO_LOAD_STEP2,
    AMS_ROAD_STEP_COMBO_LOAD_STEP3,
};

enum class AMSPassRoadType : int {
    AMS_ROAD_TYPE_NONE,
    AMS_ROAD_TYPE_LOAD,
    AMS_ROAD_TYPE_UNLOAD,
};

enum class AMSCanType : int {
    AMS_CAN_TYPE_NONE,
    AMS_CAN_TYPE_BRAND,
    AMS_CAN_TYPE_THIRDBRAND,
    AMS_CAN_TYPE_EMPTY,
    AMS_CAN_TYPE_VIRTUAL,
};

enum FilamentStep {
    STEP_IDLE,
    STEP_HEAT_NOZZLE,
    STEP_CUT_FILAMENT,
    STEP_PULL_CURR_FILAMENT,
    STEP_PUSH_NEW_FILAMENT,
    STEP_PURGE_OLD_FILAMENT,
    STEP_FEED_FILAMENT,
    STEP_CONFIRM_EXTRUDED,
    STEP_CHECK_POSITION,
    STEP_COUNT,
};

enum FilamentStepType {
    STEP_TYPE_LOAD      = 0,
    STEP_TYPE_UNLOAD    = 1,
    STEP_TYPE_VT_LOAD   = 2,
};

#define AMS_ITEM_CUBE_SIZE wxSize(FromDIP(14), FromDIP(14))
#define AMS_ITEM_SIZE wxSize(FromDIP(82), FromDIP(27))
#define AMS_ITEM_HUMIDITY_SIZE wxSize(FromDIP(120), FromDIP(27))
#define AMS_CAN_LIB_SIZE wxSize(FromDIP(58), FromDIP(80))
#define AMS_CAN_ROAD_SIZE wxSize(FromDIP(66), FromDIP(70))
#define AMS_CAN_ITEM_HEIGHT_SIZE FromDIP(27)
#define AMS_CANS_SIZE wxSize(FromDIP(284), FromDIP(196))
#define AMS_CANS_WINDOW_SIZE wxSize(FromDIP(264), FromDIP(196))
#define AMS_STEP_SIZE wxSize(FromDIP(172), FromDIP(196))
#define AMS_REFRESH_SIZE wxSize(FromDIP(30), FromDIP(30))
#define AMS_EXTRUDER_SIZE wxSize(FromDIP(86), FromDIP(72))
#define AMS_EXTRUDER_BITMAP_SIZE wxSize(FromDIP(36), FromDIP(55))

struct Caninfo
{
    std::string     can_id;
    wxString        material_name;
    wxColour        material_colour = {*wxWHITE};
    AMSCanType      material_state;
    int             material_remain = 100;
    float           k = 0.0f;
    float           n = 0.0f;
    std::vector<wxColour> material_cols;
};

struct AMSinfo
{
public:
    std::string             ams_id;
    std::vector<Caninfo>    cans;
    std::string             current_can_id;
    AMSPassRoadSTEP         current_step;
    AMSAction               current_action;
    int                     curreent_filamentstep;
    int                     ams_humidity = 0;

    bool parse_ams_info(MachineObject* obj, Ams *ams, bool remain_flag = false, bool humidity_flag = false);
};

/*************************************************
Description:AMSrefresh
**************************************************/
#define AMS_REFRESH_PLAY_LOADING_TIMER 100
class AMSrefresh : public wxWindow
{
public:
    AMSrefresh();
    AMSrefresh(wxWindow *parent, wxString number, Caninfo info, const wxPoint &pos = wxDefaultPosition, const wxSize &size = wxDefaultSize);
    AMSrefresh(wxWindow *parent, int number, Caninfo info, const wxPoint &pos = wxDefaultPosition, const wxSize &size = wxDefaultSize);
    ~AMSrefresh();
    void    PlayLoading();
    void    StopLoading();
    void    create(wxWindow *parent, wxWindowID id, const wxPoint &pos, const wxSize &size);
    void    on_timer(wxTimerEvent &event);
    void    OnEnterWindow(wxMouseEvent &evt);
    void    OnLeaveWindow(wxMouseEvent &evt);
    void    OnClick(wxMouseEvent &evt);
    void    post_event(wxCommandEvent &&event);
    void    paintEvent(wxPaintEvent &evt);
    void    Update(std::string ams_id, Caninfo info);
    void    msw_rescale();
    void    set_disable_mode(bool disable) { m_disable_mode = disable; }
    Caninfo m_info;
    

protected:
    wxTimer *m_playing_timer= {nullptr};
    int      m_rotation_angle = 0;
    bool             m_play_loading = {false};
    bool             m_selected      = {false};

    std::string      m_ams_id;
    std::string      m_can_id;

    ScalableBitmap   m_bitmap_normal;
    ScalableBitmap   m_bitmap_selected;
    ScalableBitmap   m_bitmap_ams_rfid_0;
    ScalableBitmap   m_bitmap_ams_rfid_1;
    ScalableBitmap   m_bitmap_ams_rfid_2;
    ScalableBitmap   m_bitmap_ams_rfid_3;
    ScalableBitmap   m_bitmap_ams_rfid_4;
    ScalableBitmap   m_bitmap_ams_rfid_5;
    ScalableBitmap   m_bitmap_ams_rfid_6;
    ScalableBitmap   m_bitmap_ams_rfid_7;
    std::vector<ScalableBitmap> m_rfid_bitmap_list;

    wxString         m_refresh_id;
    wxBoxSizer *     m_size_body;
    virtual void     DoSetSize(int x, int y, int width, int height, int sizeFlags = wxSIZE_AUTO);

    bool m_disable_mode{ false };
};

/*************************************************
Description:AMSextruder
**************************************************/
class AMSextruderImage: public wxWindow
{
public:
    void TurnOn(wxColour col);
    void TurnOff();
    void msw_rescale();
    void paintEvent(wxPaintEvent &evt);

	void            render(wxDC &dc);
    bool            m_turn_on = {false};
    wxColour        m_colour;
    ScalableBitmap  m_ams_extruder;
    void            doRender(wxDC &dc);
    AMSextruderImage(wxWindow *parent, wxWindowID id, const wxPoint &pos = wxDefaultPosition, const wxSize &size = wxDefaultSize);
    ~AMSextruderImage();
};


class AMSextruder : public wxWindow
{
public:
    void TurnOn(wxColour col);
    void TurnOff();
    void create(wxWindow *parent, wxWindowID id, const wxPoint &pos, const wxSize &size);
    void OnVamsLoading(bool load, wxColour col = AMS_CONTROL_GRAY500);
    void OnAmsLoading(bool load, wxColour col = AMS_CONTROL_GRAY500);
    void paintEvent(wxPaintEvent& evt);
    void render(wxDC& dc);
    void doRender(wxDC& dc);
    void msw_rescale();
    void has_ams(bool hams) {m_has_vams = hams; Refresh();};
    void no_ams_mode(bool mode) {m_none_ams_mode = mode; Refresh();};

    bool            m_none_ams_mode{true};
    bool            m_has_vams{false};
    bool            m_vams_loading{false};
    bool            m_ams_loading{false};
    wxColour        m_current_colur;

    wxBoxSizer *    m_bitmap_sizer{nullptr};
    wxPanel *       m_bitmap_panel{nullptr};
    AMSextruderImage *m_amsSextruder{nullptr};
    ScalableBitmap        monitor_ams_extruder;
    AMSextruder(wxWindow *parent, wxWindowID id, const wxPoint &pos = wxDefaultPosition, const wxSize &size = wxDefaultSize);
    ~AMSextruder();
};

class AMSVirtualRoad : public wxWindow
{
public:
    AMSVirtualRoad(wxWindow* parent, wxWindowID id, const wxPoint& pos = wxDefaultPosition, const wxSize& size = wxDefaultSize);
    ~AMSVirtualRoad();

private:
    bool    m_has_vams{ true };
    bool    m_vams_loading{ false };
    wxColour m_current_color;

public:
    void OnVamsLoading(bool load, wxColour col = AMS_CONTROL_GRAY500);
    void SetHasVams(bool hvams) { m_has_vams = hvams; };
    void create(wxWindow* parent, wxWindowID id, const wxPoint& pos, const wxSize& size);
    void paintEvent(wxPaintEvent& evt);
    void render(wxDC& dc);
    void doRender(wxDC& dc);
    void msw_rescale();
};

/*************************************************
Description:AMSLib
**************************************************/
class AMSLib : public wxWindow
{
public:
    AMSLib(wxWindow *parent, Caninfo info);
    void create(wxWindow *parent, wxWindowID id = wxID_ANY, const wxPoint &pos = wxDefaultPosition, const wxSize &size = wxDefaultSize);
public:
    wxColour     GetLibColour();
    Caninfo      m_info;
    MachineObject* m_obj = {nullptr};
    int          m_can_index = 0;
    AMSModel     m_ams_model;

    void         Update(Caninfo info, bool refresh = true);
    void         UnableSelected() { m_unable_selected = true; };
    void         EableSelected() { m_unable_selected = false; };
    void         OnSelected();
    void         UnSelected();
    bool         is_selected() {return m_selected;};
    void         post_event(wxCommandEvent &&event);
    void         show_kn_value(bool show) { m_show_kn = show; };
    void         support_cali(bool sup) { m_support_cali = sup; Refresh(); };
    virtual bool Enable(bool enable = true);
    void         set_disable_mode(bool disable) { m_disable_mode = disable; }
    void         msw_rescale();
    void         on_pass_road(bool pass);

protected:
    wxStaticBitmap *m_edit_bitmp       = {nullptr};
    wxStaticBitmap *m_edit_bitmp_light = {nullptr};
    ScalableBitmap  m_bitmap_editable;
    ScalableBitmap  m_bitmap_editable_light;
    ScalableBitmap  m_bitmap_readonly;
    ScalableBitmap  m_bitmap_readonly_light;
    ScalableBitmap  m_bitmap_transparent;

    ScalableBitmap  m_bitmap_extra_tray_left;
    ScalableBitmap  m_bitmap_extra_tray_right;

    ScalableBitmap  m_bitmap_extra_tray_left_hover;
    ScalableBitmap  m_bitmap_extra_tray_right_hover;

    ScalableBitmap  m_bitmap_extra_tray_left_selected;
    ScalableBitmap  m_bitmap_extra_tray_right_selected;

    bool            m_unable_selected = {false};
    bool            m_enable          = {false};
    bool            m_selected        = {false};
    bool            m_hover           = {false};
    bool            m_show_kn         = {false};
    bool            m_support_cali    = {false};

    double   m_radius = {4};
    wxColour m_border_color;
    wxColour m_road_def_color;
    wxColour m_lib_color;
    bool m_disable_mode{ false };
    bool m_pass_road{false};

    void on_enter_window(wxMouseEvent &evt);
    void on_leave_window(wxMouseEvent &evt);
    void on_left_down(wxMouseEvent &evt);
    void paintEvent(wxPaintEvent &evt);
    void render(wxDC &dc);
    void render_extra_text(wxDC& dc);
    void render_generic_text(wxDC& dc);
    void doRender(wxDC& dc);
    void render_extra_lib(wxDC& dc);
    void render_generic_lib(wxDC& dc);
};

/*************************************************
Description:AMSRoad
**************************************************/
class AMSRoad : public wxWindow
{
public:
    AMSRoad();
    AMSRoad(wxWindow *parent, wxWindowID id, Caninfo info, int canindex, int maxcan, const wxPoint &pos = wxDefaultPosition, const wxSize &size = wxDefaultSize);
    void create(wxWindow *parent, wxWindowID id = wxID_ANY, const wxPoint &pos = wxDefaultPosition, const wxSize &size = wxDefaultSize);

public:
    AMSinfo                      m_amsinfo;
    Caninfo                      m_info;
    int                          m_canindex       = {0};
    AMSRoadMode                  m_rode_mode      = {AMSRoadMode::AMS_ROAD_MODE_LEFT_RIGHT};
    std::vector<AMSPassRoadMode> m_pass_rode_mode = {AMSPassRoadMode::AMS_ROAD_MODE_NONE};
    bool                         m_selected       = {false};
    int                          m_passroad_width = {6};
    double                       m_radius         = {4};
    wxColour                     m_road_def_color;
    wxColour                     m_road_color;
    void                         Update(AMSinfo amsinfo, Caninfo info, int canindex, int maxcan);

    ScalableBitmap ams_humidity_0;
    ScalableBitmap ams_humidity_1;
    ScalableBitmap ams_humidity_2;
    ScalableBitmap ams_humidity_3;
    ScalableBitmap ams_humidity_4;

   
    int      m_humidity = { 0 };
    bool     m_show_humidity = { false };
    bool     m_vams_loading{false};
    AMSModel m_ams_model;

    void OnVamsLoading(bool load, wxColour col = AMS_CONTROL_GRAY500);
    void SetPassRoadColour(wxColour col);
    void SetMode(AMSRoadMode mode);
    void OnPassRoad(std::vector<AMSPassRoadMode> prord_list);
    void UpdatePassRoad(int tag_index, AMSPassRoadType type, AMSPassRoadSTEP step);

    void paintEvent(wxPaintEvent &evt);
    void render(wxDC &dc);
    void doRender(wxDC &dc);
};

/*************************************************
Description:AMSItem
**************************************************/

class AMSItem : public wxWindow
{
public:
    AMSItem();
    AMSItem(wxWindow *parent, wxWindowID id, AMSinfo amsinfo, const wxSize cube_size = wxSize(14, 14), const wxPoint &pos = wxDefaultPosition, const wxSize &size = wxDefaultSize);

    bool m_open = {false};
    void Open();
    void Close();

    void         Update(AMSinfo amsinfo);
    void         create(wxWindow *parent, wxWindowID id, const wxPoint &pos, const wxSize &size);
    void         OnEnterWindow(wxMouseEvent &evt);
    void         OnLeaveWindow(wxMouseEvent &evt);
    void         OnSelected();
    void         UnSelected();
    virtual bool Enable(bool enable = true);

    AMSinfo      m_amsinfo;

protected:
    wxSize   m_cube_size;
    wxColour m_background_colour = {AMS_CONTROL_DEF_BLOCK_BK_COLOUR};
    int      m_padding           = {7};
    int      m_space             = {5};
    bool     m_hover             = {false};
    bool     m_selected          = {false};
    ScalableBitmap* m_ts_bitmap_cube;

    void         paintEvent(wxPaintEvent &evt);
    void         render(wxDC &dc);
    void         doRender(wxDC &dc);
    virtual void DoSetSize(int x, int y, int width, int height, int sizeFlags = wxSIZE_AUTO);
};

/*************************************************
Description:AmsCans
**************************************************/
class Canrefreshs
{
public:
    wxString    canID;
    AMSrefresh *canrefresh;
};

class CanLibs
{
public:
    wxString canID;
    AMSLib * canLib;
};

class CanRoads
{
public:
    wxString canID;
    AMSRoad *canRoad;
};

WX_DEFINE_ARRAY(Canrefreshs *, CanrefreshsHash);
WX_DEFINE_ARRAY(CanLibs *, CanLibsHash);
WX_DEFINE_ARRAY(CanRoads *, CansRoadsHash);

class AmsCans : public wxWindow
{
public:
    AmsCans();
    AmsCans(wxWindow *parent, AMSinfo info, AMSModel model);

    void     Update(AMSinfo info);
    void     create(wxWindow *parent);
    void     AddCan(Caninfo caninfo, int canindex, int maxcan, wxBoxSizer* sizer);
    void     SetDefSelectCan();
    void     SelectCan(std::string canid);
    void     PlayRridLoading(wxString canid);
    void     StopRridLoading(wxString canid);
    void     msw_rescale();
    void     show_sn_value(bool show);
    void     SetAmsStepExtra(wxString canid, AMSPassRoadType type, AMSPassRoadSTEP step);
    void     SetAmsStep(wxString canid, AMSPassRoadType type, AMSPassRoadSTEP step);
    void     SetAmsStep(std::string can_id);
    void     paintEvent(wxPaintEvent& evt);
    void     render(wxDC& dc);
    void     doRender(wxDC& dc);
    wxColour GetTagColr(wxString canid);
    std::string GetCurrentCan();

public:
    ScalableBitmap  m_bitmap_extra_framework;
    int             m_canlib_selection = { -1 };
    int             m_selection = { 0 };
    int             m_can_count = { 0 };
    AMSModel        m_ams_model;
    std::string     m_canlib_id;

    std::string     m_road_canid;
    wxColour        m_road_colour;

    CanLibsHash     m_can_lib_list;
    CansRoadsHash   m_can_road_list;
    CanrefreshsHash m_can_refresh_list;
    AMSinfo         m_info;
    wxBoxSizer *    sizer_can = {nullptr};
    wxBoxSizer *    sizer_can_middle = {nullptr};
    wxBoxSizer *    sizer_can_left = {nullptr};
    wxBoxSizer *    sizer_can_right = {nullptr};
    AMSPassRoadSTEP m_step    = {AMSPassRoadSTEP ::AMS_ROAD_STEP_NONE};
};

/*************************************************
Description:AMSControl
**************************************************/
class AmsCansWindow
{
public:
    wxString amsIndex;
    AmsCans *amsCans;
    bool m_disable_mode{ false };

    void set_disable_mode(bool disable) {
        m_disable_mode = disable;
        for (auto can_lib : amsCans->m_can_lib_list) {
            can_lib->canLib->set_disable_mode(disable);
        }
        for (auto can_refresh : amsCans->m_can_refresh_list) {
            can_refresh->canrefresh->set_disable_mode(disable);
        }
    }
};

class AmsItems
{
public:
    wxString amsIndex;
    AMSItem *amsItem;
};

class AMSextruders
{
public:
    wxString     amsIndex;
    AMSextruder *amsextruder;
};

WX_DEFINE_ARRAY(AmsCansWindow *, AmsCansHash);
WX_DEFINE_ARRAY(AmsItems *, AmsItemsHash);
WX_DEFINE_ARRAY(AMSextruders *, AMSextrudersHash);

class AMSControl : public wxSimplebook
{
public:
    AMSControl(wxWindow *parent, wxWindowID id = wxID_ANY, const wxPoint &pos = wxDefaultPosition, const wxSize &size = wxDefaultSize);

    void on_retry();
    void init_scaled_buttons();

protected:
    std::string  m_current_ams;
    std::string  m_current_show_ams;
    std::map<std::string, int> m_ams_selection;
    
    AmsItemsHash m_ams_item_list;

    std::vector<AMSinfo>       m_ams_info;
    AmsCansHash  m_ams_cans_list;
    AmsCansHash  m_ams_generic_cans_list;
    AmsCansHash  m_ams_extra_cans_list;

    AMSextruder *m_extruder = {nullptr};

    AmsIntroducePopup m_ams_introduce_popup;

    wxSimplebook *m_simplebook_right       = {nullptr};
    wxSimplebook *m_simplebook_calibration = {nullptr};
    wxSimplebook *m_simplebook_amsitems    = {nullptr};
    wxSimplebook *m_simplebook_ams         = {nullptr};

    wxSimplebook *m_simplebook_generic_cans= {nullptr};
    wxSimplebook *m_simplebook_extra_cans     = {nullptr};

    wxSimplebook *m_simplebook_bottom      = {nullptr};

    wxStaticText *m_tip_right_top            = {nullptr};
    Label        *m_tip_load_info            = {nullptr};
    wxStaticText *m_text_calibration_percent = {nullptr};
    wxWindow *    m_none_ams_panel           = {nullptr};
    wxWindow *    m_panel_top                = {nullptr};
    wxWindow *    m_amswin                   = {nullptr}; 
    wxBoxSizer*   m_vams_sizer               = {nullptr};
    wxBoxSizer*   m_sizer_vams_tips          = {nullptr};

    Label*          m_ams_backup_tip = {nullptr};
    Label*          m_ams_tip       = {nullptr};

    Caninfo         m_vams_info;
    StaticBox*      m_panel_virtual = {nullptr};
    AMSLib*         m_vams_lib      = {nullptr};
    AMSRoad*        m_vams_road     = {nullptr};
    AMSVirtualRoad* m_vams_extra_road = {nullptr};

    StaticBox * m_panel_can       = {nullptr};
    wxBoxSizer *m_sizer_top       = {nullptr};
    wxBoxSizer *m_sizer_cans      = {nullptr};
    wxBoxSizer *m_sizer_right_tip = {nullptr};
    wxBoxSizer* m_sizer_ams_tips  = {nullptr};

    ::StepIndicator *m_filament_load_step   = {nullptr};
    ::StepIndicator *m_filament_unload_step = {nullptr};
    ::StepIndicator *m_filament_vt_load_step = {nullptr};

    Button *m_button_extruder_feed = {nullptr};
    Button *m_button_extruder_back = {nullptr};
    wxStaticBitmap* m_button_ams_setting   = {nullptr};
    wxStaticBitmap* m_img_ams_backup  = {nullptr};
    wxStaticBitmap* m_img_amsmapping_tip = {nullptr};
    wxStaticBitmap* m_img_vams_tip = {nullptr};
    ScalableBitmap m_button_ams_setting_normal;
    ScalableBitmap m_button_ams_setting_hover;
    ScalableBitmap m_button_ams_setting_press;
    Button *m_button_guide = {nullptr};
    Button *m_button_retry = {nullptr};
    wxWindow* m_button_area = {nullptr};

    wxHyperlinkCtrl *m_hyperlink = {nullptr};
    AmsHumidityTipPopup m_Humidity_tip_popup;

    std::string m_last_ams_id;
    std::string m_last_tray_id;

public:
    std::string GetCurentAms();
    std::string GetCurentShowAms();
    std::string GetCurrentCan(std::string amsid);
	wxColour GetCanColour(std::string amsid, std::string canid);

    AMSModel m_ams_model{AMSModel::NO_AMS};
    AMSModel m_ext_model{AMSModel::NO_AMS};
    AMSModel m_is_none_ams_mode{AMSModel::NO_AMS};

    void SetAmsModel(AMSModel mode, AMSModel ext_mode) {m_ams_model = mode; m_ext_model = ext_mode;};

	void SetActionState(bool button_status[]);
<<<<<<< HEAD
    void EnterNoneAMSMode(bool support_vt_load = false);
=======
    void EnterNoneAMSMode();
>>>>>>> 693aa8d2
    void EnterGenericAMSMode();
    void EnterExtraAMSMode();

    void EnterCalibrationMode(bool read_to_calibration);
    void ExitcClibrationMode();

    void SetClibrationpercent(int percent);
    void SetClibrationLink(wxString link);

    void PlayRridLoading(wxString amsid, wxString canid);
    void StopRridLoading(wxString amsid, wxString canid);

    void SetFilamentStep(int item_idx, FilamentStepType f_type);
    void ShowFilamentTip(bool hasams = true);

    void UpdateStepCtrl(bool is_extrusion_exist);
    void CreateAms();
<<<<<<< HEAD
    void UpdateAms(std::vector<AMSinfo> info, bool keep_selection = true, bool is_reset = false);
=======
    void UpdateAms(std::vector<AMSinfo> info, bool is_reset = true);
>>>>>>> 693aa8d2
    void AddAms(AMSinfo info);
    void AddAmsItems(AMSinfo info);
    void AddExtraAms(AMSinfo info);
    void SetExtruder(bool on_off, bool is_vams, std::string ams_now, wxColour col);
    void SetAmsStep(std::string ams_id, std::string canid, AMSPassRoadType type, AMSPassRoadSTEP step);
    void SwitchAms(std::string ams_id);

    void msw_rescale();
    void on_filament_load(wxCommandEvent &event);
    void on_filament_unload(wxCommandEvent &event);
    void on_ams_setting_click(wxMouseEvent &event);
    void on_extrusion_cali(wxCommandEvent &event);
    void on_ams_setting_click(wxCommandEvent &event);
    void on_clibration_again_click(wxMouseEvent &event);
    void on_clibration_cancel_click(wxMouseEvent &event);
    void Reset();

    void show_noams_mode();
    void show_auto_refill(bool show);
    void show_vams(bool show);
    void show_vams_kn_value(bool show);
    void update_vams_kn_value(AmsTray tray, MachineObject* obj);

    void reset_vams();
    void post_event(wxEvent&& event);

    virtual bool Enable(bool enable = true);

public:
    std::string m_current_senect;
};

wxDECLARE_EVENT(EVT_AMS_EXTRUSION_CALI, wxCommandEvent);
wxDECLARE_EVENT(EVT_AMS_LOAD, SimpleEvent);
wxDECLARE_EVENT(EVT_AMS_UNLOAD, SimpleEvent);
wxDECLARE_EVENT(EVT_AMS_SETTINGS, SimpleEvent);
wxDECLARE_EVENT(EVT_AMS_FILAMENT_BACKUP, SimpleEvent);
wxDECLARE_EVENT(EVT_AMS_REFRESH_RFID, wxCommandEvent);
wxDECLARE_EVENT(EVT_AMS_ON_SELECTED, wxCommandEvent);
wxDECLARE_EVENT(EVT_AMS_ON_FILAMENT_EDIT, wxCommandEvent);
wxDECLARE_EVENT(EVT_VAMS_ON_FILAMENT_EDIT, wxCommandEvent);
wxDECLARE_EVENT(EVT_AMS_CLIBRATION_AGAIN, wxCommandEvent);
wxDECLARE_EVENT(EVT_AMS_CLIBRATION_CANCEL, wxCommandEvent);
wxDECLARE_EVENT(EVT_AMS_GUIDE_WIKI, wxCommandEvent);
wxDECLARE_EVENT(EVT_AMS_RETRY, wxCommandEvent);
wxDECLARE_EVENT(EVT_AMS_SHOW_HUMIDITY_TIPS, wxCommandEvent);
wxDECLARE_EVENT(EVT_AMS_UNSELETED_VAMS, wxCommandEvent);
wxDECLARE_EVENT(EVT_CLEAR_SPEED_CONTROL, wxCommandEvent);

}} // namespace Slic3r::GUI

#endif // !slic3r_GUI_amscontrol_hpp_<|MERGE_RESOLUTION|>--- conflicted
+++ resolved
@@ -38,11 +38,7 @@
 enum AMSModel {
     NO_AMS              = 0,
     GENERIC_AMS         = 1,
-<<<<<<< HEAD
-    EXTRA_AMS              = 2
-=======
     EXTRA_AMS           = 2
->>>>>>> 693aa8d2
 };
 
 enum ActionButton {
@@ -654,11 +650,7 @@
     void SetAmsModel(AMSModel mode, AMSModel ext_mode) {m_ams_model = mode; m_ext_model = ext_mode;};
 
 	void SetActionState(bool button_status[]);
-<<<<<<< HEAD
-    void EnterNoneAMSMode(bool support_vt_load = false);
-=======
     void EnterNoneAMSMode();
->>>>>>> 693aa8d2
     void EnterGenericAMSMode();
     void EnterExtraAMSMode();
 
@@ -676,11 +668,7 @@
 
     void UpdateStepCtrl(bool is_extrusion_exist);
     void CreateAms();
-<<<<<<< HEAD
-    void UpdateAms(std::vector<AMSinfo> info, bool keep_selection = true, bool is_reset = false);
-=======
     void UpdateAms(std::vector<AMSinfo> info, bool is_reset = true);
->>>>>>> 693aa8d2
     void AddAms(AMSinfo info);
     void AddAmsItems(AMSinfo info);
     void AddExtraAms(AMSinfo info);
