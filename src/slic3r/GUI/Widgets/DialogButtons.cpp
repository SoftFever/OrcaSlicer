#include "DialogButtons.hpp"

#include "slic3r/GUI/I18N.hpp"

namespace Slic3r { namespace GUI {

// ORCA standardize dialog buttons
DialogButtons::DialogButtons(wxWindow* parent, std::vector<wxString> non_translated_labels, const wxString& primary_btn_translated_label, const int left_aligned_buttons_count)
    : wxPanel(parent, wxID_ANY)
{
    m_parent  = parent;
    m_sizer   = new wxBoxSizer(wxHORIZONTAL);
    m_primary = primary_btn_translated_label;
    m_alert   = wxEmptyString;
    m_left_aligned_buttons_count = left_aligned_buttons_count;
    SetBackgroundColour(StateColor::darkModeColorFor(wxColour("#FFFFFF")));

    // Add all to array
    for (wxString label : non_translated_labels) {
        Button* btn = new Button(this, _L(label));
        wxString l = label;
        l.LowerCase();
        auto f = m_standardIDs.find(l);
        if (f != m_standardIDs.end())
            btn->SetId(f->second);
        m_buttons.push_back(btn);
    }

    m_parent->Bind(wxEVT_DPI_CHANGED, &DialogButtons::on_dpi_changed, this);

    SetSizer(m_sizer);

    UpdateButtons();
}

DialogButtons::~DialogButtons() {
    m_parent->Unbind(wxEVT_DPI_CHANGED, &DialogButtons::on_dpi_changed, this);
}

void DialogButtons::on_dpi_changed(wxDPIChangedEvent& event) {
    UpdateButtons();
    event.Skip();
}

Button* DialogButtons::GetButtonFromID(wxStandardID id) {
    for (Button* btn : m_buttons)
        if (btn->GetId() == id)
            return btn;
    return nullptr;
}

Button* DialogButtons::GetButtonFromLabel(wxString translated_label) {
    for (Button* btn : m_buttons)
        if (btn->GetLabel() == translated_label)
            return btn;
    return nullptr;
}

Button* DialogButtons::GetButtonFromIndex(int index) {
    if(index >= 0 && index < m_buttons.size())
        return m_buttons[index];
    else
        return nullptr;
}

Button* DialogButtons::PickFromList(std::set<wxStandardID> ID_list) {
    // Picks first button from given list
    Button* b;
    for (auto itr : ID_list) {
        b = GetButtonFromID(itr);
        if (b != nullptr)
            return b;
    }
    return nullptr;
}

// shorthands for common buttons
Button* DialogButtons::GetOK()     {return GetButtonFromID(wxID_OK)      ;}
Button* DialogButtons::GetYES()    {return GetButtonFromID(wxID_YES)     ;}
Button* DialogButtons::GetAPPLY()  {return GetButtonFromID(wxID_APPLY)   ;}
Button* DialogButtons::GetCONFIRM(){return GetButtonFromID(wxID_APPLY)   ;}
Button* DialogButtons::GetNO()     {return GetButtonFromID(wxID_NO)      ;}
Button* DialogButtons::GetCANCEL() {return GetButtonFromID(wxID_CANCEL)  ;}
Button* DialogButtons::GetRETURN() {return GetButtonFromID(wxID_BACKWARD);} // gets Return button
Button* DialogButtons::GetNEXT()   {return GetButtonFromID(wxID_FORWARD) ;}
Button* DialogButtons::GetFIRST()  {return GetButtonFromIndex(0)         ;}
Button* DialogButtons::GetLAST()   {return GetButtonFromIndex(m_buttons.size() - 1);}

void DialogButtons::SetPrimaryButton(wxString translated_label) {
    // use _L("Create") translated text for custom buttons
    // use non existing button name to disable primary styled button
    Button* btn;
    if(translated_label.IsEmpty()){ // prefer standard primary buttons if label empty
        if(m_buttons.size() == 1)
            btn = m_buttons.front();
        else
            btn = PickFromList(m_primaryIDs);
    }else
        btn = GetButtonFromLabel(translated_label);

    if(btn == nullptr) return;

    m_primary = translated_label;

    // apply focus only if there is no focused element exist. this prevents stealing focus from input boxes
    if(m_parent->FindFocus() == nullptr)
        btn->SetFocus();
 
    btn->SetStyle(ButtonStyle::Confirm, ButtonType::Choice);
}

void DialogButtons::SetAlertButton(wxString translated_label) {
    // use _L("Create") translated text for custom buttons
    // use non existing button name to disable alert styled button
    if(m_buttons.size() == 1)
        return;
    Button* btn;
    if(translated_label.IsEmpty()){ // prefer standard alert buttons if label empty
        btn = PickFromList(m_alertIDs);
    }else
        btn = GetButtonFromLabel(translated_label);

    if(btn == nullptr) return;

    m_alert = translated_label;

    btn->SetStyle(ButtonStyle::Alert, ButtonType::Choice);
}

void DialogButtons::SetLeftAlignIDs(std::set<wxStandardID> ids)
{
    m_left_align_IDs = ids;
}

void DialogButtons::SetLeftAlignLabels(std::set<wxString> translated_labels)
{
    m_left_align_labels = translated_labels;
}

void DialogButtons::UpdateButtons() {
    m_sizer->Clear();
    SetBackgroundColour(StateColor::darkModeColorFor(wxColour("#FFFFFF")));

    // Apply standard style to all
    for (Button* btn : m_buttons) {
        btn->SetStyle(ButtonStyle::Regular, ButtonType::Choice);
        btn->Bind(wxEVT_KEY_DOWN, &DialogButtons::on_keydown, this);
    }

<<<<<<< HEAD
    int btn_gap = FromDIP(10);

    auto& id_list = m_left_align_IDs;
    auto& label_list = m_left_align_labels;
    auto  on_left = [&id_list, &label_list](const Button* button){
        return id_list.find(wxStandardID(button->GetId())) != id_list.end() || label_list.find(button->GetLabel()) != label_list.end();
    };

    for (Button* btn : m_buttons)  // Left aligned
        if(on_left(btn))
            m_sizer->Add(btn, 0,  wxLEFT | wxTOP | wxBOTTOM | wxALIGN_CENTER_VERTICAL, btn_gap);

    m_sizer->AddStretchSpacer();

    m_sizer->AddSpacer(btn_gap);

    for (Button* btn : m_buttons) // Right aligned
        if(!on_left(btn))
            m_sizer->Add(btn, 0, wxRIGHT | wxTOP | wxBOTTOM | wxALIGN_CENTER_VERTICAL, btn_gap);
=======
    int btn_gap = FromDIP(ButtonProps::ChoiceButtonGap());

    if(m_left_aligned_buttons_count == 0)
        m_sizer->AddSpacer(btn_gap);

    for (int i = 0; i < m_buttons.size(); i++) {
        if(m_left_aligned_buttons_count == i)
            m_sizer->AddStretchSpacer();

        auto margin_to = (i >= m_left_aligned_buttons_count ? wxRIGHT : wxLEFT);
        m_sizer->Add(m_buttons[i], 0, margin_to | wxTOP | wxBOTTOM | wxALIGN_CENTER_VERTICAL, btn_gap);
    }
>>>>>>> e32dbd38

    SetPrimaryButton(m_primary);
    SetAlertButton(m_alert);

    Layout();
    Fit();
}

int DialogButtons::FromDIP(int d) {
    return m_parent->FromDIP(d);
}

void DialogButtons::SetLeftAlignedButtonsCount(int left_aligned_buttons_count){
    m_left_aligned_buttons_count = left_aligned_buttons_count;
    UpdateButtons();
}

// This might be helpful for future use

// Append Button

// Prepend Button

void DialogButtons::on_keydown(wxKeyEvent& e) {
    wxObject* current = e.GetEventObject();
    int key = e.GetKeyCode();
    int cnt = m_buttons.size();
    if(cnt > 1){
        int i = -1;
        for (Button* btn : m_buttons){
            i++;
            if(btn->HasFocus())
                break;
        }
        // possible issue if button hidden
        if      (key == WXK_LEFT)  {m_buttons[i - 1 < 0 ? (cnt - 1) : i - 1]->SetFocus();}
        else if (key == WXK_RIGHT) {m_buttons[i + 1 > (cnt - 1) ? 0 : i + 1]->SetFocus();}
    }
    e.Skip();
}

}} // namespace Slic3r::GUI<|MERGE_RESOLUTION|>--- conflicted
+++ resolved
@@ -127,16 +127,6 @@
     btn->SetStyle(ButtonStyle::Alert, ButtonType::Choice);
 }
 
-void DialogButtons::SetLeftAlignIDs(std::set<wxStandardID> ids)
-{
-    m_left_align_IDs = ids;
-}
-
-void DialogButtons::SetLeftAlignLabels(std::set<wxString> translated_labels)
-{
-    m_left_align_labels = translated_labels;
-}
-
 void DialogButtons::UpdateButtons() {
     m_sizer->Clear();
     SetBackgroundColour(StateColor::darkModeColorFor(wxColour("#FFFFFF")));
@@ -147,27 +137,6 @@
         btn->Bind(wxEVT_KEY_DOWN, &DialogButtons::on_keydown, this);
     }
 
-<<<<<<< HEAD
-    int btn_gap = FromDIP(10);
-
-    auto& id_list = m_left_align_IDs;
-    auto& label_list = m_left_align_labels;
-    auto  on_left = [&id_list, &label_list](const Button* button){
-        return id_list.find(wxStandardID(button->GetId())) != id_list.end() || label_list.find(button->GetLabel()) != label_list.end();
-    };
-
-    for (Button* btn : m_buttons)  // Left aligned
-        if(on_left(btn))
-            m_sizer->Add(btn, 0,  wxLEFT | wxTOP | wxBOTTOM | wxALIGN_CENTER_VERTICAL, btn_gap);
-
-    m_sizer->AddStretchSpacer();
-
-    m_sizer->AddSpacer(btn_gap);
-
-    for (Button* btn : m_buttons) // Right aligned
-        if(!on_left(btn))
-            m_sizer->Add(btn, 0, wxRIGHT | wxTOP | wxBOTTOM | wxALIGN_CENTER_VERTICAL, btn_gap);
-=======
     int btn_gap = FromDIP(ButtonProps::ChoiceButtonGap());
 
     if(m_left_aligned_buttons_count == 0)
@@ -180,7 +149,6 @@
         auto margin_to = (i >= m_left_aligned_buttons_count ? wxRIGHT : wxLEFT);
         m_sizer->Add(m_buttons[i], 0, margin_to | wxTOP | wxBOTTOM | wxALIGN_CENTER_VERTICAL, btn_gap);
     }
->>>>>>> e32dbd38
 
     SetPrimaryButton(m_primary);
     SetAlertButton(m_alert);
