///|/ Copyright (c) Prusa Research 2021 - 2022 Oleksandra Iushchenko @YuSanka, Tomáš Mészáros @tamasmeszaros, Lukáš Matěna @lukasmatena, Pavel Mikuš @Godrak, Filip Sykala @Jony01, Vojtěch Bubník @bubnikv
///|/
///|/ PrusaSlicer is released under the terms of the AGPLv3 or higher
///|/
#ifndef slic3r_GUI_Factories_hpp_
#define slic3r_GUI_Factories_hpp_

#include <map>
#include <vector>
#include <array>

#include <wx/bitmap.h>

#include "libslic3r/PrintConfig.hpp"
#include "wxExtensions.hpp"

class wxMenu;
class wxMenuItem;

namespace Slic3r {

enum class ModelVolumeType : int;

namespace GUI {

struct SimpleSettingData
{
    std::string name;
    std::string label;
    int priority;
};

struct SettingsFactory
{
//				     category ->       vector ( option )
    typedef std::map<std::string, std::vector<std::string>> Bundle;
    static std::map<std::string, std::string>               CATEGORY_ICON;

    //BBS: add setting data for table
    static std::map<std::string, std::vector<SimpleSettingData>>  OBJECT_CATEGORY_SETTINGS;
    static std::map<std::string, std::vector<SimpleSettingData>>  PART_CATEGORY_SETTINGS;

    static wxBitmapBundle*                      get_category_bitmap(const std::string& category_name);
    static Bundle                               get_bundle(const DynamicPrintConfig* config, bool is_object_settings, bool is_layer_settings = false);
    static std::vector<std::string>             get_options(bool is_part);
    //BBS: add api to get options for catogary
    static std::vector<SimpleSettingData> get_visible_options(const std::string& category, const bool is_part);
    static std::map<std::string, std::vector<SimpleSettingData>> get_all_visible_options(const bool is_part);
};

class MenuFactory
{
public:
<<<<<<< HEAD
    static std::vector<wxBitmap>    get_volume_bitmaps();
	static std::vector<wxBitmap>    get_text_volume_bitmaps();
	static std::vector<wxBitmap>    get_svg_volume_bitmaps();
=======
    static const std::vector<std::pair<std::string, std::string>> ADD_VOLUME_MENU_ITEMS;
    static std::vector<wxBitmapBundle*>          get_volume_bitmaps();
>>>>>>> 25a05549

    MenuFactory();
    ~MenuFactory() = default;

    void    init(wxWindow* parent);
    void    update();
    void    update_object_menu();
    void    update_default_menu();
    void    sys_color_changed();

    static void sys_color_changed(wxMenuBar* menu_bar);

    wxMenu* default_menu();
    wxMenu* object_menu();
    wxMenu* sla_object_menu();
    wxMenu* part_menu();
    wxMenu* text_part_menu();
    wxMenu* svg_part_menu();
    wxMenu* instance_menu();
    wxMenu* layer_menu();
    wxMenu* multi_selection_menu();
    //BBS: add part plate related logic
    wxMenu* plate_menu();
    wxMenu* assemble_object_menu();
    wxMenu* assemble_part_menu();
    wxMenu* assemble_multi_selection_menu();

private:
    enum MenuType {
        mtObjectFFF = 0,
        mtObjectSLA,
        mtCount
    };

    wxWindow* m_parent {nullptr};

    MenuWithSeparators m_object_menu;
    MenuWithSeparators m_part_menu;
    MenuWithSeparators m_text_part_menu;
    MenuWithSeparators m_svg_part_menu;
    MenuWithSeparators m_sla_object_menu;
    MenuWithSeparators m_default_menu;
    MenuWithSeparators m_instance_menu;
    //BBS: add part plate related logic
    MenuWithSeparators m_plate_menu;
    MenuWithSeparators m_assemble_object_menu;
    MenuWithSeparators m_assemble_part_menu;
   

    // Removed/Prepended Items according to the view mode
    std::array<wxMenuItem*, mtCount> items_increase;
    std::array<wxMenuItem*, mtCount> items_decrease;
    std::array<wxMenuItem*, mtCount> items_set_number_of_copies;

    void        create_default_menu();
    void        create_common_object_menu(wxMenu *menu);
    void        create_object_menu();
    void        create_sla_object_menu();
    void        create_part_menu();
    void        create_text_part_menu();
    void        create_svg_part_menu();
    //BBS: add part plate related logic
    void        create_plate_menu();
    //BBS: add bbl object menu
    void        create_extra_object_menu();
    void        create_bbl_part_menu();
    void        create_bbl_assemble_object_menu();
    void        create_bbl_assemble_part_menu();

    wxMenu*     append_submenu_add_generic(wxMenu* menu, ModelVolumeType type);
    void        append_menu_item_add_text(wxMenu* menu, ModelVolumeType type, bool is_submenu_item = true);
    void        append_menu_item_add_svg(wxMenu *menu, ModelVolumeType type, bool is_submenu_item = true);    
    void        append_menu_items_add_volume(wxMenu* menu);
    wxMenuItem* append_menu_item_layers_editing(wxMenu* menu);
    wxMenuItem* append_menu_item_settings(wxMenu* menu);
    wxMenuItem* append_menu_item_change_type(wxMenu* menu);
    wxMenuItem* append_menu_item_instance_to_object(wxMenu* menu);
    wxMenuItem* append_menu_item_printable(wxMenu* menu);
    void        append_menu_item_rename(wxMenu* menu);
    wxMenuItem* append_menu_item_fix_through_netfabb(wxMenu* menu);
    //wxMenuItem* append_menu_item_simplify(wxMenu* menu);
    void        append_menu_item_export_stl(wxMenu* menu, bool is_mulity_menu = false);
    void        append_menu_item_reload_from_disk(wxMenu* menu);
    void        append_menu_item_replace_with_stl(wxMenu* menu);
    void        append_menu_item_change_extruder(wxMenu* menu);
    void        append_menu_item_set_visible(wxMenu* menu);
    void        append_menu_item_delete(wxMenu* menu);
    void        append_menu_item_scale_selection_to_fit_print_volume(wxMenu* menu);
    void        append_menu_items_convert_unit(wxMenu* menu); // Add "Conver/Revert..." menu items (from/to inches/meters) after "Reload From Disk"
    void        append_menu_items_flush_options(wxMenu* menu);
    void        append_menu_item_merge_to_multipart_object(wxMenu *menu);
    void        append_menu_item_merge_to_single_object(wxMenu* menu);
    void        append_menu_item_merge_parts_to_single_part(wxMenu *menu);
    void        append_menu_items_mirror(wxMenu *menu);
    void        append_menu_item_invalidate_cut_info(wxMenu *menu);
    void        append_menu_item_edit_text(wxMenu *menu);
    void        append_menu_item_edit_svg(wxMenu *menu);

    //void        append_menu_items_instance_manipulation(wxMenu *menu);
    //void        update_menu_items_instance_manipulation(MenuType type);
    //BBS add bbl menu item
    void        append_menu_item_clone(wxMenu* menu);
    void        append_menu_item_simplify(wxMenu* menu);
    void        append_menu_item_center(wxMenu* menu);
    void        append_menu_item_per_object_process(wxMenu* menu);
    void        append_menu_item_per_object_settings(wxMenu* menu);
    void        append_menu_item_change_filament(wxMenu* menu);
    void        append_menu_item_set_printable(wxMenu* menu);
    void        append_menu_item_locked(wxMenu* menu);
    void        append_menu_item_fill_bed(wxMenu *menu);
    void        append_menu_item_plate_name(wxMenu *menu);
};

}}

#endif //slic3r_GUI_Factories_hpp_<|MERGE_RESOLUTION|>--- conflicted
+++ resolved
@@ -51,14 +51,9 @@
 class MenuFactory
 {
 public:
-<<<<<<< HEAD
-    static std::vector<wxBitmap>    get_volume_bitmaps();
-	static std::vector<wxBitmap>    get_text_volume_bitmaps();
-	static std::vector<wxBitmap>    get_svg_volume_bitmaps();
-=======
-    static const std::vector<std::pair<std::string, std::string>> ADD_VOLUME_MENU_ITEMS;
-    static std::vector<wxBitmapBundle*>          get_volume_bitmaps();
->>>>>>> 25a05549
+    static std::vector<wxBitmapBundle*>    get_volume_bitmaps();
+	static std::vector<wxBitmapBundle*>    get_text_volume_bitmaps();
+	static std::vector<wxBitmapBundle*>    get_svg_volume_bitmaps();
 
     MenuFactory();
     ~MenuFactory() = default;
