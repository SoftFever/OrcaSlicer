///|/ Copyright (c) Prusa Research 2021 - 2022 Oleksandra Iushchenko @YuSanka, Tomáš Mészáros @tamasmeszaros, Lukáš Matěna @lukasmatena, Pavel Mikuš @Godrak, Filip Sykala @Jony01, Vojtěch Bubník @bubnikv
///|/
///|/ PrusaSlicer is released under the terms of the AGPLv3 or higher
///|/
#ifndef slic3r_GUI_Factories_hpp_
#define slic3r_GUI_Factories_hpp_

#include <map>
#include <vector>
#include <array>

#include <wx/bitmap.h>

#include "libslic3r/PrintConfig.hpp"
#include "wxExtensions.hpp"

class wxMenu;
class wxMenuItem;

namespace Slic3r {

enum class ModelVolumeType : int;

namespace GUI {

struct SimpleSettingData
{
    std::string name;
    std::string label;
    int priority;
};

struct SettingsFactory
{
//				     category ->       vector ( option )
    typedef std::map<std::string, std::vector<std::string>> Bundle;
    static std::map<std::string, std::string>               CATEGORY_ICON;

    //BBS: add setting data for table
    static std::map<std::string, std::vector<SimpleSettingData>>  OBJECT_CATEGORY_SETTINGS;
    static std::map<std::string, std::vector<SimpleSettingData>>  PART_CATEGORY_SETTINGS;

    static wxBitmapBundle*                      get_category_bitmap(const std::string& category_name);
    static Bundle                               get_bundle(const DynamicPrintConfig* config, bool is_object_settings, bool is_layer_settings = false);
    static std::vector<std::string>             get_options(bool is_part);
    //BBS: add api to get options for catogary
    static std::vector<SimpleSettingData> get_visible_options(const std::string& category, const bool is_part);
    static std::map<std::string, std::vector<SimpleSettingData>> get_all_visible_options(const bool is_part);
};

class MenuFactory
{
public:
<<<<<<< HEAD
    static const std::vector<std::pair<std::string, std::string>> ADD_VOLUME_MENU_ITEMS;
    static std::vector<wxBitmapBundle*>          get_volume_bitmaps();
=======
	static std::vector<wxBitmapBundle*> get_volume_bitmaps();
	static std::vector<wxBitmapBundle*> get_text_volume_bitmaps();
	static std::vector<wxBitmapBundle*> get_svg_volume_bitmaps();
>>>>>>> 77392527

    MenuFactory();
    ~MenuFactory() = default;

    void    init(wxWindow* parent);
    void    update();
    void    update_object_menu();
    void    update_default_menu();
    void    sys_color_changed();

    static void sys_color_changed(wxMenuBar* menu_bar);

    wxMenu* default_menu();
    wxMenu* object_menu();
    wxMenu* sla_object_menu();
    wxMenu* part_menu();
    wxMenu* text_part_menu();
    wxMenu* svg_part_menu();
    wxMenu* instance_menu();
    wxMenu* layer_menu();
    wxMenu* multi_selection_menu();
    //BBS: add part plate related logic
    wxMenu* plate_menu();
    wxMenu* assemble_object_menu();
    wxMenu* assemble_part_menu();
    wxMenu* assemble_multi_selection_menu();

private:
    enum MenuType {
        mtObjectFFF = 0,
        mtObjectSLA,
        mtCount
    };

    wxWindow* m_parent {nullptr};

    MenuWithSeparators m_object_menu;
    MenuWithSeparators m_part_menu;
    MenuWithSeparators m_text_part_menu;
    MenuWithSeparators m_svg_part_menu;
    MenuWithSeparators m_sla_object_menu;
    MenuWithSeparators m_default_menu;
    MenuWithSeparators m_instance_menu;
    //BBS: add part plate related logic
    MenuWithSeparators m_plate_menu;
    MenuWithSeparators m_assemble_object_menu;
    MenuWithSeparators m_assemble_part_menu;
   

    // Removed/Prepended Items according to the view mode
    std::array<wxMenuItem*, mtCount> items_increase;
    std::array<wxMenuItem*, mtCount> items_decrease;
    std::array<wxMenuItem*, mtCount> items_set_number_of_copies;

    void        create_default_menu();
    void        create_common_object_menu(wxMenu *menu);
    void        create_object_menu();
    void        create_sla_object_menu();
    void        create_part_menu();
    void        create_text_part_menu();
    void        create_svg_part_menu();
    //BBS: add part plate related logic
    void        create_plate_menu();
    //BBS: add bbl object menu
    void        create_extra_object_menu();
    void        create_bbl_part_menu();
    void        create_bbl_assemble_object_menu();
    void        create_bbl_assemble_part_menu();

    wxMenu*     append_submenu_add_generic(wxMenu* menu, ModelVolumeType type);
    void        append_menu_item_add_text(wxMenu* menu, ModelVolumeType type, bool is_submenu_item = true);
    void        append_menu_item_add_svg(wxMenu *menu, ModelVolumeType type, bool is_submenu_item = true);    
    void        append_menu_items_add_volume(wxMenu* menu);
    wxMenuItem* append_menu_item_layers_editing(wxMenu* menu);
    wxMenuItem* append_menu_item_settings(wxMenu* menu);
    wxMenuItem* append_menu_item_change_type(wxMenu* menu);
    wxMenuItem* append_menu_item_instance_to_object(wxMenu* menu);
    wxMenuItem* append_menu_item_printable(wxMenu* menu);
    void        append_menu_item_rename(wxMenu* menu);
    wxMenuItem* append_menu_item_fix_through_netfabb(wxMenu* menu);
    //wxMenuItem* append_menu_item_simplify(wxMenu* menu);
    void        append_menu_item_export_stl(wxMenu* menu, bool is_mulity_menu = false);
    void        append_menu_item_reload_from_disk(wxMenu* menu);
    void        append_menu_item_replace_with_stl(wxMenu* menu);
    void        append_menu_item_change_extruder(wxMenu* menu);
    void        append_menu_item_set_visible(wxMenu* menu);
    void        append_menu_item_delete(wxMenu* menu);
    void        append_menu_item_scale_selection_to_fit_print_volume(wxMenu* menu);
    void        append_menu_items_convert_unit(wxMenu* menu); // Add "Conver/Revert..." menu items (from/to inches/meters) after "Reload From Disk"
    void        append_menu_items_flush_options(wxMenu* menu);
    void        append_menu_item_merge_to_multipart_object(wxMenu *menu);
    void        append_menu_item_merge_to_single_object(wxMenu* menu);
    void        append_menu_item_merge_parts_to_single_part(wxMenu *menu);
    void        append_menu_items_mirror(wxMenu *menu);
    void        append_menu_item_invalidate_cut_info(wxMenu *menu);
    void        append_menu_item_edit_text(wxMenu *menu);
    void        append_menu_item_edit_svg(wxMenu *menu);

    //void        append_menu_items_instance_manipulation(wxMenu *menu);
    //void        update_menu_items_instance_manipulation(MenuType type);
    //BBS add bbl menu item
    void        append_menu_item_clone(wxMenu* menu);
    void        append_menu_item_simplify(wxMenu* menu);
    void        append_menu_item_center(wxMenu* menu);
    void        append_menu_item_per_object_process(wxMenu* menu);
    void        append_menu_item_per_object_settings(wxMenu* menu);
    void        append_menu_item_change_filament(wxMenu* menu);
    void        append_menu_item_set_printable(wxMenu* menu);
    void        append_menu_item_locked(wxMenu* menu);
    void        append_menu_item_fill_bed(wxMenu *menu);
    void        append_menu_item_plate_name(wxMenu *menu);
};

}}

#endif //slic3r_GUI_Factories_hpp_<|MERGE_RESOLUTION|>--- conflicted
+++ resolved
@@ -51,14 +51,9 @@
 class MenuFactory
 {
 public:
-<<<<<<< HEAD
-    static const std::vector<std::pair<std::string, std::string>> ADD_VOLUME_MENU_ITEMS;
-    static std::vector<wxBitmapBundle*>          get_volume_bitmaps();
-=======
 	static std::vector<wxBitmapBundle*> get_volume_bitmaps();
 	static std::vector<wxBitmapBundle*> get_text_volume_bitmaps();
 	static std::vector<wxBitmapBundle*> get_svg_volume_bitmaps();
->>>>>>> 77392527
 
     MenuFactory();
     ~MenuFactory() = default;
