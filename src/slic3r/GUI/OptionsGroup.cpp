--- conflicted
+++ resolved
@@ -1053,11 +1053,7 @@
             ret = get_thumbnails_string(config.option<ConfigOptionPoints>(opt_key)->values);
         else if (opt_key == "bed_exclude_area")
             ret = get_thumbnails_string(config.option<ConfigOptionPoints>(opt_key)->values);
-<<<<<<< HEAD
         else if (opt_key == "thumbnails")
-=======
-        else if (opt_key == "thumbnail_size")
->>>>>>> 693aa8d2
             ret = get_thumbnails_string(config.option<ConfigOptionPoints>(opt_key)->values);
 		else
 			ret = config.option<ConfigOptionPoints>(opt_key)->get_at(idx);
@@ -1172,11 +1168,7 @@
             ret = get_thumbnails_string(config.option<ConfigOptionPoints>(opt_key)->values);
         else if (opt_key == "bed_exclude_area")
             ret = get_thumbnails_string(config.option<ConfigOptionPoints>(opt_key)->values);
-<<<<<<< HEAD
         else if (opt_key == "thumbnails")
-=======
-        else if (opt_key == "thumbnail_size")
->>>>>>> 693aa8d2
             ret = get_thumbnails_string(config.option<ConfigOptionPoints>(opt_key)->values);
         else
             ret = config.option<ConfigOptionPoints>(opt_key)->get_at(idx);
