--- conflicted
+++ resolved
@@ -1250,20 +1250,10 @@
         anchor.Replace(L" ", "-");
         str = str.Left(pos) + anchor;
     }
-<<<<<<< HEAD
-    // Softfever: point to sf wiki for seam parameters
-    if (path_end == "Seam") {
-        return wxString::Format(L"https://github.com/SoftFever/OrcaSlicer/wiki/%s", from_u8(path_end));
-    }
-    else {
-        //BBS
-        return wxString::Format(L"https://wiki.bambulab.com/%s/software/bambu-studio/%s", L"en", str);
-    }
-=======
+
     // Orca: point to sf wiki for seam parameters
     return wxString::Format(L"https://github.com/SoftFever/OrcaSlicer/wiki/%s", from_u8(path_end));
 
->>>>>>> 5e0102e8
 }
 
 bool OptionsGroup::launch_browser(const std::string& path_end)
