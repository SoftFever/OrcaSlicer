--- conflicted
+++ resolved
@@ -139,11 +139,7 @@
     m_grid_sizer->Add(editor, 1, wxEXPAND);
 
     auto sizer2 = new wxBoxSizer(wxHORIZONTAL);
-<<<<<<< HEAD
-    auto unit_text = new wxStaticText(m_og->ctrl_parent(), wxID_ANY, _L("mm"), wxDefaultPosition, wxDefaultSize, wxST_ELLIPSIZE_END);
-=======
-    auto unit_text = new wxStaticText(m_parent, wxID_ANY, "mm", wxDefaultPosition, wxDefaultSize, wxST_ELLIPSIZE_END);
->>>>>>> fa70582e
+    auto unit_text = new wxStaticText(m_og->ctrl_parent(), wxID_ANY, "mm", wxDefaultPosition, wxDefaultSize, wxST_ELLIPSIZE_END);
     unit_text->SetBackgroundStyle(wxBG_STYLE_PAINT);
     unit_text->SetFont(wxGetApp().normal_font());
     sizer2->Add(unit_text, 0, wxALIGN_CENTER_VERTICAL);
