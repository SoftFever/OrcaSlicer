#include "GUI_ObjectLayers.hpp"
#include "GUI_ObjectList.hpp"

#include "OptionsGroup.hpp"
#include "GUI_App.hpp"
#include "libslic3r/PresetBundle.hpp"
#include "libslic3r/Model.hpp"
#include "GLCanvas3D.hpp"
#include "Plater.hpp"

#include "Widgets/LabeledStaticBox.hpp"

#include <boost/algorithm/string.hpp>

#include "I18N.hpp"

#include <wx/wupdlock.h>

namespace Slic3r
{
namespace GUI
{

ObjectLayers::ObjectLayers(wxWindow* parent) :
    OG_Settings(parent, true)
{
    m_grid_sizer = new wxFlexGridSizer(5, 0, wxGetApp().em_unit()); // Title, Min Z, "to", Max Z, unit & buttons sizer
    m_grid_sizer->SetFlexibleDirection(wxHORIZONTAL);
    m_grid_sizer->AddGrowableCol(1);
    m_grid_sizer->AddGrowableCol(3);

    m_og->activate();
    m_og->sizer->Clear(true);
    m_og->sizer->Add(m_grid_sizer, 0, wxEXPAND | wxLEFT | wxRIGHT, 5);
    if (auto stb = dynamic_cast<LabeledStaticBox*>(m_og->stb))
        stb->SetCornerRadius(0);

    m_bmp_delete    = ScalableBitmap(parent, "delete");
    m_bmp_add       = ScalableBitmap(parent, "add");
}

void ObjectLayers::select_editor(LayerRangeEditor* editor, const bool is_last_edited_range)
{
    //if (is_last_edited_range && m_selection_type == editor->type()) {
    /* Workaround! Under OSX we should use CallAfter() for SetFocus() after LayerEditors "reorganizations", 
     * because of selected control's strange behavior: 
     * cursor is set to the control, but blue border - doesn't.
     * And as a result we couldn't edit this control.
     * */
#ifdef __WXOSX__
        wxTheApp->CallAfter([editor]() {
#endif
        //editor->SetFocus();
        //editor->SelectAll();
#ifdef __WXOSX__
        });
#endif
    //}    
}

wxSizer* ObjectLayers::create_layer(const t_layer_height_range& range, PlusMinusButton *delete_button, PlusMinusButton *add_button) 
{
    const bool is_last_edited_range = range == m_selectable_range;

    auto set_focus_data = [range, this](const EditorType type)
    {
        m_selectable_range = range;
        m_selection_type = type;
    };

    auto update_focus_data = [range, this](const t_layer_height_range& new_range, EditorType type, bool enter_pressed)
    {
        // change selectable range for new one, if enter was pressed or if same range was selected
        if (enter_pressed || m_selectable_range == range)
            m_selectable_range = new_range;
        if (enter_pressed)
            m_selection_type = type;
    };

    // Add text
    auto head_text = new wxStaticText(m_og->ctrl_parent(), wxID_ANY, _L("Height Range"), wxDefaultPosition, wxDefaultSize, wxST_ELLIPSIZE_END);
    head_text->SetBackgroundStyle(wxBG_STYLE_PAINT);
    head_text->SetFont(wxGetApp().normal_font());
    m_grid_sizer->Add(head_text, 0, wxALIGN_CENTER_VERTICAL);

    // Add control for the "Min Z"

    auto editor = new LayerRangeEditor(this, double_to_string(range.first), etMinZ, set_focus_data, 
        [range, update_focus_data, this, delete_button, add_button](coordf_t min_z, bool enter_pressed, bool dont_update_ui) 
    {
        if (fabs(min_z - range.first) < EPSILON) {
            m_selection_type = etUndef;
            return false;
        }

        // data for next focusing
        coordf_t max_z = min_z < range.second ? range.second : min_z + 0.5;
        const t_layer_height_range new_range = { min_z, max_z };
        if (delete_button)
            delete_button->range = new_range;
        if (add_button)
            add_button->range = new_range;
        update_focus_data(new_range, etMinZ, enter_pressed);

        return wxGetApp().obj_list()->edit_layer_range(range, new_range, dont_update_ui);
    });

    select_editor(editor, is_last_edited_range);

    m_grid_sizer->Add(editor, 1, wxEXPAND);

    auto middle_text = new wxStaticText(m_og->ctrl_parent(), wxID_ANY, _L("to"), wxDefaultPosition, wxDefaultSize, wxST_ELLIPSIZE_END);
    middle_text->SetBackgroundStyle(wxBG_STYLE_PAINT);
    middle_text->SetFont(wxGetApp().normal_font());
    m_grid_sizer->Add(middle_text, 0, wxALIGN_CENTER_VERTICAL);

    // Add control for the "Max Z"

    editor = new LayerRangeEditor(this, double_to_string(range.second), etMaxZ, set_focus_data, 
        [range, update_focus_data, this, delete_button, add_button](coordf_t max_z, bool enter_pressed, bool dont_update_ui)
    {
        if (fabs(max_z - range.second) < EPSILON || range.first > max_z) {
            m_selection_type = etUndef;
            return false;       // LayersList would not be updated/recreated
        }

        // data for next focusing
        const t_layer_height_range& new_range = { range.first, max_z };
        if (delete_button)
            delete_button->range = new_range;
        if (add_button)
            add_button->range = new_range;
        update_focus_data(new_range, etMaxZ, enter_pressed);

        return wxGetApp().obj_list()->edit_layer_range(range, new_range, dont_update_ui);
    });

    //select_editor(editor, is_last_edited_range);
    m_grid_sizer->Add(editor, 1, wxEXPAND);

    auto sizer2 = new wxBoxSizer(wxHORIZONTAL);
    auto unit_text = new wxStaticText(m_og->ctrl_parent(), wxID_ANY, "mm", wxDefaultPosition, wxDefaultSize, wxST_ELLIPSIZE_END);
    unit_text->SetBackgroundStyle(wxBG_STYLE_PAINT);
    unit_text->SetFont(wxGetApp().normal_font());
    sizer2->Add(unit_text, 0, wxALIGN_CENTER_VERTICAL);

    m_grid_sizer->Add(sizer2, 0, wxALIGN_CENTER_VERTICAL);

    // BBS
    // Add control for the "Layer height"

    //editor = new LayerRangeEditor(this, double_to_string(m_object->layer_config_ranges[range].option("layer_height")->getFloat()), etLayerHeight, set_focus_data,
    //    [range](coordf_t layer_height, bool, bool)
    //{
    //    return wxGetApp().obj_list()->edit_layer_range(range, layer_height);
    //});

    //select_editor(editor, is_last_edited_range);

    //auto sizer = new wxBoxSizer(wxHORIZONTAL);
    //sizer->Add(editor);

    //auto temp = new wxStaticText(m_parent, wxID_ANY, "mm");
    //temp->SetBackgroundStyle(wxBG_STYLE_PAINT);
    //temp->SetFont(wxGetApp().normal_font());
    //sizer->Add(temp, 0, wxLEFT | wxALIGN_CENTER_VERTICAL, wxGetApp().em_unit());

    //m_grid_sizer->Add(sizer);

    return sizer2;
}
    
void ObjectLayers::create_layers_list()
{
    for (const auto &layer : m_object->layer_config_ranges) {
        const t_layer_height_range& range = layer.first;
        auto del_btn = new PlusMinusButton(m_og->ctrl_parent(), m_bmp_delete, range); 
        del_btn->DisableFocusFromKeyboard();
        del_btn->SetBackgroundColour(m_parent->GetBackgroundColour());
        del_btn->SetToolTip(_L("Remove height range"));

        auto add_btn = new PlusMinusButton(m_og->ctrl_parent(), m_bmp_add, range); 
        add_btn->DisableFocusFromKeyboard();
        add_btn->SetBackgroundColour(m_parent->GetBackgroundColour());
        wxString tooltip = wxGetApp().obj_list()->can_add_new_range_after_current(range);
        add_btn->SetToolTip(tooltip.IsEmpty() ? _L("Add height range") : tooltip);
        add_btn->Enable(tooltip.IsEmpty());

        auto sizer = create_layer(range, del_btn, add_btn);
        auto b_sizer = new wxBoxSizer(wxHORIZONTAL);
        b_sizer->Add(del_btn, 0, wxRIGHT | wxLEFT, em_unit(m_parent));
        b_sizer->Add(add_btn);
        sizer->Add(b_sizer, 0, wxALIGN_CENTER_HORIZONTAL | wxTOP, m_parent->FromDIP(1)); // aligns +/- buttons vertically since we got 1px gap on bottom of icons

        del_btn->Bind(wxEVT_BUTTON, [del_btn](wxEvent &) {
            wxGetApp().obj_list()->del_layer_range(del_btn->range);
        });

        add_btn->Bind(wxEVT_BUTTON, [add_btn](wxEvent &) {
            wxGetApp().obj_list()->add_layer_range_after_current(add_btn->range);
        });
    }
}

void ObjectLayers::update_layers_list()
{
    ObjectList* objects_ctrl   = wxGetApp().obj_list();
    if (objects_ctrl->multiple_selection()) return;

    const auto item = objects_ctrl->GetSelection();
    if (!item) return;

    const int obj_idx = objects_ctrl->get_selected_obj_idx();
    if (obj_idx < 0) return;

    const ItemType type = objects_ctrl->GetModel()->GetItemType(item);
    if (!(type & (itLayerRoot | itLayer))) return;

    m_object = objects_ctrl->object(obj_idx);
    if (!m_object || m_object->layer_config_ranges.empty()) return;

    auto range = objects_ctrl->GetModel()->GetLayerRangeByItem(item);

    // only call sizer->Clear(true) via CallAfter, otherwise crash happens in Linux when press enter in Height Range
    // because an element cannot be destroyed while there are pending events for this element.(https://github.com/wxWidgets/Phoenix/issues/1854)
    wxGetApp().CallAfter([this, type, objects_ctrl, range]() {
        m_og->ctrl_parent()->Freeze();
<<<<<<< HEAD
=======

>>>>>>> 5707f8f4
        // Delete all controls from options group
        m_grid_sizer->Clear(true);

        // Add new control according to the selected item  

        if (type & itLayerRoot)
            create_layers_list();
        else
            create_layer(range, nullptr, nullptr);

        m_og->ctrl_parent()->Thaw();
<<<<<<< HEAD
        m_parent->Layout();
     });
=======

        m_parent->Layout();
    });
>>>>>>> 5707f8f4
}

void ObjectLayers::update_scene_from_editor_selection() const
{
    // needed to show the visual hints in 3D scene
    wxGetApp().plater()->canvas3D()->handle_layers_data_focus_event(m_selectable_range, m_selection_type);
}

void ObjectLayers::UpdateAndShow(const bool show)
{
    if (show)
        update_layers_list();

    OG_Settings::UpdateAndShow(show);
}

void ObjectLayers::msw_rescale()
{
    m_bmp_delete.msw_rescale();
    m_bmp_add.msw_rescale();

    m_grid_sizer->SetHGap(wxGetApp().em_unit());

    // rescale edit-boxes
    const int cells_cnt = m_grid_sizer->GetCols() * m_grid_sizer->GetEffectiveRowsCount();
    for (int i = 0; i < cells_cnt; ++i) {
        const wxSizerItem* item = m_grid_sizer->GetItem(i);
        if (item->IsWindow()) {
            LayerRangeEditor* editor = dynamic_cast<LayerRangeEditor*>(item->GetWindow());
            if (editor != nullptr)
                editor->msw_rescale();
        }
        else if (item->IsSizer()) // case when we have editor with buttons
        {
            wxSizerItem* e_item = item->GetSizer()->GetItem(size_t(0)); // editor
            if (e_item->IsWindow()) {
                LayerRangeEditor* editor = dynamic_cast<LayerRangeEditor*>(e_item->GetWindow());
                if (editor != nullptr)
                    editor->msw_rescale();
            }

            if (item->GetSizer()->GetItemCount() > 2) // if there are Add/Del buttons
                for (size_t btn : {2, 3}) { // del_btn, add_btn
                    wxSizerItem* b_item = item->GetSizer()->GetItem(btn);
                    if (b_item->IsWindow()) {
                        auto button = dynamic_cast<PlusMinusButton*>(b_item->GetWindow());
                        if (button != nullptr)
                            button->msw_rescale();
                    }
                }
        }
    }
    m_grid_sizer->Layout();
}

void ObjectLayers::sys_color_changed()
{
    m_bmp_delete.msw_rescale();
    m_bmp_add.msw_rescale();

    // rescale edit-boxes
    const int cells_cnt = m_grid_sizer->GetCols() * m_grid_sizer->GetEffectiveRowsCount();
    for (int i = 0; i < cells_cnt; ++i) {
        const wxSizerItem* item = m_grid_sizer->GetItem(i);
        if (item->IsSizer()) {// case when we have editor with buttons
            for (size_t btn : {2, 3}) { // del_btn, add_btn
                wxSizerItem* b_item = item->GetSizer()->GetItem(btn);
                if (b_item && b_item->IsWindow()) {
                    auto button = dynamic_cast<PlusMinusButton*>(b_item->GetWindow());
                    if (button != nullptr)
                        button->msw_rescale();
                }
            }
        }
    }

#ifdef _WIN32
    m_og->sys_color_changed();
    for (int i = 0; i < cells_cnt; ++i) {
        const wxSizerItem* item = m_grid_sizer->GetItem(i);
        if (item->IsWindow()) {
            if (LayerRangeEditor* editor = dynamic_cast<LayerRangeEditor*>(item->GetWindow()))
                wxGetApp().UpdateDarkUI(editor);
        }
        else if (item->IsSizer()) {// case when we have editor with buttons
            if (wxSizerItem* e_item = item->GetSizer()->GetItem(size_t(0)); e_item->IsWindow()) {
                if (LayerRangeEditor* editor = dynamic_cast<LayerRangeEditor*>(e_item->GetWindow()))
                    wxGetApp().UpdateDarkUI(editor);
            }
        }
    }
#endif

}

void ObjectLayers::reset_selection()
{
    m_selectable_range = { 0.0, 0.0 };
    m_selection_type = etLayerHeight;
}

LayerRangeEditor::LayerRangeEditor( ObjectLayers* parent,
                                    const wxString& value,
                                    EditorType type,
                                    std::function<void(EditorType)> set_focus_data_fn,
                                    std::function<bool(coordf_t, bool, bool)>   edit_fn
                                    ) :
    m_valid_value(value),
    m_type(type),
    m_set_focus_data(set_focus_data_fn),
    wxTextCtrl(parent->m_og->ctrl_parent(), wxID_ANY, value, wxDefaultPosition, 
               wxSize(em_unit(parent->m_parent), wxDefaultCoord), wxTE_PROCESS_ENTER
#ifdef _WIN32
        | wxBORDER_SIMPLE
#endif
    )
{
    this->SetFont(wxGetApp().normal_font());
    wxGetApp().UpdateDarkUI(this);

    // Reset m_enter_pressed flag to _false_, when value is editing
    this->Bind(wxEVT_TEXT, [this](wxEvent&) { m_enter_pressed = false; }, this->GetId());
    
    this->Bind(wxEVT_TEXT_ENTER, [this, edit_fn](wxEvent&)
    {
        m_enter_pressed     = true;
        // If LayersList wasn't updated/recreated, we can call wxEVT_KILL_FOCUS.Skip()
        if (m_type&etLayerHeight) {
            if (!edit_fn(get_value(), true, false))
                SetValue(m_valid_value);
            else
                m_valid_value = double_to_string(get_value());
            m_call_kill_focus = true;
        }
        else if (!edit_fn(get_value(), true, false)) {
            SetValue(m_valid_value);
            m_call_kill_focus = true;
        }
    }, this->GetId());

    this->Bind(wxEVT_KILL_FOCUS, [this, edit_fn](wxFocusEvent& e)
    {
        if (!m_enter_pressed) {
#ifndef __WXGTK__
            /* Update data for next editor selection.
             * But under GTK it looks like there is no information about selected control at e.GetWindow(),
             * so we'll take it from wxEVT_LEFT_DOWN event
             * */
            LayerRangeEditor* new_editor = dynamic_cast<LayerRangeEditor*>(e.GetWindow());
            if (new_editor)
                new_editor->set_focus_data();
#endif // not __WXGTK__
            // If LayersList wasn't updated/recreated, we should call e.Skip()
            if (m_type & etLayerHeight) {
                if (!edit_fn(get_value(), false, dynamic_cast<ObjectLayers::PlusMinusButton*>(e.GetWindow()) != nullptr))
                    SetValue(m_valid_value);
                else
                    m_valid_value = double_to_string(get_value());
                e.Skip();
            }
            else if (!edit_fn(get_value(), false, dynamic_cast<ObjectLayers::PlusMinusButton*>(e.GetWindow()) != nullptr)) {
                SetValue(m_valid_value);
                e.Skip();
            } 
        }
        else if (m_call_kill_focus) {
            m_call_kill_focus = false;
            e.Skip();
        }
    }, this->GetId());

    this->Bind(wxEVT_SET_FOCUS, [this, parent](wxFocusEvent& e)
    {
        set_focus_data();
        parent->update_scene_from_editor_selection();
        e.Skip();
    }, this->GetId());

#ifdef __WXGTK__ // Workaround! To take information about selectable range
    this->Bind(wxEVT_LEFT_DOWN, [this](wxEvent& e)
    {
        set_focus_data();
        e.Skip();
    }, this->GetId());
#endif //__WXGTK__

    this->Bind(wxEVT_CHAR, ([this](wxKeyEvent& event)
    {
        // select all text using Ctrl+A
        if (wxGetKeyState(wxKeyCode('A')) && wxGetKeyState(WXK_CONTROL))
            this->SetSelection(-1, -1); //select all
        event.Skip();
    }));
}

coordf_t LayerRangeEditor::get_value()
{
    wxString str = GetValue();

    coordf_t layer_height;
    const char dec_sep = is_decimal_separator_point() ? '.' : ',';
    const char dec_sep_alt = dec_sep == '.' ? ',' : '.';
    // Replace the first incorrect separator in decimal number.
    if (str.Replace(dec_sep_alt, dec_sep, false) != 0)
        SetValue(str);

    if (str == ".")
        layer_height = 0.0;
    else {
        if (!str.ToDouble(&layer_height) || layer_height < 0.0f) {
            show_error(m_parent, _L("Invalid numeric."));
            SetValue(double_to_string(layer_height));
        }
    }

    return layer_height;
}

void LayerRangeEditor::msw_rescale()
{
    SetMinSize(wxSize(wxGetApp().em_unit(), wxDefaultCoord));
}

} //namespace GUI
} //namespace Slic3r <|MERGE_RESOLUTION|>--- conflicted
+++ resolved
@@ -225,10 +225,7 @@
     // because an element cannot be destroyed while there are pending events for this element.(https://github.com/wxWidgets/Phoenix/issues/1854)
     wxGetApp().CallAfter([this, type, objects_ctrl, range]() {
         m_og->ctrl_parent()->Freeze();
-<<<<<<< HEAD
-=======
-
->>>>>>> 5707f8f4
+
         // Delete all controls from options group
         m_grid_sizer->Clear(true);
 
@@ -240,14 +237,9 @@
             create_layer(range, nullptr, nullptr);
 
         m_og->ctrl_parent()->Thaw();
-<<<<<<< HEAD
-        m_parent->Layout();
-     });
-=======
 
         m_parent->Layout();
     });
->>>>>>> 5707f8f4
 }
 
 void ObjectLayers::update_scene_from_editor_selection() const
