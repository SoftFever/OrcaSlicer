#include "GUI_ObjectLayers.hpp"
#include "GUI_ObjectList.hpp"

#include "OptionsGroup.hpp"
#include "GUI_App.hpp"
#include "libslic3r/PresetBundle.hpp"
#include "libslic3r/Model.hpp"
#include "GLCanvas3D.hpp"
#include "Plater.hpp"

#include <boost/algorithm/string.hpp>

#include "I18N.hpp"

#include <wx/wupdlock.h>

namespace Slic3r
{
namespace GUI
{

ObjectLayers::ObjectLayers(wxWindow* parent) :
    OG_Settings(parent, true)
{
    m_grid_sizer = new wxFlexGridSizer(5, 0, wxGetApp().em_unit()); // Title, Min Z, "to", Max Z, unit & buttons sizer
    m_grid_sizer->SetFlexibleDirection(wxHORIZONTAL);
    m_grid_sizer->AddGrowableCol(1);
    m_grid_sizer->AddGrowableCol(3);

    m_og->activate();
    m_og->sizer->Clear(true);
    m_og->sizer->Add(m_grid_sizer, 0, wxEXPAND | wxLEFT | wxRIGHT, wxOSX ? 0 : 5);

    m_bmp_delete    = ScalableBitmap(parent, "delete_filament"/*"cross"*/);
    m_bmp_add       = ScalableBitmap(parent, "add_filament");
}

void ObjectLayers::select_editor(LayerRangeEditor* editor, const bool is_last_edited_range)
{
    //if (is_last_edited_range && m_selection_type == editor->type()) {
    /* Workaround! Under OSX we should use CallAfter() for SetFocus() after LayerEditors "reorganizations", 
     * because of selected control's strange behavior: 
     * cursor is set to the control, but blue border - doesn't.
     * And as a result we couldn't edit this control.
     * */
#ifdef __WXOSX__
        wxTheApp->CallAfter([editor]() {
#endif
        //editor->SetFocus();
        //editor->SelectAll();
#ifdef __WXOSX__
        });
#endif
    //}    
}

wxSizer* ObjectLayers::create_layer(const t_layer_height_range& range, PlusMinusButton *delete_button, PlusMinusButton *add_button) 
{
    const bool is_last_edited_range = range == m_selectable_range;

    auto set_focus_data = [range, this](const EditorType type)
    {
        m_selectable_range = range;
        m_selection_type = type;
    };

    auto update_focus_data = [range, this](const t_layer_height_range& new_range, EditorType type, bool enter_pressed)
    {
        // change selectable range for new one, if enter was pressed or if same range was selected
        if (enter_pressed || m_selectable_range == range)
            m_selectable_range = new_range;
        if (enter_pressed)
            m_selection_type = type;
    };

    // Add text
    auto head_text = new wxStaticText(m_parent, wxID_ANY, _L("Height Range"), wxDefaultPosition, wxDefaultSize, wxST_ELLIPSIZE_END);
    head_text->SetBackgroundStyle(wxBG_STYLE_PAINT);
    head_text->SetFont(wxGetApp().normal_font());
    m_grid_sizer->Add(head_text, 0, wxALIGN_CENTER_VERTICAL);

    // Add control for the "Min Z"

    auto editor = new LayerRangeEditor(this, double_to_string(range.first), etMinZ, set_focus_data, 
        [range, update_focus_data, this, delete_button, add_button](coordf_t min_z, bool enter_pressed, bool dont_update_ui) 
    {
        if (fabs(min_z - range.first) < EPSILON) {
            m_selection_type = etUndef;
            return false;
        }

        // data for next focusing
        coordf_t max_z = min_z < range.second ? range.second : min_z + 0.5;
        const t_layer_height_range new_range = { min_z, max_z };
        if (delete_button)
            delete_button->range = new_range;
        if (add_button)
            add_button->range = new_range;
        update_focus_data(new_range, etMinZ, enter_pressed);

        return wxGetApp().obj_list()->edit_layer_range(range, new_range, dont_update_ui);
    });

    select_editor(editor, is_last_edited_range);

    m_grid_sizer->Add(editor, 1, wxEXPAND);

    auto middle_text = new wxStaticText(m_parent, wxID_ANY, _L("to"), wxDefaultPosition, wxDefaultSize, wxST_ELLIPSIZE_END);
    middle_text->SetBackgroundStyle(wxBG_STYLE_PAINT);
    middle_text->SetFont(wxGetApp().normal_font());
    m_grid_sizer->Add(middle_text, 0, wxALIGN_CENTER_VERTICAL);

    // Add control for the "Max Z"

    editor = new LayerRangeEditor(this, double_to_string(range.second), etMaxZ, set_focus_data, 
        [range, update_focus_data, this, delete_button, add_button](coordf_t max_z, bool enter_pressed, bool dont_update_ui)
    {
        if (fabs(max_z - range.second) < EPSILON || range.first > max_z) {
            m_selection_type = etUndef;
            return false;       // LayersList would not be updated/recreated
        }

        // data for next focusing
        const t_layer_height_range& new_range = { range.first, max_z };
        if (delete_button)
            delete_button->range = new_range;
        if (add_button)
            add_button->range = new_range;
        update_focus_data(new_range, etMaxZ, enter_pressed);

        return wxGetApp().obj_list()->edit_layer_range(range, new_range, dont_update_ui);
    });

    //select_editor(editor, is_last_edited_range);
    m_grid_sizer->Add(editor, 1, wxEXPAND);

    auto sizer2 = new wxBoxSizer(wxHORIZONTAL);
    auto unit_text = new wxStaticText(m_parent, wxID_ANY, _L("mm"), wxDefaultPosition, wxDefaultSize, wxST_ELLIPSIZE_END);
    unit_text->SetBackgroundStyle(wxBG_STYLE_PAINT);
    unit_text->SetFont(wxGetApp().normal_font());
    sizer2->Add(unit_text, 0, wxALIGN_CENTER_VERTICAL);

    m_grid_sizer->Add(sizer2);

    // BBS
    // Add control for the "Layer height"

    //editor = new LayerRangeEditor(this, double_to_string(m_object->layer_config_ranges[range].option("layer_height")->getFloat()), etLayerHeight, set_focus_data,
    //    [range](coordf_t layer_height, bool, bool)
    //{
    //    return wxGetApp().obj_list()->edit_layer_range(range, layer_height);
    //});

    //select_editor(editor, is_last_edited_range);

    //auto sizer = new wxBoxSizer(wxHORIZONTAL);
    //sizer->Add(editor);

    //auto temp = new wxStaticText(m_parent, wxID_ANY, _L("mm"));
    //temp->SetBackgroundStyle(wxBG_STYLE_PAINT);
    //temp->SetFont(wxGetApp().normal_font());
    //sizer->Add(temp, 0, wxLEFT | wxALIGN_CENTER_VERTICAL, wxGetApp().em_unit());

    //m_grid_sizer->Add(sizer);

    return sizer2;
}
    
void ObjectLayers::create_layers_list()
{
    for (const auto &layer : m_object->layer_config_ranges) {
        const t_layer_height_range& range = layer.first;
        auto del_btn = new PlusMinusButton(m_parent, m_bmp_delete, range); 
        del_btn->DisableFocusFromKeyboard();
        del_btn->SetBackgroundColour(m_parent->GetBackgroundColour());
        del_btn->SetToolTip(_L("Remove height range"));

        auto add_btn = new PlusMinusButton(m_parent, m_bmp_add, range); 
        add_btn->DisableFocusFromKeyboard();
        add_btn->SetBackgroundColour(m_parent->GetBackgroundColour());
        wxString tooltip = wxGetApp().obj_list()->can_add_new_range_after_current(range);
        add_btn->SetToolTip(tooltip.IsEmpty() ? _L("Add height range") : tooltip);
        add_btn->Enable(tooltip.IsEmpty());

        auto sizer = create_layer(range, del_btn, add_btn);
        sizer->Add(del_btn, 0, wxRIGHT | wxLEFT, em_unit(m_parent));
        sizer->Add(add_btn);

        del_btn->Bind(wxEVT_BUTTON, [del_btn](wxEvent &) {
            wxGetApp().obj_list()->del_layer_range(del_btn->range);
        });

        add_btn->Bind(wxEVT_BUTTON, [add_btn](wxEvent &) {
            wxGetApp().obj_list()->add_layer_range_after_current(add_btn->range);
        });
    }
}

void ObjectLayers::update_layers_list()
{
    ObjectList* objects_ctrl   = wxGetApp().obj_list();
    if (objects_ctrl->multiple_selection()) return;

    const auto item = objects_ctrl->GetSelection();
    if (!item) return;

    const int obj_idx = objects_ctrl->get_selected_obj_idx();
    if (obj_idx < 0) return;

    const ItemType type = objects_ctrl->GetModel()->GetItemType(item);
    if (!(type & (itLayerRoot | itLayer))) return;

    m_object = objects_ctrl->object(obj_idx);
    if (!m_object || m_object->layer_config_ranges.empty()) return;

    auto range = objects_ctrl->GetModel()->GetLayerRangeByItem(item);

    // only call sizer->Clear(true) via CallAfter, otherwise crash happens in Linux when press enter in Height Range
    // because an element cannot be destroyed while there are pending events for this element.(https://github.com/wxWidgets/Phoenix/issues/1854)
    wxGetApp().CallAfter([this, type, objects_ctrl, range]() {
        // Delete all controls from options group
        m_grid_sizer->Clear(true);

        // Add new control according to the selected item  

        if (type & itLayerRoot)
            create_layers_list();
        else
            create_layer(range, nullptr, nullptr);

        m_parent->Layout();
        });
}

void ObjectLayers::update_scene_from_editor_selection() const
{
    // needed to show the visual hints in 3D scene
    wxGetApp().plater()->canvas3D()->handle_layers_data_focus_event(m_selectable_range, m_selection_type);
}

void ObjectLayers::UpdateAndShow(const bool show)
{
    if (show)
        update_layers_list();

    OG_Settings::UpdateAndShow(show);
}

void ObjectLayers::msw_rescale()
{
<<<<<<< HEAD
    m_bmp_delete.sys_color_changed();
    m_bmp_add.sys_color_changed();

    m_grid_sizer->SetHGap(wxGetApp().em_unit());

    // rescale edit-boxes
    const int cells_cnt = m_grid_sizer->GetCols() * m_grid_sizer->GetEffectiveRowsCount();
    for (int i = 0; i < cells_cnt; ++i) {
        const wxSizerItem* item = m_grid_sizer->GetItem(i);
        if (item->IsWindow()) {
            LayerRangeEditor* editor = dynamic_cast<LayerRangeEditor*>(item->GetWindow());
            if (editor != nullptr)
                editor->msw_rescale();
        }
        else if (item->IsSizer()) // case when we have editor with buttons
        {
            wxSizerItem* e_item = item->GetSizer()->GetItem(size_t(0)); // editor
            if (e_item->IsWindow()) {
                LayerRangeEditor* editor = dynamic_cast<LayerRangeEditor*>(e_item->GetWindow());
                if (editor != nullptr)
                    editor->msw_rescale();
            }

            if (item->GetSizer()->GetItemCount() > 2) // if there are Add/Del buttons
                for (size_t btn : {2, 3}) { // del_btn, add_btn
                    wxSizerItem* b_item = item->GetSizer()->GetItem(btn);
                    if (b_item->IsWindow()) {
                        auto button = dynamic_cast<PlusMinusButton*>(b_item->GetWindow());
                        if (button != nullptr)
                            button->msw_rescale();
                    }
                }
        }
    }
=======
    //Orca: deleted what PS commented out
>>>>>>> 77392527
    m_grid_sizer->Layout();
}

void ObjectLayers::sys_color_changed()
{
    m_bmp_delete.sys_color_changed();
    m_bmp_add.sys_color_changed();

    // rescale edit-boxes
    const int cells_cnt = m_grid_sizer->GetCols() * m_grid_sizer->GetEffectiveRowsCount();
    for (int i = 0; i < cells_cnt; ++i) {
        const wxSizerItem* item = m_grid_sizer->GetItem(i);
        if (item->IsSizer()) {// case when we have editor with buttons
            for (size_t btn : {2, 3}) { // del_btn, add_btn
                wxSizerItem* b_item = item->GetSizer()->GetItem(btn);
                if (b_item && b_item->IsWindow()) {
                    auto button = dynamic_cast<PlusMinusButton*>(b_item->GetWindow());
                    if (button != nullptr)
                        button->sys_color_changed();
                }
            }
        }
    }

#ifdef _WIN32
    m_og->sys_color_changed();
    for (int i = 0; i < cells_cnt; ++i) {
        const wxSizerItem* item = m_grid_sizer->GetItem(i);
        if (item->IsWindow()) {
            if (LayerRangeEditor* editor = dynamic_cast<LayerRangeEditor*>(item->GetWindow()))
                wxGetApp().UpdateDarkUI(editor);
        }
        else if (item->IsSizer()) {// case when we have editor with buttons
            if (wxSizerItem* e_item = item->GetSizer()->GetItem(size_t(0)); e_item->IsWindow()) {
                if (LayerRangeEditor* editor = dynamic_cast<LayerRangeEditor*>(e_item->GetWindow()))
                    wxGetApp().UpdateDarkUI(editor);
            }
        }
    }
#endif

}

void ObjectLayers::reset_selection()
{
    m_selectable_range = { 0.0, 0.0 };
    m_selection_type = etLayerHeight;
}

LayerRangeEditor::LayerRangeEditor( ObjectLayers* parent,
                                    const wxString& value,
                                    EditorType type,
                                    std::function<void(EditorType)> set_focus_data_fn,
                                    std::function<bool(coordf_t, bool, bool)>   edit_fn
                                    ) :
    m_valid_value(value),
    m_type(type),
    m_set_focus_data(set_focus_data_fn),
    wxTextCtrl(parent->m_parent, wxID_ANY, value, wxDefaultPosition, 
               wxSize(em_unit(parent->m_parent), wxDefaultCoord), wxTE_PROCESS_ENTER
#ifdef _WIN32
        | wxBORDER_SIMPLE
#endif
    )
{
    this->SetFont(wxGetApp().normal_font());
    wxGetApp().UpdateDarkUI(this);

    // Reset m_enter_pressed flag to _false_, when value is editing
    this->Bind(wxEVT_TEXT, [this](wxEvent&) { m_enter_pressed = false; }, this->GetId());
    
    this->Bind(wxEVT_TEXT_ENTER, [this, edit_fn](wxEvent&)
    {
        m_enter_pressed     = true;
        // If LayersList wasn't updated/recreated, we can call wxEVT_KILL_FOCUS.Skip()
        if (m_type&etLayerHeight) {
            if (!edit_fn(get_value(), true, false))
                SetValue(m_valid_value);
            else
                m_valid_value = double_to_string(get_value());
            m_call_kill_focus = true;
        }
        else if (!edit_fn(get_value(), true, false)) {
            SetValue(m_valid_value);
            m_call_kill_focus = true;
        }
    }, this->GetId());

    this->Bind(wxEVT_KILL_FOCUS, [this, edit_fn](wxFocusEvent& e)
    {
        if (!m_enter_pressed) {
#ifndef __WXGTK__
            /* Update data for next editor selection.
             * But under GTK it looks like there is no information about selected control at e.GetWindow(),
             * so we'll take it from wxEVT_LEFT_DOWN event
             * */
            LayerRangeEditor* new_editor = dynamic_cast<LayerRangeEditor*>(e.GetWindow());
            if (new_editor)
                new_editor->set_focus_data();
#endif // not __WXGTK__
            // If LayersList wasn't updated/recreated, we should call e.Skip()
            if (m_type & etLayerHeight) {
                if (!edit_fn(get_value(), false, dynamic_cast<ObjectLayers::PlusMinusButton*>(e.GetWindow()) != nullptr))
                    SetValue(m_valid_value);
                else
                    m_valid_value = double_to_string(get_value());
                e.Skip();
            }
            else if (!edit_fn(get_value(), false, dynamic_cast<ObjectLayers::PlusMinusButton*>(e.GetWindow()) != nullptr)) {
                SetValue(m_valid_value);
                e.Skip();
            } 
        }
        else if (m_call_kill_focus) {
            m_call_kill_focus = false;
            e.Skip();
        }
    }, this->GetId());

    this->Bind(wxEVT_SET_FOCUS, [this, parent](wxFocusEvent& e)
    {
        set_focus_data();
        parent->update_scene_from_editor_selection();
        e.Skip();
    }, this->GetId());

#ifdef __WXGTK__ // Workaround! To take information about selectable range
    this->Bind(wxEVT_LEFT_DOWN, [this](wxEvent& e)
    {
        set_focus_data();
        e.Skip();
    }, this->GetId());
#endif //__WXGTK__

    this->Bind(wxEVT_CHAR, ([this](wxKeyEvent& event)
    {
        // select all text using Ctrl+A
        if (wxGetKeyState(wxKeyCode('A')) && wxGetKeyState(WXK_CONTROL))
            this->SetSelection(-1, -1); //select all
        event.Skip();
    }));
}

coordf_t LayerRangeEditor::get_value()
{
    wxString str = GetValue();

    coordf_t layer_height;
    const char dec_sep = is_decimal_separator_point() ? '.' : ',';
    const char dec_sep_alt = dec_sep == '.' ? ',' : '.';
    // Replace the first incorrect separator in decimal number.
    if (str.Replace(dec_sep_alt, dec_sep, false) != 0)
        SetValue(str);

    if (str == ".")
        layer_height = 0.0;
    else {
        if (!str.ToDouble(&layer_height) || layer_height < 0.0f) {
            show_error(m_parent, _L("Invalid numeric."));
            SetValue(double_to_string(layer_height));
        }
    }

    return layer_height;
}

void LayerRangeEditor::msw_rescale()
{
    SetMinSize(wxSize(wxGetApp().em_unit(), wxDefaultCoord));
}

} //namespace GUI
} //namespace Slic3r <|MERGE_RESOLUTION|>--- conflicted
+++ resolved
@@ -248,44 +248,7 @@
 
 void ObjectLayers::msw_rescale()
 {
-<<<<<<< HEAD
-    m_bmp_delete.sys_color_changed();
-    m_bmp_add.sys_color_changed();
-
-    m_grid_sizer->SetHGap(wxGetApp().em_unit());
-
-    // rescale edit-boxes
-    const int cells_cnt = m_grid_sizer->GetCols() * m_grid_sizer->GetEffectiveRowsCount();
-    for (int i = 0; i < cells_cnt; ++i) {
-        const wxSizerItem* item = m_grid_sizer->GetItem(i);
-        if (item->IsWindow()) {
-            LayerRangeEditor* editor = dynamic_cast<LayerRangeEditor*>(item->GetWindow());
-            if (editor != nullptr)
-                editor->msw_rescale();
-        }
-        else if (item->IsSizer()) // case when we have editor with buttons
-        {
-            wxSizerItem* e_item = item->GetSizer()->GetItem(size_t(0)); // editor
-            if (e_item->IsWindow()) {
-                LayerRangeEditor* editor = dynamic_cast<LayerRangeEditor*>(e_item->GetWindow());
-                if (editor != nullptr)
-                    editor->msw_rescale();
-            }
-
-            if (item->GetSizer()->GetItemCount() > 2) // if there are Add/Del buttons
-                for (size_t btn : {2, 3}) { // del_btn, add_btn
-                    wxSizerItem* b_item = item->GetSizer()->GetItem(btn);
-                    if (b_item->IsWindow()) {
-                        auto button = dynamic_cast<PlusMinusButton*>(b_item->GetWindow());
-                        if (button != nullptr)
-                            button->msw_rescale();
-                    }
-                }
-        }
-    }
-=======
     //Orca: deleted what PS commented out
->>>>>>> 77392527
     m_grid_sizer->Layout();
 }
 
