///|/ Copyright (c) Prusa Research 2018 - 2023 Enrico Turri @enricoturri1966, Oleksandra Iushchenko @YuSanka, Tomáš Mészáros @tamasmeszaros, Lukáš Matěna @lukasmatena, Vojtěch Bubník @bubnikv, David Kocík @kocikdav, Filip Sykala @Jony01, Lukáš Hejl @hejllukas, Vojtěch Král @vojtechkral
///|/ Copyright (c) BambuStudio 2023 manch1n @manch1n
///|/ Copyright (c) SuperSlicer 2023 Remi Durand @supermerill
///|/ Copyright (c) 2020 Benjamin Greiner
///|/ Copyright (c) 2019 John Drake @foxox
///|/ Copyright (c) 2019 BeldrothTheGold @BeldrothTheGold
///|/ Copyright (c) 2019 Thomas Moore
///|/
///|/ PrusaSlicer is released under the terms of the AGPLv3 or higher
///|/
#include "libslic3r/libslic3r.h"
#include "GLCanvas3D.hpp"

#include <igl/unproject.h>

#include "libslic3r/BuildVolume.hpp"
#include "libslic3r/ClipperUtils.hpp"
#include "libslic3r/PrintConfig.hpp"
#include "libslic3r/GCode/ThumbnailData.hpp"
#include "libslic3r/Geometry/ConvexHull.hpp"
#include "libslic3r/ExtrusionEntity.hpp"
#include "libslic3r/Layer.hpp"
#include "libslic3r/Utils.hpp"
#include "libslic3r/Technologies.hpp"
#include "libslic3r/Tesselate.hpp"
#include "libslic3r/PresetBundle.hpp"
#include "3DBed.hpp"
#include "3DScene.hpp"
#include "BackgroundSlicingProcess.hpp"
#include "GLShader.hpp"
#include "GUI.hpp"
#include "Tab.hpp"
#include "GUI_Preview.hpp"
#include "OpenGLManager.hpp"
#include "Plater.hpp"
#include "MainFrame.hpp"
#include "GUI_App.hpp"
#include "GUI_ObjectList.hpp"
#include "GUI_Colors.hpp"
#include "Mouse3DController.hpp"
#include "I18N.hpp"
#include "NotificationManager.hpp"
#include "format.hpp"
#include "DailyTips.hpp"

#include "slic3r/GUI/Gizmos/GLGizmoPainterBase.hpp"
#include "slic3r/Utils/UndoRedo.hpp"
#include "slic3r/Utils/MacDarkMode.hpp"

#include <slic3r/GUI/GUI_Utils.hpp>

#if ENABLE_RETINA_GL
#include "slic3r/Utils/RetinaHelper.hpp"
#endif

#include <GL/glew.h>

#include <wx/glcanvas.h>
#include <wx/bitmap.h>
#include <wx/dcmemory.h>
#include <wx/image.h>
#include <wx/settings.h>
#include <wx/tooltip.h>
#include <wx/debug.h>
#include <wx/fontutil.h>
// Print now includes tbb, and tbb includes Windows. This breaks compilation of wxWidgets if included before wx.
#include "libslic3r/Print.hpp"
#include "libslic3r/SLAPrint.hpp"

#include "wxExtensions.hpp"

#include <tbb/parallel_for.h>
#include <tbb/spin_mutex.h>

#include <boost/log/trivial.hpp>
#include <boost/algorithm/string/predicate.hpp>

#include <iostream>
#include <float.h>
#include <algorithm>
#include <cmath>

#ifndef IMGUI_DEFINE_MATH_OPERATORS
#define IMGUI_DEFINE_MATH_OPERATORS
#endif
#include <imgui/imgui_internal.h>

static constexpr const float TRACKBALLSIZE = 0.8f;

static Slic3r::ColorRGBA DEFAULT_BG_LIGHT_COLOR      = { 0.906f, 0.906f, 0.906f, 1.0f };
static Slic3r::ColorRGBA DEFAULT_BG_LIGHT_COLOR_DARK = { 0.329f, 0.329f, 0.353f, 1.0f };
static Slic3r::ColorRGBA ERROR_BG_LIGHT_COLOR        = { 0.753f, 0.192f, 0.039f, 1.0f };
static Slic3r::ColorRGBA ERROR_BG_LIGHT_COLOR_DARK   = { 0.753f, 0.192f, 0.039f, 1.0f };

void GLCanvas3D::update_render_colors()
{
    DEFAULT_BG_LIGHT_COLOR = ImGuiWrapper::from_ImVec4(RenderColor::colors[RenderCol_3D_Background]);
}

void GLCanvas3D::load_render_colors()
{
    RenderColor::colors[RenderCol_3D_Background] = ImGuiWrapper::to_ImVec4(DEFAULT_BG_LIGHT_COLOR);
}

//static constexpr const float AXES_COLOR[3][3] = { { 1.0f, 0.0f, 0.0f }, { 0.0f, 1.0f, 0.0f }, { 0.0f, 0.0f, 1.0f } };

// Number of floats
static constexpr const size_t MAX_VERTEX_BUFFER_SIZE     = 131072 * 6; // 3.15MB

namespace Slic3r {
namespace GUI {

#ifdef __WXGTK3__
// wxGTK3 seems to simulate OSX behavior in regard to HiDPI scaling support.
RetinaHelper::RetinaHelper(wxWindow* window) : m_window(window), m_self(nullptr) {}
RetinaHelper::~RetinaHelper() {}
float RetinaHelper::get_scale_factor() { return float(m_window->GetContentScaleFactor()); }
#endif // __WXGTK3__

// Fixed the collision between BuildVolume_Type::Convex and macro Convex defined inside /usr/include/X11/X.h that is included by WxWidgets 3.0.
#if defined(__linux__) && defined(Convex)
#undef Convex
#endif

GLCanvas3D::LayersEditing::~LayersEditing()
{
    if (m_z_texture_id != 0) {
        glsafe(::glDeleteTextures(1, &m_z_texture_id));
        m_z_texture_id = 0;
    }
    delete m_slicing_parameters;
}

const float GLCanvas3D::LayersEditing::THICKNESS_BAR_WIDTH = 70.0f;

void GLCanvas3D::LayersEditing::init()
{
    glsafe(::glGenTextures(1, (GLuint*)&m_z_texture_id));
    glsafe(::glBindTexture(GL_TEXTURE_2D, m_z_texture_id));
    glsafe(::glTexParameteri(GL_TEXTURE_2D, GL_TEXTURE_WRAP_S, GL_CLAMP));
    glsafe(::glTexParameteri(GL_TEXTURE_2D, GL_TEXTURE_WRAP_T, GL_CLAMP));
    glsafe(::glTexParameteri(GL_TEXTURE_2D, GL_TEXTURE_MAG_FILTER, GL_LINEAR));
    glsafe(::glTexParameteri(GL_TEXTURE_2D, GL_TEXTURE_MIN_FILTER, GL_LINEAR_MIPMAP_NEAREST));
    glsafe(::glTexParameteri(GL_TEXTURE_2D, GL_TEXTURE_MAX_LEVEL, 1));
    glsafe(::glBindTexture(GL_TEXTURE_2D, 0));
}

void GLCanvas3D::LayersEditing::set_config(const DynamicPrintConfig* config)
{
    m_config = config;
    delete m_slicing_parameters;
    m_slicing_parameters = nullptr;
    m_layers_texture.valid = false;
    m_layer_height_profile.clear();
}

void GLCanvas3D::LayersEditing::select_object(const Model& model, int object_id)
{
    const ModelObject* model_object_new = (object_id >= 0) ? model.objects[object_id] : nullptr;
    // Maximum height of an object changes when the object gets rotated or scaled.
    // Changing maximum height of an object will invalidate the layer heigth editing profile.
    // m_model_object->bounding_box() is cached, therefore it is cheap even if this method is called frequently.
    const float new_max_z = (model_object_new == nullptr) ? 0.0f : static_cast<float>(model_object_new->bounding_box().max.z());
    if (m_model_object != model_object_new || this->last_object_id != object_id || m_object_max_z != new_max_z ||
        (model_object_new != nullptr && m_model_object->id() != model_object_new->id())) {
        m_layer_height_profile.clear();
        delete m_slicing_parameters;
        m_slicing_parameters = nullptr;
        m_layers_texture.valid = false;
        this->last_object_id = object_id;
        m_model_object = model_object_new;
        m_object_max_z = new_max_z;
    }
}

bool GLCanvas3D::LayersEditing::is_allowed() const
{
    return wxGetApp().get_shader("variable_layer_height") != nullptr && m_z_texture_id > 0;
}

bool GLCanvas3D::LayersEditing::is_enabled() const
{
    return m_enabled;
}

void GLCanvas3D::LayersEditing::set_enabled(bool enabled)
{
    m_enabled = is_allowed() && enabled;
}

float GLCanvas3D::LayersEditing::s_overlay_window_width;

void GLCanvas3D::LayersEditing::show_tooltip_information(const GLCanvas3D& canvas, std::map<wxString, wxString> captions_texts, float x, float y)
{
    ImTextureID normal_id = canvas.get_gizmos_manager().get_icon_texture_id(GLGizmosManager::MENU_ICON_NAME::IC_TOOLBAR_TOOLTIP);
    ImTextureID hover_id = canvas.get_gizmos_manager().get_icon_texture_id(GLGizmosManager::MENU_ICON_NAME::IC_TOOLBAR_TOOLTIP_HOVER);

    ImGuiWrapper& imgui = *wxGetApp().imgui();
    float caption_max = 0.f;
    for (auto caption_text : captions_texts) {
        caption_max = std::max(imgui.calc_text_size(caption_text.first).x, caption_max);
    }
    caption_max += GImGui->Style.WindowPadding.x + imgui.scaled(1);

    float font_size = ImGui::GetFontSize();
    ImVec2 button_size = ImVec2(font_size * 1.8, font_size * 1.3);
    ImGui::PushStyleVar(ImGuiStyleVar_FrameBorderSize, 0.0f);
    ImGui::PushStyleVar(ImGuiStyleVar_FramePadding, {0.0f, GImGui->Style.FramePadding.y});
    ImGui::ImageButton3(normal_id, hover_id, button_size);

    if (ImGui::IsItemHovered()) {
        ImGui::BeginTooltip2(ImVec2(x, y));
        auto draw_text_with_caption = [this, &caption_max, &imgui](const wxString& caption, const wxString& text) {
            imgui.text_colored(ImGuiWrapper::COL_ACTIVE, caption);
            ImGui::SameLine(caption_max);
            imgui.text_colored(ImGuiWrapper::COL_WINDOW_BG, text);
        };

        for (const auto& caption_text : captions_texts) draw_text_with_caption(caption_text.first, caption_text.second);

        ImGui::EndTooltip();
    }
    ImGui::PopStyleVar(2);
}

void GLCanvas3D::LayersEditing::render_variable_layer_height_dialog(const GLCanvas3D& canvas) {
    if (!m_enabled)
        return;

    ImGuiWrapper& imgui = *wxGetApp().imgui();
    const Size& cnv_size = canvas.get_canvas_size();
    float left_pos = canvas.m_main_toolbar.get_item("layersediting")->render_left_pos;
    const float x = (1 + left_pos) * cnv_size.get_width() / 2;
    imgui.set_next_window_pos(x, canvas.m_main_toolbar.get_height(), ImGuiCond_Always, 0.0f, 0.0f);

    imgui.push_toolbar_style(canvas.get_scale());
    ImGui::PushStyleVar(ImGuiStyleVar_FramePadding, ImVec2(6.0f * canvas.get_scale(), 4.0f * canvas.get_scale()));
    ImGui::PushStyleVar(ImGuiStyleVar_ItemSpacing, ImVec2(6.0f * canvas.get_scale(), 10.0f * canvas.get_scale()));
    imgui.begin(_L("Variable layer height"), ImGuiWindowFlags_AlwaysAutoResize | ImGuiWindowFlags_NoTitleBar | ImGuiWindowFlags_NoMove | ImGuiWindowFlags_NoCollapse);
    const float sliders_width = imgui.scaled(7.0f);
    const float input_box_width = 1.5 * imgui.get_slider_icon_size().x;

    if (imgui.button(_L("Adaptive")))
        wxPostEvent((wxEvtHandler*)canvas.get_wxglcanvas(), Event<float>(EVT_GLCANVAS_ADAPTIVE_LAYER_HEIGHT_PROFILE, m_adaptive_quality));
    ImGui::SameLine();
    static float text_align = ImGui::GetCursorPosX();
    ImGui::AlignTextToFramePadding();
    text_align = std::max(text_align, ImGui::GetCursorPosX());
    ImGui::SetCursorPosX(text_align);
    imgui.text(_L("Quality / Speed"));
    if (ImGui::IsItemHovered()) {
        //ImGui::BeginTooltip();
        //ImGui::TextUnformatted(_L("Higher print quality versus higher print speed.").ToUTF8());
        //ImGui::EndTooltip();
    }
    ImGui::SameLine();
    static float slider_align = ImGui::GetCursorPosX();
    ImGui::PushItemWidth(sliders_width);
    m_adaptive_quality = std::clamp(m_adaptive_quality, 0.0f, 1.f);
    slider_align = std::max(slider_align, ImGui::GetCursorPosX());
    ImGui::SetCursorPosX(slider_align);
    imgui.bbl_slider_float_style("##adaptive_slider", &m_adaptive_quality, 0.0f, 1.f, "%.2f");
    ImGui::SameLine();
    static float input_align = ImGui::GetCursorPosX();
    ImGui::PushItemWidth(input_box_width);
    input_align = std::max(input_align, ImGui::GetCursorPosX());
    ImGui::SetCursorPosX(input_align);
    ImGui::BBLDragFloat("##adaptive_input", &m_adaptive_quality, 0.05f, 0.0f, 0.0f, "%.2f");

    if (imgui.button(_L("Smooth")))
        wxPostEvent((wxEvtHandler*)canvas.get_wxglcanvas(), HeightProfileSmoothEvent(EVT_GLCANVAS_SMOOTH_LAYER_HEIGHT_PROFILE, m_smooth_params));
    ImGui::SameLine();
    text_align = std::max(text_align, ImGui::GetCursorPosX());
    ImGui::SetCursorPosX(text_align);
    ImGui::AlignTextToFramePadding();
    imgui.text(_L("Radius"));
    ImGui::SameLine();
    slider_align = std::max(slider_align, ImGui::GetCursorPosX());
    ImGui::SetCursorPosX(slider_align);
    ImGui::PushItemWidth(sliders_width);
    int radius = (int)m_smooth_params.radius;
    int v_min = 1, v_max = 10;
    ImGui::PushStyleVar(ImGuiStyleVar_FrameBorderSize, 0.0f);
    ImGui::PushStyleColor(ImGuiCol_FrameBgHovered, ImVec4(238 / 255.0f, 238 / 255.0f, 238 / 255.0f, 0.00f));
    ImGui::PushStyleColor(ImGuiCol_FrameBgActive, ImVec4(238 / 255.0f, 238 / 255.0f, 238 / 255.0f, 0.00f));
    ImGui::PushStyleColor(ImGuiCol_SliderGrab, ImVec4(0.81f, 0.81f, 0.81f, 1.0f));
    ImGui::PushStyleColor(ImGuiCol_SliderGrabActive, ImVec4(0.00f, 0.59f, 0.53f, 1.00f));
    if(ImGui::BBLSliderScalar("##radius_slider", ImGuiDataType_S32, &radius, &v_min, &v_max)){
        radius = std::clamp(radius, 1, 10);
        m_smooth_params.radius = (unsigned int)radius;
    }
    ImGui::PopStyleColor(4);
    ImGui::PopStyleVar();
    ImGui::SameLine();
    input_align = std::max(input_align, ImGui::GetCursorPosX());
    ImGui::SetCursorPosX(input_align);
    ImGui::PushItemWidth(input_box_width);
    ImGui::PushStyleColor(ImGuiCol_BorderActive, ImVec4(0.00f, 0.59f, 0.53f, 1.00f));
    ImGui::PushStyleColor(ImGuiCol_FrameBgHovered, ImVec4(0.00f, 0.59f, 0.53f, 0.00f));
    ImGui::PushStyleColor(ImGuiCol_FrameBgActive, ImVec4(0.00f, 0.59f, 0.53f, 0.00f));
    ImGui::BBLDragScalar("##radius_input", ImGuiDataType_S32, &radius, 1, &v_min, &v_max);
    ImGui::PopStyleColor(3);

    imgui.bbl_checkbox("##keep_min", m_smooth_params.keep_min);
    ImGui::SameLine();
    ImGui::AlignTextToFramePadding();
    imgui.text(_L("Keep min"));

    ImGui::Separator();

    float get_cur_y = ImGui::GetContentRegionMax().y + ImGui::GetFrameHeight() + canvas.m_main_toolbar.get_height();
    std::map<wxString, wxString> captions_texts = {
        {_L("Left mouse button:") ,_L("Add detail")},
        {_L("Right mouse button:"), _L("Remove detail")},
        {_L("Shift + Left mouse button:"),_L("Reset to base")},
        {_L("Shift + Right mouse button:"), _L("Smoothing")},
        {_L("Mouse wheel:"), _L("Increase/decrease edit area")}
    };
    show_tooltip_information(canvas, captions_texts, x, get_cur_y);
    ImGui::SameLine();
    if (imgui.button(_L("Reset")))
        wxPostEvent((wxEvtHandler*)canvas.get_wxglcanvas(), SimpleEvent(EVT_GLCANVAS_RESET_LAYER_HEIGHT_PROFILE));

    GLCanvas3D::LayersEditing::s_overlay_window_width = ImGui::GetWindowSize().x;
    imgui.end();
    ImGui::PopStyleVar(2);
    imgui.pop_toolbar_style();
}

void GLCanvas3D::LayersEditing::render_overlay(const GLCanvas3D& canvas)
{
    render_variable_layer_height_dialog(canvas);
    render_active_object_annotations(canvas);
    render_profile(canvas);
}

float GLCanvas3D::LayersEditing::get_cursor_z_relative(const GLCanvas3D& canvas)
{
    const Vec2d mouse_pos = canvas.get_local_mouse_position();
    const Rect& rect = get_bar_rect_screen(canvas);
    float x = (float)mouse_pos.x();
    float y = (float)mouse_pos.y();
    float t = rect.get_top();
    float b = rect.get_bottom();

    return (rect.get_left() <= x && x <= rect.get_right() && t <= y && y <= b) ?
        // Inside the bar.
        (b - y - 1.0f) / (b - t - 1.0f) :
        // Outside the bar.
        -1000.0f;
}

bool GLCanvas3D::LayersEditing::bar_rect_contains(const GLCanvas3D& canvas, float x, float y)
{
    const Rect& rect = get_bar_rect_screen(canvas);
    return rect.get_left() <= x && x <= rect.get_right() && rect.get_top() <= y && y <= rect.get_bottom();
}

Rect GLCanvas3D::LayersEditing::get_bar_rect_screen(const GLCanvas3D& canvas)
{
    const Size& cnv_size = canvas.get_canvas_size();
    float w = (float)cnv_size.get_width();
    float h = (float)cnv_size.get_height();

    return { w - thickness_bar_width(canvas), 0.0f, w, h };
}

bool GLCanvas3D::LayersEditing::is_initialized() const
{
    return wxGetApp().get_shader("variable_layer_height") != nullptr;
}

std::string GLCanvas3D::LayersEditing::get_tooltip(const GLCanvas3D& canvas) const
{
    std::string ret;
    if (m_enabled && m_layer_height_profile.size() >= 4) {
        float z = get_cursor_z_relative(canvas);
        if (z != -1000.0f) {
            z *= m_object_max_z;

            float h = 0.0f;
            for (size_t i = m_layer_height_profile.size() - 2; i >= 2; i -= 2) {
                const float zi = static_cast<float>(m_layer_height_profile[i]);
                const float zi_1 = static_cast<float>(m_layer_height_profile[i - 2]);
                if (zi_1 <= z && z <= zi) {
                    float dz = zi - zi_1;
                    h = (dz != 0.0f) ? static_cast<float>(lerp(m_layer_height_profile[i - 1], m_layer_height_profile[i + 1], (z - zi_1) / dz)) :
                        static_cast<float>(m_layer_height_profile[i + 1]);
                    break;
                }
            }
            if (h > 0.0f)
                ret = std::to_string(h);
        }
    }
    return ret;
}

void GLCanvas3D::LayersEditing::render_active_object_annotations(const GLCanvas3D& canvas)
{
    if (!m_enabled)
        return;

    const Size cnv_size = canvas.get_canvas_size();
    const float cnv_width  = (float)cnv_size.get_width();
    const float cnv_height = (float)cnv_size.get_height();
    if (cnv_width == 0.0f || cnv_height == 0.0f)
        return;

    const float cnv_inv_width = 1.0f / cnv_width;

    GLShaderProgram* shader = wxGetApp().get_shader("variable_layer_height");
    if (shader == nullptr)
        return;

    shader->start_using();

    shader->set_uniform("z_to_texture_row", float(m_layers_texture.cells - 1) / (float(m_layers_texture.width) * m_object_max_z));
    shader->set_uniform("z_texture_row_to_normalized", 1.0f / (float)m_layers_texture.height);
    shader->set_uniform("z_cursor", m_object_max_z * this->get_cursor_z_relative(canvas));
    shader->set_uniform("z_cursor_band_width", band_width);
    shader->set_uniform("object_max_z", m_object_max_z);
    shader->set_uniform("view_model_matrix", Transform3d::Identity());
    shader->set_uniform("projection_matrix", Transform3d::Identity());
    shader->set_uniform("view_normal_matrix", (Matrix3d)Matrix3d::Identity());

    glsafe(::glPixelStorei(GL_UNPACK_ALIGNMENT, 1));
    glsafe(::glBindTexture(GL_TEXTURE_2D, m_z_texture_id));

    // Render the color bar
    if (!m_profile.background.is_initialized() || m_profile.old_canvas_width != cnv_width) {
        m_profile.old_canvas_width = cnv_width;
        m_profile.background.reset();

        GLModel::Geometry init_data;
        init_data.format = { GLModel::Geometry::EPrimitiveType::Triangles, GLModel::Geometry::EVertexLayout::P3N3T2 };
        init_data.reserve_vertices(4);
        init_data.reserve_indices(6);

        // vertices
        const float l = 1.0f - 2.0f * THICKNESS_BAR_WIDTH * cnv_inv_width;
        const float r = 1.0f;
        const float t = 1.0f;
        const float b = -1.0f;
        init_data.add_vertex(Vec3f(l, b, 0.0f), Vec3f::UnitZ(), Vec2f(0.0f, 0.0f));
        init_data.add_vertex(Vec3f(r, b, 0.0f), Vec3f::UnitZ(), Vec2f(1.0f, 0.0f));
        init_data.add_vertex(Vec3f(r, t, 0.0f), Vec3f::UnitZ(), Vec2f(1.0f, 1.0f));
        init_data.add_vertex(Vec3f(l, t, 0.0f), Vec3f::UnitZ(), Vec2f(0.0f, 1.0f));

        // indices
        init_data.add_triangle(0, 1, 2);
        init_data.add_triangle(2, 3, 0);

        m_profile.background.init_from(std::move(init_data));
    }

    m_profile.background.render();

    glsafe(::glBindTexture(GL_TEXTURE_2D, 0));

    shader->stop_using();
}

void GLCanvas3D::LayersEditing::render_profile(const GLCanvas3D& canvas)
{
    if (!m_enabled)
        return;

    //FIXME show some kind of legend.

    if (!m_slicing_parameters)
        return;

    const Size cnv_size = canvas.get_canvas_size();
    const float cnv_width  = (float)cnv_size.get_width();
    const float cnv_height = (float)cnv_size.get_height();
    if (cnv_width == 0.0f || cnv_height == 0.0f)
        return;

    // Make the vertical bar a bit wider so the layer height curve does not touch the edge of the bar region.
    const float scale_x = THICKNESS_BAR_WIDTH / float(1.12 * m_slicing_parameters->max_layer_height);
    const float scale_y = cnv_height / m_object_max_z;

    const float cnv_inv_width  = 1.0f / cnv_width;
    const float cnv_inv_height = 1.0f / cnv_height;

    // Baseline
    if (!m_profile.baseline.is_initialized() || m_profile.old_layer_height_profile != m_layer_height_profile) {
        m_profile.baseline.reset();

        GLModel::Geometry init_data;
        init_data.format = { GLModel::Geometry::EPrimitiveType::Lines, GLModel::Geometry::EVertexLayout::P2};
        init_data.color = ColorRGBA::BLACK();
        init_data.reserve_vertices(2);
        init_data.reserve_indices(2);

        // vertices
        const float axis_x = 2.0f * ((cnv_width - THICKNESS_BAR_WIDTH + float(m_slicing_parameters->layer_height) * scale_x) * cnv_inv_width - 0.5f);
        init_data.add_vertex(Vec2f(axis_x, -1.0f));
        init_data.add_vertex(Vec2f(axis_x, 1.0f));

        // indices
        init_data.add_line(0, 1);

        m_profile.baseline.init_from(std::move(init_data));
    }

    if (!m_profile.profile.is_initialized() || m_profile.old_layer_height_profile != m_layer_height_profile) {
        m_profile.old_layer_height_profile = m_layer_height_profile;
        m_profile.profile.reset();

        GLModel::Geometry init_data;
        init_data.format = { GLModel::Geometry::EPrimitiveType::LineStrip, GLModel::Geometry::EVertexLayout::P2 };
        init_data.color = ColorRGBA::BLUE();
        init_data.reserve_vertices(m_layer_height_profile.size() / 2);
        init_data.reserve_indices(m_layer_height_profile.size() / 2);

        // vertices + indices
        for (unsigned int i = 0; i < (unsigned int)m_layer_height_profile.size(); i += 2) {
            init_data.add_vertex(Vec2f(2.0f * ((cnv_width - THICKNESS_BAR_WIDTH + float(m_layer_height_profile[i + 1]) * scale_x) * cnv_inv_width - 0.5f),
                                       2.0f * (float(m_layer_height_profile[i]) * scale_y * cnv_inv_height - 0.5)));
            init_data.add_index(i / 2);
        }

        m_profile.profile.init_from(std::move(init_data));
    }

    GLShaderProgram* shader = wxGetApp().get_shader("flat");
    if (shader != nullptr) {
        shader->start_using();
        shader->set_uniform("view_model_matrix", Transform3d::Identity());
        shader->set_uniform("projection_matrix", Transform3d::Identity());
        m_profile.baseline.render();
        m_profile.profile.render();
        shader->stop_using();
    }
}

void GLCanvas3D::LayersEditing::render_volumes(const GLCanvas3D& canvas, const GLVolumeCollection& volumes)
{
    assert(this->is_allowed());
    assert(this->last_object_id != -1);

    GLShaderProgram* current_shader = wxGetApp().get_current_shader();
    ScopeGuard guard([current_shader]() { if (current_shader != nullptr) current_shader->start_using(); });
    if (current_shader != nullptr)
        current_shader->stop_using();

    GLShaderProgram* shader = wxGetApp().get_shader("variable_layer_height");
    if (shader == nullptr)
        return;

    shader->start_using();

    generate_layer_height_texture();

    // Uniforms were resolved, go ahead using the layer editing shader.
    shader->set_uniform("z_to_texture_row", float(m_layers_texture.cells - 1) / (float(m_layers_texture.width) * float(m_object_max_z)));
    shader->set_uniform("z_texture_row_to_normalized", 1.0f / float(m_layers_texture.height));
    shader->set_uniform("z_cursor", float(m_object_max_z) * float(this->get_cursor_z_relative(canvas)));
    shader->set_uniform("z_cursor_band_width", float(this->band_width));

    const Camera& camera = wxGetApp().plater()->get_camera();
    shader->set_uniform("projection_matrix", camera.get_projection_matrix());

    // Initialize the layer height texture mapping.
    const GLsizei w = (GLsizei)m_layers_texture.width;
    const GLsizei h = (GLsizei)m_layers_texture.height;
    const GLsizei half_w = w / 2;
    const GLsizei half_h = h / 2;
    glsafe(::glPixelStorei(GL_UNPACK_ALIGNMENT, 1));
    glsafe(::glBindTexture(GL_TEXTURE_2D, m_z_texture_id));
    glsafe(::glTexImage2D(GL_TEXTURE_2D, 0, GL_RGBA, w, h, 0, GL_RGBA, GL_UNSIGNED_BYTE, 0));
    glsafe(::glTexImage2D(GL_TEXTURE_2D, 1, GL_RGBA, half_w, half_h, 0, GL_RGBA, GL_UNSIGNED_BYTE, 0));
    glsafe(::glTexSubImage2D(GL_TEXTURE_2D, 0, 0, 0, w, h, GL_RGBA, GL_UNSIGNED_BYTE, m_layers_texture.data.data()));
    glsafe(::glTexSubImage2D(GL_TEXTURE_2D, 1, 0, 0, half_w, half_h, GL_RGBA, GL_UNSIGNED_BYTE, m_layers_texture.data.data() + m_layers_texture.width * m_layers_texture.height * 4));
    for (GLVolume* glvolume : volumes.volumes) {
        // Render the object using the layer editing shader and texture.
        if (!glvolume->is_active || glvolume->composite_id.object_id != this->last_object_id || glvolume->is_modifier)
            continue;

        shader->set_uniform("volume_world_matrix", glvolume->world_matrix());
        shader->set_uniform("object_max_z", 0.0f);
        const Transform3d& view_matrix = camera.get_view_matrix();
        const Transform3d model_matrix = glvolume->world_matrix();
        shader->set_uniform("view_model_matrix", view_matrix * model_matrix);
        const Matrix3d view_normal_matrix = view_matrix.matrix().block(0, 0, 3, 3) * model_matrix.matrix().block(0, 0, 3, 3).inverse().transpose();
        shader->set_uniform("view_normal_matrix", view_normal_matrix);

        glvolume->render();
    }
    // Revert back to the previous shader.
    glBindTexture(GL_TEXTURE_2D, 0);
}

void GLCanvas3D::LayersEditing::adjust_layer_height_profile()
{
    this->update_slicing_parameters();
    PrintObject::update_layer_height_profile(*m_model_object, *m_slicing_parameters, m_layer_height_profile);
    Slic3r::adjust_layer_height_profile(*m_slicing_parameters, m_layer_height_profile, this->last_z, this->strength, this->band_width, this->last_action);
    m_layers_texture.valid = false;
}

void GLCanvas3D::LayersEditing::reset_layer_height_profile(GLCanvas3D & canvas)
{
    const_cast<ModelObject*>(m_model_object)->layer_height_profile.clear();
    m_layer_height_profile.clear();
    m_layers_texture.valid = false;
    canvas.post_event(SimpleEvent(EVT_GLCANVAS_SCHEDULE_BACKGROUND_PROCESS));
    wxGetApp().obj_list()->update_info_items(last_object_id);
}

void GLCanvas3D::LayersEditing::adaptive_layer_height_profile(GLCanvas3D & canvas, float quality_factor)
{
    this->update_slicing_parameters();
    m_layer_height_profile = layer_height_profile_adaptive(*m_slicing_parameters, *m_model_object, quality_factor);
    const_cast<ModelObject*>(m_model_object)->layer_height_profile.set(m_layer_height_profile);
    m_layers_texture.valid = false;
    canvas.post_event(SimpleEvent(EVT_GLCANVAS_SCHEDULE_BACKGROUND_PROCESS));
    wxGetApp().obj_list()->update_info_items(last_object_id);
}

void GLCanvas3D::LayersEditing::smooth_layer_height_profile(GLCanvas3D & canvas, const HeightProfileSmoothingParams & smoothing_params)
{
    this->update_slicing_parameters();
    m_layer_height_profile = smooth_height_profile(m_layer_height_profile, *m_slicing_parameters, smoothing_params);
    const_cast<ModelObject*>(m_model_object)->layer_height_profile.set(m_layer_height_profile);
    m_layers_texture.valid = false;
    canvas.post_event(SimpleEvent(EVT_GLCANVAS_SCHEDULE_BACKGROUND_PROCESS));
    wxGetApp().obj_list()->update_info_items(last_object_id);
}

void GLCanvas3D::LayersEditing::generate_layer_height_texture()
{
    this->update_slicing_parameters();
    // Always try to update the layer height profile.
    bool update = !m_layers_texture.valid;
    if (PrintObject::update_layer_height_profile(*m_model_object, *m_slicing_parameters, m_layer_height_profile)) {
        // Initialized to the default value.
        update = true;
    }
    // Update if the layer height profile was changed, or when the texture is not valid.
    if (!update && !m_layers_texture.data.empty() && m_layers_texture.cells > 0)
        // Texture is valid, don't update.
        return;

    if (m_layers_texture.data.empty()) {
        m_layers_texture.width = 1024;
        m_layers_texture.height = 1024;
        m_layers_texture.levels = 2;
        m_layers_texture.data.assign(m_layers_texture.width * m_layers_texture.height * 5, 0);
    }

    bool level_of_detail_2nd_level = true;
    m_layers_texture.cells = Slic3r::generate_layer_height_texture(
        *m_slicing_parameters,
        Slic3r::generate_object_layers(*m_slicing_parameters, m_layer_height_profile),
        m_layers_texture.data.data(), m_layers_texture.height, m_layers_texture.width, level_of_detail_2nd_level);
    m_layers_texture.valid = true;
}

void GLCanvas3D::LayersEditing::accept_changes(GLCanvas3D & canvas)
{
    if (last_object_id >= 0) {
        wxGetApp().plater()->take_snapshot("Variable layer height - Manual edit");
        const_cast<ModelObject*>(m_model_object)->layer_height_profile.set(m_layer_height_profile);
        canvas.post_event(SimpleEvent(EVT_GLCANVAS_SCHEDULE_BACKGROUND_PROCESS));
        wxGetApp().obj_list()->update_info_items(last_object_id);
    }
}

void GLCanvas3D::LayersEditing::update_slicing_parameters()
{
    if (m_slicing_parameters == nullptr) {
        m_slicing_parameters = new SlicingParameters();
        *m_slicing_parameters = PrintObject::slicing_parameters(*m_config, *m_model_object, m_object_max_z);
    }
}

float GLCanvas3D::LayersEditing::thickness_bar_width(const GLCanvas3D & canvas)
{
    return
#if ENABLE_RETINA_GL
        canvas.get_canvas_size().get_scale_factor()
#else
        canvas.get_wxglcanvas()->GetContentScaleFactor()
#endif
        * THICKNESS_BAR_WIDTH;
}

const Point GLCanvas3D::Mouse::Drag::Invalid_2D_Point(INT_MAX, INT_MAX);
const Vec3d GLCanvas3D::Mouse::Drag::Invalid_3D_Point(DBL_MAX, DBL_MAX, DBL_MAX);
const int GLCanvas3D::Mouse::Drag::MoveThresholdPx = 5;

GLCanvas3D::Mouse::Drag::Drag()
    : start_position_2D(Invalid_2D_Point)
    , start_position_3D(Invalid_3D_Point)
    , move_volume_idx(-1)
    , move_requires_threshold(false)
    , move_start_threshold_position_2D(Invalid_2D_Point)
{
}

GLCanvas3D::Mouse::Mouse()
    : dragging(false)
    , position(DBL_MAX, DBL_MAX)
    , scene_position(DBL_MAX, DBL_MAX, DBL_MAX)
    , ignore_left_up(false)
    , ignore_right_up(false)
{
}

void GLCanvas3D::Labels::render(const std::vector<const ModelInstance*>& sorted_instances) const
{
    if (!m_enabled || !is_shown() || m_canvas.get_gizmos_manager().is_running())
        return;

    const Camera& camera = wxGetApp().plater()->get_camera();
    const Model* model = m_canvas.get_model();
    if (model == nullptr)
        return;

    Transform3d world_to_eye = camera.get_view_matrix();
    Transform3d world_to_screen = camera.get_projection_matrix() * world_to_eye;
    const std::array<int, 4>& viewport = camera.get_viewport();

    struct Owner
    {
        int obj_idx;
        int inst_idx;
        size_t model_instance_id;
        BoundingBoxf3 world_box;
        double eye_center_z;
        std::string title;
        std::string label;
        std::string print_order;
        bool selected;
    };

    // collect owners world bounding boxes and data from volumes
    std::vector<Owner> owners;
    const GLVolumeCollection& volumes = m_canvas.get_volumes();
    PartPlate* cur_plate = wxGetApp().plater()->get_partplate_list().get_curr_plate();
    for (const GLVolume* volume : volumes.volumes) {
        int obj_idx = volume->object_idx();
        if (0 <= obj_idx && obj_idx < (int)model->objects.size()) {
            int inst_idx = volume->instance_idx();
            //only show current plate's label
            if (!cur_plate->contain_instance(obj_idx, inst_idx))
                continue;
            std::vector<Owner>::iterator it = std::find_if(owners.begin(), owners.end(), [obj_idx, inst_idx](const Owner& owner) {
                return (owner.obj_idx == obj_idx) && (owner.inst_idx == inst_idx);
                });
            if (it != owners.end()) {
                it->world_box.merge(volume->transformed_bounding_box());
                it->selected &= volume->selected;
            } else {
                const ModelObject* model_object = model->objects[obj_idx];
                Owner owner;
                owner.obj_idx = obj_idx;
                owner.inst_idx = inst_idx;
                owner.model_instance_id = model_object->instances[inst_idx]->id().id;
                owner.world_box = volume->transformed_bounding_box();
                owner.title = "object" + std::to_string(obj_idx) + "_inst##" + std::to_string(inst_idx);
                owner.label = model_object->name;
                if (model_object->instances.size() > 1)
                    owner.label += " (" + std::to_string(inst_idx + 1) + ")";
                owner.selected = volume->selected;
                owners.emplace_back(owner);
            }
        }
    }

    // updates print order strings
    if (sorted_instances.size() > 0) {
        for (size_t i = 0; i < sorted_instances.size(); ++i) {
            size_t id = sorted_instances[i]->id().id;
            std::vector<Owner>::iterator it = std::find_if(owners.begin(), owners.end(), [id](const Owner& owner) {
                return owner.model_instance_id == id;
                });
            if (it != owners.end())
                //it->print_order = std::string((_(L("Sequence"))).ToUTF8()) + "#: " + std::to_string(i + 1);
                it->print_order = std::string((_(L("Sequence"))).ToUTF8()) + "#: " + std::to_string(sorted_instances[i]->arrange_order);
        }
    }

    // calculate eye bounding boxes center zs
    for (Owner& owner : owners) {
        owner.eye_center_z = (world_to_eye * owner.world_box.center())(2);
    }

    // sort owners by center eye zs and selection
    std::sort(owners.begin(), owners.end(), [](const Owner& owner1, const Owner& owner2) {
        if (!owner1.selected && owner2.selected)
            return true;
        else if (owner1.selected && !owner2.selected)
            return false;
        else
            return (owner1.eye_center_z < owner2.eye_center_z);
        });

    ImGuiWrapper& imgui = *wxGetApp().imgui();

    // render info windows
    for (const Owner& owner : owners) {
        Vec3d screen_box_center = world_to_screen * owner.world_box.center();
        float x = 0.0f;
        float y = 0.0f;
        if (camera.get_type() == Camera::EType::Perspective) {
            x = (0.5f + 0.001f * 0.5f * (float)screen_box_center(0)) * viewport[2];
            y = (0.5f - 0.001f * 0.5f * (float)screen_box_center(1)) * viewport[3];
        } else {
            x = (0.5f + 0.5f * (float)screen_box_center(0)) * viewport[2];
            y = (0.5f - 0.5f * (float)screen_box_center(1)) * viewport[3];
        }

        if (x < 0.0f || viewport[2] < x || y < 0.0f || viewport[3] < y)
            continue;

        ImGui::PushStyleVar(ImGuiStyleVar_WindowBorderSize, owner.selected ? 3.0f : 1.5f);
        ImGui::PushStyleVar(ImGuiStyleVar_WindowRounding, 0.0f);
        ImGui::PushStyleColor(ImGuiCol_Border, owner.selected ? ImVec4(0.757f, 0.404f, 0.216f, 1.0f) : ImVec4(0.75f, 0.75f, 0.75f, 1.0f));
        imgui.set_next_window_pos(x, y, ImGuiCond_Always, 0.5f, 0.5f);
        imgui.begin(owner.title, ImGuiWindowFlags_NoMouseInputs | ImGuiWindowFlags_AlwaysAutoResize | ImGuiWindowFlags_NoDecoration | ImGuiWindowFlags_NoMove);
        ImGui::BringWindowToDisplayFront(ImGui::GetCurrentWindow());
        float win_w = ImGui::GetWindowWidth();
        ImGui::AlignTextToFramePadding();
        imgui.text(owner.label);

        if (!owner.print_order.empty()) {
            ImGui::Separator();
            float po_len = imgui.calc_text_size(owner.print_order).x;
            ImGui::SetCursorPosX(0.5f * (win_w - po_len));
            ImGui::AlignTextToFramePadding();
            imgui.text(owner.print_order);
        }

        // force re-render while the windows gets to its final size (it takes several frames)
        if (ImGui::GetWindowContentRegionWidth() + 2.0f * ImGui::GetStyle().WindowPadding.x != ImGui::CalcWindowNextAutoFitSize(ImGui::GetCurrentWindow()).x)
            imgui.set_requires_extra_frame();

        imgui.end();
        ImGui::PopStyleColor();
        ImGui::PopStyleVar(2);
    }
}

void GLCanvas3D::Tooltip::set_text(const std::string& text)
{
    // If the mouse is inside an ImGUI dialog, then the tooltip is suppressed.
    m_text = m_in_imgui ? std::string() : text;
}

void GLCanvas3D::Tooltip::render(const Vec2d& mouse_position, GLCanvas3D& canvas)
{
    static ImVec2 size(0.0f, 0.0f);

    auto validate_position = [](const Vec2d& position, const GLCanvas3D& canvas, const ImVec2& wnd_size) {
        const Size cnv_size = canvas.get_canvas_size();
        const float x = std::clamp((float)position.x(), 0.0f, (float)cnv_size.get_width() - wnd_size.x);
        const float y = std::clamp((float)position.y() + 16.0f, 0.0f, (float)cnv_size.get_height() - wnd_size.y);
        return Vec2f(x, y);
    };

    if (m_text.empty()) {
        m_start_time = std::chrono::steady_clock::now();
        return;
    }

    // draw the tooltip as hidden until the delay is expired
    // use a value of alpha slightly different from 0.0f because newer imgui does not calculate properly the window size if alpha == 0.0f
    const float alpha = (std::chrono::duration_cast<std::chrono::milliseconds>(std::chrono::steady_clock::now() - m_start_time).count() < 500) ? 0.01f : 1.0f;

    const Vec2f position = validate_position(mouse_position, canvas, size);

    ImGuiWrapper& imgui = *wxGetApp().imgui();
    ImGui::PushStyleVar(ImGuiStyleVar_WindowRounding, 0.0f);
    ImGui::PushStyleVar(ImGuiStyleVar_Alpha, alpha);
    imgui.set_next_window_pos(position.x(), position.y(), ImGuiCond_Always, 0.0f, 0.0f);

    imgui.begin(wxString("canvas_tooltip"), ImGuiWindowFlags_AlwaysAutoResize | ImGuiWindowFlags_NoMouseInputs | ImGuiWindowFlags_NoMove | ImGuiWindowFlags_NoDecoration | ImGuiWindowFlags_NoFocusOnAppearing);
    ImGui::BringWindowToDisplayFront(ImGui::GetCurrentWindow());
    ImGui::TextUnformatted(m_text.c_str());

    // force re-render while the windows gets to its final size (it may take several frames) or while hidden
#if ENABLE_ENHANCED_IMGUI_SLIDER_FLOAT
    if (alpha < 1.0f || ImGui::GetWindowContentRegionWidth() + 2.0f * ImGui::GetStyle().WindowPadding.x != ImGui::CalcWindowNextAutoFitSize(ImGui::GetCurrentWindow()).x)
        imgui.set_requires_extra_frame();
#else
    if (alpha < 1.0f || ImGui::GetWindowContentRegionWidth() + 2.0f * ImGui::GetStyle().WindowPadding.x != ImGui::CalcWindowNextAutoFitSize(ImGui::GetCurrentWindow()).x)
        canvas.request_extra_frame();
#endif // ENABLE_ENHANCED_IMGUI_SLIDER_FLOAT

    size = ImGui::GetWindowSize();

    imgui.end();
    ImGui::PopStyleVar(2);
}

//BBS: add height limit logic
void GLCanvas3D::SequentialPrintClearance::set_polygons(const Polygons& polygons, const std::vector<std::pair<Polygon, float>>& height_polygons)
{
    //BBS: add height limit logic
    m_height_limit.reset();
    m_perimeter.reset();
    m_fill.reset();
    if (!polygons.empty()) {
        if (m_render_fill) {
            GLModel::Geometry fill_data;
            fill_data.format = { GLModel::Geometry::EPrimitiveType::Triangles, GLModel::Geometry::EVertexLayout::P3 };
            fill_data.color  = { 0.8f, 0.8f, 1.0f, 0.5f };

            // vertices + indices
            const ExPolygons polygons_union = union_ex(polygons);
            unsigned int vertices_counter = 0;
            for (const ExPolygon& poly : polygons_union) {
                const std::vector<Vec3d> triangulation = triangulate_expolygon_3d(poly);
                fill_data.reserve_vertices(fill_data.vertices_count() + triangulation.size());
                fill_data.reserve_indices(fill_data.indices_count() + triangulation.size());
                for (const Vec3d& v : triangulation) {
                    fill_data.add_vertex((Vec3f)(v.cast<float>() + 0.0125f * Vec3f::UnitZ())); // add a small positive z to avoid z-fighting
                    ++vertices_counter;
                    if (vertices_counter % 3 == 0)
                        fill_data.add_triangle(vertices_counter - 3, vertices_counter - 2, vertices_counter - 1);
                }
            }

            m_fill.init_from(std::move(fill_data));
        }

        m_perimeter.init_from(polygons, 0.025f); // add a small positive z to avoid z-fighting
    }

    //BBS: add the height limit compute logic
    if (!height_polygons.empty()) {
        GLModel::Geometry height_fill_data;
        height_fill_data.format = { GLModel::Geometry::EPrimitiveType::Triangles, GLModel::Geometry::EVertexLayout::P3 };
        height_fill_data.color  = {0.8f, 0.8f, 1.0f, 0.5f};

        // vertices + indices
        unsigned int vertices_counter = 0;
        for (const auto &poly : height_polygons) {
            ExPolygon                ex_poly(poly.first);
            const std::vector<Vec3d> height_triangulation = triangulate_expolygon_3d(ex_poly);
            for (const Vec3d &v : height_triangulation) {
                Vec3f point{(float) v.x(), (float) v.y(), poly.second};
                height_fill_data.add_vertex(point);
                ++vertices_counter;
                if (vertices_counter % 3 == 0)
                    height_fill_data.add_triangle(vertices_counter - 3, vertices_counter - 2, vertices_counter - 1);
            }
        }

        m_height_limit.init_from(std::move(height_fill_data));
    }
}

void GLCanvas3D::SequentialPrintClearance::render()
{
    const ColorRGBA FILL_COLOR = { 0.7f, 0.7f, 1.0f, 0.5f };
    const ColorRGBA NO_FILL_COLOR = { 0.75f, 0.75f, 0.75f, 0.75f };

    GLShaderProgram* shader = wxGetApp().get_shader("flat");
    if (shader == nullptr)
        return;

    shader->start_using();

    const Camera& camera = wxGetApp().plater()->get_camera();
    shader->set_uniform("view_model_matrix", camera.get_view_matrix());
    shader->set_uniform("projection_matrix", camera.get_projection_matrix());

    glsafe(::glEnable(GL_DEPTH_TEST));
    glsafe(::glDisable(GL_CULL_FACE));
    glsafe(::glEnable(GL_BLEND));
    glsafe(::glBlendFunc(GL_SRC_ALPHA, GL_ONE_MINUS_SRC_ALPHA));

    m_perimeter.set_color(m_render_fill ? FILL_COLOR : NO_FILL_COLOR);
    m_perimeter.render();
    m_fill.render();
    //BBS: add height limit
    m_height_limit.set_color(m_render_fill ? FILL_COLOR : NO_FILL_COLOR);
    m_height_limit.render();

    glsafe(::glDisable(GL_BLEND));
    glsafe(::glEnable(GL_CULL_FACE));
    glsafe(::glDisable(GL_DEPTH_TEST));

    shader->stop_using();
}

wxDEFINE_EVENT(EVT_GLCANVAS_SCHEDULE_BACKGROUND_PROCESS, SimpleEvent);
wxDEFINE_EVENT(EVT_GLCANVAS_OBJECT_SELECT, SimpleEvent);
wxDEFINE_EVENT(EVT_GLCANVAS_PLATE_NAME_CHANGE, SimpleEvent);
wxDEFINE_EVENT(EVT_GLCANVAS_PLATE_SELECT, SimpleEvent);
wxDEFINE_EVENT(EVT_GLCANVAS_RIGHT_CLICK, RBtnEvent);
wxDEFINE_EVENT(EVT_GLCANVAS_PLATE_RIGHT_CLICK, RBtnPlateEvent);
wxDEFINE_EVENT(EVT_GLCANVAS_REMOVE_OBJECT, SimpleEvent);
wxDEFINE_EVENT(EVT_GLCANVAS_ARRANGE, SimpleEvent);
//BBS: add arrange and orient event
wxDEFINE_EVENT(EVT_GLCANVAS_ARRANGE_PARTPLATE, SimpleEvent);
wxDEFINE_EVENT(EVT_GLCANVAS_ORIENT, SimpleEvent);
wxDEFINE_EVENT(EVT_GLCANVAS_ORIENT_PARTPLATE, SimpleEvent);
wxDEFINE_EVENT(EVT_GLCANVAS_SELECT_CURR_PLATE_ALL, SimpleEvent);
wxDEFINE_EVENT(EVT_GLCANVAS_SELECT_ALL, SimpleEvent);
wxDEFINE_EVENT(EVT_GLCANVAS_QUESTION_MARK, SimpleEvent);
wxDEFINE_EVENT(EVT_GLCANVAS_INCREASE_INSTANCES, Event<int>);
wxDEFINE_EVENT(EVT_GLCANVAS_INSTANCE_MOVED, SimpleEvent);
wxDEFINE_EVENT(EVT_GLCANVAS_INSTANCE_ROTATED, SimpleEvent);
wxDEFINE_EVENT(EVT_GLCANVAS_INSTANCE_SCALED, SimpleEvent);
wxDEFINE_EVENT(EVT_GLCANVAS_FORCE_UPDATE, SimpleEvent);
wxDEFINE_EVENT(EVT_GLCANVAS_ENABLE_ACTION_BUTTONS, Event<bool>);
wxDEFINE_EVENT(EVT_GLCANVAS_UPDATE_GEOMETRY, Vec3dsEvent<2>);
wxDEFINE_EVENT(EVT_GLCANVAS_MOUSE_DRAGGING_STARTED, SimpleEvent);
wxDEFINE_EVENT(EVT_GLCANVAS_MOUSE_DRAGGING_FINISHED, SimpleEvent);
wxDEFINE_EVENT(EVT_GLCANVAS_UPDATE_BED_SHAPE, SimpleEvent);
wxDEFINE_EVENT(EVT_GLCANVAS_TAB, SimpleEvent);
wxDEFINE_EVENT(EVT_GLCANVAS_RESETGIZMOS, SimpleEvent);
wxDEFINE_EVENT(EVT_GLCANVAS_MOVE_SLIDERS, wxKeyEvent);
wxDEFINE_EVENT(EVT_GLCANVAS_EDIT_COLOR_CHANGE, wxKeyEvent);
wxDEFINE_EVENT(EVT_GLCANVAS_JUMP_TO, wxKeyEvent);
wxDEFINE_EVENT(EVT_GLCANVAS_UNDO, SimpleEvent);
wxDEFINE_EVENT(EVT_GLCANVAS_REDO, SimpleEvent);
wxDEFINE_EVENT(EVT_GLCANVAS_COLLAPSE_SIDEBAR, SimpleEvent);
wxDEFINE_EVENT(EVT_GLCANVAS_RELOAD_FROM_DISK, SimpleEvent);
wxDEFINE_EVENT(EVT_GLCANVAS_RENDER_TIMER, wxTimerEvent/*RenderTimerEvent*/);
wxDEFINE_EVENT(EVT_GLCANVAS_TOOLBAR_HIGHLIGHTER_TIMER, wxTimerEvent);
wxDEFINE_EVENT(EVT_GLCANVAS_GIZMO_HIGHLIGHTER_TIMER, wxTimerEvent);
wxDEFINE_EVENT(EVT_GLCANVAS_UPDATE, SimpleEvent);
wxDEFINE_EVENT(EVT_CUSTOMEVT_TICKSCHANGED, wxCommandEvent);
wxDEFINE_EVENT(EVT_GLCANVAS_RESET_LAYER_HEIGHT_PROFILE, SimpleEvent);
wxDEFINE_EVENT(EVT_GLCANVAS_ADAPTIVE_LAYER_HEIGHT_PROFILE, Event<float>);
wxDEFINE_EVENT(EVT_GLCANVAS_SMOOTH_LAYER_HEIGHT_PROFILE, HeightProfileSmoothEvent);

const double GLCanvas3D::DefaultCameraZoomToBoxMarginFactor = 1.25;
const double GLCanvas3D::DefaultCameraZoomToBedMarginFactor = 2.00;
const double GLCanvas3D::DefaultCameraZoomToPlateMarginFactor = 1.25;

void GLCanvas3D::load_arrange_settings()
{
    std::string dist_fff_str =
        wxGetApp().app_config->get("arrange", "min_object_distance_fff");

    std::string dist_fff_seq_print_str =
        wxGetApp().app_config->get("arrange", "min_object_distance_seq_print_fff");

    std::string dist_sla_str =
        wxGetApp().app_config->get("arrange", "min_object_distance_sla");

    std::string en_rot_fff_str =
        wxGetApp().app_config->get("arrange", "enable_rotation_fff");

    std::string en_rot_fff_seqp_str =
        wxGetApp().app_config->get("arrange", "enable_rotation_seq_print");

    std::string en_rot_sla_str =
        wxGetApp().app_config->get("arrange", "enable_rotation_sla");
    
    std::string en_allow_multiple_materials_str =
        wxGetApp().app_config->get("arrange", "allow_multi_materials_on_same_plate");
    
    std::string en_avoid_region_str =
        wxGetApp().app_config->get("arrange", "avoid_extrusion_cali_region");
    
    

    if (!dist_fff_str.empty())
        m_arrange_settings_fff.distance = std::stof(dist_fff_str);

    if (!dist_fff_seq_print_str.empty())
        m_arrange_settings_fff_seq_print.distance = std::stof(dist_fff_seq_print_str);

    if (!dist_sla_str.empty())
        m_arrange_settings_sla.distance = std::stof(dist_sla_str);

    if (!en_rot_fff_str.empty())
        m_arrange_settings_fff.enable_rotation = (en_rot_fff_str == "1" || en_rot_fff_str == "true");
    
    if (!en_allow_multiple_materials_str.empty())
        m_arrange_settings_fff.allow_multi_materials_on_same_plate = (en_allow_multiple_materials_str == "1" || en_allow_multiple_materials_str == "true");
    

    if (!en_rot_fff_seqp_str.empty())
        m_arrange_settings_fff_seq_print.enable_rotation = (en_rot_fff_seqp_str == "1" || en_rot_fff_seqp_str == "true");
    
    if(!en_avoid_region_str.empty())
        m_arrange_settings_fff.avoid_extrusion_cali_region = (en_avoid_region_str == "1" || en_avoid_region_str == "true");

    if (!en_rot_sla_str.empty())
        m_arrange_settings_sla.enable_rotation = (en_rot_sla_str == "1" || en_rot_sla_str == "true");

    //BBS: add specific arrange settings
    m_arrange_settings_fff_seq_print.is_seq_print = true;
}

int GLCanvas3D::GetHoverId()
{
    if (m_hover_plate_idxs.size() == 0) {
        return -1; }
    return m_hover_plate_idxs.front();

}

PrinterTechnology GLCanvas3D::current_printer_technology() const {
    return m_process->current_printer_technology();
}

GLCanvas3D::GLCanvas3D(wxGLCanvas* canvas, Bed3D &bed)
    : m_canvas(canvas)
    , m_context(nullptr)
    , m_bed(bed)
#if ENABLE_RETINA_GL
    , m_retina_helper(nullptr)
#endif
    , m_in_render(false)
    , m_main_toolbar(GLToolbar::Normal, "Main")
    , m_separator_toolbar(GLToolbar::Normal, "Separator")
    , m_assemble_view_toolbar(GLToolbar::Normal, "Assembly_View")
    , m_return_toolbar()
    , m_canvas_type(ECanvasType::CanvasView3D)
    , m_gizmos(*this)
    , m_use_clipping_planes(false)
    , m_sidebar_field("")
    , m_extra_frame_requested(false)
    , m_config(nullptr)
    , m_process(nullptr)
    , m_model(nullptr)
    , m_dirty(true)
    , m_initialized(false)
    , m_apply_zoom_to_volumes_filter(false)
    , m_picking_enabled(false)
    , m_moving_enabled(false)
    , m_dynamic_background_enabled(false)
    , m_multisample_allowed(false)
    , m_moving(false)
    , m_tab_down(false)
    , m_cursor_type(Standard)
    , m_color_by("volume")
    , m_reload_delayed(false)
    , m_render_sla_auxiliaries(true)
    , m_labels(*this)
    , m_slope(m_volumes)
{
    if (m_canvas != nullptr) {
        m_timer.SetOwner(m_canvas);
        m_render_timer.SetOwner(m_canvas);
#if ENABLE_RETINA_GL
        m_retina_helper.reset(new RetinaHelper(canvas));
#endif // ENABLE_RETINA_GL
    }

    load_arrange_settings();

    m_selection.set_volumes(&m_volumes.volumes);
}

GLCanvas3D::~GLCanvas3D()
{
    reset_volumes();

    m_sel_plate_toolbar.del_all_item();
    m_sel_plate_toolbar.del_stats_item();
}

void GLCanvas3D::post_event(wxEvent &&event)
{
    event.SetEventObject(m_canvas);
    wxPostEvent(m_canvas, event);
}

bool GLCanvas3D::init()
{
    if (m_initialized)
        return true;

    if (m_canvas == nullptr || m_context == nullptr)
        return false;

    // init dark mode status
    on_change_color_mode(wxGetApp().app_config->get("dark_color_mode") == "1", false);

    BOOST_LOG_TRIVIAL(info) <<__FUNCTION__<< " enter";
    glsafe(::glClearColor(1.0f, 1.0f, 1.0f, 1.0f));
    glsafe(::glClearDepth(1.0f));

    glsafe(::glDepthFunc(GL_LESS));

    glsafe(::glEnable(GL_DEPTH_TEST));
    glsafe(::glEnable(GL_CULL_FACE));
    glsafe(::glEnable(GL_BLEND));
    glsafe(::glBlendFunc(GL_SRC_ALPHA, GL_ONE_MINUS_SRC_ALPHA));

    if (m_multisample_allowed)
        glsafe(::glEnable(GL_MULTISAMPLE));

    BOOST_LOG_TRIVIAL(info) << __FUNCTION__ << ": before m_layers_editing init";
    if (m_main_toolbar.is_enabled())
        m_layers_editing.init();

    BOOST_LOG_TRIVIAL(info) <<__FUNCTION__<< ": before gizmo init";
    if (m_gizmos.is_enabled() && !m_gizmos.init())
        std::cout << "Unable to initialize gizmos: please, check that all the required textures are available" << std::endl;

    BOOST_LOG_TRIVIAL(info) <<__FUNCTION__<< ": before _init_toolbars";
    if (!_init_toolbars())
        return false;

    BOOST_LOG_TRIVIAL(info) <<__FUNCTION__<< ": finish _init_toolbars";
    if (m_selection.is_enabled() && !m_selection.init())
        return false;

    BOOST_LOG_TRIVIAL(info) <<__FUNCTION__<< ": finish m_selection";

#if ENABLE_IMGUI_STYLE_EDITOR
    //BBS load render color for style editor
    GLVolume::load_render_colors();
    PartPlate::load_render_colors();
    GLGizmoBase::load_render_colors();
    GLCanvas3D::load_render_colors();
    Bed3D::load_render_colors();
#endif
    //if (!wxGetApp().is_gl_version_greater_or_equal_to(3, 0))
    //    wxGetApp().plater()->enable_wireframe(false);
    m_initialized = true;

    return true;
}

void GLCanvas3D::on_change_color_mode(bool is_dark, bool reinit) {
    m_is_dark = is_dark;
    // Bed color
    m_bed.on_change_color_mode(is_dark);
    // GcodeViewer color
    m_gcode_viewer.on_change_color_mode(is_dark);
    // ImGui Style
    wxGetApp().imgui()->on_change_color_mode(is_dark);
    // Notification
    wxGetApp().plater()->get_notification_manager()->on_change_color_mode(is_dark);
    // DailyTips Window
    wxGetApp().plater()->get_dailytips()->on_change_color_mode(is_dark);
    // Preview Slider
    IMSlider* m_layers_slider = get_gcode_viewer().get_layers_slider();
    IMSlider* m_moves_slider = get_gcode_viewer().get_moves_slider();
    m_layers_slider->on_change_color_mode(is_dark);
    m_moves_slider->on_change_color_mode(is_dark);
    // Partplate
    wxGetApp().plater()->get_partplate_list().on_change_color_mode(is_dark);

    // Toolbar
    if (m_canvas_type == CanvasView3D) {
        m_gizmos.on_change_color_mode(is_dark);
        if (reinit) {
            // reset svg
            _switch_toolbars_icon_filename();
            m_gizmos.switch_gizmos_icon_filename();
            // set dirty to re-generate icon texture
            m_separator_toolbar.set_icon_dirty();
            m_main_toolbar.set_icon_dirty();
            wxGetApp().plater()->get_collapse_toolbar().set_icon_dirty();
            m_assemble_view_toolbar.set_icon_dirty();
            m_gizmos.set_icon_dirty();
        }
    }
    if (m_canvas_type == CanvasAssembleView) {
        m_gizmos.on_change_color_mode(is_dark);
        if (reinit) {
            // reset svg
            m_gizmos.switch_gizmos_icon_filename();
            // set dirty to re-generate icon texture
            m_gizmos.set_icon_dirty();
        }
    }
}

void GLCanvas3D::set_as_dirty()
{
    m_dirty = true;
}

const float GLCanvas3D::get_scale() const
{
#if ENABLE_RETINA_GL
    return m_retina_helper->get_scale_factor();
#else
    return 1.0f;
#endif
}

unsigned int GLCanvas3D::get_volumes_count() const
{
    return (unsigned int)m_volumes.volumes.size();
}

void GLCanvas3D::reset_volumes()
{
    if (!m_initialized)
        return;

    if (m_volumes.empty())
        return;

    _set_current();

    m_selection.clear();
    m_volumes.clear();
    m_dirty = true;

    _set_warning_notification(EWarning::ObjectOutside, false);
}

//BBS: get current plater's bounding box
BoundingBoxf3 GLCanvas3D::_get_current_partplate_print_volume()
{
    BoundingBoxf3 test_volume;
    if (m_process && m_config)
    {
        BoundingBoxf3 plate_bb = m_process->get_current_plate()->get_bounding_box(false);
        BoundingBoxf3 print_volume({ plate_bb.min(0), plate_bb.min(1), 0.0 }, { plate_bb.max(0), plate_bb.max(1), m_config->opt_float("printable_height") });
        // Allow the objects to protrude below the print bed
        print_volume.min(2) = -1e10;
        print_volume.min(0) -= Slic3r::BuildVolume::BedEpsilon;
        print_volume.min(1) -= Slic3r::BuildVolume::BedEpsilon;
        print_volume.max(0) += Slic3r::BuildVolume::BedEpsilon;
        print_volume.max(1) += Slic3r::BuildVolume::BedEpsilon;
        test_volume = print_volume;
    }
    else
        test_volume = BoundingBoxf3();

    return test_volume;
}

ModelInstanceEPrintVolumeState GLCanvas3D::check_volumes_outside_state() const
{
    //BBS: if not initialized, return inside directly insteadof assert
    if (!m_initialized) {
        return ModelInstancePVS_Inside;
    }
    //assert(m_initialized);

    ModelInstanceEPrintVolumeState state;
    m_volumes.check_outside_state(m_bed.build_volume(), &state);
    return state;
}

void GLCanvas3D::toggle_sla_auxiliaries_visibility(bool visible, const ModelObject* mo, int instance_idx)
{
    if (current_printer_technology() != ptSLA)
        return;

    m_render_sla_auxiliaries = visible;

    std::vector<std::shared_ptr<SceneRaycasterItem>>* raycasters = get_raycasters_for_picking(SceneRaycaster::EType::Volume);

    for (GLVolume* vol : m_volumes.volumes) {
        if (vol->composite_id.object_id >= 1000 &&
            vol->composite_id.object_id < 1000 + wxGetApp().plater()->get_partplate_list().get_plate_count())
            continue; // the wipe tower
      if ((mo == nullptr || m_model->objects[vol->composite_id.object_id] == mo)
            && (instance_idx == -1 || vol->composite_id.instance_id == instance_idx)
            && vol->composite_id.volume_id < 0) {
            vol->is_active = visible;
            auto it = std::find_if(raycasters->begin(), raycasters->end(), [vol](std::shared_ptr<SceneRaycasterItem> item) { return item->get_raycaster() == vol->mesh_raycaster.get(); });
            if (it != raycasters->end())
                (*it)->set_active(vol->is_active);
        }
    }
}

void GLCanvas3D::toggle_model_objects_visibility(bool visible, const ModelObject* mo, int instance_idx, const ModelVolume* mv)
{
    std::vector<std::shared_ptr<SceneRaycasterItem>>* raycasters = get_raycasters_for_picking(SceneRaycaster::EType::Volume);
    for (GLVolume* vol : m_volumes.volumes) {
        // BBS: add partplate logic
        if (vol->composite_id.object_id >= 1000 &&
            vol->composite_id.object_id < 1000 + wxGetApp().plater()->get_partplate_list().get_plate_count()) { // wipe tower
            vol->is_active = (visible && mo == nullptr);
        }
        else {
            if ((mo == nullptr || m_model->objects[vol->composite_id.object_id] == mo)
            && (instance_idx == -1 || vol->composite_id.instance_id == instance_idx)
            && (mv == nullptr || m_model->objects[vol->composite_id.object_id]->volumes[vol->composite_id.volume_id] == mv)) {
                vol->is_active = visible;
                if (!vol->is_modifier)
                    vol->color.a(1.f);

                if (instance_idx == -1) {
                    vol->force_native_color = false;
                    vol->force_neutral_color = false;
                } else {
                    const GLGizmosManager& gm = get_gizmos_manager();
                    auto gizmo_type = gm.get_current_type();
                    if (  (gizmo_type == GLGizmosManager::FdmSupports
                        || gizmo_type == GLGizmosManager::Seam
                        || gizmo_type == GLGizmosManager::Cut)
                        && !vol->is_modifier) {
                        vol->force_neutral_color = true;
                    }
                    else if (gizmo_type == GLGizmosManager::MmuSegmentation)
                        vol->is_active = false;
                    else
                        vol->force_native_color = true;
                }
            }
        }

        auto it = std::find_if(raycasters->begin(), raycasters->end(), [vol](std::shared_ptr<SceneRaycasterItem> item) { return item->get_raycaster() == vol->mesh_raycaster.get(); });
        if (it != raycasters->end())
            (*it)->set_active(vol->is_active);
    }

    if (visible && !mo)
        toggle_sla_auxiliaries_visibility(true, mo, instance_idx);

    if (!mo && !visible && !m_model->objects.empty() && (m_model->objects.size() > 1 || m_model->objects.front()->instances.size() > 1))
        _set_warning_notification(EWarning::SomethingNotShown, true);

    if (!mo && visible)
        _set_warning_notification(EWarning::SomethingNotShown, false);
}

void GLCanvas3D::update_instance_printable_state_for_object(const size_t obj_idx)
{
    ModelObject* model_object = m_model->objects[obj_idx];
    for (int inst_idx = 0; inst_idx < (int)model_object->instances.size(); ++inst_idx) {
        ModelInstance* instance = model_object->instances[inst_idx];

        for (GLVolume* volume : m_volumes.volumes) {
            if ((volume->object_idx() == (int)obj_idx) && (volume->instance_idx() == inst_idx))
                volume->printable = instance->printable;
                if (!volume->printable) {
                    volume->render_color = GLVolume::UNPRINTABLE_COLOR;
                }
        }
    }
}

void GLCanvas3D::update_instance_printable_state_for_objects(const std::vector<size_t>& object_idxs)
{
    for (size_t obj_idx : object_idxs)
        update_instance_printable_state_for_object(obj_idx);
}

void GLCanvas3D::set_config(const DynamicPrintConfig* config)
{
    m_config = config;
    m_layers_editing.set_config(config);
}

void GLCanvas3D::set_process(BackgroundSlicingProcess *process)
{
    m_process = process;
}

void GLCanvas3D::set_model(Model* model)
{
    m_model = model;
    m_selection.set_model(m_model);
}

void GLCanvas3D::bed_shape_changed()
{
    refresh_camera_scene_box();
    wxGetApp().plater()->get_camera().requires_zoom_to_bed = true;
    m_dirty = true;
}

void GLCanvas3D::plates_count_changed()
{
    refresh_camera_scene_box();
    m_dirty = true;
}

Camera& GLCanvas3D::get_camera()
{
    return camera;
}

void GLCanvas3D::set_color_by(const std::string& value)
{
    m_color_by = value;
}

void GLCanvas3D::refresh_camera_scene_box()
{
    wxGetApp().plater()->get_camera().set_scene_box(scene_bounding_box());
}

BoundingBoxf3 GLCanvas3D::volumes_bounding_box(bool current_plate_only) const
{
    BoundingBoxf3 bb;
    PartPlate    *plate = wxGetApp().plater()->get_partplate_list().get_curr_plate();

    for (const GLVolume *volume : m_volumes.volumes) {
        if (!m_apply_zoom_to_volumes_filter || ((volume != nullptr) && volume->zoom_to_volumes)) {
                const auto plate_bb = plate->get_bounding_box();
                const auto v_bb     = volume->transformed_bounding_box();
                if (!plate_bb.overlap(v_bb))
                    continue;
                bb.merge(v_bb);
        }
    }
    return bb;
}

BoundingBoxf3 GLCanvas3D::scene_bounding_box() const
{
    BoundingBoxf3 bb = volumes_bounding_box();
    bb.merge(m_bed.extended_bounding_box());
    double h = m_bed.build_volume().printable_height();
    //FIXME why -h?
    bb.min.z() = std::min(bb.min.z(), -h);
    bb.max.z() = std::max(bb.max.z(), h);

    //BBS merge plate scene bounding box
    if (m_canvas_type == ECanvasType::CanvasView3D) {
        PartPlateList& plate = wxGetApp().plater()->get_partplate_list();
        bb.merge(plate.get_bounding_box());
    }

    return bb;
}

BoundingBoxf3 GLCanvas3D::plate_scene_bounding_box(int plate_idx) const
{
    PartPlate* plate = wxGetApp().plater()->get_partplate_list().get_plate(plate_idx);

    BoundingBoxf3 bb = plate->get_bounding_box(true);
    if (m_config != nullptr) {
        double h = m_config->opt_float("printable_height");
        bb.min(2) = std::min(bb.min(2), -h);
        bb.max(2) = std::max(bb.max(2), h);
    }

    return bb;
}

bool GLCanvas3D::is_layers_editing_enabled() const
{
    return m_layers_editing.is_enabled();
}

bool GLCanvas3D::is_layers_editing_allowed() const
{
    return m_layers_editing.is_allowed();
}

void GLCanvas3D::reset_layer_height_profile()
{
    wxGetApp().plater()->take_snapshot("Variable layer height - Reset");
    m_layers_editing.reset_layer_height_profile(*this);
    m_layers_editing.state = LayersEditing::Completed;
    m_dirty = true;
}

void GLCanvas3D::adaptive_layer_height_profile(float quality_factor)
{
    wxGetApp().plater()->take_snapshot("Variable layer height - Adaptive");
    m_layers_editing.adaptive_layer_height_profile(*this, quality_factor);
    m_layers_editing.state = LayersEditing::Completed;
    m_dirty = true;
}

void GLCanvas3D::smooth_layer_height_profile(const HeightProfileSmoothingParams& smoothing_params)
{
    wxGetApp().plater()->take_snapshot("Variable layer height - Smooth all");
    m_layers_editing.smooth_layer_height_profile(*this, smoothing_params);
    m_layers_editing.state = LayersEditing::Completed;
    m_dirty = true;
}

bool GLCanvas3D::is_reload_delayed() const
{
    return m_reload_delayed;
}

void GLCanvas3D::enable_layers_editing(bool enable)
{
    m_layers_editing.set_enabled(enable);
    set_as_dirty();
}

void GLCanvas3D::enable_legend_texture(bool enable)
{
    m_gcode_viewer.enable_legend(enable);
}

void GLCanvas3D::enable_picking(bool enable)
{
    m_picking_enabled = enable;
    m_selection.set_mode(Selection::Instance);
}

void GLCanvas3D::enable_moving(bool enable)
{
    m_moving_enabled = enable;
}

void GLCanvas3D::enable_gizmos(bool enable)
{
    m_gizmos.set_enabled(enable);
}

void GLCanvas3D::enable_selection(bool enable)
{
    m_selection.set_enabled(enable);
}

void GLCanvas3D::enable_main_toolbar(bool enable)
{
    m_main_toolbar.set_enabled(enable);
}

void GLCanvas3D::reset_select_plate_toolbar_selection() {
    if (m_sel_plate_toolbar.m_all_plates_stats_item)
        m_sel_plate_toolbar.m_all_plates_stats_item->selected = false;
    if (wxGetApp().mainframe)
        wxGetApp().mainframe->update_slice_print_status(MainFrame::eEventSliceUpdate, true, true);
}

void GLCanvas3D::enable_select_plate_toolbar(bool enable)
{
    m_sel_plate_toolbar.set_enabled(enable);
}

void GLCanvas3D::enable_assemble_view_toolbar(bool enable)
{
    m_assemble_view_toolbar.set_enabled(enable);
}

void GLCanvas3D::enable_return_toolbar(bool enable)
{
    m_return_toolbar.set_enabled(enable);
}

void GLCanvas3D::enable_separator_toolbar(bool enable)
{
    m_separator_toolbar.set_enabled(enable);
}

void GLCanvas3D::enable_dynamic_background(bool enable)
{
    m_dynamic_background_enabled = enable;
}

void GLCanvas3D::allow_multisample(bool allow)
{
    m_multisample_allowed = allow;
}

void GLCanvas3D::zoom_to_bed()
{
    BoundingBoxf3 box = m_bed.build_volume().bounding_volume();
    box.min.z() = 0.0;
    box.max.z() = 0.0;
    _zoom_to_box(box, DefaultCameraZoomToBedMarginFactor);
}

void GLCanvas3D::zoom_to_volumes()
{
    m_apply_zoom_to_volumes_filter = true;
    _zoom_to_box(volumes_bounding_box());
    m_apply_zoom_to_volumes_filter = false;
}

void GLCanvas3D::zoom_to_selection()
{
    if (!m_selection.is_empty())
        _zoom_to_box(m_selection.get_bounding_box());
}

void GLCanvas3D::zoom_to_gcode()
{
    _zoom_to_box(m_gcode_viewer.get_paths_bounding_box(), 1.05);
}

void GLCanvas3D::zoom_to_plate(int plate_idx)
{
    BoundingBoxf3 box;
    if (plate_idx == REQUIRES_ZOOM_TO_ALL_PLATE) {
        box = wxGetApp().plater()->get_partplate_list().get_bounding_box();
        box.min.z() = 0.0;
        box.max.z() = 0.0;
        _zoom_to_box(box, DefaultCameraZoomToPlateMarginFactor);
    } else {
        PartPlate* plate = nullptr;
        if (plate_idx == REQUIRES_ZOOM_TO_CUR_PLATE) {
            plate = wxGetApp().plater()->get_partplate_list().get_curr_plate();
        }else {
            assert(plate_idx >= 0 && plate_idx < wxGetApp().plater()->get_partplate_list().get_plate_count());
            plate = wxGetApp().plater()->get_partplate_list().get_plate(plate_idx);
        }
        box = plate->get_bounding_box(true);
        box.min.z() = 0.0;
        box.max.z() = 0.0;
        _zoom_to_box(box, DefaultCameraZoomToPlateMarginFactor);
    }
}

void GLCanvas3D::select_view(const std::string& direction)
{
    wxGetApp().plater()->get_camera().select_view(direction);
    if (m_canvas != nullptr)
        m_canvas->Refresh();
}

void GLCanvas3D::select_plate()
{
    wxGetApp().plater()->get_partplate_list().select_plate_view();
    if (m_canvas != nullptr)
        m_canvas->Refresh();
}

void GLCanvas3D::update_volumes_colors_by_extruder()
{
    if (m_config != nullptr)
        m_volumes.update_colors_by_extruder(m_config);
}

float GLCanvas3D::get_collapse_toolbar_width()
{
    GLToolbar& collapse_toolbar = wxGetApp().plater()->get_collapse_toolbar();

    return collapse_toolbar.is_enabled() ? collapse_toolbar.get_width() : 0;
}

float GLCanvas3D::get_collapse_toolbar_height()
{
    GLToolbar& collapse_toolbar = wxGetApp().plater()->get_collapse_toolbar();

    return collapse_toolbar.is_enabled() ? collapse_toolbar.get_height() : 0;
}

bool GLCanvas3D::make_current_for_postinit() {
    return _set_current();
}

void GLCanvas3D::render(bool only_init)
{
    if (m_in_render) {
        // if called recursively, return
        m_dirty = true;
        return;
    }

    m_in_render = true;
    Slic3r::ScopeGuard in_render_guard([this]() { m_in_render = false; });
    (void)in_render_guard;

    if (m_canvas == nullptr)
        return;

    //BBS: add enable_render
    if (!m_enable_render)
        return;

    // ensures this canvas is current and initialized
    if (!_is_shown_on_screen() || !_set_current() || !wxGetApp().init_opengl())
        return;

    if (!is_initialized() && !init())
        return;

    if (!m_main_toolbar.is_enabled())
        m_gcode_viewer.init(wxGetApp().get_mode(), wxGetApp().preset_bundle);

    if (! m_bed.build_volume().valid()) {
        // this happens at startup when no data is still saved under <>\AppData\Roaming\Slic3rPE
        post_event(SimpleEvent(EVT_GLCANVAS_UPDATE_BED_SHAPE));
        return;
    }

    if (only_init)
        return;

#if ENABLE_ENVIRONMENT_MAP
    if (wxGetApp().is_editor())
        wxGetApp().plater()->init_environment_texture();
#endif // ENABLE_ENVIRONMENT_MAP

    const Size& cnv_size = get_canvas_size();
    // Probably due to different order of events on Linux/GTK2, when one switched from 3D scene
    // to preview, this was called before canvas had its final size. It reported zero width
    // and the viewport was set incorrectly, leading to tripping glAsserts further down
    // the road (in apply_projection). That's why the minimum size is forced to 10.
    Camera& camera = wxGetApp().plater()->get_camera();
    camera.set_viewport(0, 0, std::max(10u, (unsigned int)cnv_size.get_width()), std::max(10u, (unsigned int)cnv_size.get_height()));
    camera.apply_viewport();

    if (camera.requires_zoom_to_bed) {
        zoom_to_bed();
        _resize((unsigned int)cnv_size.get_width(), (unsigned int)cnv_size.get_height());
        camera.requires_zoom_to_bed = false;
    }

    if (camera.requires_zoom_to_plate > REQUIRES_ZOOM_TO_PLATE_IDLE) {
        zoom_to_plate(camera.requires_zoom_to_plate);
        _resize((unsigned int)cnv_size.get_width(), (unsigned int)cnv_size.get_height());
        camera.requires_zoom_to_plate = REQUIRES_ZOOM_TO_PLATE_IDLE;
    }

    if (camera.requires_zoom_to_volumes) {
        zoom_to_volumes();
        _resize((unsigned int)cnv_size.get_width(), (unsigned int)cnv_size.get_height());
        camera.requires_zoom_to_volumes = false;
    }

    camera.apply_projection(_max_bounding_box(true, true, true));

    wxGetApp().imgui()->new_frame();

    if (m_picking_enabled) {
        if (m_rectangle_selection.is_dragging())
            // picking pass using rectangle selection
            _rectangular_selection_picking_pass();
        //BBS: enable picking when no volumes for partplate logic
        //else if (!m_volumes.empty())
        else {
            // regular picking pass
            _picking_pass();

#if ENABLE_RAYCAST_PICKING_DEBUG
            ImGuiWrapper& imgui = *wxGetApp().imgui();
            imgui.begin(std::string("Hit result"), ImGuiWindowFlags_AlwaysAutoResize);
            imgui.text("Picking disabled");
            imgui.end();
#endif // ENABLE_RAYCAST_PICKING_DEBUG
        }
    }

    // draw scene
    glsafe(::glClear(GL_COLOR_BUFFER_BIT | GL_DEPTH_BUFFER_BIT));
    _render_background();

    //BBS add partplater rendering logic
    bool only_current = false, only_body = false, show_axes = true, no_partplate = false;
    GLGizmosManager::EType gizmo_type = m_gizmos.get_current_type();
    if (!m_main_toolbar.is_enabled()) {
        //only_body = true;
        only_current = true;
    }
    else if ((gizmo_type == GLGizmosManager::FdmSupports) || (gizmo_type == GLGizmosManager::Seam) || (gizmo_type == GLGizmosManager::MmuSegmentation))
        no_partplate = true;

    /* view3D render*/
    int hover_id = (m_hover_plate_idxs.size() > 0)?m_hover_plate_idxs.front():-1;
    if (m_canvas_type == ECanvasType::CanvasView3D) {
        //BBS: add outline logic
        _render_objects(GLVolumeCollection::ERenderType::Opaque, !m_gizmos.is_running());
        _render_sla_slices();
        _render_selection();
        if (!no_partplate)
            _render_bed(camera.get_view_matrix(), camera.get_projection_matrix(), !camera.is_looking_downward(), show_axes);
        if (!no_partplate) //BBS: add outline logic
            _render_platelist(camera.get_view_matrix(), camera.get_projection_matrix(), !camera.is_looking_downward(), only_current, only_body, hover_id, true);
        _render_objects(GLVolumeCollection::ERenderType::Transparent, !m_gizmos.is_running());
    }
    /* preview render */
    else if (m_canvas_type == ECanvasType::CanvasPreview && m_render_preview) {
        _render_objects(GLVolumeCollection::ERenderType::Opaque, !m_gizmos.is_running());
        _render_sla_slices();
        _render_selection();
        _render_bed(camera.get_view_matrix(), camera.get_projection_matrix(), !camera.is_looking_downward(), show_axes);
        _render_platelist(camera.get_view_matrix(), camera.get_projection_matrix(), !camera.is_looking_downward(), only_current, true, hover_id);
        // BBS: GUI refactor: add canvas size as parameters
        _render_gcode(cnv_size.get_width(), cnv_size.get_height());
    }
    /* assemble render*/
    else if (m_canvas_type == ECanvasType::CanvasAssembleView) {
        //BBS: add outline logic
        _render_objects(GLVolumeCollection::ERenderType::Opaque, !m_gizmos.is_running());
        //_render_bed(camera.get_view_matrix(), camera.get_projection_matrix(), !camera.is_looking_downward(), show_axes);
        _render_plane();
        //BBS: add outline logic insteadof selection under assemble view
        //_render_selection();
        // BBS: add outline logic
        _render_objects(GLVolumeCollection::ERenderType::Transparent, !m_gizmos.is_running());
    }

    _render_sequential_clearance();
#if ENABLE_RENDER_SELECTION_CENTER
    _render_selection_center();
#endif // ENABLE_RENDER_SELECTION_CENTER

    // we need to set the mouse's scene position here because the depth buffer
    // could be invalidated by the following gizmo render methods
    // this position is used later into on_mouse() to drag the objects
    if (m_picking_enabled)
        m_mouse.scene_position = _mouse_to_3d(m_mouse.position.cast<coord_t>());

    // sidebar hints need to be rendered before the gizmos because the depth buffer
    // could be invalidated by the following gizmo render methods
    _render_selection_sidebar_hints();
    _render_current_gizmo();

#if ENABLE_RAYCAST_PICKING_DEBUG
    if (m_picking_enabled && !m_mouse.dragging && !m_gizmos.is_dragging() && !m_rectangle_selection.is_dragging())
        m_scene_raycaster.render_hit(camera);
#endif // ENABLE_RAYCAST_PICKING_DEBUG

#if ENABLE_SHOW_CAMERA_TARGET
    _render_camera_target();
#endif // ENABLE_SHOW_CAMERA_TARGET

    if (m_picking_enabled && m_rectangle_selection.is_dragging())
        m_rectangle_selection.render(*this);

    // draw overlays
    _render_overlays();

    if (wxGetApp().plater()->is_render_statistic_dialog_visible()) {
        ImGui::ShowMetricsWindow();

        ImGuiWrapper& imgui = *wxGetApp().imgui();
        imgui.begin(std::string("Render statistics"), ImGuiWindowFlags_AlwaysAutoResize | ImGuiWindowFlags_NoResize | ImGuiWindowFlags_NoCollapse);
        imgui.text("FPS (SwapBuffers() calls per second):");
        ImGui::SameLine();
        imgui.text(std::to_string(m_render_stats.get_fps_and_reset_if_needed()));
        ImGui::Separator();
        imgui.text("Compressed textures:");
        ImGui::SameLine();
        imgui.text(OpenGLManager::are_compressed_textures_supported() ? "supported" : "not supported");
        imgui.text("Max texture size:");
        ImGui::SameLine();
        imgui.text(std::to_string(OpenGLManager::get_gl_info().get_max_tex_size()));
        imgui.end();
    }

#if ENABLE_PROJECT_DIRTY_STATE_DEBUG_WINDOW
    if (wxGetApp().is_editor() && wxGetApp().plater()->is_view3D_shown())
        wxGetApp().plater()->render_project_state_debug_window();
#endif // ENABLE_PROJECT_DIRTY_STATE_DEBUG_WINDOW

#if ENABLE_CAMERA_STATISTICS
    camera.debug_render();
#endif // ENABLE_CAMERA_STATISTICS

#if ENABLE_IMGUI_STYLE_EDITOR
    if (wxGetApp().get_mode() == ConfigOptionMode::comDevelop)
        _render_style_editor();
#endif


    std::string tooltip;

	// Negative coordinate means out of the window, likely because the window was deactivated.
	// In that case the tooltip should be hidden.
    if (m_mouse.position.x() >= 0. && m_mouse.position.y() >= 0.) {
        if (tooltip.empty())
            tooltip = m_layers_editing.get_tooltip(*this);

	    if (tooltip.empty())
	        tooltip = m_gizmos.get_tooltip();

	    if (tooltip.empty())
	        tooltip = m_main_toolbar.get_tooltip();

        //BBS: GUI refactor: GLToolbar
        if (tooltip.empty())
            tooltip = m_assemble_view_toolbar.get_tooltip();

	    if (tooltip.empty())
            tooltip = wxGetApp().plater()->get_collapse_toolbar().get_tooltip();

        // BBS
#if 0
	    if (tooltip.empty())
            tooltip = wxGetApp().plater()->get_view_toolbar().get_tooltip();
#endif
    }

    set_tooltip(tooltip);

    if (m_tooltip_enabled)
        m_tooltip.render(m_mouse.position, *this);

    wxGetApp().plater()->get_mouse3d_controller().render_settings_dialog(*this);

    if (m_canvas_type != ECanvasType::CanvasAssembleView) {
        float right_margin = SLIDER_DEFAULT_RIGHT_MARGIN;
        float bottom_margin = SLIDER_DEFAULT_BOTTOM_MARGIN;
        if (m_canvas_type == ECanvasType::CanvasPreview) {
            float scale_factor = get_scale();
#ifdef WIN32
            int dpi = get_dpi_for_window(wxGetApp().GetTopWindow());
            scale_factor *= (float) dpi / (float) DPI_DEFAULT;
#endif // WIN32
            right_margin = SLIDER_RIGHT_MARGIN * scale_factor * GCODE_VIEWER_SLIDER_SCALE;
            bottom_margin = SLIDER_BOTTOM_MARGIN * scale_factor * GCODE_VIEWER_SLIDER_SCALE;
        }
        wxGetApp().plater()->get_notification_manager()->render_notifications(*this, get_overlay_window_width(), bottom_margin, right_margin);
        wxGetApp().plater()->get_dailytips()->render();
    }

    wxGetApp().imgui()->render();

    m_canvas->SwapBuffers();
    m_render_stats.increment_fps_counter();
}

void GLCanvas3D::render_thumbnail(ThumbnailData& thumbnail_data, unsigned int w, unsigned int h, const ThumbnailsParams& thumbnail_params, Camera::EType camera_type, bool use_top_view, bool for_picking)
{
    render_thumbnail(thumbnail_data, w, h, thumbnail_params, m_volumes, camera_type, use_top_view, for_picking);
}

void GLCanvas3D::render_thumbnail(ThumbnailData& thumbnail_data, unsigned int w, unsigned int h, const ThumbnailsParams& thumbnail_params,
    const GLVolumeCollection& volumes, Camera::EType camera_type, bool use_top_view, bool for_picking)
{
    GLShaderProgram* shader = wxGetApp().get_shader("thumbnail");
    ModelObjectPtrs& model_objects = GUI::wxGetApp().model().objects;
    std::vector<ColorRGBA> colors = ::get_extruders_colors();
    switch (OpenGLManager::get_framebuffers_type())
    {
    case OpenGLManager::EFramebufferType::Arb:
        { render_thumbnail_framebuffer(thumbnail_data, w, h, thumbnail_params,
            wxGetApp().plater()->get_partplate_list(), model_objects, volumes, colors, shader, camera_type, use_top_view, for_picking); break; }
    case OpenGLManager::EFramebufferType::Ext:
        { render_thumbnail_framebuffer_ext(thumbnail_data, w, h, thumbnail_params,
            wxGetApp().plater()->get_partplate_list(), model_objects, volumes, colors, shader, camera_type, use_top_view, for_picking); break; }
    default:
        { render_thumbnail_legacy(thumbnail_data, w, h, thumbnail_params,
            wxGetApp().plater()->get_partplate_list(), model_objects, volumes, colors, shader, camera_type); break; }
    }
}

void GLCanvas3D::render_calibration_thumbnail(ThumbnailData& thumbnail_data, unsigned int w, unsigned int h, const ThumbnailsParams& thumbnail_params)
{
    //load current plate gcode
    m_gcode_viewer.render_calibration_thumbnail(thumbnail_data, w, h, thumbnail_params,
        wxGetApp().plater()->get_partplate_list(), wxGetApp().get_opengl_manager());
}

//BBS
void GLCanvas3D::select_curr_plate_all()
{
    m_selection.add_curr_plate();
    m_dirty = true;
}

void GLCanvas3D::select_object_from_idx(std::vector<int>& object_idxs) {
    m_selection.add_object_from_idx(object_idxs);
    m_dirty = true;
}

//BBS
void GLCanvas3D::remove_curr_plate_all()
{
    m_selection.remove_curr_plate();
    m_dirty = true;
}

void GLCanvas3D::update_plate_thumbnails()
{
    _update_imgui_select_plate_toolbar();
}

void GLCanvas3D::select_all()
{
    m_selection.add_all();
    m_dirty = true;
}

void GLCanvas3D::deselect_all()
{
    m_selection.remove_all();
    // BBS
    //wxGetApp().obj_manipul()->set_dirty();
    m_gizmos.reset_all_states();
    m_gizmos.update_data();
    post_event(SimpleEvent(EVT_GLCANVAS_OBJECT_SELECT));
}

void GLCanvas3D::set_selected_visible(bool visible)
{
    for (unsigned int i : m_selection.get_volume_idxs()) {
        GLVolume* volume = const_cast<GLVolume*>(m_selection.get_volume(i));
        volume->visible = visible;
        volume->color.a(visible ? 1.f : GLVolume::MODEL_HIDDEN_COL.a());
        volume->render_color.a(volume->color.a());
        volume->force_native_color = !visible;
    }
}

void GLCanvas3D::delete_selected()
{
    m_selection.erase();
}

void GLCanvas3D::ensure_on_bed(unsigned int object_idx, bool allow_negative_z)
{
    //BBS if asseble view canvas
    if (m_canvas_type == ECanvasType::CanvasAssembleView) {
        return;
    }

    if (allow_negative_z)
        return;

    typedef std::map<std::pair<int, int>, double> InstancesToZMap;
    InstancesToZMap instances_min_z;

    for (GLVolume* volume : m_volumes.volumes) {
        if (volume->object_idx() == (int)object_idx && !volume->is_modifier) {
            double min_z = volume->transformed_convex_hull_bounding_box().min.z();
            std::pair<int, int> instance = std::make_pair(volume->object_idx(), volume->instance_idx());
            InstancesToZMap::iterator it = instances_min_z.find(instance);
            if (it == instances_min_z.end())
                it = instances_min_z.insert(InstancesToZMap::value_type(instance, DBL_MAX)).first;

            it->second = std::min(it->second, min_z);
        }
    }

    for (GLVolume* volume : m_volumes.volumes) {
        std::pair<int, int> instance = std::make_pair(volume->object_idx(), volume->instance_idx());
        InstancesToZMap::iterator it = instances_min_z.find(instance);
        if (it != instances_min_z.end())
            volume->set_instance_offset(Z, volume->get_instance_offset(Z) - it->second);
    }
}


const std::vector<double>& GLCanvas3D::get_gcode_layers_zs() const
{
    return m_gcode_viewer.get_layers_zs();
}

std::vector<double> GLCanvas3D::get_volumes_print_zs(bool active_only) const
{
    return m_volumes.get_current_print_zs(active_only);
}

void GLCanvas3D::set_gcode_options_visibility_from_flags(unsigned int flags)
{
    m_gcode_viewer.set_options_visibility_from_flags(flags);
}

void GLCanvas3D::set_volumes_z_range(const std::array<double, 2>& range)
{
    m_volumes.set_range(range[0] - 1e-6, range[1] + 1e-6);
}

std::vector<int> GLCanvas3D::load_object(const ModelObject& model_object, int obj_idx, std::vector<int> instance_idxs)
{
    if (instance_idxs.empty()) {
        for (unsigned int i = 0; i < model_object.instances.size(); ++i) {
            instance_idxs.emplace_back(i);
        }
    }
    return m_volumes.load_object(&model_object, obj_idx, instance_idxs, m_color_by, m_initialized);
}

std::vector<int> GLCanvas3D::load_object(const Model& model, int obj_idx)
{
    if (0 <= obj_idx && obj_idx < (int)model.objects.size()) {
        const ModelObject* model_object = model.objects[obj_idx];
        if (model_object != nullptr)
            return load_object(*model_object, obj_idx, std::vector<int>());
    }

    return std::vector<int>();
}

void GLCanvas3D::mirror_selection(Axis axis)
{
    m_selection.mirror(axis);
    do_mirror(L("Mirror Object"));
    // BBS
    //wxGetApp().obj_manipul()->set_dirty();
}

// Reload the 3D scene of
// 1) Model / ModelObjects / ModelInstances / ModelVolumes
// 2) Print bed
// 3) SLA support meshes for their respective ModelObjects / ModelInstances
// 4) Wipe tower preview
// 5) Out of bed collision status & message overlay (texture)
void GLCanvas3D::reload_scene(bool refresh_immediately, bool force_full_scene_refresh)
{
    if (m_canvas == nullptr || m_config == nullptr || m_model == nullptr)
        return;

    if (!m_initialized)
        return;
    
    _set_current();

    m_hover_volume_idxs.clear();

    struct ModelVolumeState {
        ModelVolumeState(const GLVolume* volume) :
            model_volume(nullptr), geometry_id(volume->geometry_id), volume_idx(-1) {}
        ModelVolumeState(const ModelVolume* model_volume, const ObjectID& instance_id, const GLVolume::CompositeID& composite_id) :
            model_volume(model_volume), geometry_id(std::make_pair(model_volume->id().id, instance_id.id)), composite_id(composite_id), volume_idx(-1) {}
        ModelVolumeState(const ObjectID& volume_id, const ObjectID& instance_id) :
            model_volume(nullptr), geometry_id(std::make_pair(volume_id.id, instance_id.id)), volume_idx(-1) {}
        bool new_geometry() const { return this->volume_idx == size_t(-1); }
        const ModelVolume* model_volume;
        // ObjectID of ModelVolume + ObjectID of ModelInstance
        // or timestamp of an SLAPrintObjectStep + ObjectID of ModelInstance
        std::pair<size_t, size_t>   geometry_id;
        GLVolume::CompositeID       composite_id;
        // Volume index in the new GLVolume vector.
        size_t                      volume_idx;
    };
    std::vector<ModelVolumeState> model_volume_state;
    std::vector<ModelVolumeState> aux_volume_state;

    struct GLVolumeState {
        GLVolumeState() :
            volume_idx(size_t(-1)) {}
        GLVolumeState(const GLVolume* volume, unsigned int volume_idx) :
            composite_id(volume->composite_id), volume_idx(volume_idx) {}
        GLVolumeState(const GLVolume::CompositeID &composite_id) :
            composite_id(composite_id), volume_idx(size_t(-1)) {}

        GLVolume::CompositeID       composite_id;
        // Volume index in the old GLVolume vector.
        size_t                      volume_idx;
    };

    // SLA steps to pull the preview meshes for.
	typedef std::array<SLAPrintObjectStep, 3> SLASteps;
    SLASteps sla_steps = { slaposDrillHoles, slaposSupportTree, slaposPad };
    struct SLASupportState {
        std::array<PrintStateBase::StateWithTimeStamp, std::tuple_size<SLASteps>::value> step;
    };
    // State of the sla_steps for all SLAPrintObjects.
    std::vector<SLASupportState>   sla_support_state;

    std::vector<size_t> instance_ids_selected;
    std::vector<size_t> map_glvolume_old_to_new(m_volumes.volumes.size(), size_t(-1));
    std::vector<GLVolumeState> deleted_volumes;
    // BBS
    std::vector<GLVolumeState> deleted_wipe_towers;
    std::vector<GLVolume*> glvolumes_new;
    glvolumes_new.reserve(m_volumes.volumes.size());
    auto model_volume_state_lower = [](const ModelVolumeState& m1, const ModelVolumeState& m2) { return m1.geometry_id < m2.geometry_id; };

    m_reload_delayed = !m_canvas->IsShown() && !refresh_immediately && !force_full_scene_refresh;

    PrinterTechnology printer_technology = current_printer_technology();

    // BBS: support wipe tower for multi-plates
    PartPlateList& ppl = wxGetApp().plater()->get_partplate_list();
    int n_plates = ppl.get_plate_count();
    std::vector<int> volume_idxs_wipe_tower_old(n_plates, -1);

    // Release invalidated volumes to conserve GPU memory in case of delayed refresh (see m_reload_delayed).
    // First initialize model_volumes_new_sorted & model_instances_new_sorted.
    for (int object_idx = 0; object_idx < (int)m_model->objects.size(); ++object_idx) {
        const ModelObject* model_object = m_model->objects[object_idx];
        for (int instance_idx = 0; instance_idx < (int)model_object->instances.size(); ++instance_idx) {
            const ModelInstance* model_instance = model_object->instances[instance_idx];
            for (int volume_idx = 0; volume_idx < (int)model_object->volumes.size(); ++volume_idx) {
                const ModelVolume* model_volume = model_object->volumes[volume_idx];
                if (m_canvas_type == ECanvasType::CanvasAssembleView) {
                    if (model_volume->is_model_part())
                        model_volume_state.emplace_back(model_volume, model_instance->id(), GLVolume::CompositeID(object_idx, volume_idx, instance_idx));
                }
                else {
                    model_volume_state.emplace_back(model_volume, model_instance->id(), GLVolume::CompositeID(object_idx, volume_idx, instance_idx));
                }
            }
        }
    }
    if (printer_technology == ptSLA) {
        const SLAPrint* sla_print = this->sla_print();
#ifndef NDEBUG
        // Verify that the SLAPrint object is synchronized with m_model.
        check_model_ids_equal(*m_model, sla_print->model());
#endif /* NDEBUG */
        sla_support_state.reserve(sla_print->objects().size());
        for (const SLAPrintObject* print_object : sla_print->objects()) {
            SLASupportState state;
            for (size_t istep = 0; istep < sla_steps.size(); ++istep) {
                state.step[istep] = print_object->step_state_with_timestamp(sla_steps[istep]);
                if (state.step[istep].state == PrintStateBase::DONE) {
                    if (!print_object->has_mesh(sla_steps[istep]))
                        // Consider the DONE step without a valid mesh as invalid for the purpose
                        // of mesh visualization.
                        state.step[istep].state = PrintStateBase::INVALID;
                    else if (sla_steps[istep] != slaposDrillHoles)
                        for (const ModelInstance* model_instance : print_object->model_object()->instances)
                            // Only the instances, which are currently printable, will have the SLA support structures kept.
                            // The instances outside the print bed will have the GLVolumes of their support structures released.
                            if (model_instance->is_printable())
                                aux_volume_state.emplace_back(state.step[istep].timestamp, model_instance->id());
                }
            }
            sla_support_state.emplace_back(state);
        }
    }
    std::sort(model_volume_state.begin(), model_volume_state.end(), model_volume_state_lower);
    std::sort(aux_volume_state.begin(), aux_volume_state.end(), model_volume_state_lower);

    // BBS: normalize painting data with current filament count
    for (unsigned int obj_idx = 0; obj_idx < (unsigned int)m_model->objects.size(); ++obj_idx) {
        const ModelObject& model_object = *m_model->objects[obj_idx];
        for (int volume_idx = 0; volume_idx < (int)model_object.volumes.size(); ++volume_idx) {
            ModelVolume& model_volume = *model_object.volumes[volume_idx];
            if (!model_volume.is_model_part())
                continue;

            unsigned int filaments_count = (unsigned int)dynamic_cast<const ConfigOptionStrings*>(m_config->option("filament_colour"))->values.size();
            model_volume.update_extruder_count(filaments_count);
        }
    }

    // Release all ModelVolume based GLVolumes not found in the current Model. Find the GLVolume of a hollowed mesh.
    for (size_t volume_id = 0; volume_id < m_volumes.volumes.size(); ++volume_id) {
        GLVolume* volume = m_volumes.volumes[volume_id];
        ModelVolumeState  key(volume);
        ModelVolumeState* mvs = nullptr;
        if (volume->volume_idx() < 0) {
            auto it = std::lower_bound(aux_volume_state.begin(), aux_volume_state.end(), key, model_volume_state_lower);
            if (it != aux_volume_state.end() && it->geometry_id == key.geometry_id)
                // This can be an SLA support structure that should not be rendered (in case someone used undo
                // to revert to before it was generated). We only reuse the volume if that's not the case.
                if (m_model->objects[volume->composite_id.object_id]->sla_points_status != sla::PointsStatus::NoPoints)
                    mvs = &(*it);
        }
        else {
            auto it = std::lower_bound(model_volume_state.begin(), model_volume_state.end(), key, model_volume_state_lower);
            if (it != model_volume_state.end() && it->geometry_id == key.geometry_id)
                mvs = &(*it);
        }
        // Emplace instance ID of the volume. Both the aux volumes and model volumes share the same instance ID.
        // The wipe tower has its own wipe_tower_instance_id().
        if (m_selection.contains_volume(volume_id)) {
            if (m_canvas_type == ECanvasType::CanvasAssembleView) {
                if (!volume->is_modifier)
                    instance_ids_selected.emplace_back(volume->geometry_id.second);
            }
            else {
                instance_ids_selected.emplace_back(volume->geometry_id.second);
            }
        }
        if (mvs == nullptr || force_full_scene_refresh) {
            // This GLVolume will be released.
            if (volume->is_wipe_tower) {
                // There is only one wipe tower.
                //assert(volume_idx_wipe_tower_old == -1);
                int plate_id = volume->composite_id.object_id - 1000;
                if (plate_id < n_plates)
                    volume_idxs_wipe_tower_old[plate_id] = (int)volume_id;
            }
            if (!m_reload_delayed) {
                deleted_volumes.emplace_back(volume, volume_id);
                // BBS
                if (volume->is_wipe_tower)
                    deleted_wipe_towers.emplace_back(volume, volume_id);
                delete volume;
            }
        }
        else {
            // This GLVolume will be reused.
            volume->set_sla_shift_z(0.0);
            map_glvolume_old_to_new[volume_id] = glvolumes_new.size();
            mvs->volume_idx = glvolumes_new.size();
            glvolumes_new.emplace_back(volume);
            // Update color of the volume based on the current extruder.
            if (mvs->model_volume != nullptr) {
                int extruder_id = mvs->model_volume->extruder_id();
                if (extruder_id != -1)
                    volume->extruder_id = extruder_id;

                volume->is_modifier = !mvs->model_volume->is_model_part();
                volume->set_color(color_from_model_volume(*mvs->model_volume));

                // updates volumes transformations
                if (m_canvas_type != ECanvasType::CanvasAssembleView) {
                    volume->set_instance_transformation(mvs->model_volume->get_object()->instances[mvs->composite_id.instance_id]->get_transformation());
                    volume->set_volume_transformation(mvs->model_volume->get_transformation());
                    // updates volumes convex hull
                    if (mvs->model_volume->is_model_part() && ! volume->convex_hull())
                        // Model volume was likely changed from modifier or support blocker / enforcer to a model part.
                        // Only model parts require convex hulls.
                        volume->set_convex_hull(mvs->model_volume->get_convex_hull_shared_ptr());
                    volume->set_offset_to_assembly(Vec3d(0, 0, 0));
                }
                else {
                    volume->set_instance_transformation(mvs->model_volume->get_object()->instances[mvs->composite_id.instance_id]->get_assemble_transformation());
                    volume->set_volume_transformation(mvs->model_volume->get_transformation());
                    // updates volumes convex hull
                    if (mvs->model_volume->is_model_part() && ! volume->convex_hull())
                        // Model volume was likely changed from modifier or support blocker / enforcer to a model part.
                        // Only model parts require convex hulls.
                        volume->set_convex_hull(mvs->model_volume->get_convex_hull_shared_ptr());
                    volume->set_offset_to_assembly(mvs->model_volume->get_object()->instances[mvs->composite_id.instance_id]->get_offset_to_assembly());
                }
            }
        }
    }
    sort_remove_duplicates(instance_ids_selected);
    auto deleted_volumes_lower = [](const GLVolumeState &v1, const GLVolumeState &v2) { return v1.composite_id < v2.composite_id; };
    std::sort(deleted_volumes.begin(), deleted_volumes.end(), deleted_volumes_lower);

    //BBS clean hover_volume_idxs
    m_hover_volume_idxs.clear();

    if (m_reload_delayed)
        return;

    // BBS: do not check wipe tower changes
    bool update_object_list = false;
    if (deleted_volumes.size() != deleted_wipe_towers.size())
        update_object_list = true;

    if (m_volumes.volumes != glvolumes_new && !update_object_list) {
        int vol_idx = 0;
        for (; vol_idx < std::min(m_volumes.volumes.size(), glvolumes_new.size()); vol_idx++) {
            if (m_volumes.volumes[vol_idx] != glvolumes_new[vol_idx]) {
                update_object_list = true;
                break;
            }
        }
        for (int temp_idx = vol_idx; temp_idx < m_volumes.volumes.size() && !update_object_list; temp_idx++) {
            // Volumes in m_volumes might not exist anymore, so we cannot
            // directly check if they are is_wipe_towers, for which we do
            // not want to update the object list.  Instead, we do a kind of
            // slow thing of seeing if they were in the deleted list, and if
            // so, if they were a wipe tower.
            bool was_deleted_wipe_tower = false;
            for (int del_idx = 0; del_idx < deleted_wipe_towers.size(); del_idx++) {
                if (deleted_wipe_towers[del_idx].volume_idx == temp_idx) {
                    was_deleted_wipe_tower = true;
                    break;
                }
            }
            if (!was_deleted_wipe_tower) {
                update_object_list = true;
            }
        }
        for (int temp_idx = vol_idx; temp_idx < glvolumes_new.size() && !update_object_list; temp_idx++) {
            if (!glvolumes_new[temp_idx]->is_wipe_tower)
                update_object_list = true;
        }
    }
    m_volumes.volumes = std::move(glvolumes_new);
    for (unsigned int obj_idx = 0; obj_idx < (unsigned int)m_model->objects.size(); ++ obj_idx) {
        const ModelObject &model_object = *m_model->objects[obj_idx];
        for (int volume_idx = 0; volume_idx < (int)model_object.volumes.size(); ++ volume_idx) {
			const ModelVolume &model_volume = *model_object.volumes[volume_idx];
            if (m_canvas_type == ECanvasType::CanvasAssembleView && !model_volume.is_model_part())
                continue;
            for (int instance_idx = 0; instance_idx < (int)model_object.instances.size(); ++ instance_idx) {
				const ModelInstance &model_instance = *model_object.instances[instance_idx];
				ModelVolumeState key(model_volume.id(), model_instance.id());
				auto it = std::lower_bound(model_volume_state.begin(), model_volume_state.end(), key, model_volume_state_lower);
				assert(it != model_volume_state.end() && it->geometry_id == key.geometry_id);
                if (it->new_geometry()) {
                    // New volume.
                    auto it_old_volume = std::lower_bound(deleted_volumes.begin(), deleted_volumes.end(), GLVolumeState(it->composite_id), deleted_volumes_lower);
                    if (it_old_volume != deleted_volumes.end() && it_old_volume->composite_id == it->composite_id)
                        // If a volume changed its ObjectID, but it reuses a GLVolume's CompositeID, maintain its selection.
                        map_glvolume_old_to_new[it_old_volume->volume_idx] = m_volumes.volumes.size();
                    // Note the index of the loaded volume, so that we can reload the main model GLVolume with the hollowed mesh
                    // later in this function.
                    it->volume_idx = m_volumes.volumes.size();
                    m_volumes.load_object_volume(&model_object, obj_idx, volume_idx, instance_idx, m_color_by, m_initialized, m_canvas_type == ECanvasType::CanvasAssembleView);
                    m_volumes.volumes.back()->geometry_id = key.geometry_id;
                    update_object_list = true;
                } else {
					// Recycling an old GLVolume.
					GLVolume &existing_volume = *m_volumes.volumes[it->volume_idx];
                    assert(existing_volume.geometry_id == key.geometry_id);
					// Update the Object/Volume/Instance indices into the current Model.
					if (existing_volume.composite_id != it->composite_id) {
						existing_volume.composite_id = it->composite_id;
						update_object_list = true;
					}
                }
            }
        }
    }
    if (printer_technology == ptSLA) {
        size_t idx = 0;
        const SLAPrint *sla_print = this->sla_print();
		std::vector<double> shift_zs(m_model->objects.size(), 0);
        double relative_correction_z = sla_print->relative_correction().z();
        if (relative_correction_z <= EPSILON)
            relative_correction_z = 1.;
		for (const SLAPrintObject *print_object : sla_print->objects()) {
            SLASupportState   &state        = sla_support_state[idx ++];
            const ModelObject *model_object = print_object->model_object();
            // Find an index of the ModelObject
            int object_idx;
            // There may be new SLA volumes added to the scene for this print_object.
            // Find the object index of this print_object in the Model::objects list.
            auto it = std::find(sla_print->model().objects.begin(), sla_print->model().objects.end(), model_object);
            assert(it != sla_print->model().objects.end());
			object_idx = it - sla_print->model().objects.begin();
			// Cache the Z offset to be applied to all volumes with this object_idx.
			shift_zs[object_idx] = print_object->get_current_elevation() / relative_correction_z;
            // Collect indices of this print_object's instances, for which the SLA support meshes are to be added to the scene.
            // pairs of <instance_idx, print_instance_idx>
			std::vector<std::pair<size_t, size_t>> instances[std::tuple_size<SLASteps>::value];
            for (size_t print_instance_idx = 0; print_instance_idx < print_object->instances().size(); ++ print_instance_idx) {
                const SLAPrintObject::Instance &instance = print_object->instances()[print_instance_idx];
                // Find index of ModelInstance corresponding to this SLAPrintObject::Instance.
				auto it = std::find_if(model_object->instances.begin(), model_object->instances.end(),
                    [&instance](const ModelInstance *mi) { return mi->id() == instance.instance_id; });
                assert(it != model_object->instances.end());
                int instance_idx = it - model_object->instances.begin();
                for (size_t istep = 0; istep < sla_steps.size(); ++ istep)
                    if (sla_steps[istep] == slaposDrillHoles) {
                    	// Hollowing is a special case, where the mesh from the backend is being loaded into the 1st volume of an instance,
                    	// not into its own GLVolume.
                        // There shall always be such a GLVolume allocated.
                        ModelVolumeState key(model_object->volumes.front()->id(), instance.instance_id);
                        auto it = std::lower_bound(model_volume_state.begin(), model_volume_state.end(), key, model_volume_state_lower);
                        assert(it != model_volume_state.end() && it->geometry_id == key.geometry_id);
                        assert(!it->new_geometry());
                        GLVolume &volume = *m_volumes.volumes[it->volume_idx];
                        if (! volume.offsets.empty() && state.step[istep].timestamp != volume.offsets.front()) {
                        	// The backend either produced a new hollowed mesh, or it invalidated the one that the front end has seen.
                            volume.model.reset();
                            if (state.step[istep].state == PrintStateBase::DONE) {
                                TriangleMesh mesh = print_object->get_mesh(slaposDrillHoles);
	                            assert(! mesh.empty());
                                mesh.transform(sla_print->sla_trafo(*m_model->objects[volume.object_idx()]).inverse());
#if ENABLE_SMOOTH_NORMALS
                                volume.model.init_from(mesh, true);
#else
                                volume.model.init_from(mesh);
                                volume.mesh_raycaster = std::make_unique<GUI::MeshRaycaster>(std::make_shared<TriangleMesh>(mesh));
#endif // ENABLE_SMOOTH_NORMALS
                            }
                            else {
	                        	// Reload the original volume.
#if ENABLE_SMOOTH_NORMALS
                                volume.model.init_from(m_model->objects[volume.object_idx()]->volumes[volume.volume_idx()]->mesh(), true);
#else
                                const TriangleMesh& new_mesh = m_model->objects[volume.object_idx()]->volumes[volume.volume_idx()]->mesh();
                                volume.model.init_from(new_mesh);
                                volume.mesh_raycaster = std::make_unique<GUI::MeshRaycaster>(std::make_shared<TriangleMesh>(new_mesh));
#endif // ENABLE_SMOOTH_NORMALS
                            }
	                    }
                    	//FIXME it is an ugly hack to write the timestamp into the "offsets" field to not have to add another member variable
                    	// to the GLVolume. We should refactor GLVolume significantly, so that the GLVolume will not contain member variables
                    	// of various concenrs (model vs. 3D print path).
                    	volume.offsets = { state.step[istep].timestamp };
                    }
                    else if (state.step[istep].state == PrintStateBase::DONE) {
                        // Check whether there is an existing auxiliary volume to be updated, or a new auxiliary volume to be created.
						ModelVolumeState key(state.step[istep].timestamp, instance.instance_id.id);
						auto it = std::lower_bound(aux_volume_state.begin(), aux_volume_state.end(), key, model_volume_state_lower);
						assert(it != aux_volume_state.end() && it->geometry_id == key.geometry_id);
                    	if (it->new_geometry()) {
                            // This can be an SLA support structure that should not be rendered (in case someone used undo
                            // to revert to before it was generated). If that's the case, we should not generate anything.
                            if (model_object->sla_points_status != sla::PointsStatus::NoPoints)
                                instances[istep].emplace_back(std::pair<size_t, size_t>(instance_idx, print_instance_idx));
                            else
                                shift_zs[object_idx] = 0.;
                        }
                        else {
                            // Recycling an old GLVolume. Update the Object/Instance indices into the current Model.
                            m_volumes.volumes[it->volume_idx]->composite_id = GLVolume::CompositeID(object_idx, m_volumes.volumes[it->volume_idx]->volume_idx(), instance_idx);
                            m_volumes.volumes[it->volume_idx]->set_instance_transformation(model_object->instances[instance_idx]->get_transformation());
                        }
                    }
            }

            for (size_t istep = 0; istep < sla_steps.size(); ++istep)
                if (!instances[istep].empty())
                    m_volumes.load_object_auxiliary(print_object, object_idx, instances[istep], sla_steps[istep], state.step[istep].timestamp);
        }

		// Shift-up all volumes of the object so that it has the right elevation with respect to the print bed
		for (GLVolume* volume : m_volumes.volumes)
			if (volume->object_idx() < (int)m_model->objects.size() && m_model->objects[volume->object_idx()]->instances[volume->instance_idx()]->is_printable())
				volume->set_sla_shift_z(shift_zs[volume->object_idx()]);
    }

    // BBS
    if (printer_technology == ptFFF && m_config->has("filament_colour") && (m_canvas_type != ECanvasType::CanvasAssembleView)) {
        // Should the wipe tower be visualized ?
        unsigned int filaments_count = (unsigned int)dynamic_cast<const ConfigOptionStrings*>(m_config->option("filament_colour"))->values.size();

        bool wt = dynamic_cast<const ConfigOptionBool*>(m_config->option("enable_prime_tower"))->value;
        auto co = dynamic_cast<const ConfigOptionEnum<PrintSequence>*>(m_config->option<ConfigOptionEnum<PrintSequence>>("print_sequence"));

        const DynamicPrintConfig &dconfig           = wxGetApp().preset_bundle->prints.get_edited_preset().config;
        auto timelapse_type = dconfig.option<ConfigOptionEnum<TimelapseType>>("timelapse_type");
        bool timelapse_enabled = timelapse_type ? (timelapse_type->value == TimelapseType::tlSmooth) : false;

        if (wt && (timelapse_enabled || filaments_count > 1)) {
            for (int plate_id = 0; plate_id < n_plates; plate_id++) {
                // If print ByObject and there is only one object in the plate, the wipe tower is allowed to be generated.
                PartPlate* part_plate = ppl.get_plate(plate_id);
                if (part_plate->get_print_seq() == PrintSequence::ByObject ||
                    (part_plate->get_print_seq() == PrintSequence::ByDefault && co != nullptr && co->value == PrintSequence::ByObject)) {
                    if (ppl.get_plate(plate_id)->printable_instance_size() != 1)
                        continue;
                }

                DynamicPrintConfig& proj_cfg = wxGetApp().preset_bundle->project_config;
                float x = dynamic_cast<const ConfigOptionFloats*>(proj_cfg.option("wipe_tower_x"))->get_at(plate_id);
                float y = dynamic_cast<const ConfigOptionFloats*>(proj_cfg.option("wipe_tower_y"))->get_at(plate_id);
                float w = dynamic_cast<const ConfigOptionFloat*>(m_config->option("prime_tower_width"))->value;
                float a = dynamic_cast<const ConfigOptionFloat*>(proj_cfg.option("wipe_tower_rotation_angle"))->value;
                // BBS
                // float v = dynamic_cast<const ConfigOptionFloat*>(m_config->option("prime_volume"))->value;
                Vec3d plate_origin = ppl.get_plate(plate_id)->get_origin();

                const Print* print = m_process->fff_print();
                const auto& wipe_tower_data = print->wipe_tower_data(filaments_count);
                float brim_width = wipe_tower_data.brim_width;
                const DynamicPrintConfig &print_cfg   = wxGetApp().preset_bundle->prints.get_edited_preset().config;
                Vec3d wipe_tower_size = ppl.get_plate(plate_id)->estimate_wipe_tower_size(print_cfg, w, wipe_tower_data.depth);

                const float margin = WIPE_TOWER_MARGIN;
                BoundingBoxf3 plate_bbox = wxGetApp().plater()->get_partplate_list().get_plate(plate_id)->get_bounding_box();
                coordf_t plate_bbox_x_max_local_coord = plate_bbox.max(0) - plate_origin(0);
                coordf_t plate_bbox_y_max_local_coord = plate_bbox.max(1) - plate_origin(1);
                bool need_update = false;
                if (x + margin + wipe_tower_size(0) > plate_bbox_x_max_local_coord) {
                    x = plate_bbox_x_max_local_coord - wipe_tower_size(0) - margin;
                    need_update = true;
                }
                else if (x < margin) {
                    x = margin;
                    need_update = true;
                }
                if (need_update) {
                    ConfigOptionFloat wt_x_opt(x);
                    dynamic_cast<ConfigOptionFloats *>(proj_cfg.option("wipe_tower_x"))->set_at(&wt_x_opt, plate_id, 0);
                    need_update = false;
                }

                if (y + margin + wipe_tower_size(1) > plate_bbox_y_max_local_coord) {
                    y = plate_bbox_y_max_local_coord - wipe_tower_size(1) - margin;
                    need_update = true;
                }
                else if (y < margin) {
                    y = margin;
                    need_update = true;
                }
                if (need_update) {
                    ConfigOptionFloat wt_y_opt(y);
                    dynamic_cast<ConfigOptionFloats *>(proj_cfg.option("wipe_tower_y"))->set_at(&wt_y_opt, plate_id, 0);
                }

                int volume_idx_wipe_tower_new = m_volumes.load_wipe_tower_preview(
                    1000 + plate_id, x + plate_origin(0), y + plate_origin(1),
                    (float)wipe_tower_size(0), (float)wipe_tower_size(1), (float)wipe_tower_size(2), a,
                    /*!print->is_step_done(psWipeTower)*/ true, brim_width);
                int volume_idx_wipe_tower_old = volume_idxs_wipe_tower_old[plate_id];
                if (volume_idx_wipe_tower_old != -1)
                    map_glvolume_old_to_new[volume_idx_wipe_tower_old] = volume_idx_wipe_tower_new;
            }
        }
    }

    update_volumes_colors_by_extruder();
	// Update selection indices based on the old/new GLVolumeCollection.
    if (m_selection.get_mode() == Selection::Instance)
        m_selection.instances_changed(instance_ids_selected);
    else
        m_selection.volumes_changed(map_glvolume_old_to_new);

    // @Enrico suggest this solution to preven accessing pointer on caster without data
    m_scene_raycaster.remove_raycasters(SceneRaycaster::EType::Bed);
    m_scene_raycaster.remove_raycasters(SceneRaycaster::EType::Volume);
    m_gizmos.update_data();
    m_gizmos.update_assemble_view_data();
    m_gizmos.refresh_on_off_state();

    // Update the toolbar
    //BBS: notify the PartPlateList to reload all objects
    if (update_object_list)
        post_event(SimpleEvent(EVT_GLCANVAS_OBJECT_SELECT));

    //BBS:exclude the assmble view
    if (m_canvas_type != ECanvasType::CanvasAssembleView) {
        _set_warning_notification_if_needed(EWarning::GCodeConflict);
        // checks for geometry outside the print volume to render it accordingly
        if (!m_volumes.empty()) {
            ModelInstanceEPrintVolumeState state;
            const bool contained_min_one = m_volumes.check_outside_state(m_bed.build_volume(), &state);
            const bool partlyOut = (state == ModelInstanceEPrintVolumeState::ModelInstancePVS_Partly_Outside);
            const bool fullyOut = (state == ModelInstanceEPrintVolumeState::ModelInstancePVS_Fully_Outside);

            _set_warning_notification(EWarning::ObjectClashed, partlyOut);
            //BBS: turn off the warning when fully outside
            //_set_warning_notification(EWarning::ObjectOutside, fullyOut);
            if (printer_technology != ptSLA || !contained_min_one)
                _set_warning_notification(EWarning::SlaSupportsOutside, false);

            post_event(Event<bool>(EVT_GLCANVAS_ENABLE_ACTION_BUTTONS,
                contained_min_one && !m_model->objects.empty() && !partlyOut));
        }
        else {
            _set_warning_notification(EWarning::ObjectOutside, false);
            _set_warning_notification(EWarning::ObjectClashed, false);
            _set_warning_notification(EWarning::SlaSupportsOutside, false);
            post_event(Event<bool>(EVT_GLCANVAS_ENABLE_ACTION_BUTTONS, false));
        }
    }

    refresh_camera_scene_box();

    if (m_selection.is_empty()) {
        // If no object is selected, deactivate the active gizmo, if any
        // Otherwise it may be shown after cleaning the scene (if it was active while the objects were deleted)
        m_gizmos.reset_all_states();
        // BBS
#if 0
        // If no object is selected, reset the objects manipulator on the sidebar
        // to force a reset of its cache
        auto manip = wxGetApp().obj_manipul();
        if (manip != nullptr)
            manip->set_dirty();
#endif
    }

    // refresh bed raycasters for picking
    if (m_canvas_type == ECanvasType::CanvasView3D) {
        wxGetApp().plater()->get_partplate_list().register_raycasters_for_picking(*this);
    }

    // refresh volume raycasters for picking
    for (size_t i = 0; i < m_volumes.volumes.size(); ++i) {
        const GLVolume* v = m_volumes.volumes[i];
        assert(v->mesh_raycaster != nullptr);
        std::shared_ptr<SceneRaycasterItem> raycaster = add_raycaster_for_picking(SceneRaycaster::EType::Volume, i, *v->mesh_raycaster, v->world_matrix());
        raycaster->set_active(v->is_active);
    }

    // refresh gizmo elements raycasters for picking
    GLGizmoBase* curr_gizmo = m_gizmos.get_current();
    if (curr_gizmo != nullptr)
        curr_gizmo->unregister_raycasters_for_picking();
    m_scene_raycaster.remove_raycasters(SceneRaycaster::EType::Gizmo);
    m_scene_raycaster.remove_raycasters(SceneRaycaster::EType::FallbackGizmo);
    if (curr_gizmo != nullptr && !m_selection.is_empty())
        curr_gizmo->register_raycasters_for_picking();

    // and force this canvas to be redrawn.
    m_dirty = true;
}

void GLCanvas3D::load_shells(const Print& print, bool force_previewing)
{
    if (m_initialized)
    {
        m_gcode_viewer.load_shells(print, m_initialized, force_previewing);
        m_gcode_viewer.update_shells_color_by_extruder(m_config);
    }
}

void GLCanvas3D::set_shell_transparence(float alpha){
    m_gcode_viewer.set_shell_transparency(alpha);

}
//BBS: add only gcode mode
void GLCanvas3D::load_gcode_preview(const GCodeProcessorResult& gcode_result, const std::vector<std::string>& str_tool_colors, bool only_gcode)
{
    PartPlateList& partplate_list = wxGetApp().plater()->get_partplate_list();
    PartPlate* plate = partplate_list.get_curr_plate();
    const std::vector<BoundingBoxf3>& exclude_bounding_box = plate->get_exclude_areas();

    //BBS: init is called in GLCanvas3D.render()
    //when load gcode directly, it is too late
    m_gcode_viewer.init(wxGetApp().get_mode(), wxGetApp().preset_bundle);
    m_gcode_viewer.load(gcode_result, *this->fff_print(), wxGetApp().plater()->build_volume(), exclude_bounding_box,
        wxGetApp().get_mode(), only_gcode);

    if (wxGetApp().is_editor()) {
        //BBS: always load shell at preview, do this in load_shells
        //m_gcode_viewer.update_shells_color_by_extruder(m_config);
        _set_warning_notification_if_needed(EWarning::ToolHeightOutside);
        _set_warning_notification_if_needed(EWarning::ToolpathOutside);
        _set_warning_notification_if_needed(EWarning::GCodeConflict);
    }

    m_gcode_viewer.refresh(gcode_result, str_tool_colors);
    set_as_dirty();
    request_extra_frame();
}

void GLCanvas3D::refresh_gcode_preview_render_paths()
{
    m_gcode_viewer.refresh_render_paths();
    set_as_dirty();
    request_extra_frame();
}

void GLCanvas3D::load_sla_preview()
{
    const SLAPrint* print = sla_print();
    if (m_canvas != nullptr && print != nullptr) {
        _set_current();
	    // Release OpenGL data before generating new data.
	    reset_volumes();
        _load_sla_shells();
        _update_sla_shells_outside_state();
        _set_warning_notification_if_needed(EWarning::SlaSupportsOutside);
    }
}

/*void GLCanvas3D::load_preview(const std::vector<std::string>& str_tool_colors, const std::vector<CustomGCode::Item>& color_print_values)
{
    const Print *print = this->fff_print();
    if (print == nullptr)
        return;

    _set_current();

    // Release OpenGL data before generating new data.
    this->reset_volumes();

    const BuildVolume &build_volume = m_bed.build_volume();
    _load_print_toolpaths(build_volume);
    _load_wipe_tower_toolpaths(build_volume, str_tool_colors);
    for (const PrintObject* object : print->objects())
        _load_print_object_toolpaths(*object, build_volume, str_tool_colors, color_print_values);

    _set_warning_notification_if_needed(EWarning::ToolpathOutside);
}*/

void GLCanvas3D::bind_event_handlers()
{
    if (m_canvas != nullptr) {
        m_canvas->Bind(wxEVT_SIZE, &GLCanvas3D::on_size, this);
        m_canvas->Bind(wxEVT_IDLE, &GLCanvas3D::on_idle, this);
        m_canvas->Bind(wxEVT_CHAR, &GLCanvas3D::on_char, this);
        m_canvas->Bind(wxEVT_KEY_DOWN, &GLCanvas3D::on_key, this);
        m_canvas->Bind(wxEVT_KEY_UP, &GLCanvas3D::on_key, this);
        m_canvas->Bind(wxEVT_MOUSEWHEEL, &GLCanvas3D::on_mouse_wheel, this);
        m_canvas->Bind(wxEVT_TIMER, &GLCanvas3D::on_timer, this);
        m_canvas->Bind(EVT_GLCANVAS_RENDER_TIMER, &GLCanvas3D::on_render_timer, this);
        m_toolbar_highlighter.set_timer_owner(m_canvas, 0);
        m_canvas->Bind(EVT_GLCANVAS_TOOLBAR_HIGHLIGHTER_TIMER, [this](wxTimerEvent&) { m_toolbar_highlighter.blink(); });
        m_gizmo_highlighter.set_timer_owner(m_canvas, 0);
        m_canvas->Bind(EVT_GLCANVAS_GIZMO_HIGHLIGHTER_TIMER, [this](wxTimerEvent&) { m_gizmo_highlighter.blink(); });
        m_canvas->Bind(wxEVT_LEFT_DOWN, &GLCanvas3D::on_mouse, this);
        m_canvas->Bind(wxEVT_LEFT_UP, &GLCanvas3D::on_mouse, this);
        m_canvas->Bind(wxEVT_MIDDLE_DOWN, &GLCanvas3D::on_mouse, this);
        m_canvas->Bind(wxEVT_MIDDLE_UP, &GLCanvas3D::on_mouse, this);
        m_canvas->Bind(wxEVT_RIGHT_DOWN, &GLCanvas3D::on_mouse, this);
        m_canvas->Bind(wxEVT_RIGHT_UP, &GLCanvas3D::on_mouse, this);
        m_canvas->Bind(wxEVT_MOTION, &GLCanvas3D::on_mouse, this);
        m_canvas->Bind(wxEVT_ENTER_WINDOW, &GLCanvas3D::on_mouse, this);
        m_canvas->Bind(wxEVT_LEAVE_WINDOW, &GLCanvas3D::on_mouse, this);
        m_canvas->Bind(wxEVT_LEFT_DCLICK, &GLCanvas3D::on_mouse, this);
        m_canvas->Bind(wxEVT_MIDDLE_DCLICK, &GLCanvas3D::on_mouse, this);
        m_canvas->Bind(wxEVT_RIGHT_DCLICK, &GLCanvas3D::on_mouse, this);
        m_canvas->Bind(wxEVT_PAINT, &GLCanvas3D::on_paint, this);
        m_canvas->Bind(wxEVT_SET_FOCUS, &GLCanvas3D::on_set_focus, this);
        m_canvas->Bind(wxEVT_KILL_FOCUS, [this](wxFocusEvent& evt) {
                ImGui::SetWindowFocus(nullptr);
                render();
                evt.Skip();
            });
        m_event_handlers_bound = true;

        m_canvas->Bind(wxEVT_GESTURE_PAN, &GLCanvas3D::on_gesture, this);
        m_canvas->Bind(wxEVT_GESTURE_ZOOM, &GLCanvas3D::on_gesture, this);
        m_canvas->Bind(wxEVT_GESTURE_ROTATE, &GLCanvas3D::on_gesture, this);
        m_canvas->EnableTouchEvents(wxTOUCH_ZOOM_GESTURE | wxTOUCH_ROTATE_GESTURE);
#if __WXOSX__
        initGestures(m_canvas->GetHandle(), m_canvas); // for UIPanGestureRecognizer allowedScrollTypesMask
#endif
    }
}

void GLCanvas3D::unbind_event_handlers()
{
    if (m_canvas != nullptr && m_event_handlers_bound) {
        m_canvas->Unbind(wxEVT_SIZE, &GLCanvas3D::on_size, this);
        m_canvas->Unbind(wxEVT_IDLE, &GLCanvas3D::on_idle, this);
        m_canvas->Unbind(wxEVT_CHAR, &GLCanvas3D::on_char, this);
        m_canvas->Unbind(wxEVT_KEY_DOWN, &GLCanvas3D::on_key, this);
        m_canvas->Unbind(wxEVT_KEY_UP, &GLCanvas3D::on_key, this);
        m_canvas->Unbind(wxEVT_MOUSEWHEEL, &GLCanvas3D::on_mouse_wheel, this);
        m_canvas->Unbind(wxEVT_TIMER, &GLCanvas3D::on_timer, this);
        m_canvas->Unbind(EVT_GLCANVAS_RENDER_TIMER, &GLCanvas3D::on_render_timer, this);
        m_canvas->Unbind(wxEVT_LEFT_DOWN, &GLCanvas3D::on_mouse, this);
		m_canvas->Unbind(wxEVT_LEFT_UP, &GLCanvas3D::on_mouse, this);
        m_canvas->Unbind(wxEVT_MIDDLE_DOWN, &GLCanvas3D::on_mouse, this);
        m_canvas->Unbind(wxEVT_MIDDLE_UP, &GLCanvas3D::on_mouse, this);
        m_canvas->Unbind(wxEVT_RIGHT_DOWN, &GLCanvas3D::on_mouse, this);
        m_canvas->Unbind(wxEVT_RIGHT_UP, &GLCanvas3D::on_mouse, this);
        m_canvas->Unbind(wxEVT_MOTION, &GLCanvas3D::on_mouse, this);
        m_canvas->Unbind(wxEVT_ENTER_WINDOW, &GLCanvas3D::on_mouse, this);
        m_canvas->Unbind(wxEVT_LEAVE_WINDOW, &GLCanvas3D::on_mouse, this);
        m_canvas->Unbind(wxEVT_LEFT_DCLICK, &GLCanvas3D::on_mouse, this);
        m_canvas->Unbind(wxEVT_MIDDLE_DCLICK, &GLCanvas3D::on_mouse, this);
        m_canvas->Unbind(wxEVT_RIGHT_DCLICK, &GLCanvas3D::on_mouse, this);
        m_canvas->Unbind(wxEVT_PAINT, &GLCanvas3D::on_paint, this);
        m_canvas->Unbind(wxEVT_SET_FOCUS, &GLCanvas3D::on_set_focus, this);
        m_event_handlers_bound = false;

        m_canvas->Unbind(wxEVT_GESTURE_PAN, &GLCanvas3D::on_gesture, this);
        m_canvas->Unbind(wxEVT_GESTURE_ZOOM, &GLCanvas3D::on_gesture, this);
        m_canvas->Unbind(wxEVT_GESTURE_ROTATE, &GLCanvas3D::on_gesture, this);
    }
}

void GLCanvas3D::on_size(wxSizeEvent& evt)
{
    m_dirty = true;
}

void GLCanvas3D::on_idle(wxIdleEvent& evt)
{
    if (!m_initialized)
        return;

    m_dirty |= m_main_toolbar.update_items_state();
    //BBS: GUI refactor: GLToolbar
    m_dirty |= m_assemble_view_toolbar.update_items_state();
    // BBS
    //m_dirty |= wxGetApp().plater()->get_view_toolbar().update_items_state();
    m_dirty |= wxGetApp().plater()->get_collapse_toolbar().update_items_state();
    _update_imgui_select_plate_toolbar();
    bool mouse3d_controller_applied = wxGetApp().plater()->get_mouse3d_controller().apply(wxGetApp().plater()->get_camera());
    m_dirty |= mouse3d_controller_applied;
    m_dirty |= wxGetApp().plater()->get_notification_manager()->update_notifications(*this);
    auto gizmo = wxGetApp().plater()->get_view3D_canvas3D()->get_gizmos_manager().get_current();
    if (gizmo != nullptr) m_dirty |= gizmo->update_items_state();
#if ENABLE_ENHANCED_IMGUI_SLIDER_FLOAT
    // ImGuiWrapper::m_requires_extra_frame may have been set by a render made outside of the OnIdle mechanism
    bool imgui_requires_extra_frame = wxGetApp().imgui()->requires_extra_frame();
    m_dirty |= imgui_requires_extra_frame;
#endif // ENABLE_ENHANCED_IMGUI_SLIDER_FLOAT

    if (!m_dirty)
        return;

#if ENABLE_ENHANCED_IMGUI_SLIDER_FLOAT
    // this needs to be done here.
    // during the render launched by the refresh the value may be set again
    wxGetApp().imgui()->reset_requires_extra_frame();
#endif // ENABLE_ENHANCED_IMGUI_SLIDER_FLOAT

    _refresh_if_shown_on_screen();

#if ENABLE_ENHANCED_IMGUI_SLIDER_FLOAT
    if (m_extra_frame_requested || mouse3d_controller_applied || imgui_requires_extra_frame || wxGetApp().imgui()->requires_extra_frame()) {
#else
    if (m_extra_frame_requested || mouse3d_controller_applied) {
        m_dirty = true;
#endif // ENABLE_ENHANCED_IMGUI_SLIDER_FLOAT
        m_extra_frame_requested = false;
        evt.RequestMore();
    }
    else
        m_dirty = false;
}

void GLCanvas3D::on_char(wxKeyEvent& evt)
{
    if (!m_initialized)
        return;

    // see include/wx/defs.h enum wxKeyCode
    int keyCode = evt.GetKeyCode();
    int ctrlMask = wxMOD_CONTROL;
    int shiftMask = wxMOD_SHIFT;

    auto imgui = wxGetApp().imgui();
    if (imgui->update_key_data(evt)) {
        render();
        return;
    }

    bool is_in_painting_mode = false;
    GLGizmoPainterBase *current_gizmo_painter = dynamic_cast<GLGizmoPainterBase *>(get_gizmos_manager().get_current());
    if (current_gizmo_painter != nullptr) {
        is_in_painting_mode = true;
    }

    //BBS: add orient deactivate logic
    if (keyCode == WXK_ESCAPE
        && (_deactivate_arrange_menu() || _deactivate_orient_menu()))
        return;

    if (m_gizmos.on_char(evt))
        return;

    if ((evt.GetModifiers() & ctrlMask) != 0) {
        // CTRL is pressed
        switch (keyCode) {
#ifdef __APPLE__
        case 'a':
        case 'A':
#else /* __APPLE__ */
        case WXK_CONTROL_A:
#endif /* __APPLE__ */
            if (!is_in_painting_mode && !m_layers_editing.is_enabled())
                post_event(SimpleEvent(EVT_GLCANVAS_SELECT_ALL));
        break;
#ifdef __APPLE__
        case 'c':
        case 'C':
#else /* __APPLE__ */
        case WXK_CONTROL_C:
#endif /* __APPLE__ */
            if (!is_in_painting_mode)
                post_event(SimpleEvent(EVT_GLTOOLBAR_COPY));
        break;
#ifdef __APPLE__
        case 'm':
        case 'M':
#else /* __APPLE__ */
        case WXK_CONTROL_M:
#endif /* __APPLE__ */
        {
#ifdef _WIN32
            if (wxGetApp().app_config->get("use_legacy_3DConnexion") == "true") {
#endif //_WIN32
#ifdef __APPLE__
            // On OSX use Cmd+Shift+M to "Show/Hide 3Dconnexion devices settings dialog"
            if ((evt.GetModifiers() & shiftMask) != 0) {
#endif // __APPLE__
                Mouse3DController& controller = wxGetApp().plater()->get_mouse3d_controller();
                controller.show_settings_dialog(!controller.is_settings_dialog_shown());
                m_dirty = true;
#ifdef __APPLE__
            }
            else
            // and Cmd+M to minimize application
                wxGetApp().mainframe->Iconize();
#endif // __APPLE__
#ifdef _WIN32
            }
#endif //_WIN32
            break;
        }
#ifdef __APPLE__
        case 'v':
        case 'V':
#else /* __APPLE__ */
        case WXK_CONTROL_V:
#endif /* __APPLE__ */
            if (!is_in_painting_mode)
                post_event(SimpleEvent(EVT_GLTOOLBAR_PASTE));
        break;

#ifdef __APPLE__
        case 'x':
        case 'X':
#else /* __APPLE__ */
        case WXK_CONTROL_X:
#endif /* __APPLE__ */
            if (!is_in_painting_mode)
                post_event(SimpleEvent(EVT_GLTOOLBAR_CUT));
        break;

#ifdef __APPLE__
        case 'f':
        case 'F':
#else /* __APPLE__ */
        case WXK_CONTROL_F:
#endif /* __APPLE__ */
            break;


#ifdef __APPLE__
        case 'y':
        case 'Y':
#else /* __APPLE__ */
        case WXK_CONTROL_Y:
#endif /* __APPLE__ */
            if (m_canvas_type == CanvasView3D || m_canvas_type == CanvasAssembleView) {
                post_event(SimpleEvent(EVT_GLCANVAS_REDO));
            }
        break;
#ifdef __APPLE__
        case 'z':
        case 'Z':
#else /* __APPLE__ */
        case WXK_CONTROL_Z:
#endif /* __APPLE__ */
            // only support redu/undo in CanvasView3D
            if (m_canvas_type == CanvasView3D || m_canvas_type == CanvasAssembleView) {
                post_event(SimpleEvent(EVT_GLCANVAS_UNDO));
            }
        break;

        // BBS
#ifdef __APPLE__
        case 'E':
        case 'e':
#else /* __APPLE__ */
        case WXK_CONTROL_E:
#endif /* __APPLE__ */
        { m_labels.show(!m_labels.is_shown()); m_dirty = true; break; }
        case '0': {
            select_view("plate");
            zoom_to_bed();
            break; }
        case '1': { select_view("top"); break; }
        case '2': { select_view("bottom"); break; }
        case '3': { select_view("front"); break; }
        case '4': { select_view("rear"); break; }
        case '5': { select_view("left"); break; }
        case '6': { select_view("right"); break; }
        case '7': { select_plate(); break; }

        //case WXK_BACK:
        //case WXK_DELETE:
#ifdef __APPLE__
        case 'd':
        case 'D':
#else /* __APPLE__ */
        case WXK_CONTROL_D:
#endif /* __APPLE__ */
            post_event(SimpleEvent(EVT_GLTOOLBAR_DELETE_ALL));
            break;
#ifdef __APPLE__
        case 'k':
        case 'K':
#else /* __APPLE__ */
        case WXK_CONTROL_K:
#endif /* __APPLE__ */
            post_event(SimpleEvent(EVT_GLTOOLBAR_CLONE));
            break;
        default:            evt.Skip();
        }
    } else {
        auto obj_list = wxGetApp().obj_list();
        switch (keyCode)
        {
        //case WXK_BACK:
        case WXK_DELETE: { post_event(SimpleEvent(EVT_GLTOOLBAR_DELETE)); break; }
        // BBS
#ifdef __APPLE__
        case WXK_BACK: { post_event(SimpleEvent(EVT_GLTOOLBAR_DELETE)); break; }
#endif
        case WXK_ESCAPE: { deselect_all(); break; }
        case WXK_F5: {
            if (wxGetApp().mainframe->is_printer_view())
                wxGetApp().mainframe->load_printer_url();
            
            //if ((wxGetApp().is_editor() && !wxGetApp().plater()->model().objects.empty()) ||
            //    (wxGetApp().is_gcode_viewer() && !wxGetApp().plater()->get_last_loaded_gcode().empty()))
            //    post_event(SimpleEvent(EVT_GLCANVAS_RELOAD_FROM_DISK));
            break;
        }

        // BBS: use keypad to change extruder
        case '1':
        case '2':
        case '3':
        case '4':
        case '5':
        case '6':
        case '7':
        case '8':
        case '9': {
            if (m_gizmos.get_current_type() != GLGizmosManager::MmuSegmentation)
                obj_list->set_extruder_for_selected_items(keyCode - '0');
            break;
        }

        //case '+': {
        //    if (dynamic_cast<Preview*>(m_canvas->GetParent()) != nullptr)
        //        post_event(wxKeyEvent(EVT_GLCANVAS_EDIT_COLOR_CHANGE, evt));
        //    else
        //        post_event(Event<int>(EVT_GLCANVAS_INCREASE_INSTANCES, +1));
        //    break;
        //}
        //case '-': {
        //    if (dynamic_cast<Preview*>(m_canvas->GetParent()) != nullptr)
        //        post_event(wxKeyEvent(EVT_GLCANVAS_EDIT_COLOR_CHANGE, evt));
        //    else
        //        post_event(Event<int>(EVT_GLCANVAS_INCREASE_INSTANCES, -1));
        //    break;
        //}
        case '?': { post_event(SimpleEvent(EVT_GLCANVAS_QUESTION_MARK)); break; }
        case 'A':
        case 'a':
            {
                if ((evt.GetModifiers() & shiftMask) != 0)
                    post_event(SimpleEvent(EVT_GLCANVAS_ARRANGE_PARTPLATE));
                else
                    post_event(SimpleEvent(EVT_GLCANVAS_ARRANGE));
                break;
            }
        case 'r':
        case 'R':
            {
                if ((evt.GetModifiers() & shiftMask) != 0)
                    post_event(SimpleEvent(EVT_GLCANVAS_ORIENT_PARTPLATE));
                else
                    post_event(SimpleEvent(EVT_GLCANVAS_ORIENT));
                break;
            }
        //case 'B':
        //case 'b': { zoom_to_bed(); break; }
        case 'C':
        case 'c': { m_gcode_viewer.toggle_gcode_window_visibility(); m_dirty = true; request_extra_frame(); break; }
        //case 'G':
        //case 'g': {
        //    if ((evt.GetModifiers() & shiftMask) != 0) {
        //        if (dynamic_cast<Preview*>(m_canvas->GetParent()) != nullptr)
        //            post_event(wxKeyEvent(EVT_GLCANVAS_JUMP_TO, evt));
        //    }
        //    break;
        //}
        //case 'I':
        //case 'i': { _update_camera_zoom(1.0); break; }
        //case 'K':
        //case 'k': { wxGetApp().plater()->get_camera().select_next_type(); m_dirty = true; break; }
        //case 'L':
        //case 'l': {
            //if (!m_main_toolbar.is_enabled()) {
            //    m_gcode_viewer.enable_legend(!m_gcode_viewer.is_legend_enabled());
            //    m_dirty = true;
            //    wxGetApp().plater()->update_preview_bottom_toolbar();
            //}
            //break;
        //}
        //case 'O':
        //case 'o': { _update_camera_zoom(-1.0); break; }
        //case 'Z':
        //case 'z': {
        //    if (!m_selection.is_empty())
        //        zoom_to_selection();
        //    else {
        //        if (!m_volumes.empty())
        //            zoom_to_volumes();
        //        else
        //            _zoom_to_box(m_gcode_viewer.get_paths_bounding_box());
        //    }
        //    break;
        //}
        default:  { evt.Skip(); break; }
        }
    }
}

class TranslationProcessor
{
    using UpAction = std::function<void(void)>;
    using DownAction = std::function<void(const Vec3d&, bool, bool)>;

    UpAction m_up_action{ nullptr };
    DownAction m_down_action{ nullptr };

    bool m_running{ false };
    Vec3d m_direction{ Vec3d::UnitX() };

public:
    TranslationProcessor(UpAction up_action, DownAction down_action)
        : m_up_action(up_action), m_down_action(down_action)
    {
    }

    void process(wxKeyEvent& evt)
    {
        const int keyCode = evt.GetKeyCode();
        wxEventType type = evt.GetEventType();
        if (type == wxEVT_KEY_UP) {
            switch (keyCode)
            {
            case WXK_NUMPAD_LEFT:  case WXK_LEFT:
            case WXK_NUMPAD_RIGHT: case WXK_RIGHT:
            case WXK_NUMPAD_UP:    case WXK_UP:
            case WXK_NUMPAD_DOWN:  case WXK_DOWN:
            {
                m_running = false;
                m_up_action();
                break;
            }
            default: { break; }
            }
        }
        else if (type == wxEVT_KEY_DOWN) {
            bool apply = false;

            switch (keyCode)
            {
            case WXK_SHIFT:
            {
                if (m_running)
                    apply = true;

                break;
            }
            case WXK_NUMPAD_LEFT:
            case WXK_LEFT:
            {
                m_direction = -Vec3d::UnitX();
                apply = true;
                break;
            }
            case WXK_NUMPAD_RIGHT:
            case WXK_RIGHT:
            {
                m_direction = Vec3d::UnitX();
                apply = true;
                break;
            }
            case WXK_NUMPAD_UP:
            case WXK_UP:
            {
                m_direction = Vec3d::UnitY();
                apply = true;
                break;
            }
            case WXK_NUMPAD_DOWN:
            case WXK_DOWN:
            {
                m_direction = -Vec3d::UnitY();
                apply = true;
                break;
            }
            default: { break; }
            }

            if (apply) {
                m_running = true;
                m_down_action(m_direction, evt.ShiftDown(), evt.CmdDown());
            }
        }
    }
};

void GLCanvas3D::on_key(wxKeyEvent& evt)
{
    static GLCanvas3D const * thiz = nullptr;
    static TranslationProcessor translationProcessor(nullptr, nullptr);
    if (thiz != this) {
        thiz = this;
        translationProcessor = TranslationProcessor(
        [this]() {
            do_move(L("Tool Move"));
            m_gizmos.update_data();

            // BBS
            //wxGetApp().obj_manipul()->set_dirty();
            // Let the plater know that the dragging finished, so a delayed refresh
            // of the scene with the background processing data should be performed.
            post_event(SimpleEvent(EVT_GLCANVAS_MOUSE_DRAGGING_FINISHED));
            // updates camera target constraints
            refresh_camera_scene_box();
            m_dirty = true;
        },
        [this](const Vec3d& direction, bool slow, bool camera_space) {
            m_selection.setup_cache();
            double multiplier = slow ? 1.0 : 10.0;

            Vec3d displacement;
            if (camera_space) {
                Eigen::Matrix<double, 3, 3, Eigen::DontAlign> inv_view_3x3 = wxGetApp().plater()->get_camera().get_view_matrix().inverse().matrix().block(0, 0, 3, 3);
                displacement = multiplier * (inv_view_3x3 * direction);
                displacement.z() = 0.0;
            }
            else
                displacement = multiplier * direction;

            m_selection.translate(displacement);
            m_dirty = true;
        }
    );}

    const int keyCode = evt.GetKeyCode();

    auto imgui = wxGetApp().imgui();
    if (imgui->update_key_data(evt)) {
        render();
    }
    else
    {
        if (!m_gizmos.on_key(evt)) {
            if (evt.GetEventType() == wxEVT_KEY_UP) {
                if (evt.ShiftDown() && evt.ControlDown() && keyCode == WXK_SPACE) {
#if !BBL_RELEASE_TO_PUBLIC
                    wxGetApp().plater()->toggle_render_statistic_dialog();
                    m_dirty = true;
#endif
                } else if ((evt.ShiftDown() && evt.ControlDown() && keyCode == WXK_RETURN) ||
                    evt.ShiftDown() && evt.AltDown() && keyCode == WXK_RETURN) {
                    wxGetApp().plater()->toggle_show_wireframe();
                    m_dirty = true;
                }
                else if (m_tab_down && keyCode == WXK_TAB && !evt.HasAnyModifiers()) {
                    // Enable switching between 3D and Preview with Tab
                    // m_canvas->HandleAsNavigationKey(evt);   // XXX: Doesn't work in some cases / on Linux
                    post_event(SimpleEvent(EVT_GLCANVAS_TAB));
                }
                else if (keyCode == WXK_TAB && evt.ShiftDown() && !evt.ControlDown() && ! wxGetApp().is_gcode_viewer()) {
                    // Collapse side-panel with Shift+Tab
                    post_event(SimpleEvent(EVT_GLCANVAS_COLLAPSE_SIDEBAR));
                }
                else if (keyCode == WXK_SHIFT) {
                    translationProcessor.process(evt);

                    if (m_picking_enabled && m_rectangle_selection.is_dragging()) {
                        _update_selection_from_hover();
                        m_rectangle_selection.stop_dragging();
                        m_mouse.ignore_left_up = true;
                        m_dirty = true;
                    }
//                    set_cursor(Standard);
                }
                else if (keyCode == WXK_ALT) {
                    if (m_picking_enabled && m_rectangle_selection.is_dragging()) {
                        _update_selection_from_hover();
                        m_rectangle_selection.stop_dragging();
                        m_mouse.ignore_left_up = true;
                        m_dirty = true;
                    }
//                    set_cursor(Standard);
                }
                else if (keyCode == WXK_CONTROL)
                    m_dirty = true;
                else if (m_gizmos.is_enabled() && !m_selection.is_empty() && m_canvas_type != CanvasAssembleView) {
                    translationProcessor.process(evt);

                    switch (keyCode)
                    {
                    case WXK_NUMPAD_PAGEUP:   case WXK_PAGEUP:
                    case WXK_NUMPAD_PAGEDOWN: case WXK_PAGEDOWN:
                    {
                        do_rotate(L("Tool Rotate"));
                        m_gizmos.update_data();

                        // BBS
                        //wxGetApp().obj_manipul()->set_dirty();
                        // Let the plater know that the dragging finished, so a delayed refresh
                        // of the scene with the background processing data should be performed.
                        post_event(SimpleEvent(EVT_GLCANVAS_MOUSE_DRAGGING_FINISHED));
                        // updates camera target constraints
                        refresh_camera_scene_box();
                        m_dirty = true;

                        break;
                    }
                    default: { break; }
                    }
                }

                // BBS: add select view logic
                if (evt.ControlDown()) {
                    switch (keyCode) {
                        case '0':
                        case WXK_NUMPAD0: //0 on numpad
                            { select_view("plate");
                              zoom_to_bed();
                            break;
                        }
                        case '1':
                        case WXK_NUMPAD1: //1 on numpad
                            { select_view("top"); break; }
                        case '2':
                        case WXK_NUMPAD2: //2 on numpad
                            { select_view("bottom"); break; }
                        case '3':
                        case WXK_NUMPAD3: //3 on numpad
                            { select_view("front"); break; }
                        case '4':
                        case WXK_NUMPAD4: //4 on numpad
                            { select_view("rear"); break; }
                        case '5':
                        case WXK_NUMPAD5: //5 on numpad
                            { select_view("left"); break; }
                        case '6':
                        case WXK_NUMPAD6: //6 on numpad
                            { select_view("right"); break; }
                        case '7':
                        case WXK_NUMPAD7: //7 on numpad
                            { select_plate(); break; }
                        default: break;
                    }
                }
            }
            else if (evt.GetEventType() == wxEVT_KEY_DOWN) {
                m_tab_down = keyCode == WXK_TAB && !evt.HasAnyModifiers();
                if (keyCode == WXK_SHIFT) {
                    translationProcessor.process(evt);

                    if (m_picking_enabled /*&& (m_gizmos.get_current_type() != GLGizmosManager::SlaSupports)*/)
                    {
                        m_mouse.ignore_left_up = false;
//                        set_cursor(Cross);
                    }
                }
                else if (keyCode == WXK_ALT) {
                    if (m_picking_enabled /*&& (m_gizmos.get_current_type() != GLGizmosManager::SlaSupports)*/)
                    {
                        m_mouse.ignore_left_up = false;
//                        set_cursor(Cross);
                    }
                }
                else if (keyCode == WXK_CONTROL)
                    m_dirty = true;
                else if (keyCode == WXK_TAB && evt.ShiftDown() && !evt.ControlDown() && !wxGetApp().is_gcode_viewer()) {
                    // Collapse side-panel with Shift+Tab
                    post_event(SimpleEvent(EVT_GLCANVAS_COLLAPSE_SIDEBAR));
                } else if (m_gizmos.is_enabled() && !m_selection.is_empty() && m_canvas_type != CanvasAssembleView) {
                    auto _do_rotate = [this](double angle_z_rad) {
                        m_selection.setup_cache();
                        m_selection.rotate(Vec3d(0.0, 0.0, angle_z_rad), TransformationType(TransformationType::World_Relative_Joint));
                        m_dirty = true;
//                        wxGetApp().obj_manipul()->set_dirty();
                    };

                    translationProcessor.process(evt);

                    switch (keyCode)
                    {
                    case WXK_NUMPAD_PAGEUP:   case WXK_PAGEUP:   { _do_rotate(0.25 * M_PI); break; }
                    case WXK_NUMPAD_PAGEDOWN: case WXK_PAGEDOWN: { _do_rotate(-0.25 * M_PI); break; }
                    default: { break; }
                    }
                } else if (!m_gizmos.is_enabled()) {
                    // DoubleSlider navigation in Preview
                    if (m_canvas_type == CanvasPreview) {
                        IMSlider *m_layers_slider = get_gcode_viewer().get_layers_slider();
                        IMSlider *m_moves_slider  = get_gcode_viewer().get_moves_slider();
                        if (evt.CmdDown() || evt.ShiftDown()) {
                            if (evt.GetKeyCode() == 'G') {
                                m_layers_slider->show_go_to_layer(true);
                            }
                            IMSlider *m_layers_slider = get_gcode_viewer().get_layers_slider();
                            IMSlider *m_moves_slider  = get_gcode_viewer().get_moves_slider();
                            if (keyCode == WXK_UP || keyCode == WXK_DOWN) {
                                int new_pos;
                                if (m_layers_slider->GetSelection() == ssHigher) {
                                    new_pos = keyCode == WXK_UP ? m_layers_slider->GetHigherValue() + 5 : m_layers_slider->GetHigherValue() - 5;
                                    m_layers_slider->SetHigherValue(new_pos);
                                }
                                else if (m_layers_slider->GetSelection() == ssLower) {
                                    new_pos = keyCode == WXK_UP ? m_layers_slider->GetLowerValue() + 5 : m_layers_slider->GetLowerValue() - 5;
                                    m_layers_slider->SetLowerValue(new_pos);
                                }
                                if (m_layers_slider->is_one_layer()) m_layers_slider->SetLowerValue(m_layers_slider->GetHigherValue());
                                // BBS set as dirty, update in render_gcode()
                                m_layers_slider->set_as_dirty();
                            } else if (keyCode == WXK_LEFT || keyCode == WXK_RIGHT) {
                                const int new_pos = keyCode == WXK_RIGHT ? m_moves_slider->GetHigherValue() + 5 : m_moves_slider->GetHigherValue() - 5;
                                m_moves_slider->SetHigherValue(new_pos);
                                // BBS set as dirty, update in render_gcode()
                                m_moves_slider->set_as_dirty();
                            }
                        }
                        else if (keyCode == WXK_UP || keyCode == WXK_DOWN) {
                            int new_pos;
                            if (m_layers_slider->GetSelection() == ssHigher) {
                                new_pos = keyCode == WXK_UP ? m_layers_slider->GetHigherValue() + 1 : m_layers_slider->GetHigherValue() - 1;
                                m_layers_slider->SetHigherValue(new_pos);
                            }
                            else if (m_layers_slider->GetSelection() == ssLower) {
                                new_pos = keyCode == WXK_UP ? m_layers_slider->GetLowerValue() + 1 : m_layers_slider->GetLowerValue() - 1;
                                m_layers_slider->SetLowerValue(new_pos);
                            }
                            if (m_layers_slider->is_one_layer()) m_layers_slider->SetLowerValue(m_layers_slider->GetHigherValue());
                            // BBS set as dirty, update in render_gcode()
                            m_layers_slider->set_as_dirty();
                        } else if (keyCode == WXK_LEFT || keyCode == WXK_RIGHT) {
                            const int new_pos = keyCode == WXK_RIGHT ? m_moves_slider->GetHigherValue() + 1 : m_moves_slider->GetHigherValue() - 1;
                            m_moves_slider->SetHigherValue(new_pos);
                            // BBS set as dirty, update in render_gcode()
                            m_moves_slider->set_as_dirty();
                        }
                        m_dirty = true;
                    }
                }
            }
        }
        else return;
    }

    if (keyCode != WXK_TAB
        && keyCode != WXK_LEFT
        && keyCode != WXK_UP
        && keyCode != WXK_RIGHT
        && keyCode != WXK_DOWN) {
        evt.Skip();   // Needed to have EVT_CHAR generated as well
    }
}

void GLCanvas3D::on_mouse_wheel(wxMouseEvent& evt)
{
#ifdef WIN32
    // Try to filter out spurious mouse wheel events comming from 3D mouse.
    if (wxGetApp().plater()->get_mouse3d_controller().process_mouse_wheel())
        return;
#endif

    if (!m_initialized)
        return;

    // Ignore the wheel events if the middle button is pressed.
    if (evt.MiddleIsDown())
        return;

#if ENABLE_RETINA_GL
    const float scale = m_retina_helper->get_scale_factor();
    evt.SetX(evt.GetX() * scale);
    evt.SetY(evt.GetY() * scale);
#endif

    if (wxGetApp().imgui()->update_mouse_data(evt)) {
        if (m_canvas_type == CanvasPreview) {
            IMSlider* m_layers_slider = get_gcode_viewer().get_layers_slider();
            IMSlider* m_moves_slider = get_gcode_viewer().get_moves_slider();
            m_layers_slider->on_mouse_wheel(evt);
            m_moves_slider->on_mouse_wheel(evt);
        }
        render();
        m_dirty = true;
        return;
    }

#ifdef __WXMSW__
	// For some reason the Idle event is not being generated after the mouse scroll event in case of scrolling with the two fingers on the touch pad,
	// if the event is not allowed to be passed further.
    // evt.Skip() used to trigger the needed screen refresh, but it does no more. wxWakeUpIdle() seem to work now.
    wxWakeUpIdle();
#endif /* __WXMSW__ */

    // Performs layers editing updates, if enabled
    if (is_layers_editing_enabled()) {
        int object_idx_selected = m_selection.get_object_idx();
        if (object_idx_selected != -1) {
            // A volume is selected. Test, whether hovering over a layer thickness bar.
            if (m_layers_editing.bar_rect_contains(*this, (float)evt.GetX(), (float)evt.GetY())) {
                // Adjust the width of the selection.
                m_layers_editing.band_width = std::max(std::min(m_layers_editing.band_width * (1.0f + 0.1f * (float)evt.GetWheelRotation() / (float)evt.GetWheelDelta()), 10.0f), 1.5f);
                if (m_canvas != nullptr)
                    m_canvas->Refresh();

                return;
            }
        }
    }

    // Inform gizmos about the event so they have the opportunity to react.
    if (m_gizmos.on_mouse_wheel(evt))
        return;

    if (m_canvas_type == CanvasAssembleView && (evt.AltDown() || evt.CmdDown())) {
        float rotation = (float)evt.GetWheelRotation() / (float)evt.GetWheelDelta();
        if (evt.AltDown()) {
            auto clp_dist = m_gizmos.m_assemble_view_data->model_objects_clipper()->get_position();
            clp_dist = rotation < 0.f
                ? std::max(0., clp_dist - 0.01)
                : std::min(1., clp_dist + 0.01);
            m_gizmos.m_assemble_view_data->model_objects_clipper()->set_position(clp_dist, true);
        }
        else if (evt.CmdDown()) {
            m_explosion_ratio = rotation < 0.f
                ? std::max(1., m_explosion_ratio - 0.01)
                : std::min(3., m_explosion_ratio + 0.01);
            if (m_explosion_ratio != GLVolume::explosion_ratio) {
                for (GLVolume* volume : m_volumes.volumes) {
                    volume->set_bounding_boxes_as_dirty();
                }
                GLVolume::explosion_ratio = m_explosion_ratio;
            }
        }
        return;
    }
    // Calculate the zoom delta and apply it to the current zoom factor
#ifdef SUPPORT_REVERSE_MOUSE_ZOOM
    double direction_factor = (wxGetApp().app_config->get("reverse_mouse_wheel_zoom") == "1") ? -1.0 : 1.0;
#else
    double direction_factor = 1.0;
#endif
    auto delta = direction_factor * (double)evt.GetWheelRotation() / (double)evt.GetWheelDelta();
    bool zoom_to_mouse = wxGetApp().app_config->get("zoom_to_mouse") == "true";
    if (!zoom_to_mouse) {// zoom to center
        _update_camera_zoom(delta);
    }
    else {
        auto cnv_size = get_canvas_size();
        auto screen_center_3d_pos = _mouse_to_3d({ cnv_size.get_width() * 0.5, cnv_size.get_height() * 0.5 });
        auto mouse_3d_pos = _mouse_to_3d({evt.GetX(), evt.GetY()});
        Vec3d displacement = mouse_3d_pos - screen_center_3d_pos;
        wxGetApp().plater()->get_camera().translate(displacement);
        auto origin_zoom = wxGetApp().plater()->get_camera().get_zoom();
        _update_camera_zoom(delta);
        auto new_zoom = wxGetApp().plater()->get_camera().get_zoom();
        wxGetApp().plater()->get_camera().translate((-displacement) / (new_zoom / origin_zoom));
    }
}

void GLCanvas3D::on_timer(wxTimerEvent& evt)
{
    if (m_layers_editing.state == LayersEditing::Editing)
        _perform_layer_editing_action();
}

void GLCanvas3D::on_render_timer(wxTimerEvent& evt)
{
    // no need to wake up idle
    // right after this event, idle event is fired
    // m_dirty = true;
    // wxWakeUpIdle();
}


void GLCanvas3D::schedule_extra_frame(int miliseconds)
{
    // Schedule idle event right now
    if (miliseconds == 0)
    {
        // We want to wakeup idle evnt but most likely this is call inside render cycle so we need to wait
        if (m_in_render)
            miliseconds = 33;
        else {
            m_dirty = true;
            wxWakeUpIdle();
            return;
        }
    }
    int remaining_time = m_render_timer.GetInterval();
    // Timer is not running
    if (!m_render_timer.IsRunning()) {
        m_render_timer.StartOnce(miliseconds);
    // Timer is running - restart only if new period is shorter than remaning period
    } else {
        if (miliseconds + 20 < remaining_time) {
            m_render_timer.Stop();
            m_render_timer.StartOnce(miliseconds);
        }
    }
}

#ifndef NDEBUG
// #define SLIC3R_DEBUG_MOUSE_EVENTS
#endif

#ifdef SLIC3R_DEBUG_MOUSE_EVENTS
std::string format_mouse_event_debug_message(const wxMouseEvent &evt)
{
	static int idx = 0;
	char buf[2048];
	std::string out;
	sprintf(buf, "Mouse Event %d - ", idx ++);
	out = buf;

	if (evt.Entering())
		out += "Entering ";
	if (evt.Leaving())
		out += "Leaving ";
	if (evt.Dragging())
		out += "Dragging ";
	if (evt.Moving())
		out += "Moving ";
	if (evt.Magnify())
		out += "Magnify ";
	if (evt.LeftDown())
		out += "LeftDown ";
	if (evt.LeftUp())
		out += "LeftUp ";
	if (evt.LeftDClick())
		out += "LeftDClick ";
	if (evt.MiddleDown())
		out += "MiddleDown ";
	if (evt.MiddleUp())
		out += "MiddleUp ";
	if (evt.MiddleDClick())
		out += "MiddleDClick ";
	if (evt.RightDown())
		out += "RightDown ";
	if (evt.RightUp())
		out += "RightUp ";
	if (evt.RightDClick())
		out += "RightDClick ";

	sprintf(buf, "(%d, %d)", evt.GetX(), evt.GetY());
	out += buf;
	return out;
}
#endif /* SLIC3R_DEBUG_MOUSE_EVENTS */

void GLCanvas3D::on_gesture(wxGestureEvent &evt)
{
    if (!m_initialized || !_set_current())
        return;

    auto & camera = wxGetApp().plater()->get_camera();
    if (evt.GetEventType() == wxEVT_GESTURE_PAN) {
        auto p = evt.GetPosition();
        auto d = static_cast<wxPanGestureEvent&>(evt).GetDelta();
        float z = 0;
        const Vec3d &p2 = _mouse_to_3d({p.x, p.y}, &z);
        const Vec3d &p1 = _mouse_to_3d({p.x - d.x, p.y - d.y}, &z);
        camera.set_target(camera.get_target() + p1 - p2);
    } else if (evt.GetEventType() == wxEVT_GESTURE_ZOOM) {
        static float zoom_start = 1;
        if (evt.IsGestureStart())
            zoom_start = camera.get_zoom();
        camera.set_zoom(zoom_start * static_cast<wxZoomGestureEvent&>(evt).GetZoomFactor());
    } else if (evt.GetEventType() == wxEVT_GESTURE_ROTATE) {
        PartPlate* plate = wxGetApp().plater()->get_partplate_list().get_curr_plate();
        bool rotate_limit = current_printer_technology() != ptSLA;
        static double last_rotate = 0;
        if (evt.IsGestureStart())
            last_rotate = 0;
        auto rotate = static_cast<wxRotateGestureEvent&>(evt).GetRotationAngle() - last_rotate;
        last_rotate += rotate;
        if (plate)
            camera.rotate_on_sphere_with_target(-rotate, 0, rotate_limit, plate->get_bounding_box().center());
        else
            camera.rotate_on_sphere(-rotate, 0, rotate_limit);
    }
    m_dirty = true;
}

void GLCanvas3D::on_mouse(wxMouseEvent& evt)
{
    if (!m_initialized || !_set_current())
        return;

    // BBS: single snapshot
    Plater::SingleSnapshot single(wxGetApp().plater());

#if ENABLE_RETINA_GL
    const float scale = m_retina_helper->get_scale_factor();
    evt.SetX(evt.GetX() * scale);
    evt.SetY(evt.GetY() * scale);
#endif

    Point pos(evt.GetX(), evt.GetY());

    ImGuiWrapper* imgui = wxGetApp().imgui();
    if (m_tooltip.is_in_imgui() && evt.LeftUp())
        // ignore left up events coming from imgui windows and not processed by them
        m_mouse.ignore_left_up = true;
    m_tooltip.set_in_imgui(false);
    if (imgui->update_mouse_data(evt)) {
        if (evt.LeftDown() && m_canvas != nullptr)
            m_canvas->SetFocus();
        m_mouse.position = evt.Leaving() ? Vec2d(-1.0, -1.0) : pos.cast<double>();
        m_tooltip.set_in_imgui(true);
        render();
#ifdef SLIC3R_DEBUG_MOUSE_EVENTS
        printf((format_mouse_event_debug_message(evt) + " - Consumed by ImGUI\n").c_str());
#endif /* SLIC3R_DEBUG_MOUSE_EVENTS */
        m_dirty = true;
        // do not return if dragging or tooltip not empty to allow for tooltip update
        // also, do not return if the mouse is moving and also is inside MM gizmo to allow update seed fill selection
        if (!m_mouse.dragging && m_tooltip.is_empty() && (m_gizmos.get_current_type() != GLGizmosManager::MmuSegmentation || !evt.Moving()))
            return;
    }

#ifdef __WXMSW__
	bool on_enter_workaround = false;
    if (! evt.Entering() && ! evt.Leaving() && m_mouse.position.x() == -1.0) {
        // Workaround for SPE-832: There seems to be a mouse event sent to the window before evt.Entering()
        m_mouse.position = pos.cast<double>();
        render();
#ifdef SLIC3R_DEBUG_MOUSE_EVENTS
		printf((format_mouse_event_debug_message(evt) + " - OnEnter workaround\n").c_str());
#endif /* SLIC3R_DEBUG_MOUSE_EVENTS */
		on_enter_workaround = true;
    } else
#endif /* __WXMSW__ */
    {
#ifdef SLIC3R_DEBUG_MOUSE_EVENTS
		printf((format_mouse_event_debug_message(evt) + " - other\n").c_str());
#endif /* SLIC3R_DEBUG_MOUSE_EVENTS */
	}

    if (m_main_toolbar.on_mouse(evt, *this)) {
        if (m_main_toolbar.is_any_item_pressed())
            m_gizmos.reset_all_states();
        if (evt.LeftUp() || evt.MiddleUp() || evt.RightUp())
            mouse_up_cleanup();
        m_mouse.set_start_position_3D_as_invalid();
        return;
    }

    //BBS: GUI refactor: GLToolbar
    if (m_assemble_view_toolbar.on_mouse(evt, *this)) {
        if (evt.LeftUp() || evt.MiddleUp() || evt.RightUp())
            mouse_up_cleanup();
        m_mouse.set_start_position_3D_as_invalid();
        return;
    }

    if (wxGetApp().plater()->get_collapse_toolbar().on_mouse(evt, *this)) {
        if (evt.LeftUp() || evt.MiddleUp() || evt.RightUp())
            mouse_up_cleanup();
        m_mouse.set_start_position_3D_as_invalid();
        return;
    }

    // BBS
#if 0
    if (wxGetApp().plater()->get_view_toolbar().on_mouse(evt, *this)) {
        if (evt.LeftUp() || evt.MiddleUp() || evt.RightUp())
            mouse_up_cleanup();
        m_mouse.set_start_position_3D_as_invalid();
        return;
    }
#endif

    for (GLVolume* volume : m_volumes.volumes) {
        volume->force_sinking_contours = false;
    }

    auto show_sinking_contours = [this]() {
        const Selection::IndicesList& idxs = m_selection.get_volume_idxs();
        for (unsigned int idx : idxs) {
            m_volumes.volumes[idx]->force_sinking_contours = true;
        }
        m_dirty = true;
    };

    if (m_gizmos.on_mouse(evt)) {
        if (m_gizmos.is_running()) {
            _deactivate_arrange_menu();
            _deactivate_orient_menu();
            _deactivate_layersediting_menu();
        }
        if (wxWindow::FindFocus() != m_canvas)
            // Grab keyboard focus for input in gizmo dialogs.
            m_canvas->SetFocus();

        if (evt.LeftDown()) {
            // Clear hover state in main toolbar
            wxMouseEvent evt2 = evt;
            evt2.SetEventType(wxEVT_MOTION);
            evt2.SetLeftDown(false);
            m_main_toolbar.on_mouse(evt2, *this);
        }

        if (evt.LeftUp() || evt.MiddleUp() || evt.RightUp())
            mouse_up_cleanup();

        m_mouse.set_start_position_3D_as_invalid();
        m_mouse.position = pos.cast<double>();

        // It should be detection of volume change
        // Not only detection of some modifiers !!!
        if (evt.Dragging()) {
            GLGizmosManager::EType c = m_gizmos.get_current_type();
            if (current_printer_technology() == ptFFF &&
                (fff_print()->config().print_sequence == PrintSequence::ByObject)) {
                if (c == GLGizmosManager::EType::Move ||
                    c == GLGizmosManager::EType::Scale ||
                    c == GLGizmosManager::EType::Rotate )
                    update_sequential_clearance();
            } else {
                if (c == GLGizmosManager::EType::Move ||
                    c == GLGizmosManager::EType::Scale ||
                    c == GLGizmosManager::EType::Rotate)
                    show_sinking_contours();
            }
        }
        else if (evt.LeftUp() &&
            m_gizmos.get_current_type() == GLGizmosManager::EType::Scale &&
            m_gizmos.get_current()->get_state() == GLGizmoBase::EState::On) {
            wxGetApp().obj_list()->selection_changed();
        }

        return;
    }

    bool any_gizmo_active = m_gizmos.get_current() != nullptr;

    int selected_object_idx = m_selection.get_object_idx();
    int layer_editing_object_idx = is_layers_editing_enabled() ? selected_object_idx : -1;


    if (m_mouse.drag.move_requires_threshold && m_mouse.is_move_start_threshold_position_2D_defined() && m_mouse.is_move_threshold_met(pos)) {
        m_mouse.drag.move_requires_threshold = false;
        m_mouse.set_move_start_threshold_position_2D_as_invalid();
    }

    if (evt.ButtonDown() && wxWindow::FindFocus() != m_canvas)
        // Grab keyboard focus on any mouse click event.
        m_canvas->SetFocus();

    if (evt.Entering()) {
//#if defined(__WXMSW__) || defined(__linux__)
//        // On Windows and Linux needs focus in order to catch key events
        // Set focus in order to remove it from sidebar fields
        if (m_canvas != nullptr) {
            // Only set focus, if the top level window of this canvas is active.
            auto p = dynamic_cast<wxWindow*>(evt.GetEventObject());
            while (p->GetParent())
                p = p->GetParent();
            auto *top_level_wnd = dynamic_cast<wxTopLevelWindow*>(p);
            if (top_level_wnd && top_level_wnd->IsActive() && !wxGetApp().get_side_menu_popup_status())
                ;// m_canvas->SetFocus();
            m_mouse.position = pos.cast<double>();
            m_tooltip_enabled = false;
            // 1) forces a frame render to ensure that m_hover_volume_idxs is updated even when the user right clicks while
            // the context menu is shown, ensuring it to disappear if the mouse is outside any volume and to
            // change the volume hover state if any is under the mouse
            // 2) when switching between 3d view and preview the size of the canvas changes if the side panels are visible,
            // so forces a resize to avoid multiple renders with different sizes (seen as flickering)
            _refresh_if_shown_on_screen();
            m_tooltip_enabled = true;
        }
        m_mouse.set_start_position_2D_as_invalid();
//#endif
    }
    else if (evt.Leaving()) {
        // to remove hover on objects when the mouse goes out of this canvas
        m_mouse.position = Vec2d(-1.0, -1.0);
        m_dirty = true;
    }
    else if (evt.LeftDown() || evt.RightDown() || evt.MiddleDown()) {
        //BBS: add orient deactivate logic
        if (!m_gizmos.on_mouse(evt)) {
            if (_deactivate_arrange_menu() || _deactivate_orient_menu())
                return;
        }

        // If user pressed left or right button we first check whether this happened on a volume or not.
        m_layers_editing.state = LayersEditing::Unknown;
        if (layer_editing_object_idx != -1 && m_layers_editing.bar_rect_contains(*this, pos(0), pos(1))) {
            // A volume is selected and the mouse is inside the layer thickness bar.
            // Start editing the layer height.
            m_layers_editing.state = LayersEditing::Editing;
            _perform_layer_editing_action(&evt);
        }

        else {
            // BBS: define Alt key to enable volume selection mode
            m_selection.set_volume_selection_mode(evt.AltDown() ? Selection::Volume : Selection::Instance);
            if (evt.LeftDown() && evt.ShiftDown() && m_picking_enabled && m_layers_editing.state != LayersEditing::Editing) {
                if (/*m_gizmos.get_current_type() != GLGizmosManager::SlaSupports
                    &&*/ m_gizmos.get_current_type() != GLGizmosManager::FdmSupports
                    && m_gizmos.get_current_type() != GLGizmosManager::Seam
                    && m_gizmos.get_current_type() != GLGizmosManager::Cut
                    && m_gizmos.get_current_type() != GLGizmosManager::MmuSegmentation) {
                    m_rectangle_selection.start_dragging(m_mouse.position, evt.ShiftDown() ? GLSelectionRectangle::Select : GLSelectionRectangle::Deselect);
                    m_dirty = true;
                }
            }
            else {
                // Select volume in this 3D canvas.
                // Don't deselect a volume if layer editing is enabled or any gizmo is active. We want the object to stay selected
                // during the scene manipulation.

                if (m_picking_enabled && (!any_gizmo_active || !evt.CmdDown()) && (!m_hover_volume_idxs.empty())) {
                    if (evt.LeftDown() && !m_hover_volume_idxs.empty()) {
                        int volume_idx = get_first_hover_volume_idx();
                        bool already_selected = m_selection.contains_volume(volume_idx);
                        bool ctrl_down = evt.CmdDown();

                        Selection::IndicesList curr_idxs = m_selection.get_volume_idxs();

                        if (already_selected && ctrl_down)
                            m_selection.remove(volume_idx);
                        else {
                            m_selection.add(volume_idx, !ctrl_down, true);
                            m_mouse.drag.move_requires_threshold = !already_selected;
                            if (already_selected)
                                m_mouse.set_move_start_threshold_position_2D_as_invalid();
                            else
                                m_mouse.drag.move_start_threshold_position_2D = pos;
                        }

                        // propagate event through callback
                        if (curr_idxs != m_selection.get_volume_idxs()) {
                            if (m_selection.is_empty())
                                m_gizmos.reset_all_states();
                            else
                                m_gizmos.refresh_on_off_state();

                            m_gizmos.update_data();
                            post_event(SimpleEvent(EVT_GLCANVAS_OBJECT_SELECT));
                            m_dirty = true;
                        }
                    }
                }

                if (!m_hover_volume_idxs.empty()) {
                    if (evt.LeftDown() && m_moving_enabled && m_mouse.drag.move_volume_idx == -1) {
                        // Only accept the initial position, if it is inside the volume bounding box.
                        int volume_idx = get_first_hover_volume_idx();
                        BoundingBoxf3 volume_bbox = m_volumes.volumes[volume_idx]->transformed_bounding_box();
                        volume_bbox.offset(1.0);
                        const bool is_cut_connector_selected = m_selection.is_any_connector();
                        if ((!any_gizmo_active || !evt.CmdDown()) && volume_bbox.contains(m_mouse.scene_position) && !is_cut_connector_selected) {
                            m_volumes.volumes[volume_idx]->hover = GLVolume::HS_None;
                            // The dragging operation is initiated.
                            m_mouse.drag.move_volume_idx = volume_idx;
                            m_selection.setup_cache();
                            m_mouse.drag.start_position_3D = m_mouse.scene_position;
                            m_sequential_print_clearance_first_displacement = true;
                            m_moving = true;
                        }
                    }
                }
            }
        }
    }
    else if (evt.Dragging() && evt.LeftIsDown() && m_mouse.drag.move_volume_idx != -1 && m_layers_editing.state == LayersEditing::Unknown) {
        if (m_canvas_type != ECanvasType::CanvasAssembleView) {
            if (!m_mouse.drag.move_requires_threshold) {
                m_mouse.dragging = true;
                Vec3d cur_pos = m_mouse.drag.start_position_3D;
                // we do not want to translate objects if the user just clicked on an object while pressing shift to remove it from the selection and then drag
                if (m_selection.contains_volume(get_first_hover_volume_idx())) {
                    const Camera& camera = wxGetApp().plater()->get_camera();
                    if (std::abs(camera.get_dir_forward()(2)) < EPSILON) {
                        // side view -> move selected volumes orthogonally to camera view direction
                        Linef3 ray = mouse_ray(pos);
                        Vec3d dir = ray.unit_vector();
                        // finds the intersection of the mouse ray with the plane parallel to the camera viewport and passing throught the starting position
                        // use ray-plane intersection see i.e. https://en.wikipedia.org/wiki/Line%E2%80%93plane_intersection algebric form
                        // in our case plane normal and ray direction are the same (orthogonal view)
                        // when moving to perspective camera the negative z unit axis of the camera needs to be transformed in world space and used as plane normal
                        Vec3d inters = ray.a + (m_mouse.drag.start_position_3D - ray.a).dot(dir) / dir.squaredNorm() * dir;
                        // vector from the starting position to the found intersection
                        Vec3d inters_vec = inters - m_mouse.drag.start_position_3D;

                        Vec3d camera_right = camera.get_dir_right();
                        Vec3d camera_up = camera.get_dir_up();

                        // finds projection of the vector along the camera axes
                        double projection_x = inters_vec.dot(camera_right);
                        double projection_z = inters_vec.dot(camera_up);

                        // apply offset
                        cur_pos = m_mouse.drag.start_position_3D + projection_x * camera_right + projection_z * camera_up;
                    }
                    else {
                        // Generic view
                        // Get new position at the same Z of the initial click point.
                        float z0 = 0.0f;
                        float z1 = 1.0f;
                        cur_pos = Linef3(_mouse_to_3d(pos, &z0), _mouse_to_3d(pos, &z1)).intersect_plane(m_mouse.drag.start_position_3D(2));
                    }
                }

                m_selection.translate(cur_pos - m_mouse.drag.start_position_3D);
                if (current_printer_technology() == ptFFF && (fff_print()->config().print_sequence == PrintSequence::ByObject))
                    update_sequential_clearance();
                // BBS
                //wxGetApp().obj_manipul()->set_dirty();
                m_dirty = true;
            }
        }
    }
    else if (evt.Dragging() && evt.LeftIsDown() && m_picking_enabled && m_rectangle_selection.is_dragging()) {
        //BBS not in assemble view
        if (m_canvas_type != ECanvasType::CanvasAssembleView) {
            m_rectangle_selection.dragging(pos.cast<double>());
            m_dirty = true;
        }
    }
    else if (evt.Dragging()) {
        m_mouse.dragging = true;

        if (m_layers_editing.state != LayersEditing::Unknown && layer_editing_object_idx != -1) {
            if (m_layers_editing.state == LayersEditing::Editing) {
                _perform_layer_editing_action(&evt);
                m_mouse.position = pos.cast<double>();
            }
        }
        // do not process the dragging if the left mouse was set down in another canvas
        else if (evt.LeftIsDown()) {
            // Orca: Sphere rotation for painting view 
            // if dragging over blank area with left button, rotate
            if ((any_gizmo_active || m_hover_volume_idxs.empty()) && m_mouse.is_start_position_3D_defined()) {
                const Vec3d rot = (Vec3d(pos.x(), pos.y(), 0.) - m_mouse.drag.start_position_3D) * (PI * TRACKBALLSIZE / 180.);
                if (this->m_canvas_type == ECanvasType::CanvasAssembleView || m_gizmos.get_current_type() == GLGizmosManager::FdmSupports ||
                    m_gizmos.get_current_type() == GLGizmosManager::Seam || m_gizmos.get_current_type() == GLGizmosManager::MmuSegmentation) {
                    Camera& camera = wxGetApp().plater()->get_camera();
                    Vec3d rotate_target = Vec3d::Zero();
                    if (!m_selection.is_empty())
                        rotate_target = m_selection.get_bounding_box().center();
                    else
                        rotate_target = volumes_bounding_box().center();
                    camera.rotate_on_sphere_with_target(rot.x(), rot.y(), false, rotate_target);
                }
                else {
                    if (wxGetApp().app_config->get_bool("use_free_camera"))
                        // Virtual track ball (similar to the 3DConnexion mouse).
                        wxGetApp().plater()->get_camera().rotate_local_around_target(Vec3d(rot.y(), rot.x(), 0.));
                    else {
                        // Forces camera right vector to be parallel to XY plane in case it has been misaligned using the 3D mouse free rotation.
                        // It is cheaper to call this function right away instead of testing wxGetApp().plater()->get_mouse3d_controller().connected(),
                        // which checks an atomics (flushes CPU caches).
                        // See GH issue #3816.
                        Camera& camera = wxGetApp().plater()->get_camera();

                        bool rotate_limit = current_printer_technology() != ptSLA;

                        camera.recover_from_free_camera();
                        if (evt.ControlDown() || evt.CmdDown()) {
                            if ((m_rotation_center.x() == 0.f) && (m_rotation_center.y() == 0.f) && (m_rotation_center.z() == 0.f)) {
                                auto canvas_w = float(get_canvas_size().get_width());
                                auto canvas_h = float(get_canvas_size().get_height());
                                Point screen_center(canvas_w/2, canvas_h/2);
                                m_rotation_center = _mouse_to_3d(screen_center);
                                m_rotation_center(2) = 0.f;
                            }
                            camera.rotate_on_sphere_with_target(rot.x(), rot.y(), rotate_limit, m_rotation_center);
                        } else {
                            Vec3d rotate_target = Vec3d::Zero();
                            if (m_canvas_type == ECanvasType::CanvasPreview) {
                                PartPlate *plate = wxGetApp().plater()->get_partplate_list().get_curr_plate();
                                if (plate)
                                    rotate_target = plate->get_bounding_box().center();
                            }
                            else {
                                if (!m_selection.is_empty())
                                    rotate_target = m_selection.get_bounding_box().center();
                                else 
                                    rotate_target = volumes_bounding_box(true).center();
                            }

                            if (!rotate_target.isZero())
                                camera.rotate_on_sphere_with_target(rot.x(), rot.y(), rotate_limit, rotate_target);
                            else
                                camera.rotate_on_sphere(rot.x(), rot.y(), rotate_limit);
                        }
                    }
                }

                m_dirty = true;
            }
            m_mouse.drag.start_position_3D = Vec3d((double)pos(0), (double)pos(1), 0.0);
        }
        else if (evt.MiddleIsDown() || evt.RightIsDown()) {
            // If dragging over blank area with right button, pan.
            if (m_mouse.is_start_position_2D_defined()) {
                // get point in model space at Z = 0
                float z = 0.0f;
                const Vec3d& cur_pos = _mouse_to_3d(pos, &z);
                Vec3d orig = _mouse_to_3d(m_mouse.drag.start_position_2D, &z);
                Camera& camera = wxGetApp().plater()->get_camera();
                if (this->m_canvas_type != ECanvasType::CanvasAssembleView) {
                    if (wxGetApp().app_config->get_bool("use_free_camera"))
                        // Forces camera right vector to be parallel to XY plane in case it has been misaligned using the 3D mouse free rotation.
                        // It is cheaper to call this function right away instead of testing wxGetApp().plater()->get_mouse3d_controller().connected(),
                        // which checks an atomics (flushes CPU caches).
                        // See GH issue #3816.
                        camera.recover_from_free_camera();
                }

                camera.set_target(camera.get_target() + orig - cur_pos);
                m_dirty = true;
                m_mouse.ignore_right_up = true;
            }

            m_mouse.drag.start_position_2D = pos;
        }
    }
    else if (evt.LeftUp() || evt.MiddleUp() || evt.RightUp()) {
        m_mouse.position = pos.cast<double>();

        if (evt.LeftUp()) {
            m_rotation_center(0) = m_rotation_center(1) = m_rotation_center(2) = 0.f;
        }

        if (m_layers_editing.state != LayersEditing::Unknown) {
            m_layers_editing.state = LayersEditing::Unknown;
            _stop_timer();
            m_layers_editing.accept_changes(*this);
        }
        else if (m_mouse.drag.move_volume_idx != -1 && m_mouse.dragging) {
            do_move(L("Move Object"));
            // BBS
            //wxGetApp().obj_manipul()->set_dirty();
            // Let the plater know that the dragging finished, so a delayed refresh
            // of the scene with the background processing data should be performed.
            post_event(SimpleEvent(EVT_GLCANVAS_MOUSE_DRAGGING_FINISHED));
        }
        else if (evt.LeftUp() && m_picking_enabled && m_rectangle_selection.is_dragging() && m_layers_editing.state != LayersEditing::Editing) {
            //BBS: don't use alt as de-select
            //if (evt.ShiftDown() || evt.AltDown())
            if (evt.ShiftDown())
                _update_selection_from_hover();

            m_rectangle_selection.stop_dragging();
        }
        else if (evt.LeftUp() && !m_mouse.ignore_left_up && !m_mouse.dragging && m_hover_volume_idxs.empty() && m_hover_plate_idxs.empty() && !is_layers_editing_enabled()) {
            // deselect and propagate event through callback
            if (!evt.ShiftDown() && (!any_gizmo_active || !evt.CmdDown()) && m_picking_enabled)
                deselect_all();
        }
        //BBS Select plate in this 3D canvas.
        else if (evt.LeftUp() && !m_mouse.dragging && m_picking_enabled && !m_hover_plate_idxs.empty() && (m_canvas_type == CanvasView3D) && !is_layers_editing_enabled())
        {
                int hover_idx = m_hover_plate_idxs.front();
                wxGetApp().plater()->select_plate_by_hover_id(hover_idx);
                //wxGetApp().plater()->get_partplate_list().select_plate_view();
                //deselect all the objects
                if (m_gizmos.get_current_type() != GLGizmosManager::MeshBoolean && m_hover_volume_idxs.empty())
                    deselect_all();
        }
        else if (evt.RightUp() && !is_layers_editing_enabled()) {
            // forces a frame render to ensure that m_hover_volume_idxs is updated even when the user right clicks while
            // the context menu is already shown
            render();
            if (!m_hover_volume_idxs.empty()) {
                // if right clicking on volume, propagate event through callback (shows context menu)
                int volume_idx = get_first_hover_volume_idx();
                if (!m_volumes.volumes[volume_idx]->is_wipe_tower // no context menu for the wipe tower
                    /*&& m_gizmos.get_current_type() != GLGizmosManager::SlaSupports*/)  // disable context menu when the gizmo is open
                {
                    // forces the selection of the volume
                    /* m_selection.add(volume_idx); // #et_FIXME_if_needed
                     * To avoid extra "Add-Selection" snapshots,
                     * call add() with check_for_already_contained=true
                     * */
                    m_selection.add(volume_idx, true, true);
                    m_gizmos.refresh_on_off_state();
                    post_event(SimpleEvent(EVT_GLCANVAS_OBJECT_SELECT));
                    m_gizmos.update_data();
                    // BBS
                    //wxGetApp().obj_manipul()->set_dirty();
                    // forces a frame render to update the view before the context menu is shown
                    render();
                }
            }

            //BBS change plate selection
            if (!m_hover_plate_idxs.empty() && (m_canvas_type == CanvasView3D) && !m_mouse.dragging) {
                int hover_idx = m_hover_plate_idxs.front();
                wxGetApp().plater()->select_plate_by_hover_id(hover_idx, true);
                if (m_hover_volume_idxs.empty())
                    deselect_all();
                render();
            }

            Vec2d logical_pos = pos.cast<double>();
#if ENABLE_RETINA_GL
            const float factor = m_retina_helper->get_scale_factor();
            logical_pos = logical_pos.cwiseQuotient(Vec2d(factor, factor));
#endif // ENABLE_RETINA_GL

            if (!m_mouse.ignore_right_up) {
                //BBS post right click event
                if (!m_hover_plate_idxs.empty()) {
                    post_event(RBtnPlateEvent(EVT_GLCANVAS_PLATE_RIGHT_CLICK, { logical_pos, m_hover_plate_idxs.front() }));
                }
                else {
                    // do not post the event if the user is panning the scene
                    // or if right click was done over the wipe tower
                    bool post_right_click_event = m_hover_volume_idxs.empty() || !m_volumes.volumes[get_first_hover_volume_idx()]->is_wipe_tower;
                    if (post_right_click_event)
                        post_event(RBtnEvent(EVT_GLCANVAS_RIGHT_CLICK, { logical_pos, m_hover_volume_idxs.empty() }));
                }
            }
        }

        mouse_up_cleanup();
    }
    else if (evt.Moving()) {
        m_mouse.position = pos.cast<double>();

        // updates gizmos overlay
        if (m_selection.is_empty())
            m_gizmos.reset_all_states();

        m_dirty = true;
    }
    else
        evt.Skip();

    if (m_moving)
        show_sinking_contours();

#ifdef __WXMSW__
	if (on_enter_workaround)
		m_mouse.position = Vec2d(-1., -1.);
#endif /* __WXMSW__ */
}

void GLCanvas3D::on_paint(wxPaintEvent& evt)
{
    if (m_initialized)
        m_dirty = true;
    else
        // Call render directly, so it gets initialized immediately, not from On Idle handler.
        this->render();
}

void GLCanvas3D::force_set_focus() {
    m_canvas->SetFocus();
};

void GLCanvas3D::on_set_focus(wxFocusEvent& evt)
{
    m_tooltip_enabled = false;
    if (m_canvas_type == ECanvasType::CanvasPreview) {
        // update thumbnails and update plate toolbar
        wxGetApp().plater()->update_all_plate_thumbnails();
        _update_imgui_select_plate_toolbar();
    }
    _refresh_if_shown_on_screen();
    m_tooltip_enabled = true;
}

Size GLCanvas3D::get_canvas_size() const
{
    int w = 0;
    int h = 0;

    if (m_canvas != nullptr)
        m_canvas->GetSize(&w, &h);

#if ENABLE_RETINA_GL
    const float factor = m_retina_helper->get_scale_factor();
    w *= factor;
    h *= factor;
#else
    const float factor = 1.0f;
#endif

    return Size(w, h, factor);
}

Vec2d GLCanvas3D::get_local_mouse_position() const
{
    if (m_canvas == nullptr)
		return Vec2d::Zero();

    wxPoint mouse_pos = m_canvas->ScreenToClient(wxGetMousePosition());
    const double factor =
#if ENABLE_RETINA_GL
        m_retina_helper->get_scale_factor();
#else
        1.0;
#endif
    return Vec2d(factor * mouse_pos.x, factor * mouse_pos.y);
}

void GLCanvas3D::set_tooltip(const std::string& tooltip)
{
    if (m_canvas != nullptr)
        m_tooltip.set_text(tooltip);
}

void GLCanvas3D::do_move(const std::string& snapshot_type)
{
    if (m_model == nullptr)
        return;

    if (!snapshot_type.empty())
        wxGetApp().plater()->take_snapshot(snapshot_type);

    std::set<std::pair<int, int>> done;  // keeps track of modified instances
    bool object_moved = false;

    // BBS: support wipe-tower for multi-plates
    int n_plates = wxGetApp().plater()->get_partplate_list().get_plate_count();
    std::vector<Vec3d> wipe_tower_origins(n_plates, Vec3d::Zero());

    Selection::EMode selection_mode = m_selection.get_mode();

    for (const GLVolume* v : m_volumes.volumes) {
        int object_idx = v->object_idx();
        int instance_idx = v->instance_idx();
        int volume_idx = v->volume_idx();

        std::pair<int, int> done_id(object_idx, instance_idx);

        if (0 <= object_idx && object_idx < (int)m_model->objects.size()) {
            done.insert(done_id);

            // Move instances/volumes
            ModelObject* model_object = m_model->objects[object_idx];
            if (model_object != nullptr) {
                if (selection_mode == Selection::Instance)
                    model_object->instances[instance_idx]->set_offset(v->get_instance_offset());
                else if (selection_mode == Selection::Volume) {
                    if (model_object->volumes[volume_idx]->get_offset() != v->get_volume_offset()) {
                        model_object->volumes[volume_idx]->set_offset(v->get_volume_offset());
                        // BBS: backup
                        Slic3r::save_object_mesh(*model_object);
                    }
                }

                object_moved = true;
                model_object->invalidate_bounding_box();
            }
        }
        else if (object_idx >= 1000 && object_idx < 1000 + n_plates) {
            // Move a wipe tower proxy.
            wipe_tower_origins[object_idx - 1000] = v->get_volume_offset();
        }
    }

    //BBS: notify instance updates to part plater list
    m_selection.notify_instance_update(-1, 0);

    // Fixes flying instances
    for (const std::pair<int, int>& i : done) {
        ModelObject* m = m_model->objects[i.first];
        const double shift_z = m->get_instance_min_z(i.second);
        //BBS: don't call translate if the z is zero
        if ((current_printer_technology() == ptSLA || shift_z > SINKING_Z_THRESHOLD) && (shift_z != 0.0f)) {
            const Vec3d shift(0.0, 0.0, -shift_z);
            m_selection.translate(i.first, i.second, shift);
            m->translate_instance(i.second, shift);
            //BBS: notify instance updates to part plater list
            m_selection.notify_instance_update(i.first, i.second);
        }
        wxGetApp().obj_list()->update_info_items(static_cast<size_t>(i.first));
    }
    //BBS: nofity object list to update
    wxGetApp().plater()->sidebar().obj_list()->update_plate_values_for_items();

    if (object_moved)
        post_event(SimpleEvent(EVT_GLCANVAS_INSTANCE_MOVED));

    // BBS: support wipe-tower for multi-plates
    for (int plate_id = 0; plate_id < wipe_tower_origins.size(); plate_id++) {
        Vec3d& wipe_tower_origin = wipe_tower_origins[plate_id];
        if (wipe_tower_origin == Vec3d::Zero())
            continue;

        PartPlateList& ppl = wxGetApp().plater()->get_partplate_list();
        DynamicConfig& proj_cfg = wxGetApp().preset_bundle->project_config;
        Vec3d plate_origin = ppl.get_plate(plate_id)->get_origin();
        ConfigOptionFloat wipe_tower_x(wipe_tower_origin(0) - plate_origin(0));
        ConfigOptionFloat wipe_tower_y(wipe_tower_origin(1) - plate_origin(1));

        ConfigOptionFloats* wipe_tower_x_opt = proj_cfg.option<ConfigOptionFloats>("wipe_tower_x", true);
        ConfigOptionFloats* wipe_tower_y_opt = proj_cfg.option<ConfigOptionFloats>("wipe_tower_y", true);
        wipe_tower_x_opt->set_at(&wipe_tower_x, plate_id, 0);
        wipe_tower_y_opt->set_at(&wipe_tower_y, plate_id, 0);
    }

    reset_sequential_print_clearance();

    m_dirty = true;
}

void GLCanvas3D::do_rotate(const std::string& snapshot_type)
{
    if (m_model == nullptr)
        return;

    if (!snapshot_type.empty())
        wxGetApp().plater()->take_snapshot(snapshot_type);

    // stores current min_z of instances
    std::map<std::pair<int, int>, double> min_zs;
    for (int i = 0; i < static_cast<int>(m_model->objects.size()); ++i) {
        const ModelObject* obj = m_model->objects[i];
        for (int j = 0; j < static_cast<int>(obj->instances.size()); ++j) {
            if (snapshot_type == L("Gizmo-Place on Face") && m_selection.get_object_idx() == i) {
                // This means we are flattening this object. In that case pretend
                // that it is not sinking (even if it is), so it is placed on bed
                // later on (whatever is sinking will be left sinking).
                min_zs[{ i, j }] = SINKING_Z_THRESHOLD;
            }
            else
                min_zs[{ i, j }] = obj->instance_bounding_box(j).min.z();

        }
    }

    std::set<std::pair<int, int>> done;  // keeps track of modified instances

    Selection::EMode selection_mode = m_selection.get_mode();

    for (const GLVolume* v : m_volumes.volumes) {
        int object_idx = v->object_idx();
        if (object_idx < 0 || (int)m_model->objects.size() <= object_idx)
            continue;

        int instance_idx = v->instance_idx();
        int volume_idx = v->volume_idx();

        done.insert(std::pair<int, int>(object_idx, instance_idx));

        // Rotate instances/volumes.
        ModelObject* model_object = m_model->objects[object_idx];
        if (model_object != nullptr) {
            if (selection_mode == Selection::Instance) {
                model_object->instances[instance_idx]->set_rotation(v->get_instance_rotation());
                model_object->instances[instance_idx]->set_offset(v->get_instance_offset());
            }
            else if (selection_mode == Selection::Volume) {
                if (model_object->volumes[volume_idx]->get_rotation() != v->get_volume_rotation()) {
                    model_object->volumes[volume_idx]->set_rotation(v->get_volume_rotation());
                    model_object->volumes[volume_idx]->set_offset(v->get_volume_offset());
                    // BBS: backup
                    Slic3r::save_object_mesh(*model_object);
                }
            }
            model_object->invalidate_bounding_box();
        }
    }

    //BBS: notify instance updates to part plater list
    m_selection.notify_instance_update(-1, -1);

    // Fixes sinking/flying instances
    for (const std::pair<int, int>& i : done) {
        ModelObject* m = m_model->objects[i.first];

        //BBS: don't call translate if the z is zero
        const double shift_z = m->get_instance_min_z(i.second);
        // leave sinking instances as sinking
        if ((min_zs.find({ i.first, i.second })->second >= SINKING_Z_THRESHOLD || shift_z > SINKING_Z_THRESHOLD)&&(shift_z != 0.0f)) {
            const Vec3d shift(0.0, 0.0, -shift_z);
            m_selection.translate(i.first, i.second, shift);
            m->translate_instance(i.second, shift);
            //BBS: notify instance updates to part plater list
            m_selection.notify_instance_update(i.first, i.second);
        }

        wxGetApp().obj_list()->update_info_items(static_cast<size_t>(i.first));
    }
    //BBS: nofity object list to update
    wxGetApp().plater()->sidebar().obj_list()->update_plate_values_for_items();

    if (!done.empty())
        post_event(SimpleEvent(EVT_GLCANVAS_INSTANCE_ROTATED));

    m_dirty = true;
}

void GLCanvas3D::do_scale(const std::string& snapshot_type)
{
    if (m_model == nullptr)
        return;

    if (!snapshot_type.empty())
        wxGetApp().plater()->take_snapshot(snapshot_type);

    // stores current min_z of instances
    std::map<std::pair<int, int>, double> min_zs;
    if (!snapshot_type.empty()) {
        for (int i = 0; i < static_cast<int>(m_model->objects.size()); ++i) {
            const ModelObject* obj = m_model->objects[i];
            for (int j = 0; j < static_cast<int>(obj->instances.size()); ++j) {
                min_zs[{ i, j }] = obj->instance_bounding_box(j).min.z();
            }
        }
    }

    std::set<std::pair<int, int>> done;  // keeps track of modified instances

    Selection::EMode selection_mode = m_selection.get_mode();

    for (const GLVolume* v : m_volumes.volumes) {
        int object_idx = v->object_idx();
        if (object_idx < 0 || (int)m_model->objects.size() <= object_idx)
            continue;

        int instance_idx = v->instance_idx();
        int volume_idx = v->volume_idx();

        done.insert(std::pair<int, int>(object_idx, instance_idx));

        // Rotate instances/volumes
        ModelObject* model_object = m_model->objects[object_idx];
        if (model_object != nullptr) {
            if (selection_mode == Selection::Instance) {
                model_object->instances[instance_idx]->set_scaling_factor(v->get_instance_scaling_factor());
                model_object->instances[instance_idx]->set_offset(v->get_instance_offset());
            }
            else if (selection_mode == Selection::Volume) {
                if (model_object->volumes[volume_idx]->get_scaling_factor() != v->get_volume_scaling_factor()) {
                    model_object->instances[instance_idx]->set_offset(v->get_instance_offset());
                    model_object->volumes[volume_idx]->set_scaling_factor(v->get_volume_scaling_factor());
                    model_object->volumes[volume_idx]->set_offset(v->get_volume_offset());
                    // BBS: backup
                    Slic3r::save_object_mesh(*model_object);
                }
            }
            model_object->invalidate_bounding_box();
        }
    }

    //BBS: notify instance updates to part plater list
    m_selection.notify_instance_update(-1, -1);

    // Fixes sinking/flying instances
    for (const std::pair<int, int>& i : done) {
        ModelObject* m = m_model->objects[i.first];

        //BBS: don't call translate if the z is zero
        double shift_z = m->get_instance_min_z(i.second);
        // leave sinking instances as sinking
        if ((min_zs.empty() || min_zs.find({ i.first, i.second })->second >= SINKING_Z_THRESHOLD || shift_z > SINKING_Z_THRESHOLD) && (shift_z != 0.0f)) {
            Vec3d shift(0.0, 0.0, -shift_z);
            m_selection.translate(i.first, i.second, shift);
            m->translate_instance(i.second, shift);
            //BBS: notify instance updates to part plater list
            m_selection.notify_instance_update(i.first, i.second);
        }
        wxGetApp().obj_list()->update_info_items(static_cast<size_t>(i.first));
    }
    //BBS: nofity object list to update
    wxGetApp().plater()->sidebar().obj_list()->update_plate_values_for_items();
    //BBS: notify object info update
    wxGetApp().plater()->show_object_info();

    if (!done.empty())
        post_event(SimpleEvent(EVT_GLCANVAS_INSTANCE_SCALED));

    m_dirty = true;
}

void GLCanvas3D::do_center()
{
    if (m_model == nullptr)
        return;

    m_selection.center();
}

void GLCanvas3D::do_center_plate(const int plate_idx) {
    if (m_model == nullptr)
        return;

    m_selection.center_plate(plate_idx);
}

void GLCanvas3D::do_mirror(const std::string& snapshot_type)
{
    if (m_model == nullptr)
        return;

    if (!snapshot_type.empty())
        wxGetApp().plater()->take_snapshot(snapshot_type);

    // stores current min_z of instances
    std::map<std::pair<int, int>, double> min_zs;
    if (!snapshot_type.empty()) {
        for (int i = 0; i < static_cast<int>(m_model->objects.size()); ++i) {
            const ModelObject* obj = m_model->objects[i];
            for (int j = 0; j < static_cast<int>(obj->instances.size()); ++j) {
                min_zs[{ i, j }] = obj->instance_bounding_box(j).min.z();
            }
        }
    }

    std::set<std::pair<int, int>> done;  // keeps track of modified instances

    Selection::EMode selection_mode = m_selection.get_mode();

    for (const GLVolume* v : m_volumes.volumes) {
        int object_idx = v->object_idx();
        if (object_idx < 0 || (int)m_model->objects.size() <= object_idx)
            continue;

        int instance_idx = v->instance_idx();
        int volume_idx = v->volume_idx();

        done.insert(std::pair<int, int>(object_idx, instance_idx));

        // Mirror instances/volumes
        ModelObject* model_object = m_model->objects[object_idx];
        if (model_object != nullptr) {
            if (selection_mode == Selection::Instance)
                model_object->instances[instance_idx]->set_mirror(v->get_instance_mirror());
            else if (selection_mode == Selection::Volume) {
                if (model_object->volumes[volume_idx]->get_mirror() != v->get_volume_mirror()) {
                    model_object->volumes[volume_idx]->set_mirror(v->get_volume_mirror());
                    // BBS: backup
                    Slic3r::save_object_mesh(*model_object);
                }
            }

            model_object->invalidate_bounding_box();
        }
    }

    //BBS: notify instance updates to part plater list
    m_selection.notify_instance_update(-1, -1);

    // Fixes sinking/flying instances
    for (const std::pair<int, int>& i : done) {
        ModelObject* m = m_model->objects[i.first];

        //BBS: don't call translate if the z is zero
        double shift_z = m->get_instance_min_z(i.second);
        // leave sinking instances as sinking
        if ((min_zs.empty() || min_zs.find({ i.first, i.second })->second >= SINKING_Z_THRESHOLD || shift_z > SINKING_Z_THRESHOLD)&&(shift_z != 0.0f)) {
            Vec3d shift(0.0, 0.0, -shift_z);
            m_selection.translate(i.first, i.second, shift);
            m->translate_instance(i.second, shift);
            //BBS: notify instance updates to part plater list
            m_selection.notify_instance_update(i.first, i.second);
        }
        wxGetApp().obj_list()->update_info_items(static_cast<size_t>(i.first));

        //BBS: notify instance updates to part plater list
        PartPlateList &plate_list = wxGetApp().plater()->get_partplate_list();
        plate_list.notify_instance_update(i.first, i.second);

        //BBS: nofity object list to update
        wxGetApp().plater()->sidebar().obj_list()->update_plate_values_for_items();
    }
    //BBS: nofity object list to update
    wxGetApp().plater()->sidebar().obj_list()->update_plate_values_for_items();

    post_event(SimpleEvent(EVT_GLCANVAS_SCHEDULE_BACKGROUND_PROCESS));

    m_dirty = true;
}

void GLCanvas3D::update_gizmos_on_off_state()
{
    set_as_dirty();
    m_gizmos.update_data();
    m_gizmos.refresh_on_off_state();
}

void GLCanvas3D::handle_sidebar_focus_event(const std::string& opt_key, bool focus_on)
{
    m_sidebar_field = focus_on ? opt_key : "";

    //BBS: this event was sent from gizmo now, no need to clear gizmo
    //if (!m_sidebar_field.empty())
    //    m_gizmos.reset_all_states();

    m_dirty = true;
}

void GLCanvas3D::handle_layers_data_focus_event(const t_layer_height_range range, const EditorType type)
{
    std::string field = "layer_" + std::to_string(type) + "_" + std::to_string(range.first) + "_" + std::to_string(range.second);
    m_gizmos.reset_all_states();
    handle_sidebar_focus_event(field, true);
}

void GLCanvas3D::update_ui_from_settings()
{
    m_dirty = true;

#if __APPLE__
    // Update OpenGL scaling on OSX after the user toggled the "use_retina_opengl" settings in Preferences dialog.
    const float orig_scaling = m_retina_helper->get_scale_factor();

    const bool use_retina = true;
    BOOST_LOG_TRIVIAL(debug) << "GLCanvas3D: Use Retina OpenGL: " << use_retina;
    m_retina_helper->set_use_retina(use_retina);
    const float new_scaling = m_retina_helper->get_scale_factor();

    if (new_scaling != orig_scaling) {
        BOOST_LOG_TRIVIAL(debug) << "GLCanvas3D: Scaling factor: " << new_scaling;

        Camera& camera = wxGetApp().plater()->get_camera();
        camera.set_zoom(camera.get_zoom() * new_scaling / orig_scaling);
        _refresh_if_shown_on_screen();
    }
#endif // ENABLE_RETINA_GL

#ifdef SUPPORT_COLLAPSE_BUTTON
    if (wxGetApp().is_editor())
        wxGetApp().plater()->enable_collapse_toolbar(wxGetApp().app_config->get("show_collapse_button") == "1");
#endif
}

// BBS: add partplate logic
GLCanvas3D::WipeTowerInfo GLCanvas3D::get_wipe_tower_info(int plate_idx) const
{
    WipeTowerInfo wti;

    for (const GLVolume* vol : m_volumes.volumes) {
        if (vol->is_wipe_tower && vol->object_idx() - 1000 == plate_idx) {
            DynamicPrintConfig& proj_cfg = wxGetApp().preset_bundle->project_config;
            wti.m_pos = Vec2d(proj_cfg.opt<ConfigOptionFloats>("wipe_tower_x")->get_at(plate_idx),
                              proj_cfg.opt<ConfigOptionFloats>("wipe_tower_y")->get_at(plate_idx));
            // BBS: don't support rotation
            //wti.m_rotation = (M_PI/180.) * proj_cfg->opt_float("wipe_tower_rotation_angle");

            auto& preset = wxGetApp().preset_bundle->prints.get_edited_preset();
            float wt_brim_width = preset.config.opt_float("prime_tower_brim_width");

            const BoundingBoxf3& bb = vol->bounding_box();
            wti.m_bb = BoundingBoxf{to_2d(bb.min), to_2d(bb.max)};
            wti.m_bb.offset(wt_brim_width);

            float brim_width = wxGetApp().preset_bundle->prints.get_edited_preset().config.opt_float("prime_tower_brim_width");
            wti.m_bb.offset((brim_width));

            // BBS: the wipe tower pos might be outside bed
            PartPlate* plate = wxGetApp().plater()->get_partplate_list().get_plate(plate_idx);
            Vec2d plate_size = plate->get_size();
            wti.m_pos.x() = std::clamp(wti.m_pos.x(), 0.0, plate_size(0) - wti.m_bb.size().x());
            wti.m_pos.y() = std::clamp(wti.m_pos.y(), 0.0, plate_size(1) - wti.m_bb.size().y());

            // BBS: add partplate logic
            wti.m_plate_idx = plate_idx;
            break;
        }
    }

    return wti;
}

Linef3 GLCanvas3D::mouse_ray(const Point& mouse_pos)
{
    float z0 = 0.0f;
    float z1 = 1.0f;
    return Linef3(_mouse_to_3d(mouse_pos, &z0), _mouse_to_3d(mouse_pos, &z1));
}

double GLCanvas3D::get_size_proportional_to_max_bed_size(double factor) const
{
    const BoundingBoxf& bbox = m_bed.build_volume().bounding_volume2d();
    return factor * std::max(bbox.size()[0], bbox.size()[1]);
}

//BBS
std::vector<Vec2f> GLCanvas3D::get_empty_cells(const Vec2f start_point, const Vec2f step)
{
    PartPlate* plate = wxGetApp().plater()->get_partplate_list().get_curr_plate();
    BoundingBoxf3 build_volume = plate->get_build_volume();
    Vec2d vmin(build_volume.min.x(), build_volume.min.y()), vmax(build_volume.max.x(), build_volume.max.y());
    BoundingBoxf bbox(vmin, vmax);
    std::vector<Vec2f> cells;
    for (float x = bbox.min.x()+step(0)/2; x < bbox.max.x()-step(0)/2; x += step(0))
        for (float y = bbox.min.y()+step(1)/2; y < bbox.max.y()-step(1)/2; y += step(1))
        {
            cells.emplace_back(x, y);
        }
    for (size_t i = 0; i < m_model->objects.size(); ++i) {
        ModelObject* model_object = m_model->objects[i];
        auto id = model_object->id().id;
        ModelInstance* model_instance0 = model_object->instances.front();
        Polygon hull_2d = model_object->convex_hull_2d(Geometry::assemble_transform({ 0.0, 0.0, model_instance0->get_offset().z() }, model_instance0->get_rotation(),
            model_instance0->get_scaling_factor(), model_instance0->get_mirror()));
        if (hull_2d.empty())
            continue;

        const auto& instances = model_object->instances;
        double rotation_z0 = instances.front()->get_rotation().z();
        for (const auto& instance : instances) {
            Geometry::Transformation transformation;
            const Vec3d& offset = instance->get_offset();
            transformation.set_offset({ scale_(offset.x()), scale_(offset.y()), 0.0 });
            transformation.set_rotation(Z, instance->get_rotation().z() - rotation_z0);
            const Transform3d& trafo = transformation.get_matrix();
            Polygon inst_hull_2d = hull_2d.transform(trafo);

            for (auto it = cells.begin(); it != cells.end(); )
            {
                if (inst_hull_2d.contains(Point(scale_(it->x()), scale_(it->y()))))
                    it = cells.erase(it);
                else
                    it++;
            }
        }
    }

    Vec2f start = start_point;
    if (start_point(0) < 0 && start_point(1) < 0) {
        start(0) = bbox.center()(0);
        start(1) = bbox.center()(1);
    }
    std::sort(cells.begin(), cells.end(), [start](const Vec2f& cell1, const Vec2f& cell2) {return (cell1 - start).norm() < (cell2 - start).norm(); });
    return cells;
}

Vec2f GLCanvas3D::get_nearest_empty_cell(const Vec2f start_point, const Vec2f step)
{
    std::vector<Vec2f> empty_cells = get_empty_cells(start_point, step);
    if (!empty_cells.empty())
        return empty_cells.front();
    else {
        double offset = get_size_proportional_to_max_bed_size(0.05);
        return { start_point(0) + offset, start_point(1) + offset };
    }
}

void GLCanvas3D::set_cursor(ECursorType type)
{
    if ((m_canvas != nullptr) && (m_cursor_type != type))
    {
        switch (type)
        {
        case Standard: { m_canvas->SetCursor(*wxSTANDARD_CURSOR); break; }
        case Cross: { m_canvas->SetCursor(*wxCROSS_CURSOR); break; }
        }

        m_cursor_type = type;
    }
}

void GLCanvas3D::msw_rescale()
{
}

bool GLCanvas3D::has_toolpaths_to_export() const
{
    return m_gcode_viewer.can_export_toolpaths();
}

void GLCanvas3D::export_toolpaths_to_obj(const char* filename) const
{
    m_gcode_viewer.export_toolpaths_to_obj(filename);
}

void GLCanvas3D::mouse_up_cleanup()
{
    m_moving = false;
    m_mouse.drag.move_volume_idx = -1;
    m_mouse.set_start_position_3D_as_invalid();
    m_mouse.set_start_position_2D_as_invalid();
    m_mouse.dragging = false;
    m_mouse.ignore_left_up = false;
    m_mouse.ignore_right_up = false;
    m_dirty = true;

    if (m_canvas->HasCapture())
        m_canvas->ReleaseMouse();
}

void GLCanvas3D::update_sequential_clearance()
{
    if (current_printer_technology() != ptFFF || (fff_print()->config().print_sequence == PrintSequence::ByLayer))
        return;

    if (m_gizmos.is_dragging())
        return;

    // collects instance transformations from volumes
    // first define temporary cache
    unsigned int instances_count = 0;
    std::vector<std::vector<std::optional<Geometry::Transformation>>> instance_transforms;
    for (size_t obj = 0; obj < m_model->objects.size(); ++obj) {
        instance_transforms.emplace_back(std::vector<std::optional<Geometry::Transformation>>());
        const ModelObject* model_object = m_model->objects[obj];
        for (size_t i = 0; i < model_object->instances.size(); ++i) {
            instance_transforms[obj].emplace_back(std::optional<Geometry::Transformation>());
            ++instances_count;
        }
    }

    //if (instances_count == 1)
    //    return;

    // second fill temporary cache with data from volumes
    for (const GLVolume* v : m_volumes.volumes) {
        if (v->is_modifier || v->is_wipe_tower)
            continue;

        auto& transform = instance_transforms[v->object_idx()][v->instance_idx()];
        if (!transform.has_value())
            transform = v->get_instance_transformation();
    }

    // calculates objects 2d hulls (see also: Print::sequential_print_horizontal_clearance_valid())
    // this is done only the first time this method is called while moving the mouse,
    // the results are then cached for following displacements
    if (m_sequential_print_clearance_first_displacement) {
        m_sequential_print_clearance.m_hull_2d_cache.clear();
        float shrink_factor = static_cast<float>(scale_(0.5 * fff_print()->config().extruder_clearance_radius.value - EPSILON));
        double mitter_limit = scale_(0.1);
        m_sequential_print_clearance.m_hull_2d_cache.reserve(m_model->objects.size());
        for (size_t i = 0; i < m_model->objects.size(); ++i) {
            ModelObject* model_object = m_model->objects[i];
            ModelInstance* model_instance0 = model_object->instances.front();
            Polygon hull_no_offset = model_object->convex_hull_2d(Geometry::assemble_transform({ 0.0, 0.0, model_instance0->get_offset().z() }, model_instance0->get_rotation(),
                model_instance0->get_scaling_factor(), model_instance0->get_mirror()));
            auto tmp = offset(hull_no_offset,
                // Shrink the extruder_clearance_radius a tiny bit, so that if the object arrangement algorithm placed the objects
                // exactly by satisfying the extruder_clearance_radius, this test will not trigger collision.
                shrink_factor,
                jtRound, mitter_limit);
            Polygon hull_2d = !tmp.empty() ? tmp.front() : hull_no_offset;// tmp may be empty due to clipper's bug, see STUDIO-2452

            Pointf3s& cache_hull_2d = m_sequential_print_clearance.m_hull_2d_cache.emplace_back(Pointf3s());
            cache_hull_2d.reserve(hull_2d.points.size());
            for (const Point& p : hull_2d.points) {
                cache_hull_2d.emplace_back(unscale<double>(p.x()), unscale<double>(p.y()), 0.0);
            }
        }
        m_sequential_print_clearance_first_displacement = false;
    }

    // calculates instances 2d hulls (see also: Print::sequential_print_horizontal_clearance_valid())
    //BBS: add the height logic
    PartPlate* plate = wxGetApp().plater()->get_partplate_list().get_curr_plate();
    Polygons polygons;
    std::vector<std::pair<Polygon, float>> height_polygons;
    polygons.reserve(instances_count);
    height_polygons.reserve(instances_count);
    std::vector<struct height_info> convex_and_bounding_boxes;
    struct height_info
    {
        double         instance_height;
        BoundingBox    bounding_box;
        Polygon        hull_polygon;
    };
    for (size_t i = 0; i < instance_transforms.size(); ++i) {
        const auto& instances = instance_transforms[i];
        double rotation_z0 = instances.front()->get_rotation().z();
        int index = 0;
        for (const auto& instance : instances) {
            Geometry::Transformation transformation;
            const Vec3d& offset = instance->get_offset();
            transformation.set_offset({ offset.x(), offset.y(), 0.0 });
            transformation.set_rotation(Z, instance->get_rotation().z() - rotation_z0);
            const Transform3d& trafo = transformation.get_matrix();
            const Pointf3s& hull_2d = m_sequential_print_clearance.m_hull_2d_cache[i];
            Points inst_pts;
            inst_pts.reserve(hull_2d.size());
            for (size_t j = 0; j < hull_2d.size(); ++j) {
                const Vec3d p = trafo * hull_2d[j];
                inst_pts.emplace_back(scaled<double>(p.x()), scaled<double>(p.y()));
            }
            Polygon convex_hull(std::move(inst_pts));
            BoundingBox bouding_box = convex_hull.bounding_box();
            BoundingBox plate_bb = plate->get_bounding_box_crd();
            double instance_height = m_model->objects[i]->get_instance_max_z(index++);
            //skip the object for not current plate
            if (!plate_bb.overlap(bouding_box))
                continue;
            convex_and_bounding_boxes.push_back({instance_height, bouding_box, convex_hull});
            polygons.emplace_back(std::move(convex_hull));
        }
    }

    //sort the print instance
    std::sort(convex_and_bounding_boxes.begin(), convex_and_bounding_boxes.end(),
        [](auto &l, auto &r) {
            auto ly1 = l.bounding_box.min.y();
            auto ly2 = l.bounding_box.max.y();
            auto ry1 = r.bounding_box.min.y();
            auto ry2 = r.bounding_box.max.y();
            auto inter_min = std::max(ly1, ry1);
            auto inter_max = std::min(ly2, ry2);
            auto lx = l.bounding_box.min.x();
            auto rx = r.bounding_box.min.x();
            if (inter_max - inter_min > 0)
                return (lx < rx) || ((lx == rx)&&(ly1 < ry1));
            else
                return (ly1 < ry1);
        });

    /*bool has_interlaced_objects = false;
    for (int k = 0; k < bounding_box_count; k++)
    {
        Polygon& convex = convex_and_bounding_boxes[k].hull_polygon;
        BoundingBox& bbox = convex_and_bounding_boxes[k].bounding_box;
        auto iy1 = bbox.min.y();
        auto iy2 = bbox.max.y();

        for (int i = k+1; i < bounding_box_count; i++)
        {
            Polygon&     next_convex = convex_and_bounding_boxes[i].hull_polygon;
            BoundingBox& next_bbox   = convex_and_bounding_boxes[i].bounding_box;
            auto py1 = next_bbox.min.y();
            auto py2 = next_bbox.max.y();
            auto inter_min = std::max(iy1, py1); // min y of intersection
            auto inter_max = std::min(iy2, py2); // max y of intersection. length=max_y-min_y>0 means intersection exists
            if (inter_max - inter_min > 0) {
                has_interlaced_objects = true;
                break;
            }
        }
        if (has_interlaced_objects)
            break;
    }*/

    int bounding_box_count = convex_and_bounding_boxes.size();
    double printable_height = fff_print()->config().printable_height;
    double hc1 = fff_print()->config().extruder_clearance_height_to_lid;
    double hc2 = fff_print()->config().extruder_clearance_height_to_rod;
    for (int k = 0; k < bounding_box_count; k++)
    {
        Polygon& convex = convex_and_bounding_boxes[k].hull_polygon;
        BoundingBox& bbox = convex_and_bounding_boxes[k].bounding_box;
        auto iy1 = bbox.min.y();
        auto iy2 = bbox.max.y();
        double height = (k == (bounding_box_count - 1))?printable_height:hc1;

        /*if (has_interlaced_objects) {
            if ((k < (bounding_box_count - 1)) && (convex_and_bounding_boxes[k].instance_height > hc2)) {
                height_polygons.emplace_back(std::make_pair(convex, hc2));
            }
        }
        else {
            if ((k < (bounding_box_count - 1)) && (convex_and_bounding_boxes[k].instance_height > hc1)) {
                height_polygons.emplace_back(std::make_pair(convex, hc1));
            }
        }*/

        for (int i = k+1; i < bounding_box_count; i++)
        {
            Polygon&     next_convex = convex_and_bounding_boxes[i].hull_polygon;
            BoundingBox& next_bbox   = convex_and_bounding_boxes[i].bounding_box;
            auto py1 = next_bbox.min.y();
            auto py2 = next_bbox.max.y();
            auto inter_min = std::max(iy1, py1); // min y of intersection
            auto inter_max = std::min(iy2, py2); // max y of intersection. length=max_y-min_y>0 means intersection exists
            if (inter_max - inter_min > 0) {
                height = hc2;
                break;
            }
        }
        if (height < convex_and_bounding_boxes[k].instance_height)
            height_polygons.emplace_back(std::make_pair(convex, height));
    }

    // sends instances 2d hulls to be rendered
    set_sequential_print_clearance_visible(true);
    set_sequential_print_clearance_render_fill(false);
    set_sequential_print_clearance_polygons(polygons, height_polygons);
}

bool GLCanvas3D::is_object_sinking(int object_idx) const
{
    for (const GLVolume* v : m_volumes.volumes) {
        if (v->object_idx() == object_idx && (v->is_sinking() || (!v->is_modifier && v->is_below_printbed())))
            return true;
    }
    return false;
}

bool GLCanvas3D::_is_shown_on_screen() const
{
    return (m_canvas != nullptr) ? m_canvas->IsShownOnScreen() : false;
}

// Getter for the const char*[]
static bool string_getter(const bool is_undo, int idx, const char** out_text)
{
    return wxGetApp().plater()->undo_redo_string_getter(is_undo, idx, out_text);
}

// Getter for the const char*[] for the search list
static bool search_string_getter(int idx, const char** label, const char** tooltip)
{
    return wxGetApp().plater()->search_string_getter(idx, label, tooltip);
}

//BBS: GUI refactor: adjust main toolbar position
bool GLCanvas3D::_render_orient_menu(float left, float right, float bottom, float top)
{
    ImGuiWrapper* imgui = wxGetApp().imgui();

    auto canvas_w = float(get_canvas_size().get_width());
    auto canvas_h = float(get_canvas_size().get_height());
    //BBS: GUI refactor: move main toolbar to the right
    //original use center as {0.0}, and top is (canvas_h/2), bottom is (-canvas_h/2), also plus inv_camera
    //now change to left_up as {0,0}, and top is 0, bottom is canvas_h
#if BBS_TOOLBAR_ON_TOP
    const float x = (1 + left) * canvas_w / 2;
    ImGuiWrapper::push_toolbar_style(get_scale());
    imgui->set_next_window_pos(x, m_main_toolbar.get_height(), ImGuiCond_Always, 0.5f, 0.0f);
#else
    const float x = canvas_w - m_main_toolbar.get_width();
    const float y = 0.5f * canvas_h - top * float(wxGetApp().plater()->get_camera().get_zoom());
    imgui->set_next_window_pos(x, y, ImGuiCond_Always, 1.0f, 0.0f);
#endif

    imgui->begin(_L("Auto Orientation options"), ImGuiWindowFlags_NoMove | ImGuiWindowFlags_AlwaysAutoResize | ImGuiWindowFlags_NoCollapse);

    OrientSettings settings = get_orient_settings();
    OrientSettings& settings_out = get_orient_settings();

    auto& appcfg = wxGetApp().app_config;
    PrinterTechnology ptech = current_printer_technology();

    bool settings_changed = false;
    float angle_min = 45.f;
    std::string angle_key = "overhang_angle", rot_key = "enable_rotation";
    std::string key_min_area = "min_area";
    std::string postfix = "_fff";

    if (ptech == ptSLA) {
        angle_min = 45.f;
        postfix = "_sla";
    }


    angle_key += postfix;
    rot_key += postfix;

    //if (imgui->slider_float(_L("Overhang Angle"), &settings.overhang_angle, angle_min, 90.0f, "%5.2f") || angle_min > settings.overhang_angle) {
    //    settings.overhang_angle = std::max(angle_min, settings.overhang_angle);
    //    settings_out.overhang_angle = settings.overhang_angle;
    //    appcfg->set("orient", angle_key, std::to_string(settings_out.overhang_angle));
    //    settings_changed = true;
    //}

    if (imgui->checkbox(_L("Enable rotation"), settings.enable_rotation)) {
        settings_out.enable_rotation = settings.enable_rotation;
        appcfg->set("orient", rot_key, settings_out.enable_rotation ? "1" : "0");
        settings_changed = true;
    }

    if (imgui->checkbox(_L("Optimize support interface area"), settings.min_area)) {
        settings_out.min_area = settings.min_area;
        appcfg->set("orient", key_min_area, settings_out.min_area ? "1" : "0");
        settings_changed = true;
    }

    ImGui::Separator();

    if (imgui->button(_L("Orient"))) {
        wxGetApp().plater()->set_prepare_state(Job::PREPARE_STATE_DEFAULT);
        wxGetApp().plater()->orient();
    }

    ImGui::SameLine();

    if (imgui->button(_L("Reset"))) {
        settings_out = OrientSettings{};
        settings_out.overhang_angle = 60.f;
        appcfg->set("orient", angle_key, std::to_string(settings_out.overhang_angle));
        appcfg->set("orient", rot_key, settings_out.enable_rotation ? "1" : "0");
        appcfg->set("orient", key_min_area, settings_out.min_area? "1" : "0");
        settings_changed = true;
    }

    imgui->end();
    ImGuiWrapper::pop_toolbar_style();
    return settings_changed;
}

//BBS: GUI refactor: adjust main toolbar position
bool GLCanvas3D::_render_arrange_menu(float left, float right, float bottom, float top)
{
    ImGuiWrapper *imgui = wxGetApp().imgui();

    auto canvas_w = float(get_canvas_size().get_width());
    auto canvas_h = float(get_canvas_size().get_height());
    //BBS: GUI refactor: move main toolbar to the right
    //original use center as {0.0}, and top is (canvas_h/2), bottom is (-canvas_h/2), also plus inv_camera
    //now change to left_up as {0,0}, and top is 0, bottom is canvas_h
#if BBS_TOOLBAR_ON_TOP
    float left_pos = m_main_toolbar.get_item("arrange")->render_left_pos;
    const float x = (1 + left_pos) * canvas_w / 2;
    imgui->set_next_window_pos(x, m_main_toolbar.get_height(), ImGuiCond_Always, 0.0f, 0.0f);

#else
    const float x = canvas_w - m_main_toolbar.get_width();
    const float y = 0.5f * canvas_h - top * float(wxGetApp().plater()->get_camera().get_zoom());
    imgui->set_next_window_pos(x, y, ImGuiCond_Always, 1.0f, 0.0f);
#endif

    //BBS
    ImGuiWrapper::push_toolbar_style(get_scale());

    imgui->begin(_L("Arrange options"), ImGuiWindowFlags_NoMove | ImGuiWindowFlags_AlwaysAutoResize | ImGuiWindowFlags_NoCollapse | ImGuiWindowFlags_NoTitleBar);

    ArrangeSettings settings = get_arrange_settings();
    ArrangeSettings &settings_out = get_arrange_settings();
    const float slider_icon_width = imgui->get_slider_icon_size().x;
    const float cursor_slider_left = imgui->calc_text_size(_L("Spacing")).x + imgui->scaled(1.5f);
    const float minimal_slider_width = imgui->scaled(4.f);
    float window_width  = minimal_slider_width + 2 * slider_icon_width;
    auto &appcfg = wxGetApp().app_config;
    PrinterTechnology ptech = current_printer_technology();

    bool settings_changed = false;
    float dist_min = 0.1f;  // should be larger than 0 so objects won't touch
    std::string dist_key = "min_object_distance", rot_key = "enable_rotation";
    std::string bed_shrink_x_key = "bed_shrink_x", bed_shrink_y_key = "bed_shrink_y";
    std::string multi_material_key = "allow_multi_materials_on_same_plate";
    std::string avoid_extrusion_key = "avoid_extrusion_cali_region";
    std::string align_to_y_axis_key = "align_to_y_axis";
    std::string postfix;
    //BBS:
    bool seq_print = false;

    if (ptech == ptSLA) {
        dist_min     = 0.1f;
        postfix      = "_sla";
    } else if (ptech == ptFFF) {
        auto co_opt = m_config->option<ConfigOptionEnum<PrintSequence>>("print_sequence");
        if (co_opt && (co_opt->value == PrintSequence::ByObject)) {
            dist_min     = float(min_object_distance(*m_config));
            postfix      = "_fff_seq_print";
            //BBS:
            seq_print = true;
        } else {
            dist_min     = 0.0f;
            postfix     = "_fff";
        }
    }

    dist_key += postfix;
    rot_key  += postfix;
    bed_shrink_x_key += postfix;
    bed_shrink_y_key += postfix;

    ImGui::AlignTextToFramePadding();
    imgui->text(_L("Spacing"));
    ImGui::SameLine(1.2 * cursor_slider_left);
    ImGui::PushItemWidth(window_width - slider_icon_width);
    bool b_Spacing = imgui->bbl_slider_float_style("##Spacing", &settings.distance, dist_min, 100.0f, "%5.2f") || dist_min > settings.distance;
    ImGui::SameLine(window_width - slider_icon_width + 1.3 * cursor_slider_left);
    ImGui::PushItemWidth(1.5 * slider_icon_width);
    bool b_spacing_input = ImGui::BBLDragFloat("##spacing_input", &settings.distance, 0.05f, 0.0f, 0.0f, "%.2f");
    if (b_Spacing || b_spacing_input)
    {
        settings.distance = std::max(dist_min, settings.distance);
        settings_out.distance = settings.distance;
        appcfg->set("arrange", dist_key.c_str(), float_to_string_decimal_point(settings_out.distance));
        settings_changed = true;
    }
    ImGui::Separator();
    if (imgui->bbl_checkbox(_L("Auto rotate for arrangement"), settings.enable_rotation)) {
        settings_out.enable_rotation = settings.enable_rotation;
        appcfg->set("arrange", rot_key.c_str(), settings_out.enable_rotation);
        settings_changed = true;
    }

    if (imgui->bbl_checkbox(_L("Allow multiple materials on same plate"), settings.allow_multi_materials_on_same_plate)) {
        settings_out.allow_multi_materials_on_same_plate = settings.allow_multi_materials_on_same_plate;
        appcfg->set("arrange", multi_material_key.c_str(), settings_out.allow_multi_materials_on_same_plate );
        settings_changed = true;
    }

    // only show this option if the printer has micro Lidar and can do first layer scan
    DynamicPrintConfig &current_config = wxGetApp().preset_bundle->printers.get_edited_preset().config;
    const bool has_lidar = wxGetApp().preset_bundle->is_bbl_vendor();
    auto                op             = current_config.option("scan_first_layer");
    if (has_lidar && op && op->getBool()) {
        if (imgui->bbl_checkbox(_L("Avoid extrusion calibration region"), settings.avoid_extrusion_cali_region)) {
            settings_out.avoid_extrusion_cali_region = settings.avoid_extrusion_cali_region;
            appcfg->set("arrange", avoid_extrusion_key.c_str(), settings_out.avoid_extrusion_cali_region ? "1" : "0");
            settings_changed = true;
        }
    } else {
        settings_out.avoid_extrusion_cali_region = false;
    }

    // Align to Y axis. Only enable this option when auto rotation not enabled
    {
        if (settings_out.enable_rotation) {  // do not allow align to Y axis if rotation is enabled
            imgui->disabled_begin(true);
            settings_out.align_to_y_axis = false;
        }

        if (imgui->bbl_checkbox(_L("Align to Y axis"), settings.align_to_y_axis)) {
            settings_out.align_to_y_axis = settings.align_to_y_axis;
            appcfg->set("arrange", align_to_y_axis_key, settings_out.align_to_y_axis ? "1" : "0");
            settings_changed = true;
        }

        if (settings_out.enable_rotation == true) { imgui->disabled_end(); }
    }

    ImGui::Separator();
    ImGui::PushStyleVar(ImGuiStyleVar_ItemSpacing, ImVec2(15.0f, 10.0f));
    if (imgui->button(_L("Arrange"))) {
        wxGetApp().plater()->set_prepare_state(Job::PREPARE_STATE_DEFAULT);
        wxGetApp().plater()->arrange();
    }

    ImGui::SameLine();

    if (imgui->button(_L("Reset"))) {
        settings_out = ArrangeSettings{};
        settings_out.distance = std::max(dist_min, settings_out.distance);
        //BBS: add specific arrange settings
        if (seq_print) settings_out.is_seq_print = true;

        if (auto printer_structure_opt = wxGetApp().preset_bundle->printers.get_edited_preset().config.option<ConfigOptionEnum<PrinterStructure>>("printer_structure")) {
            settings_out.align_to_y_axis = (printer_structure_opt->value == PrinterStructure::psI3);
        }
        else
            settings_out.align_to_y_axis = false;

        appcfg->set("arrange", dist_key, float_to_string_decimal_point(settings_out.distance));
        appcfg->set("arrange", rot_key, settings_out.enable_rotation ? "1" : "0");
        appcfg->set("arrange", align_to_y_axis_key, settings_out.align_to_y_axis ? "1" : "0");
        settings_changed = true;
    }
    ImGui::PopStyleVar(1);
    imgui->end();

    //BBS
    ImGuiWrapper::pop_toolbar_style();

    return settings_changed;
}

#define ENABLE_THUMBNAIL_GENERATOR_DEBUG_OUTPUT 0
#if ENABLE_THUMBNAIL_GENERATOR_DEBUG_OUTPUT
static void debug_output_thumbnail(const ThumbnailData& thumbnail_data)
{
    // debug export of generated image
    wxImage image(thumbnail_data.width, thumbnail_data.height);
    image.InitAlpha();

    for (unsigned int r = 0; r < thumbnail_data.height; ++r)
    {
        unsigned int rr = (thumbnail_data.height - 1 - r) * thumbnail_data.width;
        for (unsigned int c = 0; c < thumbnail_data.width; ++c)
        {
            unsigned char* px = (unsigned char*)thumbnail_data.pixels.data() + 4 * (rr + c);
            image.SetRGB((int)c, (int)r, px[0], px[1], px[2]);
            image.SetAlpha((int)c, (int)r, px[3]);
        }
    }

    image.SaveFile("C:/bambu/test/test.png", wxBITMAP_TYPE_PNG);
}
#endif // ENABLE_THUMBNAIL_GENERATOR_DEBUG_OUTPUT

void GLCanvas3D::render_thumbnail_internal(ThumbnailData& thumbnail_data, const ThumbnailsParams& thumbnail_params,
    PartPlateList& partplate_list, ModelObjectPtrs& model_objects, const GLVolumeCollection& volumes, std::vector<ColorRGBA>& extruder_colors,
    GLShaderProgram* shader, Camera::EType camera_type, bool use_top_view, bool for_picking)
{
    //BBS modify visible calc function
    int plate_idx = thumbnail_params.plate_id;
    PartPlate* plate = partplate_list.get_plate(plate_idx);
    BoundingBoxf3 plate_build_volume = plate->get_build_volume();
    plate_build_volume.min(0) -= Slic3r::BuildVolume::SceneEpsilon;
    plate_build_volume.min(1) -= Slic3r::BuildVolume::SceneEpsilon;
    plate_build_volume.min(2) -= Slic3r::BuildVolume::SceneEpsilon;
    plate_build_volume.max(0) += Slic3r::BuildVolume::SceneEpsilon;
    plate_build_volume.max(1) += Slic3r::BuildVolume::SceneEpsilon;
    plate_build_volume.max(2) += Slic3r::BuildVolume::SceneEpsilon;
    /*if (m_config != nullptr) {
        double h = m_config->opt_float("printable_height");
        plate_build_volume.min(2) = std::min(plate_build_volume.min(2), -h);
        plate_build_volume.max(2) = std::max(plate_build_volume.max(2), h);
    }*/

    auto is_visible = [plate_idx, plate_build_volume](const GLVolume& v) {
        bool ret = v.printable;
        if (plate_idx >= 0) {
            bool contained = false;
            BoundingBoxf3 plate_bbox = plate_build_volume;
            plate_bbox.min(2) = -1e10;
            const BoundingBoxf3& volume_bbox = v.transformed_convex_hull_bounding_box();
            if (plate_bbox.contains(volume_bbox) && (volume_bbox.max(2) > 0)) {
                contained = true;
            }
            ret &= contained;
        }
        else {
            ret &= (!v.shader_outside_printer_detection_enabled || !v.is_outside);
        }
        return ret;
    };

    static ColorRGBA curr_color;

    GLVolumePtrs visible_volumes;

    for (GLVolume* vol : volumes.volumes) {
        if (!vol->is_modifier && !vol->is_wipe_tower && (!thumbnail_params.parts_only || vol->composite_id.volume_id >= 0)) {
            if (is_visible(*vol)) {
                visible_volumes.emplace_back(vol);
            }
        }
    }

    BOOST_LOG_TRIVIAL(info) << boost::format("render_thumbnail: plate_idx %1% volumes size %2%, shader %3%, use_top_view=%4%, for_picking=%5%") % plate_idx % visible_volumes.size() %shader %use_top_view %for_picking;
    //BoundingBoxf3 volumes_box = plate_build_volume;
    BoundingBoxf3 volumes_box;
    volumes_box.min.z() = 0;
    volumes_box.max.z() = 0;
    if (!visible_volumes.empty()) {
        for (const GLVolume* vol : visible_volumes) {
            volumes_box.merge(vol->transformed_bounding_box());
        }
    }
    volumes_box.min.z() = -Slic3r::BuildVolume::SceneEpsilon;
    double width = volumes_box.max.x() - volumes_box.min.x();
    double depth = volumes_box.max.y() - volumes_box.min.y();
    double height = volumes_box.max.z() - volumes_box.min.z();
    volumes_box.max.x() = volumes_box.max.x() + width * 0.1f;
    volumes_box.min.x() = volumes_box.min.x() - width * 0.1f;
    volumes_box.max.y() = volumes_box.max.y() + depth * 0.1f;
    volumes_box.min.y() = volumes_box.min.y() - depth * 0.1f;
    volumes_box.max.z() = volumes_box.max.z() + height * 0.1f;
    volumes_box.min.z() = volumes_box.min.z() - height * 0.1f;

    Camera camera;
    camera.set_type(camera_type);
    //BBS modify scene box to plate scene bounding box
    //plate_build_volume.min(2) = - plate_build_volume.max(2);
    camera.set_scene_box(plate_build_volume);
    camera.set_viewport(0, 0, thumbnail_data.width, thumbnail_data.height);
    camera.apply_viewport();

    //BoundingBoxf3 plate_box = plate->get_bounding_box(false);
    //plate_box.min.z() = 0.0;
    //plate_box.max.z() = 0.0;

    if (use_top_view) {
        float center_x = (plate_build_volume.max(0) + plate_build_volume.min(0))/2;
        float center_y = (plate_build_volume.max(1) + plate_build_volume.min(1))/2;
        float distance_z = plate_build_volume.max(2) - plate_build_volume.min(2);
        Vec3d center(center_x, center_y, 0.f);
        double zoom_ratio, scale_x, scale_y;

        scale_x = ((double)thumbnail_data.width)/(plate_build_volume.max(0) - plate_build_volume.min(0));
        scale_y = ((double)thumbnail_data.height)/(plate_build_volume.max(1) - plate_build_volume.min(1));
        zoom_ratio = (scale_x <= scale_y)?scale_x:scale_y;
        camera.look_at(center + distance_z * Vec3d::UnitZ(), center, Vec3d::UnitY());
        camera.set_zoom(zoom_ratio);
        //camera.select_view("top");
    }
    else {
        camera.zoom_to_box(volumes_box);
        camera.select_view("iso");
    }

    const Transform3d &view_matrix = camera.get_view_matrix();

    camera.apply_projection(plate_build_volume);

    //GLShaderProgram* shader = wxGetApp().get_shader("gouraud_light");
    if (!for_picking && (shader == nullptr)) {
        BOOST_LOG_TRIVIAL(info) <<  boost::format("render_thumbnail with no picking: shader is null, return directly");
        return;
    }

    //if (thumbnail_params.transparent_background)
    glsafe(::glClearColor(0.f, 0.f, 0.f, 0.f));


    glsafe(::glClear(GL_COLOR_BUFFER_BIT | GL_DEPTH_BUFFER_BIT));
    glsafe(::glEnable(GL_DEPTH_TEST));

    const Transform3d &projection_matrix = camera.get_projection_matrix();

    if (for_picking) {
        //if (OpenGLManager::can_multisample())
              // This flag is often ignored by NVIDIA drivers if rendering into a screen buffer.
        //    glsafe(::glDisable(GL_MULTISAMPLE));

        glsafe(::glDisable(GL_BLEND));

        static const GLfloat INV_255 = 1.0f / 255.0f;

        // do not cull backfaces to show broken geometry, if any
        glsafe(::glDisable(GL_CULL_FACE));

        for (GLVolume* vol : visible_volumes) {
            // Object picking mode. Render the object with a color encoding the object index.
            // we reserve color = (0,0,0) for occluders (as the printbed)
            // so we shift volumes' id by 1 to get the proper color
            //BBS: remove the bed picking logic
            unsigned int id = vol->model_object_ID;
            //unsigned int id = 1 + volume.second.first;
            unsigned int r = (id & (0x000000FF << 0)) >> 0;
            unsigned int g = (id & (0x000000FF << 8)) >> 8;
            unsigned int b = (id & (0x000000FF << 16)) >> 16;
            unsigned int a = 0xFF;
            vol->model.set_color({(GLfloat)r * INV_255, (GLfloat)g * INV_255, (GLfloat)b * INV_255, (GLfloat)a * INV_255});
            /*curr_color[0] = (GLfloat)r * INV_255;
            curr_color[1] = (GLfloat)g * INV_255;
            curr_color[2] = (GLfloat)b * INV_255;
            curr_color[3] = (GLfloat)a * INV_255;
            shader->set_uniform("uniform_color", curr_color);*/

            const bool is_active = vol->is_active;
            vol->is_active = true;
            const Transform3d model_matrix = vol->world_matrix();
            shader->set_uniform("view_model_matrix", view_matrix * model_matrix);
            shader->set_uniform("projection_matrix", projection_matrix);
            const Matrix3d view_normal_matrix = view_matrix.matrix().block(0, 0, 3, 3) * model_matrix.matrix().block(0, 0, 3, 3).inverse().transpose();
            shader->set_uniform("view_normal_matrix", view_normal_matrix); 
            vol->simple_render(shader, model_objects, extruder_colors);
            vol->is_active = is_active;
        }

        //glsafe(::glDisableClientState(GL_NORMAL_ARRAY));
        //glsafe(::glDisableClientState(GL_VERTEX_ARRAY));

        glsafe(::glEnable(GL_CULL_FACE));

        //if (OpenGLManager::can_multisample())
        //    glsafe(::glEnable(GL_MULTISAMPLE));
    }
    else {
        shader->start_using();
        shader->set_uniform("emission_factor", 0.1f);
        for (GLVolume* vol : visible_volumes) {
            //BBS set render color for thumbnails
            curr_color = vol->color;

            ColorRGBA new_color = adjust_color_for_rendering(curr_color);
			vol->model.set_color(new_color);
            shader->set_uniform("volume_world_matrix", vol->world_matrix());
            //BBS set all volume to orange
            //shader->set_uniform("uniform_color", orange);
            /*if (plate_idx > 0) {
                shader->set_uniform("uniform_color", orange);
            }
            else {
                shader->set_uniform("uniform_color", (vol->printable && !vol->is_outside) ? orange : gray);
            }*/
            // the volume may have been deactivated by an active gizmo
            const bool is_active = vol->is_active;
            vol->is_active = true;
            const Transform3d model_matrix = vol->world_matrix();
            shader->set_uniform("view_model_matrix", view_matrix * model_matrix);
            shader->set_uniform("projection_matrix", projection_matrix);
            const Matrix3d view_normal_matrix = view_matrix.matrix().block(0, 0, 3, 3) * model_matrix.matrix().block(0, 0, 3, 3).inverse().transpose();
            shader->set_uniform("view_normal_matrix", view_normal_matrix); 
            vol->simple_render(shader,  model_objects, extruder_colors);
            vol->is_active = is_active;
        }
        shader->stop_using();
    }

    glsafe(::glDisable(GL_DEPTH_TEST));

    //don't render plate in thumbnail
    //plate->render( false, true, true);

    // restore background color
    //if (thumbnail_params.transparent_background)
    //    glsafe(::glClearColor(1.0f, 1.0f, 1.0f, 1.0f));
    BOOST_LOG_TRIVIAL(info) << boost::format("render_thumbnail: finished");
}

void GLCanvas3D::render_thumbnail_framebuffer(ThumbnailData& thumbnail_data, unsigned int w, unsigned int h, const ThumbnailsParams& thumbnail_params,
    PartPlateList& partplate_list, ModelObjectPtrs& model_objects, const GLVolumeCollection& volumes, std::vector<ColorRGBA>& extruder_colors,
    GLShaderProgram* shader, Camera::EType camera_type, bool use_top_view, bool for_picking)
{
    thumbnail_data.set(w, h);
    if (!thumbnail_data.is_valid())
        return;

    bool multisample = OpenGLManager::can_multisample();
    if (for_picking)
        multisample = false;
    //if (!multisample)
    //    glsafe(::glEnable(GL_MULTISAMPLE));

    GLint max_samples;
    glsafe(::glGetIntegerv(GL_MAX_SAMPLES, &max_samples));
    GLsizei num_samples = max_samples / 2;

    GLuint render_fbo;
    glsafe(::glGenFramebuffers(1, &render_fbo));
    glsafe(::glBindFramebuffer(GL_FRAMEBUFFER, render_fbo));

    BOOST_LOG_TRIVIAL(info) << boost::format("render_thumbnail prepare: w %1%, h %2%, max_samples  %3%, render_fbo %4%") %w %h %max_samples % render_fbo;
    GLuint render_tex = 0;
    GLuint render_tex_buffer = 0;
    if (multisample) {
        // use renderbuffer instead of texture to avoid the need to use glTexImage2DMultisample which is available only since OpenGL 3.2
        glsafe(::glGenRenderbuffers(1, &render_tex_buffer));
        glsafe(::glBindRenderbuffer(GL_RENDERBUFFER, render_tex_buffer));
        glsafe(::glRenderbufferStorageMultisample(GL_RENDERBUFFER, num_samples, GL_RGBA8, w, h));
        glsafe(::glFramebufferRenderbuffer(GL_FRAMEBUFFER, GL_COLOR_ATTACHMENT0, GL_RENDERBUFFER, render_tex_buffer));
    }
    else {
        glsafe(::glGenTextures(1, &render_tex));
        glsafe(::glBindTexture(GL_TEXTURE_2D, render_tex));
        glsafe(::glTexImage2D(GL_TEXTURE_2D, 0, GL_RGBA8, w, h, 0, GL_RGBA, GL_UNSIGNED_BYTE, nullptr));
        glsafe(::glTexParameteri(GL_TEXTURE_2D, GL_TEXTURE_MIN_FILTER, GL_LINEAR));
        glsafe(::glTexParameteri(GL_TEXTURE_2D, GL_TEXTURE_MAG_FILTER, GL_LINEAR));
        glsafe(::glFramebufferTexture2D(GL_FRAMEBUFFER, GL_COLOR_ATTACHMENT0, GL_TEXTURE_2D, render_tex, 0));
    }

    GLuint render_depth;
    glsafe(::glGenRenderbuffers(1, &render_depth));
    glsafe(::glBindRenderbuffer(GL_RENDERBUFFER, render_depth));
    if (multisample)
        glsafe(::glRenderbufferStorageMultisample(GL_RENDERBUFFER, num_samples, GL_DEPTH_COMPONENT24, w, h));
    else
        glsafe(::glRenderbufferStorage(GL_RENDERBUFFER, GL_DEPTH_COMPONENT, w, h));

    glsafe(::glFramebufferRenderbuffer(GL_FRAMEBUFFER, GL_DEPTH_ATTACHMENT, GL_RENDERBUFFER, render_depth));

    GLenum drawBufs[] = { GL_COLOR_ATTACHMENT0 };
    glsafe(::glDrawBuffers(1, drawBufs));

    if (::glCheckFramebufferStatus(GL_FRAMEBUFFER) == GL_FRAMEBUFFER_COMPLETE) {
        render_thumbnail_internal(thumbnail_data, thumbnail_params, partplate_list, model_objects, volumes, extruder_colors, shader, camera_type, use_top_view, for_picking);

        if (multisample) {
            GLuint resolve_fbo;
            glsafe(::glGenFramebuffers(1, &resolve_fbo));
            glsafe(::glBindFramebuffer(GL_FRAMEBUFFER, resolve_fbo));

            GLuint resolve_tex;
            glsafe(::glGenTextures(1, &resolve_tex));
            glsafe(::glBindTexture(GL_TEXTURE_2D, resolve_tex));
            glsafe(::glTexImage2D(GL_TEXTURE_2D, 0, GL_RGBA8, w, h, 0, GL_RGBA, GL_UNSIGNED_BYTE, nullptr));
            glsafe(::glTexParameteri(GL_TEXTURE_2D, GL_TEXTURE_MIN_FILTER, GL_LINEAR));
            glsafe(::glTexParameteri(GL_TEXTURE_2D, GL_TEXTURE_MAG_FILTER, GL_LINEAR));
            glsafe(::glFramebufferTexture2D(GL_FRAMEBUFFER, GL_COLOR_ATTACHMENT0, GL_TEXTURE_2D, resolve_tex, 0));

            glsafe(::glDrawBuffers(1, drawBufs));

            if (::glCheckFramebufferStatus(GL_FRAMEBUFFER) == GL_FRAMEBUFFER_COMPLETE) {
                glsafe(::glBindFramebuffer(GL_READ_FRAMEBUFFER, render_fbo));
                glsafe(::glBindFramebuffer(GL_DRAW_FRAMEBUFFER, resolve_fbo));
                glsafe(::glBlitFramebuffer(0, 0, w, h, 0, 0, w, h, GL_COLOR_BUFFER_BIT, GL_LINEAR));

                glsafe(::glBindFramebuffer(GL_READ_FRAMEBUFFER, resolve_fbo));
                glsafe(::glReadPixels(0, 0, w, h, GL_RGBA, GL_UNSIGNED_BYTE, (void*)thumbnail_data.pixels.data()));
            }

            glsafe(::glDeleteTextures(1, &resolve_tex));
            glsafe(::glDeleteFramebuffers(1, &resolve_fbo));
        }
        else
            glsafe(::glReadPixels(0, 0, w, h, GL_RGBA, GL_UNSIGNED_BYTE, (void*)thumbnail_data.pixels.data()));

#if ENABLE_THUMBNAIL_GENERATOR_DEBUG_OUTPUT
        debug_output_thumbnail(thumbnail_data);
#endif // ENABLE_THUMBNAIL_GENERATOR_DEBUG_OUTPUT
    }
    else {
        BOOST_LOG_TRIVIAL(info) << boost::format("render_thumbnail prepare: GL_FRAMEBUFFER not complete");
    }

    glsafe(::glBindFramebuffer(GL_FRAMEBUFFER, 0));
    glsafe(::glDeleteRenderbuffers(1, &render_depth));
    if (render_tex_buffer != 0)
        glsafe(::glDeleteRenderbuffers(1, &render_tex_buffer));
    if (render_tex != 0)
        glsafe(::glDeleteTextures(1, &render_tex));
    glsafe(::glDeleteFramebuffers(1, &render_fbo));

    //if (!multisample)
    //    glsafe(::glDisable(GL_MULTISAMPLE));
    BOOST_LOG_TRIVIAL(info) << boost::format("render_thumbnail prepare: finished");
}

void GLCanvas3D::render_thumbnail_framebuffer_ext(ThumbnailData& thumbnail_data, unsigned int w, unsigned int h, const ThumbnailsParams& thumbnail_params,
    PartPlateList& partplate_list, ModelObjectPtrs& model_objects, const GLVolumeCollection& volumes, std::vector<ColorRGBA>& extruder_colors,
    GLShaderProgram* shader, Camera::EType camera_type, bool use_top_view, bool for_picking)
{
    thumbnail_data.set(w, h);
    if (!thumbnail_data.is_valid())
        return;

    bool multisample = OpenGLManager::can_multisample();
    if (for_picking)
        multisample = false;
    //if (!multisample)
    //    glsafe(::glEnable(GL_MULTISAMPLE));

    GLint max_samples;
    glsafe(::glGetIntegerv(GL_MAX_SAMPLES_EXT, &max_samples));
    GLsizei num_samples = max_samples / 2;

    GLuint render_fbo;
    glsafe(::glGenFramebuffersEXT(1, &render_fbo));
    glsafe(::glBindFramebufferEXT(GL_FRAMEBUFFER_EXT, render_fbo));

    GLuint render_tex = 0;
    GLuint render_tex_buffer = 0;
    if (multisample) {
        // use renderbuffer instead of texture to avoid the need to use glTexImage2DMultisample which is available only since OpenGL 3.2
        glsafe(::glGenRenderbuffersEXT(1, &render_tex_buffer));
        glsafe(::glBindRenderbufferEXT(GL_RENDERBUFFER_EXT, render_tex_buffer));
        glsafe(::glRenderbufferStorageMultisampleEXT(GL_RENDERBUFFER_EXT, num_samples, GL_RGBA8, w, h));
        glsafe(::glFramebufferRenderbufferEXT(GL_FRAMEBUFFER_EXT, GL_COLOR_ATTACHMENT0_EXT, GL_RENDERBUFFER_EXT, render_tex_buffer));
    }
    else {
        glsafe(::glGenTextures(1, &render_tex));
        glsafe(::glBindTexture(GL_TEXTURE_2D, render_tex));
        glsafe(::glTexImage2D(GL_TEXTURE_2D, 0, GL_RGBA8, w, h, 0, GL_RGBA, GL_UNSIGNED_BYTE, nullptr));
        glsafe(::glTexParameteri(GL_TEXTURE_2D, GL_TEXTURE_MIN_FILTER, GL_LINEAR));
        glsafe(::glTexParameteri(GL_TEXTURE_2D, GL_TEXTURE_MAG_FILTER, GL_LINEAR));
        glsafe(::glFramebufferTexture2D(GL_FRAMEBUFFER_EXT, GL_COLOR_ATTACHMENT0_EXT, GL_TEXTURE_2D, render_tex, 0));
    }

    GLuint render_depth;
    glsafe(::glGenRenderbuffersEXT(1, &render_depth));
    glsafe(::glBindRenderbufferEXT(GL_RENDERBUFFER_EXT, render_depth));
    if (multisample)
        glsafe(::glRenderbufferStorageMultisampleEXT(GL_RENDERBUFFER_EXT, num_samples, GL_DEPTH_COMPONENT24, w, h));
    else
        glsafe(::glRenderbufferStorageEXT(GL_RENDERBUFFER_EXT, GL_DEPTH_COMPONENT, w, h));

    glsafe(::glFramebufferRenderbufferEXT(GL_FRAMEBUFFER_EXT, GL_DEPTH_ATTACHMENT_EXT, GL_RENDERBUFFER_EXT, render_depth));

    GLenum drawBufs[] = { GL_COLOR_ATTACHMENT0 };
    glsafe(::glDrawBuffers(1, drawBufs));

    if (::glCheckFramebufferStatusEXT(GL_FRAMEBUFFER_EXT) == GL_FRAMEBUFFER_COMPLETE_EXT) {
        render_thumbnail_internal(thumbnail_data, thumbnail_params, partplate_list,  model_objects, volumes, extruder_colors, shader, camera_type, use_top_view, for_picking);

        if (multisample) {
            GLuint resolve_fbo;
            glsafe(::glGenFramebuffersEXT(1, &resolve_fbo));
            glsafe(::glBindFramebufferEXT(GL_FRAMEBUFFER_EXT, resolve_fbo));

            GLuint resolve_tex;
            glsafe(::glGenTextures(1, &resolve_tex));
            glsafe(::glBindTexture(GL_TEXTURE_2D, resolve_tex));
            glsafe(::glTexImage2D(GL_TEXTURE_2D, 0, GL_RGBA8, w, h, 0, GL_RGBA, GL_UNSIGNED_BYTE, nullptr));
            glsafe(::glTexParameteri(GL_TEXTURE_2D, GL_TEXTURE_MIN_FILTER, GL_LINEAR));
            glsafe(::glTexParameteri(GL_TEXTURE_2D, GL_TEXTURE_MAG_FILTER, GL_LINEAR));
            glsafe(::glFramebufferTexture2DEXT(GL_FRAMEBUFFER_EXT, GL_COLOR_ATTACHMENT0_EXT, GL_TEXTURE_2D, resolve_tex, 0));

            glsafe(::glDrawBuffers(1, drawBufs));

            if (::glCheckFramebufferStatusEXT(GL_FRAMEBUFFER_EXT) == GL_FRAMEBUFFER_COMPLETE_EXT) {
                glsafe(::glBindFramebufferEXT(GL_READ_FRAMEBUFFER_EXT, render_fbo));
                glsafe(::glBindFramebufferEXT(GL_DRAW_FRAMEBUFFER_EXT, resolve_fbo));
                glsafe(::glBlitFramebufferEXT(0, 0, w, h, 0, 0, w, h, GL_COLOR_BUFFER_BIT, GL_LINEAR));

                glsafe(::glBindFramebufferEXT(GL_READ_FRAMEBUFFER_EXT, resolve_fbo));
                glsafe(::glReadPixels(0, 0, w, h, GL_RGBA, GL_UNSIGNED_BYTE, (void*)thumbnail_data.pixels.data()));
            }

            glsafe(::glDeleteTextures(1, &resolve_tex));
            glsafe(::glDeleteFramebuffersEXT(1, &resolve_fbo));
        }
        else
            glsafe(::glReadPixels(0, 0, w, h, GL_RGBA, GL_UNSIGNED_BYTE, (void*)thumbnail_data.pixels.data()));

#if ENABLE_THUMBNAIL_GENERATOR_DEBUG_OUTPUT
        debug_output_thumbnail(thumbnail_data);
#endif // ENABLE_THUMBNAIL_GENERATOR_DEBUG_OUTPUT
    }

    glsafe(::glBindFramebufferEXT(GL_FRAMEBUFFER_EXT, 0));
    glsafe(::glDeleteRenderbuffersEXT(1, &render_depth));
    if (render_tex_buffer != 0)
        glsafe(::glDeleteRenderbuffersEXT(1, &render_tex_buffer));
    if (render_tex != 0)
        glsafe(::glDeleteTextures(1, &render_tex));
    glsafe(::glDeleteFramebuffersEXT(1, &render_fbo));

    //if (!multisample)
    //    glsafe(::glDisable(GL_MULTISAMPLE));
}

void GLCanvas3D::render_thumbnail_legacy(ThumbnailData& thumbnail_data, unsigned int w, unsigned int h, const ThumbnailsParams& thumbnail_params, PartPlateList &partplate_list, ModelObjectPtrs& model_objects, const GLVolumeCollection& volumes, std::vector<ColorRGBA>& extruder_colors, GLShaderProgram* shader, Camera::EType camera_type)
{
    // check that thumbnail size does not exceed the default framebuffer size
    const Size& cnv_size = get_canvas_size();
    unsigned int cnv_w = (unsigned int)cnv_size.get_width();
    unsigned int cnv_h = (unsigned int)cnv_size.get_height();
    if (w > cnv_w || h > cnv_h) {
        float ratio = std::min((float)cnv_w / (float)w, (float)cnv_h / (float)h);
        w = (unsigned int)(ratio * (float)w);
        h = (unsigned int)(ratio * (float)h);
    }

    thumbnail_data.set(w, h);
    if (!thumbnail_data.is_valid())
        return;

    render_thumbnail_internal(thumbnail_data, thumbnail_params, partplate_list,  model_objects, volumes, extruder_colors, shader, camera_type);

    glsafe(::glReadPixels(0, 0, w, h, GL_RGBA, GL_UNSIGNED_BYTE, (void*)thumbnail_data.pixels.data()));
#if ENABLE_THUMBNAIL_GENERATOR_DEBUG_OUTPUT
    debug_output_thumbnail(thumbnail_data);
#endif // ENABLE_THUMBNAIL_GENERATOR_DEBUG_OUTPUT

    // restore the default framebuffer size to avoid flickering on the 3D scene
    //wxGetApp().plater()->get_camera().apply_viewport();
}

//BBS: GUI refractor

void GLCanvas3D::_switch_toolbars_icon_filename()
{
    BackgroundTexture::Metadata background_data;
    background_data.filename = m_is_dark ? "toolbar_background_dark.png" : "toolbar_background.png";
    background_data.left = 16;
    background_data.top = 16;
    background_data.right = 16;
    background_data.bottom = 16;
    m_main_toolbar.init(background_data);
    m_assemble_view_toolbar.init(background_data);
    m_separator_toolbar.init(background_data);
    wxGetApp().plater()->get_collapse_toolbar().init(background_data);

    // main toolbar
    {
        GLToolbarItem* item;
        item = m_main_toolbar.get_item("add");
        item->set_icon_filename(m_is_dark ? "toolbar_open_dark.svg" : "toolbar_open.svg");

        item = m_main_toolbar.get_item("addplate");
        item->set_icon_filename(m_is_dark ? "toolbar_add_plate_dark.svg" : "toolbar_add_plate.svg");

        item = m_main_toolbar.get_item("orient");
        item->set_icon_filename(m_is_dark ? "toolbar_orient_dark.svg" : "toolbar_orient.svg");

        item = m_main_toolbar.get_item("addplate");
        item->set_icon_filename(m_is_dark ? "toolbar_add_plate_dark.svg" : "toolbar_add_plate.svg");

        item = m_main_toolbar.get_item("arrange");
        item->set_icon_filename(m_is_dark ? "toolbar_arrange_dark.svg" : "toolbar_arrange.svg");

        item = m_main_toolbar.get_item("splitobjects");
        item->set_icon_filename(m_is_dark ? "split_objects_dark.svg" : "split_objects.svg");

        item = m_main_toolbar.get_item("splitvolumes");
        item->set_icon_filename(m_is_dark ? "split_parts_dark.svg" : "split_parts.svg");

        item = m_main_toolbar.get_item("layersediting");
        item->set_icon_filename(m_is_dark ? "toolbar_variable_layer_height_dark.svg" : "toolbar_variable_layer_height.svg");
    }

    // assemble view toolbar
    {
        GLToolbarItem* item;
        item = m_assemble_view_toolbar.get_item("assembly_view");
        item->set_icon_filename(m_is_dark ? "toolbar_assemble_dark.svg" : "toolbar_assemble.svg");
    }
}
bool GLCanvas3D::_init_toolbars()
{
    if (!_init_main_toolbar())
        return false;

    //BBS: GUI refractor
    if (!_init_assemble_view_toolbar())
        return false;

    if (!_init_return_toolbar())
        return false;

    if (!_init_separator_toolbar())
        return false;

    if (!_init_select_plate_toolbar())
        return false;

#if 0
    if (!_init_view_toolbar())
        return false;
#endif

    if (!_init_collapse_toolbar())
        return false;

    return true;
}

//BBS: GUI refactor: GLToolbar
bool GLCanvas3D::_init_main_toolbar()
{
    if (!m_main_toolbar.is_enabled())
        return true;

    BackgroundTexture::Metadata background_data;
    background_data.filename = m_is_dark ? "toolbar_background_dark.png" : "toolbar_background.png";
    background_data.left = 16;
    background_data.top = 16;
    background_data.right = 16;
    background_data.bottom = 16;

    if (!m_main_toolbar.init(background_data))
    {
        // unable to init the toolbar texture, disable it
        m_main_toolbar.set_enabled(false);
        return true;
    }
    // init arrow
    if (!m_main_toolbar.init_arrow("toolbar_arrow.svg"))
        BOOST_LOG_TRIVIAL(error) << "Main toolbar failed to load arrow texture.";

    // m_gizmos is created at constructor, thus we can init arrow here.
    if (!m_gizmos.init_arrow("toolbar_arrow.svg"))
        BOOST_LOG_TRIVIAL(error) << "Gizmos manager failed to load arrow texture.";

    m_main_toolbar.set_layout_type(GLToolbar::Layout::Horizontal);
    //BBS: main toolbar is at the top and left, we don't need the rounded-corner effect at the right side and the top side
    m_main_toolbar.set_horizontal_orientation(GLToolbar::Layout::HO_Right);
    m_main_toolbar.set_vertical_orientation(GLToolbar::Layout::VO_Top);
    m_main_toolbar.set_border(5.0f);
    m_main_toolbar.set_separator_size(5);
    m_main_toolbar.set_gap_size(4);

    m_main_toolbar.del_all_item();

    GLToolbarItem::Data item;

    item.name = "add";
    item.icon_filename = m_is_dark ? "toolbar_open_dark.svg" : "toolbar_open.svg";
    item.tooltip = _utf8(L("Add")) + " [" + GUI::shortkey_ctrl_prefix() + "I]";
    item.sprite_id = 0;
    item.left.action_callback = [this]() { if (m_canvas != nullptr) wxPostEvent(m_canvas, SimpleEvent(EVT_GLTOOLBAR_ADD)); };
    item.enabling_callback = []()->bool {return wxGetApp().plater()->can_add_model(); };
    if (!m_main_toolbar.add_item(item))
        return false;

    item.name = "addplate";
    item.icon_filename = m_is_dark ? "toolbar_add_plate_dark.svg" : "toolbar_add_plate.svg";
    item.tooltip = _utf8(L("Add plate"));
    item.sprite_id++;
    item.left.action_callback = [this]() { if (m_canvas != nullptr) wxPostEvent(m_canvas, SimpleEvent(EVT_GLTOOLBAR_ADD_PLATE)); };
    item.enabling_callback = []()->bool {return wxGetApp().plater()->can_add_plate(); };
    if (!m_main_toolbar.add_item(item))
        return false;

    item.name = "orient";
    item.icon_filename = m_is_dark ? "toolbar_orient_dark.svg" : "toolbar_orient.svg";
    item.tooltip = _utf8(L("Auto orient"));
    item.sprite_id++;
    item.left.render_callback = nullptr;
    item.enabling_callback = []()->bool { return wxGetApp().plater()->can_arrange(); };
    item.left.toggable = false;  // allow right mouse click
    //BBS: GUI refactor: adjust the main toolbar position
    item.left.action_callback = [this]() {
        if (m_canvas != nullptr)
        {
            wxGetApp().plater()->set_prepare_state(Job::PREPARE_STATE_DEFAULT);
            wxGetApp().plater()->orient();
            //BBS do not show orient menu
            //_render_orient_menu(left, right, bottom, top);
            NetworkAgent* agent = GUI::wxGetApp().getAgent();
            if (agent) agent->track_update_property("auto_orient", std::to_string(++auto_orient_count));
        }
    };
    if (!m_main_toolbar.add_item(item))
        return false;

    item.name = "arrange";
    item.icon_filename = m_is_dark ? "toolbar_arrange_dark.svg" : "toolbar_arrange.svg";
    item.tooltip = _utf8(L("Arrange all objects")) + " [A]\n" + _utf8(L("Arrange objects on selected plates")) + " [Shift+A]";
    item.sprite_id++;
    item.left.action_callback = []() {};
    item.enabling_callback = []()->bool { return wxGetApp().plater()->can_arrange(); };
    item.left.toggable = true;
    //BBS: GUI refactor: adjust the main toolbar position
    item.left.render_callback = [this](float left, float right, float bottom, float top) {
        if (m_canvas != nullptr)
        {
            _render_arrange_menu(left, right, bottom, top);
            //_render_arrange_menu(0.5f * (left + right));
        }
    };
    if (!m_main_toolbar.add_item(item))
        return false;

    item.right.toggable = false;
    item.right.render_callback = GLToolbarItem::Default_Render_Callback;

    if (!m_main_toolbar.add_separator())
        return false;

    item.name = "splitobjects";
    item.icon_filename = m_is_dark ? "split_objects_dark.svg" : "split_objects.svg";
    item.tooltip = _utf8(L("Split to objects"));
    item.sprite_id++;
    item.left.render_callback = nullptr;
    item.left.action_callback = [this]() { if (m_canvas != nullptr) wxPostEvent(m_canvas, SimpleEvent(EVT_GLTOOLBAR_SPLIT_OBJECTS)); };
    item.visibility_callback = GLToolbarItem::Default_Visibility_Callback;
    item.left.toggable = false;
    item.enabling_callback = []()->bool { return wxGetApp().plater()->can_split_to_objects(); };
    if (!m_main_toolbar.add_item(item))
        return false;

    item.name = "splitvolumes";
    item.icon_filename = m_is_dark ? "split_parts_dark.svg" : "split_parts.svg";
    item.tooltip = _utf8(L("Split to parts"));
    item.sprite_id++;
    item.left.action_callback = [this]() { if (m_canvas != nullptr) wxPostEvent(m_canvas, SimpleEvent(EVT_GLTOOLBAR_SPLIT_VOLUMES)); };
    item.visibility_callback = GLToolbarItem::Default_Visibility_Callback;
    item.enabling_callback = []()->bool { return wxGetApp().plater()->can_split_to_volumes(); };
    if (!m_main_toolbar.add_item(item))
        return false;

    item.name = "layersediting";
    item.icon_filename = m_is_dark ? "toolbar_variable_layer_height_dark.svg" : "toolbar_variable_layer_height.svg";
    item.tooltip = _utf8(L("Variable layer height"));
    item.sprite_id++;
    item.left.action_callback = [this]() { if (m_canvas != nullptr) wxPostEvent(m_canvas, SimpleEvent(EVT_GLTOOLBAR_LAYERSEDITING)); };
    item.visibility_callback = [this]()->bool {
        bool res = current_printer_technology() == ptFFF;
        // turns off if changing printer technology
        if (!res && m_main_toolbar.is_item_visible("layersediting") && m_main_toolbar.is_item_pressed("layersediting"))
            force_main_toolbar_left_action(get_main_toolbar_item_id("layersediting"));

        return res;
    };
    item.enabling_callback = []()->bool { return wxGetApp().plater()->can_layers_editing(); };
    if (!m_main_toolbar.add_item(item))
        return false;

    return true;
}

//BBS: GUI refactor: GLToolbar
bool GLCanvas3D::_init_select_plate_toolbar()
{
    std::string path = resources_dir() + "/images/";
    IMToolbarItem* item = new IMToolbarItem();
    bool result = item->image_texture.load_from_svg_file(path + "im_all_plates_stats.svg", false, false, false, 128);
    result = result && item->image_texture_transparent.load_from_svg_file(path + "im_all_plates_stats_transparent.svg", false, false, false, 128);
    m_sel_plate_toolbar.m_all_plates_stats_item = item;

    return result;
}

void GLCanvas3D::_update_select_plate_toolbar_stats_item(bool force_selected) {
    PartPlateList& plate_list = wxGetApp().plater()->get_partplate_list();
    if (plate_list.get_nonempty_plate_list().size() > 1)
        m_sel_plate_toolbar.show_stats_item = true;
    else
        m_sel_plate_toolbar.show_stats_item = false;

    if (force_selected && m_sel_plate_toolbar.show_stats_item)
        m_sel_plate_toolbar.m_all_plates_stats_item->selected = true;
}

bool GLCanvas3D::_update_imgui_select_plate_toolbar()
{
    bool result = true;
    if (!m_sel_plate_toolbar.is_enabled()) return false;

    _update_select_plate_toolbar_stats_item();

    m_sel_plate_toolbar.del_all_item();

    PartPlateList& plate_list = wxGetApp().plater()->get_partplate_list();
    for (int i = 0; i < plate_list.get_plate_count(); i++) {
        IMToolbarItem* item = new IMToolbarItem();
        PartPlate* plate = plate_list.get_plate(i);
        if (plate && plate->thumbnail_data.is_valid()) {
            PartPlate* plate = plate_list.get_plate(i);
            item->image_data = plate->thumbnail_data.pixels;
            item->image_width = plate->thumbnail_data.width;
            item->image_height = plate->thumbnail_data.height;
            result = item->generate_texture();
        }
        m_sel_plate_toolbar.m_items.push_back(item);
    }

    m_sel_plate_toolbar.is_display_scrollbar = false;
    return result;
}

//BBS: GUI refactor
//init the assemble view toolbar on the top
bool GLCanvas3D::_init_assemble_view_toolbar()
{
    BOOST_LOG_TRIVIAL(info) << __FUNCTION__ << ": enter,  m_assemble_view_toolbar.is_enabled=" << m_assemble_view_toolbar.is_enabled() << "\n";
    if (!m_assemble_view_toolbar.is_enabled())
        return true;

    BackgroundTexture::Metadata background_data;
    background_data.filename = m_is_dark ? "toolbar_background_dark.png" : "toolbar_background.png";
    background_data.left = 16;
    background_data.top = 16;
    background_data.right = 16;
    background_data.bottom = 16;

    if (!m_assemble_view_toolbar.init(background_data))
    {
        // unable to init the toolbar texture, disable it
        m_assemble_view_toolbar.set_enabled(false);
        return true;
    }

    m_assemble_view_toolbar.set_layout_type(GLToolbar::Layout::Horizontal);
    //BBS: assemble toolbar is at the top and right, we don't need the rounded-corner effect at the left side and the top side
    m_assemble_view_toolbar.set_horizontal_orientation(GLToolbar::Layout::HO_Left);
    m_assemble_view_toolbar.set_vertical_orientation(GLToolbar::Layout::VO_Top);
    m_assemble_view_toolbar.set_border(5.0f);
    m_assemble_view_toolbar.set_separator_size(10);
    m_assemble_view_toolbar.set_gap_size(4);

    m_assemble_view_toolbar.del_all_item();

    GLToolbarItem::Data item;
    item.name = "assembly_view";
    item.icon_filename = m_is_dark ? "toolbar_assemble_dark.svg" : "toolbar_assemble.svg";
    item.tooltip = _utf8(L("Assembly View"));
    item.sprite_id = 1;
    item.left.toggable = false;
<<<<<<< HEAD
    item.left.action_callback = [this]() { if (m_canvas != nullptr) wxPostEvent(m_canvas, SimpleEvent(EVT_GLVIEWTOOLBAR_ASSEMBLE)); };
=======
    item.left.action_callback = [this]() {
        if (m_canvas != nullptr) {
            wxPostEvent(m_canvas, SimpleEvent(EVT_GLVIEWTOOLBAR_ASSEMBLE)); m_gizmos.reset_all_states(); wxGetApp().plater()->get_assmeble_canvas3D()->get_gizmos_manager().reset_all_states();
            NetworkAgent* agent = GUI::wxGetApp().getAgent();
            if (agent) agent->track_update_property("assembly_view", std::to_string(++assembly_view_count));
        }
    };
>>>>>>> 1e8748a7
    item.left.render_callback = GLToolbarItem::Default_Render_Callback;
    item.visible = true;
    item.visibility_callback = [this]()->bool { return true; };
    item.enabling_callback = [this]()->bool {
        return wxGetApp().plater()->has_assmeble_view();
    };
    if (!m_assemble_view_toolbar.add_item(item))
        return false;

    BOOST_LOG_TRIVIAL(info) << __FUNCTION__ << ": Finished Successfully\n";
    return true;
}

bool GLCanvas3D::_init_return_toolbar()
{
    if (!m_return_toolbar.is_enabled())
        return true;

    return m_return_toolbar.init();
}

bool GLCanvas3D::_init_separator_toolbar()
{
    if (!m_separator_toolbar.is_enabled())
        return true;

    BackgroundTexture::Metadata background_data;
    background_data.filename = m_is_dark ? "toolbar_background_dark.png" : "toolbar_background.png";
    background_data.left = 0;
    background_data.top = 0;
    background_data.right = 0;
    background_data.bottom = 0;

    if (!m_separator_toolbar.init(background_data))
    {
        // unable to init the toolbar texture, disable it
        m_separator_toolbar.set_enabled(false);
        return true;
    }

    m_separator_toolbar.set_layout_type(GLToolbar::Layout::Horizontal);
    //BBS: assemble toolbar is at the top and right, we don't need the rounded-corner effect at the left side and the top side
    m_separator_toolbar.set_horizontal_orientation(GLToolbar::Layout::HO_Left);
    m_separator_toolbar.set_vertical_orientation(GLToolbar::Layout::VO_Top);
    m_separator_toolbar.set_border(5.0f);

    m_separator_toolbar.del_all_item();

    GLToolbarItem::Data sperate_item;
    sperate_item.name = "start_seperator";
    sperate_item.icon_filename = "seperator.svg";
    sperate_item.sprite_id = 0;
    sperate_item.left.action_callback = [this]() {};
    sperate_item.visibility_callback = []()->bool { return true; };
    sperate_item.enabling_callback = []()->bool { return false; };
    if (!m_separator_toolbar.add_item(sperate_item))
        return false;

     return true;
}


// BBS
#if 0
bool GLCanvas3D::_init_view_toolbar()
{
    return wxGetApp().plater()->init_view_toolbar();
}
#endif

bool GLCanvas3D::_init_collapse_toolbar()
{
    return wxGetApp().plater()->init_collapse_toolbar();
}

bool GLCanvas3D::_set_current()
{
    return m_context != nullptr && m_canvas->SetCurrent(*m_context);
}

void GLCanvas3D::_resize(unsigned int w, unsigned int h)
{
    if (m_canvas == nullptr && m_context == nullptr)
        return;

    const std::array<unsigned int, 2> new_size = { w, h };
    if (m_old_size == new_size)
        return;

    m_old_size = new_size;

    auto* imgui = wxGetApp().imgui();
    imgui->set_display_size(static_cast<float>(w), static_cast<float>(h));

    //BBS reduce render
    if (m_last_w == w && m_last_h == h) {
        return;
    }

    m_last_w = w;
    m_last_h = h;

    const float font_size = 1.5f * wxGetApp().em_unit();
#if ENABLE_RETINA_GL
    imgui->set_scaling(font_size, 1.0f, m_retina_helper->get_scale_factor());
#else
    imgui->set_scaling(font_size, m_canvas->GetContentScaleFactor(), 1.0f);
#endif

    this->request_extra_frame();

    // ensures that this canvas is current
    _set_current();
}

BoundingBoxf3 GLCanvas3D::_max_bounding_box(bool include_gizmos, bool include_bed_model, bool include_plates) const
{
    BoundingBoxf3 bb = volumes_bounding_box();

    // The following is a workaround for gizmos not being taken in account when calculating the tight camera frustrum
    // A better solution would ask the gizmo manager for the bounding box of the current active gizmo, if any
    if (include_gizmos && m_gizmos.is_running())
    {
        BoundingBoxf3 sel_bb = m_selection.get_bounding_box();
        Vec3d sel_bb_center = sel_bb.center();
        Vec3d extend_by = sel_bb.max_size() * Vec3d::Ones();
        bb.merge(BoundingBoxf3(sel_bb_center - extend_by, sel_bb_center + extend_by));
    }

    bb.merge(include_bed_model ? m_bed.extended_bounding_box() : m_bed.build_volume().bounding_volume());
    if (include_plates) {
        bb.merge(wxGetApp().plater()->get_partplate_list().get_bounding_box());
    }

    if (!m_main_toolbar.is_enabled()) {
        const BoundingBoxf3& toolpath_bb = m_gcode_viewer.get_max_bounding_box();
        if (toolpath_bb.max_size() > 0.f)
            bb.merge(toolpath_bb);
        else
            bb.merge(m_gcode_viewer.get_shell_bounding_box());
    }

    if ((m_canvas_type == CanvasView3D) && (fff_print()->config().print_sequence == PrintSequence::ByObject)) {
        float height_to_lid, height_to_rod;
        wxGetApp().plater()->get_partplate_list().get_height_limits(height_to_lid, height_to_rod);
        bb.max.z() = std::max(bb.max.z(), (double)height_to_lid);
    }

    return bb;
}

void GLCanvas3D::_zoom_to_box(const BoundingBoxf3& box, double margin_factor)
{
    wxGetApp().plater()->get_camera().zoom_to_box(box, margin_factor);
    m_dirty = true;
}

void GLCanvas3D::_update_camera_zoom(double zoom)
{
    wxGetApp().plater()->get_camera().update_zoom(zoom);
    m_dirty = true;
}

void GLCanvas3D::_refresh_if_shown_on_screen()
{
    if (_is_shown_on_screen()) {
        const Size& cnv_size = get_canvas_size();
        _resize((unsigned int)cnv_size.get_width(), (unsigned int)cnv_size.get_height());

        // Because of performance problems on macOS, where PaintEvents are not delivered
        // frequently enough, we call render() here directly when we can.
        render();
    }
}

void GLCanvas3D::_picking_pass()
{
    if (!m_picking_enabled || m_mouse.dragging || m_mouse.position == Vec2d(DBL_MAX, DBL_MAX) || m_gizmos.is_dragging()) {
#if ENABLE_RAYCAST_PICKING_DEBUG
        ImGuiWrapper& imgui = *wxGetApp().imgui();
        imgui.begin(std::string("Hit result"), ImGuiWindowFlags_AlwaysAutoResize);
        imgui.text("Picking disabled");
        imgui.end();
#endif // ENABLE_RAYCAST_PICKING_DEBUG
        return;
    }

    m_hover_volume_idxs.clear();
    m_hover_plate_idxs.clear();

    // Orca: ignore clipping plane if not applying
    GLGizmoBase *current_gizmo  = m_gizmos.get_current();
    const ClippingPlane clipping_plane = ((!current_gizmo || current_gizmo->apply_clipping_plane()) ? m_gizmos.get_clipping_plane() :
                                                                                                      ClippingPlane::ClipsNothing())
                                             .inverted_normal();
    const SceneRaycaster::HitResult hit = m_scene_raycaster.hit(m_mouse.position, wxGetApp().plater()->get_camera(), &clipping_plane);
    if (hit.is_valid()) {
        switch (hit.type)
        {
        case SceneRaycaster::EType::Volume:
        {
            if (0 <= hit.raycaster_id && hit.raycaster_id < (int)m_volumes.volumes.size()) {
                const GLVolume* volume = m_volumes.volumes[hit.raycaster_id];
                if (volume->is_active && !volume->disabled && (volume->composite_id.volume_id >= 0 || m_render_sla_auxiliaries)) {
                    // do not add the volume id if any gizmo is active and CTRL is pressed
                    if (m_gizmos.get_current_type() == GLGizmosManager::EType::Undefined || !wxGetKeyState(WXK_CONTROL))
                        m_hover_volume_idxs.emplace_back(hit.raycaster_id);
                    m_gizmos.set_hover_id(-1);
                }
            }
            else
                assert(false);

            break;
        }
        case SceneRaycaster::EType::Gizmo:
        case SceneRaycaster::EType::FallbackGizmo:
        {
            const Size& cnv_size = get_canvas_size();
            const bool inside = 0 <= m_mouse.position.x() && m_mouse.position.x() < cnv_size.get_width() &&
                0 <= m_mouse.position.y() && m_mouse.position.y() < cnv_size.get_height();
            m_gizmos.set_hover_id(inside ? hit.raycaster_id : -1);
            break;
        }
        case SceneRaycaster::EType::Bed:
        {
            // BBS: add plate picking logic
            int plate_hover_id = PartPlate::PLATE_BASE_ID - hit.raycaster_id;
            if (plate_hover_id >= 0 && plate_hover_id < PartPlateList::MAX_PLATES_COUNT * PartPlate::GRABBER_COUNT) {
                wxGetApp().plater()->get_partplate_list().set_hover_id(plate_hover_id);
                m_hover_plate_idxs.emplace_back(plate_hover_id);
            } else {
                wxGetApp().plater()->get_partplate_list().reset_hover_id();
            }
            m_gizmos.set_hover_id(-1);
            break;
        }
        default:
        {
            assert(false);
            break;
        }
        }
    }
    else
        m_gizmos.set_hover_id(-1);

    _update_volumes_hover_state();

#if ENABLE_RAYCAST_PICKING_DEBUG
    ImGuiWrapper& imgui = *wxGetApp().imgui();
    imgui.begin(std::string("Hit result"), ImGuiWindowFlags_AlwaysAutoResize);
    std::string object_type = "None";
    switch (hit.type)
    {
    case SceneRaycaster::EType::Bed:   { object_type = "Bed"; break; }
    case SceneRaycaster::EType::Gizmo: { object_type = "Gizmo element"; break; }
    case SceneRaycaster::EType::FallbackGizmo: { object_type = "Gizmo2 element"; break; }
    case SceneRaycaster::EType::Volume:
    {
        if (m_volumes.volumes[hit.raycaster_id]->is_wipe_tower)
            object_type = "Volume (Wipe tower)";
        else if (m_volumes.volumes[hit.raycaster_id]->volume_idx() == -int(slaposPad))
            object_type = "Volume (SLA pad)";
        else if (m_volumes.volumes[hit.raycaster_id]->volume_idx() == -int(slaposSupportTree))
            object_type = "Volume (SLA supports)";
        else if (m_volumes.volumes[hit.raycaster_id]->is_modifier)
            object_type = "Volume (Modifier)";
        else
            object_type = "Volume (Part)";
        break;
    }
    default: { break; }
    }

    auto add_strings_row_to_table = [&imgui](const std::string& col_1, const ImVec4& col_1_color, const std::string& col_2, const ImVec4& col_2_color,
        const std::string& col_3 = "", const ImVec4& col_3_color = ImGui::GetStyleColorVec4(ImGuiCol_Text)) {
        ImGui::TableNextRow();
        ImGui::TableSetColumnIndex(0);
        imgui.text_colored(col_1_color, col_1.c_str());
        ImGui::TableSetColumnIndex(1);
        imgui.text_colored(col_2_color, col_2.c_str());
        if (!col_3.empty()) {
            ImGui::TableSetColumnIndex(2);
            imgui.text_colored(col_3_color, col_3.c_str());
        }
    };

    char buf[1024];
    if (hit.type != SceneRaycaster::EType::None) {
        if (ImGui::BeginTable("Hit", 2)) {
            add_strings_row_to_table("Object ID", ImGuiWrapper::COL_ORANGE_LIGHT, std::to_string(hit.raycaster_id), ImGui::GetStyleColorVec4(ImGuiCol_Text));
            add_strings_row_to_table("Type", ImGuiWrapper::COL_ORANGE_LIGHT, object_type, ImGui::GetStyleColorVec4(ImGuiCol_Text));
            sprintf(buf, "%.3f, %.3f, %.3f", hit.position.x(), hit.position.y(), hit.position.z());
            add_strings_row_to_table("Position", ImGuiWrapper::COL_ORANGE_LIGHT, std::string(buf), ImGui::GetStyleColorVec4(ImGuiCol_Text));
            sprintf(buf, "%.3f, %.3f, %.3f", hit.normal.x(), hit.normal.y(), hit.normal.z());
            add_strings_row_to_table("Normal", ImGuiWrapper::COL_ORANGE_LIGHT, std::string(buf), ImGui::GetStyleColorVec4(ImGuiCol_Text));
            ImGui::EndTable();
        }
    }
    else
        imgui.text("NO HIT");

    ImGui::Separator();
    imgui.text("Registered for picking:");
    if (ImGui::BeginTable("Raycasters", 2)) {
        sprintf(buf, "%d (%d)", (int)m_scene_raycaster.beds_count(), (int)m_scene_raycaster.active_beds_count());
        add_strings_row_to_table("Beds", ImGuiWrapper::COL_ORANGE_LIGHT, std::string(buf), ImGui::GetStyleColorVec4(ImGuiCol_Text));
        sprintf(buf, "%d (%d)", (int)m_scene_raycaster.volumes_count(), (int)m_scene_raycaster.active_volumes_count());
        add_strings_row_to_table("Volumes", ImGuiWrapper::COL_ORANGE_LIGHT, std::string(buf), ImGui::GetStyleColorVec4(ImGuiCol_Text));
        sprintf(buf, "%d (%d)", (int)m_scene_raycaster.gizmos_count(), (int)m_scene_raycaster.active_gizmos_count());
        add_strings_row_to_table("Gizmo elements", ImGuiWrapper::COL_ORANGE_LIGHT, std::string(buf), ImGui::GetStyleColorVec4(ImGuiCol_Text));
        sprintf(buf, "%d (%d)", (int)m_scene_raycaster.fallback_gizmos_count(), (int)m_scene_raycaster.active_fallback_gizmos_count());
        add_strings_row_to_table("Gizmo2 elements", ImGuiWrapper::COL_ORANGE_LIGHT, std::string(buf), ImGui::GetStyleColorVec4(ImGuiCol_Text));
        ImGui::EndTable();
    }

    std::vector<std::shared_ptr<SceneRaycasterItem>>* gizmo_raycasters = m_scene_raycaster.get_raycasters(SceneRaycaster::EType::Gizmo);
    if (gizmo_raycasters != nullptr && !gizmo_raycasters->empty()) {
        ImGui::Separator();
        imgui.text("Gizmo raycasters IDs:");
        if (ImGui::BeginTable("GizmoRaycasters", 3)) {
            for (size_t i = 0; i < gizmo_raycasters->size(); ++i) {
                add_strings_row_to_table(std::to_string(i), ImGuiWrapper::COL_ORANGE_LIGHT,
                    std::to_string(SceneRaycaster::decode_id(SceneRaycaster::EType::Gizmo, (*gizmo_raycasters)[i]->get_id())), ImGui::GetStyleColorVec4(ImGuiCol_Text),
                    to_string(Geometry::Transformation((*gizmo_raycasters)[i]->get_transform()).get_offset()), ImGui::GetStyleColorVec4(ImGuiCol_Text));
            }
            ImGui::EndTable();
        }
    }

    std::vector<std::shared_ptr<SceneRaycasterItem>>* gizmo2_raycasters = m_scene_raycaster.get_raycasters(SceneRaycaster::EType::FallbackGizmo);
    if (gizmo2_raycasters != nullptr && !gizmo2_raycasters->empty()) {
        ImGui::Separator();
        imgui.text("Gizmo2 raycasters IDs:");
        if (ImGui::BeginTable("Gizmo2Raycasters", 3)) {
            for (size_t i = 0; i < gizmo2_raycasters->size(); ++i) {
                add_strings_row_to_table(std::to_string(i), ImGuiWrapper::COL_ORANGE_LIGHT,
                    std::to_string(SceneRaycaster::decode_id(SceneRaycaster::EType::FallbackGizmo, (*gizmo2_raycasters)[i]->get_id())), ImGui::GetStyleColorVec4(ImGuiCol_Text),
                    to_string(Geometry::Transformation((*gizmo2_raycasters)[i]->get_transform()).get_offset()), ImGui::GetStyleColorVec4(ImGuiCol_Text));
            }
            ImGui::EndTable();
        }
    }

    imgui.end();
#endif // ENABLE_RAYCAST_PICKING_DEBUG
}

void GLCanvas3D::_rectangular_selection_picking_pass()
{
    m_gizmos.set_hover_id(-1);

    std::set<int> idxs;

    if (m_picking_enabled) {
        const size_t width  = std::max<size_t>(m_rectangle_selection.get_width(), 1);
        const size_t height = std::max<size_t>(m_rectangle_selection.get_height(), 1);

        const OpenGLManager::EFramebufferType framebuffers_type = OpenGLManager::get_framebuffers_type();
        bool use_framebuffer = framebuffers_type != OpenGLManager::EFramebufferType::Unknown;

        GLuint render_fbo = 0;
        GLuint render_tex = 0;
        GLuint render_depth = 0;
        if (use_framebuffer) {
            // setup a framebuffer which covers only the selection rectangle
            if (framebuffers_type == OpenGLManager::EFramebufferType::Arb) {
                glsafe(::glGenFramebuffers(1, &render_fbo));
                glsafe(::glBindFramebuffer(GL_FRAMEBUFFER, render_fbo));
            }
            else {
                glsafe(::glGenFramebuffersEXT(1, &render_fbo));
                glsafe(::glBindFramebufferEXT(GL_FRAMEBUFFER_EXT, render_fbo));
            }
            glsafe(::glGenTextures(1, &render_tex));
            glsafe(::glBindTexture(GL_TEXTURE_2D, render_tex));
            glsafe(::glTexImage2D(GL_TEXTURE_2D, 0, GL_RGBA8, width, height, 0, GL_RGBA, GL_UNSIGNED_BYTE, nullptr));
            glsafe(::glTexParameteri(GL_TEXTURE_2D, GL_TEXTURE_MIN_FILTER, GL_NEAREST));
            glsafe(::glTexParameteri(GL_TEXTURE_2D, GL_TEXTURE_MAG_FILTER, GL_NEAREST));
            if (framebuffers_type == OpenGLManager::EFramebufferType::Arb) {
                glsafe(::glFramebufferTexture2D(GL_FRAMEBUFFER, GL_COLOR_ATTACHMENT0, GL_TEXTURE_2D, render_tex, 0));
                glsafe(::glGenRenderbuffers(1, &render_depth));
                glsafe(::glBindRenderbuffer(GL_RENDERBUFFER, render_depth));
                glsafe(::glRenderbufferStorage(GL_RENDERBUFFER, GL_DEPTH_COMPONENT, width, height));
                glsafe(::glFramebufferRenderbuffer(GL_FRAMEBUFFER, GL_DEPTH_ATTACHMENT, GL_RENDERBUFFER, render_depth));
            }
            else {
                glsafe(::glFramebufferTexture2D(GL_FRAMEBUFFER_EXT, GL_COLOR_ATTACHMENT0_EXT, GL_TEXTURE_2D, render_tex, 0));
                glsafe(::glGenRenderbuffersEXT(1, &render_depth));
                glsafe(::glBindRenderbufferEXT(GL_RENDERBUFFER_EXT, render_depth));
                glsafe(::glRenderbufferStorageEXT(GL_RENDERBUFFER_EXT, GL_DEPTH_COMPONENT, width, height));
                glsafe(::glFramebufferRenderbufferEXT(GL_FRAMEBUFFER_EXT, GL_DEPTH_ATTACHMENT_EXT, GL_RENDERBUFFER_EXT, render_depth));
            }
            const GLenum drawBufs[] = { GL_COLOR_ATTACHMENT0 };
            glsafe(::glDrawBuffers(1, drawBufs));
            if (framebuffers_type == OpenGLManager::EFramebufferType::Arb) {
                if (::glCheckFramebufferStatus(GL_FRAMEBUFFER) != GL_FRAMEBUFFER_COMPLETE)
                    use_framebuffer = false;
            }
            else {
                if (::glCheckFramebufferStatusEXT(GL_FRAMEBUFFER_EXT) != GL_FRAMEBUFFER_COMPLETE_EXT)
                    use_framebuffer = false;
            }
        }

        if (m_multisample_allowed)
        	// This flag is often ignored by NVIDIA drivers if rendering into a screen buffer.
            glsafe(::glDisable(GL_MULTISAMPLE));

        glsafe(::glDisable(GL_BLEND));
        glsafe(::glEnable(GL_DEPTH_TEST));

        glsafe(::glClear(GL_COLOR_BUFFER_BIT | GL_DEPTH_BUFFER_BIT));

        Camera& main_camera = wxGetApp().plater()->get_camera();
        Camera framebuffer_camera;
        Camera* camera = &main_camera;
        if (use_framebuffer) {
            // setup a camera which covers only the selection rectangle
            const std::array<int, 4>& viewport = camera->get_viewport();
            const double near_left   = camera->get_near_left();
            const double near_bottom = camera->get_near_bottom();
            const double near_width  = camera->get_near_width();
            const double near_height = camera->get_near_height();

            const double ratio_x = near_width / double(viewport[2]);
            const double ratio_y = near_height / double(viewport[3]);

            const double rect_near_left   = near_left + double(m_rectangle_selection.get_left()) * ratio_x;
            const double rect_near_bottom = near_bottom + (double(viewport[3]) - double(m_rectangle_selection.get_bottom())) * ratio_y;
            double rect_near_right = near_left + double(m_rectangle_selection.get_right()) * ratio_x;
            double rect_near_top   = near_bottom + (double(viewport[3]) - double(m_rectangle_selection.get_top())) * ratio_y;

            if (rect_near_left == rect_near_right)
                rect_near_right = rect_near_left + ratio_x;
            if (rect_near_bottom == rect_near_top)
                rect_near_top = rect_near_bottom + ratio_y;

            framebuffer_camera.look_at(camera->get_position(), camera->get_target(), camera->get_dir_up());
            framebuffer_camera.apply_projection(rect_near_left, rect_near_right, rect_near_bottom, rect_near_top, camera->get_near_z(), camera->get_far_z());
            framebuffer_camera.set_viewport(0, 0, width, height);
            framebuffer_camera.apply_viewport();
            camera = &framebuffer_camera;
        }

        _render_volumes_for_picking(*camera);
        //BBS: remove the bed picking logic
        //_render_bed_for_picking(!wxGetApp().plater()->get_camera().is_looking_downward());

        if (m_multisample_allowed)
            glsafe(::glEnable(GL_MULTISAMPLE));

        const size_t px_count = width * height;

        const size_t left = use_framebuffer ? 0 : (size_t)m_rectangle_selection.get_left();
        const size_t top  = use_framebuffer ? 0 : (size_t)get_canvas_size().get_height() - (size_t)m_rectangle_selection.get_top();
#define USE_PARALLEL 1
#if USE_PARALLEL
            struct Pixel
            {
                std::array<GLubyte, 4> data;
            	// Only non-interpolated colors are valid, those have their lowest three bits zeroed.
                bool valid() const { return picking_checksum_alpha_channel(data[0], data[1], data[2]) == data[3]; }
                // we reserve color = (0,0,0) for occluders (as the printbed)
                // volumes' id are shifted by 1
                // see: _render_volumes_for_picking()
                //BBS: remove the bed picking logic
                int id() const { return data[0] + (data[1] << 8) + (data[2] << 16); }
                //int id() const { return data[0] + (data[1] << 8) + (data[2] << 16) - 1; }
            };

            std::vector<Pixel> frame(px_count);
            glsafe(::glReadPixels(left, top, width, height, GL_RGBA, GL_UNSIGNED_BYTE, (void*)frame.data()));

            tbb::spin_mutex mutex;
            tbb::parallel_for(tbb::blocked_range<size_t>(0, frame.size(), (size_t)width),
                [this, &frame, &idxs, &mutex](const tbb::blocked_range<size_t>& range) {
                for (size_t i = range.begin(); i < range.end(); ++i)
                	if (frame[i].valid()) {
                    	int volume_id = frame[i].id();
                    	if (0 <= volume_id && volume_id < (int)m_volumes.volumes.size()) {
                        	mutex.lock();
                        	idxs.insert(volume_id);
                        	mutex.unlock();
                    	}
                	}
            });
#else
            std::vector<GLubyte> frame(4 * px_count);
            glsafe(::glReadPixels(left, top, width, height, GL_RGBA, GL_UNSIGNED_BYTE, (void*)frame.data()));

            for (int i = 0; i < px_count; ++i)
            {
                int px_id = 4 * i;
                int volume_id = frame[px_id] + (frame[px_id + 1] << 8) + (frame[px_id + 2] << 16);
                if (0 <= volume_id && volume_id < (int)m_volumes.volumes.size())
                    idxs.insert(volume_id);
            }
#endif // USE_PARALLEL
            if (camera != &main_camera)
                main_camera.apply_viewport();

            if (framebuffers_type == OpenGLManager::EFramebufferType::Arb) {
                glsafe(::glBindFramebuffer(GL_FRAMEBUFFER, 0));
                if (render_depth != 0)
                    glsafe(::glDeleteRenderbuffers(1, &render_depth));
                if (render_fbo != 0)
                    glsafe(::glDeleteFramebuffers(1, &render_fbo));
            }
            else if (framebuffers_type == OpenGLManager::EFramebufferType::Ext) {
                glsafe(::glBindFramebufferEXT(GL_FRAMEBUFFER_EXT, 0));
                if (render_depth != 0)
                    glsafe(::glDeleteRenderbuffersEXT(1, &render_depth));
                if (render_fbo != 0)
                    glsafe(::glDeleteFramebuffersEXT(1, &render_fbo));
            }

            if (render_tex != 0)
                glsafe(::glDeleteTextures(1, &render_tex));
    }

    m_hover_volume_idxs.assign(idxs.begin(), idxs.end());
    _update_volumes_hover_state();
}

void GLCanvas3D::_render_background()
{
    bool use_error_color = false;
    if (wxGetApp().is_editor()) {
        use_error_color = m_dynamic_background_enabled &&
        (current_printer_technology() != ptSLA || !m_volumes.empty());

        if (!m_volumes.empty())
            use_error_color &= _is_any_volume_outside();
        else {
            //BBS: use current plater's bounding box
            //BoundingBoxf3 test_volume = (m_config != nullptr) ? print_volume(*m_config) : BoundingBoxf3();
            BoundingBoxf3 test_volume = (const_cast<GLCanvas3D*>(this))->_get_current_partplate_print_volume();
            const BoundingBoxf3& path_bounding_box = m_gcode_viewer.get_paths_bounding_box();
            if (empty(path_bounding_box))
                use_error_color = false;
            else
                //BBS: use previous result
                use_error_color = (test_volume.radius() > 0.0) ? m_toolpath_outside : false;
            //use_error_color &= (test_volume.radius() > 0.0) ? !test_volume.contains(path_bounding_box) : false;
        }
    }

    // Draws a bottom to top gradient over the complete screen.
    glsafe(::glDisable(GL_DEPTH_TEST));

    ColorRGBA background_color = m_is_dark ? DEFAULT_BG_LIGHT_COLOR_DARK : DEFAULT_BG_LIGHT_COLOR;
    ColorRGBA error_background_color = m_is_dark ? ERROR_BG_LIGHT_COLOR_DARK : ERROR_BG_LIGHT_COLOR;
    const ColorRGBA bottom_color = use_error_color ? error_background_color : background_color;

    if (!m_background.is_initialized()) {
        m_background.reset();

        GLModel::Geometry init_data;
        init_data.format = { GLModel::Geometry::EPrimitiveType::Triangles, GLModel::Geometry::EVertexLayout::P2T2 };
        init_data.reserve_vertices(4);
        init_data.reserve_indices(6);

        // vertices
        init_data.add_vertex(Vec2f(-1.0f, -1.0f), Vec2f(0.0f, 0.0f));
        init_data.add_vertex(Vec2f(1.0f, -1.0f),  Vec2f(1.0f, 0.0f));
        init_data.add_vertex(Vec2f(1.0f, 1.0f),   Vec2f(1.0f, 1.0f));
        init_data.add_vertex(Vec2f(-1.0f, 1.0f),  Vec2f(0.0f, 1.0f));

        // indices
        init_data.add_triangle(0, 1, 2);
        init_data.add_triangle(2, 3, 0);

        m_background.init_from(std::move(init_data));
    }

    GLShaderProgram* shader = wxGetApp().get_shader("background");
    if (shader != nullptr) {
        shader->start_using();
        shader->set_uniform("top_color", bottom_color);
        shader->set_uniform("bottom_color", bottom_color);
        m_background.render();
        shader->stop_using();
    }

    glsafe(::glEnable(GL_DEPTH_TEST));
}

void GLCanvas3D::_render_bed(const Transform3d& view_matrix, const Transform3d& projection_matrix, bool bottom, bool show_axes)
{
    float scale_factor = 1.0;
#if ENABLE_RETINA_GL
    scale_factor = m_retina_helper->get_scale_factor();
#endif // ENABLE_RETINA_GL

    /*
    bool show_texture = ! bottom ||
            (m_gizmos.get_current_type() != GLGizmosManager::FdmSupports
          && m_gizmos.get_current_type() != GLGizmosManager::SlaSupports
          && m_gizmos.get_current_type() != GLGizmosManager::Hollow
          && m_gizmos.get_current_type() != GLGizmosManager::Seam
          && m_gizmos.get_current_type() != GLGizmosManager::MmuSegmentation);
    */
    //bool show_texture = true;
    //BBS set axes mode
    m_bed.set_axes_mode(m_main_toolbar.is_enabled());
    m_bed.render(*this, view_matrix, projection_matrix, bottom, scale_factor, show_axes);
}

void GLCanvas3D::_render_platelist(const Transform3d& view_matrix, const Transform3d& projection_matrix, bool bottom, bool only_current, bool only_body, int hover_id, bool render_cali)
{
    wxGetApp().plater()->get_partplate_list().render(view_matrix, projection_matrix, bottom, only_current, only_body, hover_id, render_cali);
}

void GLCanvas3D::_render_plane() const
{
    ;//TODO render assemble plane
}

//BBS: add outline drawing logic
void GLCanvas3D::_render_objects(GLVolumeCollection::ERenderType type, bool with_outline)
{
    if (m_volumes.empty())
        return;

    glsafe(::glEnable(GL_DEPTH_TEST));

    m_camera_clipping_plane = m_gizmos.get_clipping_plane();

    if (m_picking_enabled)
        // Update the layer editing selection to the first object selected, update the current object maximum Z.
        m_layers_editing.select_object(*m_model, this->is_layers_editing_enabled() ? m_selection.get_object_idx() : -1);

    if (const BuildVolume &build_volume = m_bed.build_volume(); build_volume.valid()) {
        switch (build_volume.type()) {
        case BuildVolume_Type::Rectangle: {
            const BoundingBox3Base<Vec3d> bed_bb = build_volume.bounding_volume().inflated(BuildVolume::SceneEpsilon);
            m_volumes.set_print_volume({ 0, // Rectangle
                { float(bed_bb.min.x()), float(bed_bb.min.y()), float(bed_bb.max.x()), float(bed_bb.max.y()) },
                { 0.0f, float(build_volume.printable_height()) } });
            break;
        }
        case BuildVolume_Type::Circle: {
            m_volumes.set_print_volume({ 1, // Circle
                { unscaled<float>(build_volume.circle().center.x()), unscaled<float>(build_volume.circle().center.y()), unscaled<float>(build_volume.circle().radius + BuildVolume::SceneEpsilon), 0.0f },
                { 0.0f, float(build_volume.printable_height() + BuildVolume::SceneEpsilon) } });
            break;
        }
        default:
        case BuildVolume_Type::Convex:
        case BuildVolume_Type::Custom: {
            m_volumes.set_print_volume({ static_cast<int>(type),
                { -FLT_MAX, -FLT_MAX, FLT_MAX, FLT_MAX },
                { -FLT_MAX, FLT_MAX } }
            );
        }
        }
        if (m_requires_check_outside_state) {
            m_volumes.check_outside_state(build_volume, nullptr);
            m_requires_check_outside_state = false;
        }
    }

    if (m_use_clipping_planes)
        m_volumes.set_z_range(-m_clipping_planes[0].get_data()[3], m_clipping_planes[1].get_data()[3]);
    else
        m_volumes.set_z_range(-FLT_MAX, FLT_MAX);

    GLGizmosManager& gm = get_gizmos_manager();
    GLGizmoBase* current_gizmo = gm.get_current();
    if (m_canvas_type == CanvasAssembleView) {
        m_volumes.set_clipping_plane(m_gizmos.get_assemble_view_clipping_plane().get_data());
    }
    else if (current_gizmo && !current_gizmo->apply_clipping_plane()) {
        m_volumes.set_clipping_plane(ClippingPlane::ClipsNothing().get_data());
    }
    else {
        m_volumes.set_clipping_plane(m_camera_clipping_plane.get_data());
    }
    if (m_canvas_type == CanvasAssembleView)
        m_volumes.set_show_sinking_contours(false);
    else
        m_volumes.set_show_sinking_contours(!m_gizmos.is_hiding_instances());

    GLShaderProgram* shader = wxGetApp().get_shader("gouraud");
    ECanvasType canvas_type = this->m_canvas_type;
    if (shader != nullptr) {
        shader->start_using();

        switch (type)
        {
        default:
        case GLVolumeCollection::ERenderType::Opaque:
        {
            GLGizmosManager& gm = get_gizmos_manager();
            if (dynamic_cast<GLGizmoPainterBase*>(gm.get_current()) == nullptr)
            {
                if (m_picking_enabled && m_layers_editing.is_enabled() && (m_layers_editing.last_object_id != -1) && (m_layers_editing.object_max_z() > 0.0f)) {
                    int object_id = m_layers_editing.last_object_id;
                const Camera& camera = wxGetApp().plater()->get_camera();
                m_volumes.render(type, false, camera.get_view_matrix(), camera.get_projection_matrix(), [object_id](const GLVolume& volume) {
                    // Which volume to paint without the layer height profile shader?
                    return volume.is_active && (volume.is_modifier || volume.composite_id.object_id != object_id);
                    });
                    m_layers_editing.render_volumes(*this, m_volumes);
                }
                else {
                    /*if (wxGetApp().plater()->is_wireframe_enabled()) {
                        if (wxGetApp().plater()->is_show_wireframe())
                            shader->set_uniform("show_wireframe", true);
                        else
                            shader->set_uniform("show_wireframe", false);
                    }*/
                    //BBS:add assemble view related logic
                    // do not cull backfaces to show broken geometry, if any
                const Camera& camera = wxGetApp().plater()->get_camera();
                    m_volumes.render(type, m_picking_enabled, camera.get_view_matrix(), camera.get_projection_matrix(), [this, canvas_type](const GLVolume& volume) {
                        if (canvas_type == ECanvasType::CanvasAssembleView) {
                            return !volume.is_modifier && !volume.is_wipe_tower;
                        }
                        else {
                            return (m_render_sla_auxiliaries || volume.composite_id.volume_id >= 0);
                        }
                        }, with_outline);
                }
            }
            else {
                // In case a painting gizmo is open, it should render the painted triangles
                // before transparent objects are rendered. Otherwise they would not be
                // visible when inside modifier meshes etc.
//                GLGizmosManager::EType type = gm.get_current_type();
                if (dynamic_cast<GLGizmoPainterBase*>(gm.get_current())) {
                    shader->stop_using();
                    gm.render_painter_gizmo();
                    shader->start_using();
                }
            }

            break;
        }
        case GLVolumeCollection::ERenderType::Transparent:
        {
            /*if (wxGetApp().plater()->is_wireframe_enabled()) {
                if (wxGetApp().plater()->is_show_wireframe())
                    shader->set_uniform("show_wireframe", true);
                else
                    shader->set_uniform("show_wireframe", false);
            }*/
            const Camera& camera = wxGetApp().plater()->get_camera();
            //BBS:add assemble view related logic
            m_volumes.render(type, false, camera.get_view_matrix(), camera.get_projection_matrix(), [this, canvas_type](const GLVolume& volume) {
                if (canvas_type == ECanvasType::CanvasAssembleView) {
                    return !volume.is_modifier;
                }
                else {
                    return true;
                }
                }, with_outline);
            if (m_canvas_type == CanvasAssembleView && m_gizmos.m_assemble_view_data->model_objects_clipper()->get_position() > 0) {
                const GLGizmosManager& gm = get_gizmos_manager();
                shader->stop_using();
                gm.render_painter_assemble_view();
                shader->start_using();
            }
            break;
        }
        }

        /*if (wxGetApp().plater()->is_wireframe_enabled()) {
            shader->set_uniform("show_wireframe", false);
        }*/

        shader->stop_using();
    }

    m_camera_clipping_plane = ClippingPlane::ClipsNothing();
}

//BBS: GUI refactor: add canvas size as parameters
void GLCanvas3D::_render_gcode(int canvas_width, int canvas_height)
{
    m_gcode_viewer.render(canvas_width, canvas_height, SLIDER_RIGHT_MARGIN * GCODE_VIEWER_SLIDER_SCALE);
    IMSlider *layers_slider = m_gcode_viewer.get_layers_slider();
    IMSlider *moves_slider  = m_gcode_viewer.get_moves_slider();

    if (layers_slider->is_need_post_tick_event()) {
        auto evt = new wxCommandEvent(EVT_CUSTOMEVT_TICKSCHANGED, m_canvas->GetId());
        evt->SetInt((int)layers_slider->get_post_tick_event_type());
        wxPostEvent(m_canvas, *evt);
        layers_slider->reset_post_tick_event();
    }

    if (layers_slider->is_dirty()) {
        set_volumes_z_range({layers_slider->GetLowerValueD(), layers_slider->GetHigherValueD()});
        if (m_gcode_viewer.has_data()) {
            m_gcode_viewer.set_layers_z_range({static_cast<unsigned int>(layers_slider->GetLowerValue()), static_cast<unsigned int>(layers_slider->GetHigherValue())});
        }
        layers_slider->set_as_dirty(false);
        post_event(SimpleEvent(EVT_GLCANVAS_UPDATE));
        m_gcode_viewer.update_marker_curr_move();
    }

    if (moves_slider->is_dirty()) {
        moves_slider->set_as_dirty(false);
        m_gcode_viewer.update_sequential_view_current((moves_slider->GetLowerValueD() - 1.0), static_cast<unsigned int>(moves_slider->GetHigherValueD() - 1.0));
        post_event(SimpleEvent(EVT_GLCANVAS_UPDATE));
        m_gcode_viewer.update_marker_curr_move();
    }
}

void GLCanvas3D::_render_selection()
{
    float scale_factor = 1.0;
#if ENABLE_RETINA_GL
    scale_factor = m_retina_helper->get_scale_factor();
#endif // ENABLE_RETINA_GL

    if (!m_gizmos.is_running())
        m_selection.render(scale_factor);
}

void GLCanvas3D::_render_sequential_clearance()
{
    if (m_gizmos.is_dragging())
        return;

    switch (m_gizmos.get_current_type())
    {
    case GLGizmosManager::EType::Flatten:
    case GLGizmosManager::EType::Cut:
    // case GLGizmosManager::EType::Hollow:
    // case GLGizmosManager::EType::SlaSupports:
    case GLGizmosManager::EType::FdmSupports:
    case GLGizmosManager::EType::Seam: { return; }
    default: { break; }
    }

    m_sequential_print_clearance.render();
}

#if ENABLE_RENDER_SELECTION_CENTER
void GLCanvas3D::_render_selection_center()
{
    m_selection.render_center(m_gizmos.is_dragging());
}
#endif // ENABLE_RENDER_SELECTION_CENTER

void GLCanvas3D::_check_and_update_toolbar_icon_scale()
{
    // Don't update a toolbar scale, when we are on a Preview
    if (wxGetApp().plater()->is_preview_shown()) {
        IMSlider   *m_layers_slider = get_gcode_viewer().get_layers_slider();
        IMSlider   *m_moves_slider  = get_gcode_viewer().get_moves_slider();
        float sc              = get_scale();
#ifdef WIN32
        int dpi = get_dpi_for_window(wxGetApp().GetTopWindow());
        sc *= (float) dpi / (float) DPI_DEFAULT;
#endif // WIN32

        m_layers_slider->set_scale(sc * GCODE_VIEWER_SLIDER_SCALE);
        m_moves_slider->set_scale(sc * GCODE_VIEWER_SLIDER_SCALE);
        m_gcode_viewer.set_scale(sc);

        auto *m_notification = wxGetApp().plater()->get_notification_manager();
        m_notification->set_scale(sc);
        return;
    }

    float scale = wxGetApp().toolbar_icon_scale();
    Size cnv_size = get_canvas_size();

    //BBS: GUI refactor: GLToolbar
    float size = GLToolbar::Default_Icons_Size * scale;
    //float main_size = GLGizmosManager::Default_Icons_Size * scale;

    // Set current size for all top toolbars. It will be used for next calculations
    GLToolbar& collapse_toolbar = wxGetApp().plater()->get_collapse_toolbar();
#if ENABLE_RETINA_GL
    const float sc = m_retina_helper->get_scale_factor() * scale;
    //BBS: GUI refactor: GLToolbar
    m_main_toolbar.set_scale(sc);
    m_assemble_view_toolbar.set_scale(sc);
    m_separator_toolbar.set_scale(sc);
    collapse_toolbar.set_scale(sc);
    size *= m_retina_helper->get_scale_factor();

    auto* m_notification = wxGetApp().plater()->get_notification_manager();
    m_notification->set_scale(sc);
#else
    //BBS: GUI refactor: GLToolbar
    m_main_toolbar.set_icons_size(GLGizmosManager::Default_Icons_Size * scale);
    m_assemble_view_toolbar.set_icons_size(size);
    m_separator_toolbar.set_icons_size(size);
    collapse_toolbar.set_icons_size(size);
#endif // ENABLE_RETINA_GL

    //BBS: GUI refactor: GLToolbar
#if BBS_TOOLBAR_ON_TOP
    float collapse_toolbar_width = collapse_toolbar.is_enabled() ? collapse_toolbar.get_width() : GLToolbar::Default_Icons_Size;

    float top_tb_width = m_main_toolbar.get_width() + m_gizmos.get_scaled_total_width() + m_assemble_view_toolbar.get_width() + m_separator_toolbar.get_width() + collapse_toolbar_width;
    int   items_cnt = m_main_toolbar.get_visible_items_cnt() + m_gizmos.get_selectable_icons_cnt() + m_assemble_view_toolbar.get_visible_items_cnt() + m_separator_toolbar.get_visible_items_cnt() + collapse_toolbar.get_visible_items_cnt();
    float noitems_width = top_tb_width - size * items_cnt; // width of separators and borders in top toolbars

    // calculate scale needed for items in all top toolbars
    float new_h_scale = (cnv_size.get_width() - noitems_width) / (items_cnt * GLToolbar::Default_Icons_Size);

    //for protect
    if (new_h_scale <= 0) {
        new_h_scale = 1;
    }

    //use the same value as horizon
    float new_v_scale = new_h_scale;
#else
    float top_tb_width = = collapse_toolbar.get_width();
    int   items_cnt = collapse_toolbar.get_visible_items_cnt();
    float noitems_width = top_tb_width - size * items_cnt; // width of separators and borders in top toolbars

    // calculate scale needed for items in all top toolbars
    float new_h_scale = (cnv_size.get_width() - noitems_width) / (items_cnt * GLToolbar::Default_Icons_Size);

    //items_cnt = m_main_toolbar.get_visible_items_cnt() + m_gizmos.get_selectable_icons_cnt() + 3; // +3 means a place for top and view toolbars and separators in gizmos toolbar

    // calculate scale needed for items in the gizmos toolbar
    items_cnt = m_main_toolbar.get_visible_items_cnt() + m_gizmos.get_selectable_icons_cnt() + m_assemble_view_toolbar.get_visible_items_cnt();
    float new_v_scale = cnv_size.get_height() / (items_cnt * GLGizmosManager::Default_Icons_Size);
#endif

    // set minimum scale as a auto scale for the toolbars
    float new_scale = std::min(new_h_scale, new_v_scale);
#if ENABLE_RETINA_GL
    new_scale /= m_retina_helper->get_scale_factor();
#endif
    if (fabs(new_scale - scale) > 0.01) // scale is changed by 1% and more
        wxGetApp().set_auto_toolbar_icon_scale(new_scale);
}

void GLCanvas3D::_render_overlays()
{
    glsafe(::glDisable(GL_DEPTH_TEST));

    _check_and_update_toolbar_icon_scale();

    _render_assemble_control();
    _render_assemble_info();

    // main toolbar and undoredo toolbar need to be both updated before rendering because both their sizes are needed
    // to correctly place them
#if ENABLE_RETINA_GL
    const float scale = m_retina_helper->get_scale_factor() * wxGetApp().toolbar_icon_scale(/*true*/);
    //BBS: GUI refactor: GLToolbar
    m_main_toolbar.set_scale(scale);
    m_assemble_view_toolbar.set_scale(scale);
    m_separator_toolbar.set_scale(scale);
    wxGetApp().plater()->get_collapse_toolbar().set_scale(scale);
    m_gizmos.set_overlay_scale(scale);
#else
    // BBS adjust display scale
    const float size = int(GLToolbar::Default_Icons_Size * wxGetApp().toolbar_icon_scale(/*true*/));
    const float gizmo_size = int(GLGizmosManager::Default_Icons_Size * wxGetApp().toolbar_icon_scale());
    //const float size = int(GLToolbar::Default_Icons_Size);
    //const float gizmo_size = int(GLGizmosManager::Default_Icons_Size);

    //BBS: GUI refactor: GLToolbar
    m_main_toolbar.set_icons_size(gizmo_size);
    m_assemble_view_toolbar.set_icons_size(gizmo_size);
    m_separator_toolbar.set_icons_size(gizmo_size);
    wxGetApp().plater()->get_collapse_toolbar().set_icons_size(size);
    m_gizmos.set_overlay_icon_size(gizmo_size);
#endif // ENABLE_RETINA_GL

    _render_separator_toolbar_right();
    _render_separator_toolbar_left();
    _render_main_toolbar();
    _render_collapse_toolbar();
    _render_assemble_view_toolbar();
    //BBS: GUI refactor: GLToolbar
    _render_imgui_select_plate_toolbar();
    _render_return_toolbar();
    // BBS
    //_render_view_toolbar();
    _render_paint_toolbar();

    //BBS: GUI refactor: GLToolbar
    //move gizmos behind of main
    _render_gizmos_overlay();

    if (m_layers_editing.last_object_id >= 0 && m_layers_editing.object_max_z() > 0.0f)
        m_layers_editing.render_overlay(*this);

	auto curr_plate = wxGetApp().plater()->get_partplate_list().get_curr_plate();
    auto curr_print_seq = curr_plate->get_real_print_seq();
    bool sequential_print = (curr_print_seq == PrintSequence::ByObject);
    std::vector<const ModelInstance*> sorted_instances;
    if (sequential_print) {
        const Print* print = fff_print();
        if (print) {
            for (const PrintObject *print_object : print->objects())
            {
                for (const PrintInstance &instance : print_object->instances())
                {
                    sorted_instances.emplace_back(instance.model_instance);
                }
            }
        }
        /*for (ModelObject* model_object : m_model->objects)
            for (ModelInstance* model_instance : model_object->instances) {
                sorted_instances.emplace_back(model_instance);
            }*/
    }
    m_labels.render(sorted_instances);
}

void GLCanvas3D::_render_style_editor()
{
    bool show_style_editor = true;
    ImGui::Begin("ImGui Style Editor", &show_style_editor);
    // You can pass in a reference ImGuiStyle structure to compare to, revert to and save to
    // (without a reference style pointer, we will use one compared locally as a reference)

    ImGui::PushItemWidth(ImGui::GetWindowWidth() * 0.50f);
    ImGui::ShowFontSelector("Fonts##Selector");
    ImGui::Separator();

    if (ImGui::BeginTabBar("##tabs", ImGuiTabBarFlags_None))
    {
        if (ImGui::BeginTabItem("Colors"))
        {
            static int output_dest = 0;
            static bool output_only_modified = false;
            if (ImGui::Button("Export"))
            {
                if (output_dest == 0)
                    ImGui::LogToClipboard();
                else
                    ImGui::LogToTTY();

                ImGui::LogText("RenderColors:" IM_NEWLINE);
                for (int i = 0; i < RenderCol_Count; i++)
                {
                    const ImVec4& col = RenderColor::colors[i];
                    const char* name = GetRenderColName(i);
                    if (!output_only_modified || memcmp(&col, &RenderColor::colors[i], sizeof(ImVec4)) != 0)
                        ImGui::LogText("RenderColor::colors[%s]%*s= ImVec4(%.2ff, %.2ff, %.2ff, %.2ff);" IM_NEWLINE,
                            name, 23 - (int)strlen(name), "", col.x, col.y, col.z, col.w);
                }
                ImGui::LogFinish();
            }
            ImGui::SameLine(); ImGui::SetNextItemWidth(120); ImGui::Combo("##output_type", &output_dest, "To Clipboard\0To TTY\0");
            ImGui::SameLine(); ImGui::Checkbox("Only Modified Colors", &output_only_modified);

            static ImGuiTextFilter filter;
            filter.Draw("Filter colors", ImGui::GetFontSize() * 16);

            static ImGuiColorEditFlags alpha_flags = 0;
            if (ImGui::RadioButton("Opaque", alpha_flags == ImGuiColorEditFlags_None)) { alpha_flags = ImGuiColorEditFlags_None; } ImGui::SameLine();
            if (ImGui::RadioButton("Alpha", alpha_flags == ImGuiColorEditFlags_AlphaPreview)) { alpha_flags = ImGuiColorEditFlags_AlphaPreview; } ImGui::SameLine();
            if (ImGui::RadioButton("Both", alpha_flags == ImGuiColorEditFlags_AlphaPreviewHalf)) { alpha_flags = ImGuiColorEditFlags_AlphaPreviewHalf; } ImGui::SameLine();
            ImGui::TextDisabled("(?)");
            if (ImGui::IsItemHovered())
            {
                ImGui::BeginTooltip();
                ImGui::PushTextWrapPos(ImGui::GetFontSize() * 35.0f);
                ImGui::TextUnformatted("In the color list:\n"
                "Left-click on color square to open color picker,\n"
                    "Right-click to open edit options menu.");
                ImGui::PopTextWrapPos();
                ImGui::EndTooltip();
            }
            ImGui::BeginChild("##colors", ImVec2(0, 0), true, ImGuiWindowFlags_AlwaysVerticalScrollbar | ImGuiWindowFlags_AlwaysHorizontalScrollbar | ImGuiWindowFlags_NavFlattened);
            ImGui::PushItemWidth(-160);
            for (int i = 0; i < RenderCol_Count; i++)
            {
                const char* name = GetRenderColName(i);
                if (!filter.PassFilter(name))
                    continue;
                ImGui::PushID(i);
                ImGui::ColorEdit4("##color", (float*)&RenderColor::colors[i], ImGuiColorEditFlags_AlphaBar | alpha_flags);
                // Tips: in a real user application, you may want to merge and use an icon font into the main font,
                // so instead of "Save"/"Revert" you'd use icons!
                // Read the FAQ and docs/FONTS.md about using icon fonts. It's really easy and super convenient!
                ImGui::SameLine(0.0f, 3.0f);
                if (ImGui::Button("Set")) {
                    GLVolume::update_render_colors();
                    PartPlate::update_render_colors();
                    GLGizmoBase::update_render_colors();
                    GLCanvas3D::update_render_colors();
                    Bed3D::update_render_colors();
                }
                ImGui::SameLine(0.0f, 3.0f);
                ImGui::TextUnformatted(name);
                ImGui::PopID();
            }
            ImGui::PopItemWidth();
            ImGui::EndChild();

            ImGui::EndTabItem();
        }

        ImGui::EndTabBar();
    }

    ImGui::PopItemWidth();
    ImGui::End();
}

void GLCanvas3D::_render_volumes_for_picking(const Camera& camera) const
{
    GLShaderProgram* shader = wxGetApp().get_shader("flat_clip");
    if (shader == nullptr)
        return;

    // do not cull backfaces to show broken geometry, if any
    glsafe(::glDisable(GL_CULL_FACE));

    const Transform3d& view_matrix = camera.get_view_matrix();
    for (size_t type = 0; type < 2; ++ type) {
        GLVolumeWithIdAndZList to_render = volumes_to_render(m_volumes.volumes, (type == 0) ? GLVolumeCollection::ERenderType::Opaque : GLVolumeCollection::ERenderType::Transparent, view_matrix);
        for (const GLVolumeWithIdAndZ& volume : to_render)
	        if (!volume.first->disabled && (volume.first->composite_id.volume_id >= 0 || m_render_sla_auxiliaries)) {
		        // Object picking mode. Render the object with a color encoding the object index.
                // we reserve color = (0,0,0) for occluders (as the printbed)
                // so we shift volumes' id by 1 to get the proper color
                //BBS: remove the bed picking logic
                const unsigned int id = volume.second.first;
                //const unsigned int id = 1 + volume.second.first;
                volume.first->model.set_color(picking_decode(id));
                shader->start_using();
                shader->set_uniform("view_model_matrix", view_matrix * volume.first->world_matrix());
                shader->set_uniform("projection_matrix", camera.get_projection_matrix());
                shader->set_uniform("volume_world_matrix", volume.first->world_matrix());
                shader->set_uniform("z_range", m_volumes.get_z_range());
                shader->set_uniform("clipping_plane", m_volumes.get_clipping_plane());
                volume.first->picking = true;
                volume.first->render();
                volume.first->picking = false;
                shader->stop_using();
	        }
	}

    glsafe(::glEnable(GL_CULL_FACE));
}

void GLCanvas3D::_render_current_gizmo() const
{
    //BBS update inv_zoom
    GLGizmoBase::INV_ZOOM = (float)wxGetApp().plater()->get_camera().get_inv_zoom();
    m_gizmos.render_current_gizmo();
}

//BBS: GUI refactor: GLToolbar adjust
//move the size calc to GLCanvas
void GLCanvas3D::_render_gizmos_overlay()
{
/*#if ENABLE_RETINA_GL
//     m_gizmos.set_overlay_scale(m_retina_helper->get_scale_factor());
    const float scale = m_retina_helper->get_scale_factor()*wxGetApp().toolbar_icon_scale();
    m_gizmos.set_overlay_scale(scale); //! #ys_FIXME_experiment
#else
//     m_gizmos.set_overlay_scale(m_canvas->GetContentScaleFactor());
//     m_gizmos.set_overlay_scale(wxGetApp().em_unit()*0.1f);
    const float size = int(GLGizmosManager::Default_Icons_Size * wxGetApp().toolbar_icon_scale());
    m_gizmos.set_overlay_icon_size(size); //! #ys_FIXME_experiment
#endif /* __WXMSW__ */
    m_gizmos.render_overlay();

    if (m_gizmo_highlighter.m_render_arrow)
    {
        m_gizmos.render_arrow(*this, m_gizmo_highlighter.m_gizmo_type);
    }
}

//BBS: GUI refactor: GLToolbar adjust
//when rendering, {0, 0} is at the center, left-up is -0.5, 0.5, right-up is 0.5, -0.5
void GLCanvas3D::_render_main_toolbar()
{
    if (!m_main_toolbar.is_enabled())
        return;

    const Size cnv_size = get_canvas_size();
    const float top = 0.5f * (float)cnv_size.get_height();

    GLToolbar& collapse_toolbar = wxGetApp().plater()->get_collapse_toolbar();
    const float collapse_toolbar_width = collapse_toolbar.is_enabled() ? collapse_toolbar.get_width() : 0.0f;
    const float gizmo_width = m_gizmos.get_scaled_total_width();
    const float assemble_width = m_assemble_view_toolbar.get_width();
    const float separator_width = m_separator_toolbar.get_width();
    const float left = std::max(-0.5f * cnv_size.get_width(), -0.5f * (m_main_toolbar.get_width() + separator_width + gizmo_width + assemble_width - collapse_toolbar_width));
    m_main_toolbar.set_position(top, left);
    m_main_toolbar.render(*this);
    if (m_toolbar_highlighter.m_render_arrow)
        m_main_toolbar.render_arrow(*this, m_toolbar_highlighter.m_toolbar_item);
}

//BBS: GUI refactor: GLToolbar adjust
//when rendering, {0, 0} is at the center, {-0.5, 0.5} at the left-up
void GLCanvas3D::_render_imgui_select_plate_toolbar()
{
    if (!m_sel_plate_toolbar.is_enabled()) {
        if (!m_render_preview)
            m_render_preview = true;
        return;
    }

    IMToolbarItem* all_plates_stats_item = m_sel_plate_toolbar.m_all_plates_stats_item;

    PartPlateList& plate_list = wxGetApp().plater()->get_partplate_list();
    for (int i = 0; i < plate_list.get_plate_count(); i++) {
        if (i < m_sel_plate_toolbar.m_items.size()) {
            if (i == plate_list.get_curr_plate_index() && !all_plates_stats_item->selected)
                m_sel_plate_toolbar.m_items[i]->selected = true;
            else
                m_sel_plate_toolbar.m_items[i]->selected = false;

            m_sel_plate_toolbar.m_items[i]->percent = plate_list.get_plate(i)->get_slicing_percent();

            if (plate_list.get_plate(i)->is_slice_result_valid()) {
                if (plate_list.get_plate(i)->is_slice_result_ready_for_print())
                    m_sel_plate_toolbar.m_items[i]->slice_state = IMToolbarItem::SliceState::SLICED;
                else
                    m_sel_plate_toolbar.m_items[i]->slice_state = IMToolbarItem::SliceState::SLICE_FAILED;
                continue;
            }
            if (plate_list.get_plate(i)->get_slicing_percent() < 0.0f)
                m_sel_plate_toolbar.m_items[i]->slice_state = IMToolbarItem::SliceState::UNSLICED;
            else
                m_sel_plate_toolbar.m_items[i]->slice_state = IMToolbarItem::SliceState::SLICING;
        }
    }
    if (m_sel_plate_toolbar.show_stats_item) {
        all_plates_stats_item->percent = 0.0f;

        size_t sliced_plates_cnt = 0;
        bool slice_failed = false;
        for (auto plate : plate_list.get_nonempty_plate_list()) {
            if (plate->is_slice_result_valid() && plate->is_slice_result_ready_for_print())
                sliced_plates_cnt++;
            if (plate->is_slice_result_valid() && !plate->is_slice_result_ready_for_print())
                slice_failed = true;
        }
        all_plates_stats_item->percent = (float)(sliced_plates_cnt) / (float)(plate_list.get_nonempty_plate_list().size()) * 100.0f;

        if (all_plates_stats_item->percent == 0.0f)
            all_plates_stats_item->slice_state = IMToolbarItem::SliceState::UNSLICED;
        else if (sliced_plates_cnt == plate_list.get_nonempty_plate_list().size())
            all_plates_stats_item->slice_state = IMToolbarItem::SliceState::SLICED;
        else if (all_plates_stats_item->percent < 100.0f)
            all_plates_stats_item->slice_state = IMToolbarItem::SliceState::SLICING;

        if (slice_failed)
            all_plates_stats_item->slice_state = IMToolbarItem::SliceState::SLICE_FAILED;

        // Changing parameters does not invalid all plates, need extra logic to validate
        bool gcode_result_valid = true;
        for (auto gcode_result : plate_list.get_nonempty_plates_slice_results()) {
            if (gcode_result->moves.size() == 0) {
                gcode_result_valid = false;
            }
        }
        if (all_plates_stats_item->selected && all_plates_stats_item->slice_state == IMToolbarItem::SliceState::SLICED && gcode_result_valid) {
            m_gcode_viewer.render_all_plates_stats(plate_list.get_nonempty_plates_slice_results());
            m_render_preview = false;
        }
        else{
            m_gcode_viewer.render_all_plates_stats(plate_list.get_nonempty_plates_slice_results(), false);
            m_render_preview = true;
        }
    }else
        m_render_preview = true;

    // places the toolbar on the top_left corner of the 3d scene
#if ENABLE_RETINA_GL
    float f_scale  = m_retina_helper->get_scale_factor();
#else
    float f_scale  = 1.0;
#endif
    Size cnv_size = get_canvas_size();
    auto canvas_w = float(cnv_size.get_width());
    auto canvas_h = float(cnv_size.get_height());

    bool is_hovered = false;

    m_sel_plate_toolbar.set_icon_size(100.0f * f_scale, 100.0f * f_scale);

    float button_width = m_sel_plate_toolbar.icon_width;
    float button_height = m_sel_plate_toolbar.icon_height;

    float frame_padding = 1.0f * f_scale;
    float margin_size = 4.0f * f_scale;
    float button_margin = frame_padding;

    ImGuiWrapper& imgui = *wxGetApp().imgui();
    int item_count = m_sel_plate_toolbar.m_items.size() + (m_sel_plate_toolbar.show_stats_item ? 1 : 0);
    bool show_scroll = item_count * (button_height + frame_padding * 2.0f + button_margin) - button_margin + 22.0f * f_scale > canvas_h ? true: false;
    show_scroll = m_sel_plate_toolbar.is_display_scrollbar && show_scroll;
    float window_height = std::min(item_count * (button_height + (frame_padding + margin_size) * 2.0f + button_margin) - button_margin + 28.0f * f_scale, canvas_h);
    float window_width = m_sel_plate_toolbar.icon_width + margin_size * 2 + (show_scroll ? 28.0f * f_scale : 20.0f * f_scale);

    ImVec4 window_bg = ImVec4(0.82f, 0.82f, 0.82f, 0.5f);
    ImVec4 button_active = ImVec4(0.12f, 0.56f, 0.92, 1.0f);
    ImVec4 button_hover = ImVec4(0.67f, 0.67f, 0.67, 1.0f);
    ImVec4 scroll_col = ImVec4(0.77f, 0.77f, 0.77f, 1.0f);
    //ImGui::PushStyleColor(ImGuiCol_Text, ImVec4(0.f, 0.f, 0.f, 1.0f));
    //use white text as the background switch to black
    ImGui::PushStyleColor(ImGuiCol_Text, ImVec4(1.0f, 1.0f, 1.0f, 1.0f));
    ImGui::PushStyleColor(ImGuiCol_WindowBg, window_bg);
    ImGui::PushStyleColor(ImGuiCol_ScrollbarBg, window_bg);
    ImGui::PushStyleColor(ImGuiCol_ScrollbarGrabActive, scroll_col);
    ImGui::PushStyleColor(ImGuiCol_ScrollbarGrabHovered, scroll_col);
    ImGui::PushStyleColor(ImGuiCol_ScrollbarGrab, scroll_col);
    ImGui::PushStyleColor(ImGuiCol_ButtonActive, button_active);
    ImGui::PushStyleColor(ImGuiCol_ButtonHovered, button_hover);

    ImGui::PushStyleVar(ImGuiStyleVar_ScrollbarSize, 10.0f);
    ImGui::PushStyleVar(ImGuiStyleVar_WindowBorderSize, 0.0f);
    ImGui::PushStyleVar(ImGuiStyleVar_WindowRounding, 4.0f);
    ImGui::PushStyleVar(ImGuiStyleVar_FrameRounding, 3.0f);

    imgui.set_next_window_pos(canvas_w * 0, canvas_h * 0, ImGuiCond_Always, 0, 0);
    imgui.set_next_window_size(window_width, window_height, ImGuiCond_Always);

    if (show_scroll)
        imgui.begin(_L("Select Plate"), ImGuiWindowFlags_NoResize | ImGuiWindowFlags_NoMove | ImGuiWindowFlags_NoTitleBar | ImGuiWindowFlags_NoCollapse);
    else
        imgui.begin(_L("Select Plate"), ImGuiWindowFlags_NoResize | ImGuiWindowFlags_NoScrollbar | ImGuiWindowFlags_NoMove | ImGuiWindowFlags_NoTitleBar | ImGuiWindowFlags_NoCollapse);
    ImGui::SetWindowFontScale(1.2f);

    ImGui::PushStyleVar(ImGuiStyleVar_FrameBorderSize, 1.0f * f_scale);

    ImVec2 size = ImVec2(button_width, button_height); // Size of the image we want to make visible
    ImVec4 bg_col = ImVec4(128.0f, 128.0f, 128.0f, 0.0f);
    ImVec4 tint_col = ImVec4(1.0f, 1.0f, 1.0f, 1.0f);               // No tint
    ImVec2 margin = ImVec2(margin_size, margin_size);

    if(m_sel_plate_toolbar.show_stats_item)
    {
        // draw image
        ImVec2 button_start_pos = ImGui::GetCursorScreenPos();

        if (all_plates_stats_item->selected) {
            ImGui::PushStyleColor(ImGuiCol_Button, button_active);
            ImGui::PushStyleColor(ImGuiCol_ButtonHovered, button_active);
            ImGui::PushStyleColor(ImGuiCol_ButtonActive, button_active);
        }
        else {
            ImGui::PushStyleColor(ImGuiCol_Button, ImVec4(128.0f, 128.0f, 128.0f, 0.0f));
            if (all_plates_stats_item->slice_state == IMToolbarItem::SliceState::SLICE_FAILED) {
                ImGui::PushStyleColor(ImGuiCol_ButtonHovered, ImGui::GetStyleColorVec4(ImGuiCol_Button));
                ImGui::PushStyleColor(ImGuiCol_ButtonActive, ImGui::GetStyleColorVec4(ImGuiCol_Button));
            }
            else {
                ImGui::PushStyleColor(ImGuiCol_ButtonHovered, button_hover);
                ImGui::PushStyleColor(ImGuiCol_ButtonActive, button_hover);
            }
        }

        ImVec4 text_clr;
        ImTextureID btn_texture_id;
        if (all_plates_stats_item->slice_state == IMToolbarItem::SliceState::UNSLICED || all_plates_stats_item->slice_state == IMToolbarItem::SliceState::SLICING || all_plates_stats_item->slice_state == IMToolbarItem::SliceState::SLICE_FAILED)
        {
            text_clr = ImVec4(0, 174.0f / 255.0f, 66.0f / 255.0f, 0.2f);
            btn_texture_id = (ImTextureID)(intptr_t)(all_plates_stats_item->image_texture_transparent.get_id());
        }
        else
        {
            text_clr = ImVec4(0, 174.0f / 255.0f, 66.0f / 255.0f, 1);
            btn_texture_id = (ImTextureID)(intptr_t)(all_plates_stats_item->image_texture.get_id());
        }

        if (ImGui::ImageButton2(btn_texture_id, size, {0,0}, {1,1}, frame_padding, bg_col, tint_col, margin)) {
            if (all_plates_stats_item->slice_state != IMToolbarItem::SliceState::SLICE_FAILED) {
                if (m_process && !m_process->running()) {
                    for (int i = 0; i < m_sel_plate_toolbar.m_items.size(); i++) {
                        m_sel_plate_toolbar.m_items[i]->selected = false;
                    }
                    all_plates_stats_item->selected = true;
                    wxGetApp().plater()->update(true, true);
                    wxCommandEvent evt = wxCommandEvent(EVT_GLTOOLBAR_SLICE_ALL);
                    wxPostEvent(wxGetApp().plater(), evt);
                }
            }
        }

        ImGui::PopStyleColor(3);

        ImVec2 start_pos = ImVec2(button_start_pos.x + frame_padding + margin.x, button_start_pos.y + frame_padding + margin.y);
        if (all_plates_stats_item->slice_state == IMToolbarItem::SliceState::UNSLICED) {
            ImVec2 size = ImVec2(button_width, button_height);
            ImVec2 end_pos = ImVec2(start_pos.x + size.x, start_pos.y + size.y);
            ImGui::GetForegroundDrawList()->AddRectFilled(start_pos, end_pos, IM_COL32(0, 0, 0, 80));
        }
        else if (all_plates_stats_item->slice_state == IMToolbarItem::SliceState::SLICING) {
            ImVec2 size = ImVec2(button_width, button_height * all_plates_stats_item->percent / 100.0f);
            ImVec2 rect_start_pos = ImVec2(start_pos.x, start_pos.y + size.y);
            ImVec2 rect_end_pos = ImVec2(start_pos.x + button_width, start_pos.y + button_height);
            ImGui::GetForegroundDrawList()->AddRectFilled(start_pos, rect_end_pos, IM_COL32(0, 0, 0, 10));
            ImGui::GetForegroundDrawList()->AddRectFilled(rect_start_pos, rect_end_pos, IM_COL32(0, 0, 0, 80));
        }
        else if (all_plates_stats_item->slice_state == IMToolbarItem::SliceState::SLICE_FAILED) {
            ImVec2 size = ImVec2(button_width, button_height);
            ImVec2 end_pos = ImVec2(start_pos.x + size.x, start_pos.y + size.y);
            ImGui::GetForegroundDrawList()->AddRectFilled(start_pos, end_pos, IM_COL32(40, 1, 1, 64));
            ImGui::GetForegroundDrawList()->AddRect(start_pos, end_pos, IM_COL32(208, 27, 27, 255), 0.0f, 0, 1.0f);
        }
        else if (all_plates_stats_item->slice_state == IMToolbarItem::SliceState::SLICED) {
            ImVec2 size = ImVec2(button_width, button_height);
            ImVec2 end_pos = ImVec2(start_pos.x + size.x, start_pos.y + size.y);
            ImGui::GetForegroundDrawList()->AddRectFilled(start_pos, end_pos, IM_COL32(0, 0, 0, 10));
        }

        // draw text
        GImGui->FontSize = 15.0f;
        ImGui::PushStyleColor(ImGuiCol_Text, text_clr);
        ImVec2 text_size = ImGui::CalcTextSize(("All Plates"));
        ImVec2 text_start_pos = ImVec2(start_pos.x + (button_width - text_size.x) / 2, start_pos.y + 3.0f * button_height / 5.0f);
        ImGui::RenderText(text_start_pos, ("All Plates"));
        text_size = ImGui::CalcTextSize(("Stats"));
        text_start_pos = ImVec2(start_pos.x + (button_width - text_size.x) / 2, text_start_pos.y + ImGui::GetTextLineHeight());
        ImGui::RenderText(text_start_pos, ("Stats"));
        ImGui::PopStyleColor();
        ImGui::SetWindowFontScale(1.2f);
    }

    for (int i = 0; i < m_sel_plate_toolbar.m_items.size(); i++) {
        IMToolbarItem* item = m_sel_plate_toolbar.m_items[i];

        // draw image
        ImVec2 button_start_pos = ImGui::GetCursorScreenPos();
        ImGui::PushID(i);
        ImVec2 uv0 = ImVec2(0.0f, 1.0f);    // UV coordinates for lower-left
        ImVec2 uv1 = ImVec2(1.0f, 0.0f);    // UV coordinates in our texture

        auto button_pos = ImGui::GetCursorPos();
        ImGui::SetCursorPos(button_pos + margin);

        ImGui::Image(item->texture_id, size, uv0, uv1, tint_col);

        ImGui::SetCursorPos(button_pos);

        // invisible button
        auto button_size = size + margin + margin + ImVec2(2 * frame_padding, 2 * frame_padding);
        ImGui::PushStyleVar(ImGuiStyleVar_FrameBorderSize, 2.0f * f_scale);
        ImGui::PushStyleColor(ImGuiCol_Button, ImVec4(.0f, .0f, .0f, .0f));
        ImGui::PushStyleColor(ImGuiCol_ButtonHovered, ImVec4(.0f, .0f, .0f, .0f));
        ImGui::PushStyleColor(ImGuiCol_ButtonActive, ImVec4(.0f, .0f, .0f, .0f));
        if (item->selected) {
            ImGui::PushStyleColor(ImGuiCol_Border, button_active);
        }
        else {
            if (ImGui::IsMouseHoveringRect(button_pos, button_pos + button_size)) {
                ImGui::PushStyleColor(ImGuiCol_Border, button_hover);
            }
            else {
                ImGui::PushStyleColor(ImGuiCol_Border, ImVec4(.0f, .0f, .0f, .0f));
            }
        }
        if(ImGui::Button("##invisible_button", button_size)){
            if (m_process && !m_process->running()) {
                all_plates_stats_item->selected = false;
                item->selected = true;
                // begin to slicing plate
                if (item->slice_state != IMToolbarItem::SliceState::SLICED)
                    wxGetApp().plater()->update(true, true);
                wxCommandEvent* evt = new wxCommandEvent(EVT_GLTOOLBAR_SELECT_SLICED_PLATE);
                evt->SetInt(i);
                wxQueueEvent(wxGetApp().plater(), evt);
            }
        }
        ImGui::PopStyleColor(4);
        ImGui::PopStyleVar();

        ImVec2 start_pos = ImVec2(button_start_pos.x + frame_padding + margin.x, button_start_pos.y + frame_padding + margin.y);
        if (item->slice_state == IMToolbarItem::SliceState::UNSLICED) {
            ImVec2 size = ImVec2(button_width, button_height);
            ImVec2 end_pos = ImVec2(start_pos.x + size.x, start_pos.y + size.y);
            ImGui::GetForegroundDrawList()->AddRectFilled(start_pos, end_pos, IM_COL32(0, 0, 0, 80));
        } else if (item->slice_state == IMToolbarItem::SliceState::SLICING) {
            ImVec2 size = ImVec2(button_width, button_height * item->percent / 100.0f);
            ImVec2 rect_start_pos = ImVec2(start_pos.x, start_pos.y + size.y);
            ImVec2 rect_end_pos = ImVec2(start_pos.x + button_width, start_pos.y + button_height);
            ImGui::GetForegroundDrawList()->AddRectFilled(start_pos, rect_end_pos, IM_COL32(0, 0, 0, 10));
            ImGui::GetForegroundDrawList()->AddRectFilled(rect_start_pos, rect_end_pos, IM_COL32(0, 0, 0, 80));
        } else if (item->slice_state == IMToolbarItem::SliceState::SLICE_FAILED) {
            ImVec2 size    = ImVec2(button_width, button_height);
            ImVec2 end_pos = ImVec2(start_pos.x + size.x, start_pos.y + size.y);
            ImGui::GetForegroundDrawList()->AddRectFilled(start_pos, end_pos, IM_COL32(40, 1, 1, 64));
            ImGui::GetForegroundDrawList()->AddRect(start_pos, end_pos, IM_COL32(208, 27, 27, 255), 0.0f, 0, 1.0f);
        } else if (item->slice_state == IMToolbarItem::SliceState::SLICED) {
            ImVec2 size = ImVec2(button_width, button_height);
            ImVec2 end_pos = ImVec2(start_pos.x + size.x, start_pos.y + size.y);
            ImGui::GetForegroundDrawList()->AddRectFilled(start_pos, end_pos, IM_COL32(0, 0, 0, 10));
        }

        // draw text
        ImVec2 text_start_pos = ImVec2(start_pos.x + 10.0f, start_pos.y + 8.0f);
        ImGui::RenderText(text_start_pos, std::to_string(i + 1).c_str());

        ImGui::PopID();
    }
    ImGui::SetWindowFontScale(1.0f);
    ImGui::PopStyleColor(8);
    ImGui::PopStyleVar(5);

    if (ImGui::IsWindowHovered() || is_hovered) {
        m_sel_plate_toolbar.is_display_scrollbar = true;
    } else {
        m_sel_plate_toolbar.is_display_scrollbar = false;
    }

    imgui.end();
}

//BBS: GUI refactor: GLToolbar adjust
//when rendering, {0, 0} is at the center, {-0.5, 0.5} at the left-up
void GLCanvas3D::_render_assemble_view_toolbar() const
{
    if (!m_assemble_view_toolbar.is_enabled())
        return;

    const Size cnv_size = get_canvas_size();
    GLToolbar& collapse_toolbar = wxGetApp().plater()->get_collapse_toolbar();
    const float collapse_toolbar_width = collapse_toolbar.is_enabled() ? collapse_toolbar.get_width() : 0.0f;
    const float gizmo_width = m_gizmos.get_scaled_total_width();
    const float assemble_width = m_assemble_view_toolbar.get_width();
    const float separator_width = m_separator_toolbar.get_width();
    const float top = 0.5f * (float)cnv_size.get_height();
    const float main_toolbar_left = std::max(-0.5f * cnv_size.get_width(), -0.5f * (m_main_toolbar.get_width() + gizmo_width + assemble_width + separator_width - collapse_toolbar_width));
    const float left = main_toolbar_left + (m_main_toolbar.get_width() + gizmo_width + separator_width);

    m_assemble_view_toolbar.set_position(top, left);
    m_assemble_view_toolbar.render(*this);
}

void GLCanvas3D::_render_return_toolbar() const
{
    if (!m_return_toolbar.is_enabled())
        return;

    float font_size = ImGui::GetFontSize();
    ImVec2 real_size = ImVec2(font_size * 4, font_size * 1.7);
    ImVec2 button_icon_size = ImVec2(font_size * 1.3, font_size * 1.3);

    ImGuiWrapper& imgui = *wxGetApp().imgui();
    Size cnv_size = get_canvas_size();
    auto canvas_w = float(cnv_size.get_width());
    auto canvas_h = float(cnv_size.get_height());
    float window_width = real_size.x + button_icon_size.x + imgui.scaled(2.0f);
    float window_height = button_icon_size.y + imgui.scaled(2.0f);
    float window_pos_x = 30.0f;
    float window_pos_y = 14.0f;

    imgui.set_next_window_pos(window_pos_x, window_pos_y, ImGuiCond_Always, 0, 0);
#ifdef __WINDOWS__
    imgui.set_next_window_size(window_width, window_height, ImGuiCond_Always);
#endif

    ImGui::PushStyleVar(ImGuiStyleVar_FrameRounding, 18.0f);
    ImGui::PushStyleColor(ImGuiCol_Button, ImVec4(0.149f, 0.180f, 0.188f, 0.3f));
    ImGui::PushStyleColor(ImGuiCol_ButtonHovered, ImVec4(0.149f, 0.180f, 0.188f, 0.15f));
    ImGui::PushStyleColor(ImGuiCol_ButtonActive, ImVec4(0.149f, 0.180f, 0.188f, 0.5f));
    ImGui::PushStyleColor(ImGuiCol_WindowBg, ImVec4(0.0f, 0.0f, 0.0f, 0.0f));
    ImGui::PushStyleColor(ImGuiCol_Text, ImVec4(1.0f, 1.0f, 1.0f, 1.0f));

    imgui.begin(_L("Assembly Return"), ImGuiWindowFlags_NoResize | ImGuiWindowFlags_NoScrollbar | ImGuiWindowFlags_NoBackground
        | ImGuiWindowFlags_NoMove | ImGuiWindowFlags_NoTitleBar | ImGuiWindowFlags_NoCollapse);

    float button_width = 20;
    float button_height = 20;
    ImVec2 size = ImVec2(button_width, button_height); // Size of the image we want to make visible
    ImVec2 uv0 = ImVec2(0.0f, 0.0f);
    ImVec2 uv1 = ImVec2(1.0f, 1.0f);

    ImVec4 bg_col = ImVec4(0.0f, 0.0f, 0.0f, 0.0f);
    ImVec4 tint_col = ImVec4(1.0f, 1.0f, 1.0f, 1.0f);
    ImVec2 margin = ImVec2(10.0f, 5.0f);

    if (ImGui::ImageTextButton(real_size,_utf8(L("return")).c_str(), m_return_toolbar.get_return_texture_id(), button_icon_size, uv0, uv1, -1, bg_col, tint_col, margin)) {
        if (m_canvas != nullptr)
            wxPostEvent(m_canvas, SimpleEvent(EVT_GLVIEWTOOLBAR_3D));
        const_cast<GLGizmosManager*>(&m_gizmos)->reset_all_states();
        wxGetApp().plater()->get_view3D_canvas3D()->get_gizmos_manager().reset_all_states();
    }
    ImGui::PopStyleColor(5);
    ImGui::PopStyleVar(1);

    imgui.end();
}

void GLCanvas3D::_render_separator_toolbar_right() const
{
    if (!m_separator_toolbar.is_enabled())
        return;

    const Size cnv_size = get_canvas_size();
    GLToolbar& collapse_toolbar = wxGetApp().plater()->get_collapse_toolbar();
    const float collapse_toolbar_width = collapse_toolbar.is_enabled() ? collapse_toolbar.get_width() : 0.0f;
    const float gizmo_width = m_gizmos.get_scaled_total_width();
    const float assemble_width = m_assemble_view_toolbar.get_width();
    const float separator_width = m_separator_toolbar.get_width();
    const float top = 0.5f * (float)cnv_size.get_height();
    const float main_toolbar_left = std::max(-0.5f * cnv_size.get_width(), -0.5f * (m_main_toolbar.get_width() + gizmo_width + assemble_width + separator_width - collapse_toolbar_width));
    const float left = main_toolbar_left + (m_main_toolbar.get_width() + gizmo_width + separator_width / 2);

    m_separator_toolbar.set_position(top, left);
    m_separator_toolbar.render(*this,GLToolbarItem::SeparatorLine);
}

void GLCanvas3D::_render_separator_toolbar_left() const
{
    if (!m_separator_toolbar.is_enabled())
        return;

    const Size cnv_size = get_canvas_size();
    GLToolbar& collapse_toolbar = wxGetApp().plater()->get_collapse_toolbar();
    const float collapse_toolbar_width = collapse_toolbar.is_enabled() ? collapse_toolbar.get_width() : 0.0f;
    const float gizmo_width = m_gizmos.get_scaled_total_width();
    const float assemble_width = m_assemble_view_toolbar.get_width();
    const float separator_width = m_separator_toolbar.get_width();
    const float top = 0.5f * (float)cnv_size.get_height();
    const float main_toolbar_left = std::max(-0.5f * cnv_size.get_width(), -0.5f * (m_main_toolbar.get_width() + gizmo_width + assemble_width + separator_width - collapse_toolbar_width));
    const float left = main_toolbar_left + (m_main_toolbar.get_width());

    m_separator_toolbar.set_position(top, left);
    m_separator_toolbar.render(*this,GLToolbarItem::SeparatorLine);
}

void GLCanvas3D::_render_collapse_toolbar() const
{
    GLToolbar& collapse_toolbar = wxGetApp().plater()->get_collapse_toolbar();

    const Size cnv_size = get_canvas_size();
    const float top  = 0.5f * (float)cnv_size.get_height();
    //const float left = (0.5f * (float)cnv_size.get_width() - (float)collapse_toolbar.get_width() - band);
    const float left = -0.5f * (float)cnv_size.get_width();

    collapse_toolbar.set_position(top, left);
    collapse_toolbar.render(*this);
}

//BBS reander assemble toolbar
void GLCanvas3D::_render_paint_toolbar() const
{
    if (m_canvas_type != ECanvasType::CanvasAssembleView)
        return;
#if ENABLE_RETINA_GL
    float f_scale = m_retina_helper->get_scale_factor();
#else
    float f_scale = 1.0f;
#endif
    int em_unit = wxGetApp().em_unit() / 10;

    std::vector<std::string> colors = wxGetApp().plater()->get_extruder_colors_from_plater_config();
    int extruder_num = colors.size();
    std::vector<std::string> filament_text_first_line;
    std::vector<std::string> filament_text_second_line;
    {
        auto preset_bundle = wxGetApp().preset_bundle;
        for (auto filament_name : preset_bundle->filament_presets) {
            for (auto iter = preset_bundle->filaments.lbegin(); iter != preset_bundle->filaments.end(); iter++) {
                if (filament_name.compare(iter->name) == 0) {
                    std::string display_filament_type;
                    iter->config.get_filament_type(display_filament_type);
                    auto pos = display_filament_type.find(' ');
                    if (pos != std::string::npos) {
                        filament_text_first_line.push_back(display_filament_type.substr(0, pos));
                        filament_text_second_line.push_back(display_filament_type.substr(pos + 1));
                    }
                    else {
                        filament_text_first_line.push_back(display_filament_type);
                        filament_text_second_line.push_back("");
                    }
                }
            }
        }
    }

    ImGuiWrapper& imgui = *wxGetApp().imgui();
    const float canvas_w = float(get_canvas_size().get_width());
    const ImVec2 button_size = ImVec2(64.0f, 48.0f) * f_scale * em_unit;
    const float spacing = 4.0f * em_unit * f_scale;
    const float return_button_margin = 130.0f * em_unit * f_scale;

    ImGui::PushStyleVar(ImGuiStyleVar_WindowPadding, ImVec2(spacing, spacing));
    ImGui::PushStyleVar(ImGuiStyleVar_WindowBorderSize, 0);
    ImGui::PushStyleVar(ImGuiStyleVar_ItemSpacing, ImVec2(spacing, 0));
    ImGui::PushStyleColor(ImGuiCol_WindowBg, { 0.f, 0.f, 0.f, 0.4f });

    imgui.set_next_window_pos(0.5f * canvas_w, 0, ImGuiCond_Always, 0.5f, 0.0f);
    float constraint_window_width = canvas_w - 2 * return_button_margin;
    ImGui::SetNextWindowSizeConstraints({ 0, 0 }, { constraint_window_width, FLT_MAX });
    imgui.begin(_L("Paint Toolbar"), ImGuiWindowFlags_AlwaysAutoResize | ImGuiWindowFlags_NoTitleBar | ImGuiWindowFlags_NoScrollbar | ImGuiWindowFlags_NoScrollWithMouse);

    const float cursor_y = ImGui::GetCursorPosY();
    const ImVec2 arrow_button_size = ImVec2(0.375f * button_size.x, ImGui::GetWindowHeight());
    const ImRect left_arrow_button = ImRect(ImGui::GetCurrentWindow()->Pos, ImGui::GetCurrentWindow()->Pos + arrow_button_size);
    const ImRect right_arrow_button = ImRect(ImGui::GetCurrentWindow()->Pos + ImGui::GetWindowSize() - arrow_button_size, ImGui::GetCurrentWindow()->Pos + ImGui::GetWindowSize());
    ImU32 left_arrow_button_color = IM_COL32(0, 0, 0, 0.4f * 255);
    ImU32 right_arrow_button_color = IM_COL32(0, 0, 0, 0.4f * 255);
    ImU32 arrow_color = IM_COL32(255, 255, 255, 255);
    ImDrawList* draw_list = ImGui::GetWindowDrawList();
    ImGuiContext& context = *GImGui;
    bool disabled = !wxGetApp().plater()->can_fillcolor();
    ColorRGBA rgba;

    for (int i = 0; i < extruder_num; i++) {
        if (i > 0)
            ImGui::SameLine();
        decode_color(colors[i], rgba);
        ImGui::PushStyleColor(ImGuiCol_Button, ImGuiWrapper::to_ImVec4(rgba));
        ImGui::PushStyleColor(ImGuiCol_ButtonHovered, ImGuiWrapper::to_ImVec4(rgba));
        ImGui::PushStyleColor(ImGuiCol_ButtonActive, ImGuiWrapper::to_ImVec4(rgba));
        if (disabled)
            ImGui::PushItemFlag(ImGuiItemFlags_Disabled, true);
        if (ImGui::Button(("##filament_button" + std::to_string(i)).c_str(), button_size)) {
            if (!ImGui::IsMouseHoveringRect(left_arrow_button.Min, left_arrow_button.Max) && !ImGui::IsMouseHoveringRect(right_arrow_button.Min, right_arrow_button.Max))
                wxPostEvent(m_canvas, IntEvent(EVT_GLTOOLBAR_FILLCOLOR, i + 1));
        }
        if (ImGui::IsItemHovered() && i < 9) {
            if (!ImGui::IsMouseHoveringRect(left_arrow_button.Min, left_arrow_button.Max) && !ImGui::IsMouseHoveringRect(right_arrow_button.Min, right_arrow_button.Max)) {
                ImGui::PushStyleVar(ImGuiStyleVar_WindowPadding, { 20.0f * f_scale, 10.0f * f_scale });
                ImGui::PushStyleVar(ImGuiStyleVar_WindowRounding, 3.0f * f_scale);
                imgui.tooltip(_L("Shortcut Key ") + std::to_string(i + 1), ImGui::GetFontSize() * 20.0f);
                ImGui::PopStyleVar(2);
            }
        }
        ImGui::PopStyleColor(3);
        if (disabled)
            ImGui::PopItemFlag();
    }

    const float text_offset_y = 4.0f * em_unit * f_scale;
    for (int i = 0; i < extruder_num; i++) {
        decode_color(colors[i], rgba);
        float  gray       = 0.299 * rgba.r_uchar() + 0.587 * rgba.g_uchar() + 0.114 * rgba.b_uchar();
        ImVec4 text_color = gray < 80 ? ImVec4(1.0f, 1.0f, 1.0f, 1.0f) : ImVec4(0, 0, 0, 1.0f);

        imgui.push_bold_font();
        ImVec2 number_label_size = ImGui::CalcTextSize(std::to_string(i + 1).c_str());
        ImGui::SetCursorPosY(cursor_y + text_offset_y);
        ImGui::SetCursorPosX(spacing + i * (spacing + button_size.x) + (button_size.x - number_label_size.x) / 2);
        ImGui::TextColored(text_color, std::to_string(i + 1).c_str());
        imgui.pop_bold_font();

        ImVec2 filament_first_line_label_size = ImGui::CalcTextSize(filament_text_first_line[i].c_str());
        ImGui::SetCursorPosY(cursor_y + text_offset_y + number_label_size.y);
        ImGui::SetCursorPosX(spacing + i * (spacing + button_size.x) + (button_size.x - filament_first_line_label_size.x) / 2);
        ImGui::TextColored(text_color, filament_text_first_line[i].c_str());

        ImVec2 filament_second_line_label_size = ImGui::CalcTextSize(filament_text_second_line[i].c_str());
        ImGui::SetCursorPosY(cursor_y + text_offset_y + number_label_size.y + filament_first_line_label_size.y);
        ImGui::SetCursorPosX(spacing + i * (spacing + button_size.x) + (button_size.x - filament_second_line_label_size.x) / 2);
        ImGui::TextColored(text_color, filament_text_second_line[i].c_str());
    }

    if (ImGui::GetWindowWidth() == constraint_window_width) {
        if (ImGui::IsMouseHoveringRect(left_arrow_button.Min, left_arrow_button.Max)) {
            left_arrow_button_color = IM_COL32(0, 0, 0, 0.64f * 255);
            if (context.IO.MouseClicked[ImGuiMouseButton_Left]) {
                ImGui::SetScrollX(ImGui::GetScrollX() - button_size.x);
                imgui.set_requires_extra_frame();
            }
        }
        draw_list->AddRectFilled(left_arrow_button.Min, left_arrow_button.Max, left_arrow_button_color);
        ImGui::BBLRenderArrow(draw_list, left_arrow_button.GetCenter() - ImVec2(draw_list->_Data->FontSize, draw_list->_Data->FontSize) * 0.5f, arrow_color, ImGuiDir_Left, 2.0f);

        if (ImGui::IsMouseHoveringRect(right_arrow_button.Min, right_arrow_button.Max)) {
            right_arrow_button_color = IM_COL32(0, 0, 0, 0.64f * 255);
            if (context.IO.MouseClicked[ImGuiMouseButton_Left]) {
                ImGui::SetScrollX(ImGui::GetScrollX() + button_size.x);
                imgui.set_requires_extra_frame();
            }
        }
        draw_list->AddRectFilled(right_arrow_button.Min, right_arrow_button.Max, right_arrow_button_color);
        ImGui::BBLRenderArrow(draw_list, right_arrow_button.GetCenter() - ImVec2(draw_list->_Data->FontSize, draw_list->_Data->FontSize) * 0.5f, arrow_color, ImGuiDir_Right, 2.0f);
    }

    m_paint_toolbar_width = (ImGui::GetWindowWidth() + 50.0f * em_unit * f_scale);
    imgui.end();
    ImGui::PopStyleVar(3);
    ImGui::PopStyleColor();
}

//BBS
void GLCanvas3D::_render_assemble_control() const
{
    if (m_canvas_type != ECanvasType::CanvasAssembleView) {
        GLVolume::explosion_ratio = m_explosion_ratio = 1.0;
        return;
    }
    if (m_gizmos.get_current_type() == GLGizmosManager::EType::MmuSegmentation) {
        m_gizmos.m_assemble_view_data->model_objects_clipper()->set_position(0.0, true);
        return;
    }

    ImGuiWrapper* imgui = wxGetApp().imgui();

    ImGuiWrapper::push_toolbar_style(get_scale());

    auto canvas_w = float(get_canvas_size().get_width());
    auto canvas_h = float(get_canvas_size().get_height());

    const float text_padding = 7.0f;
    const float text_size_x = std::max(imgui->calc_text_size(_L("Reset direction")).x + 2 * ImGui::GetStyle().FramePadding.x,
        std::max(imgui->calc_text_size(_L("Explosion Ratio")).x, imgui->calc_text_size(_L("Section View")).x));
    const float slider_width = 75.0f;
    const float value_size = imgui->calc_text_size("3.00").x + text_padding * 2;
    const float item_spacing = imgui->get_item_spacing().x;
    ImVec2 window_padding = ImGui::GetStyle().WindowPadding;

    imgui->set_next_window_pos(canvas_w / 2, canvas_h - 10.0f * get_scale(), ImGuiCond_Always, 0.5f, 1.0f);
    imgui->begin(_L("Assemble Control"), ImGuiWindowFlags_NoMove | ImGuiWindowFlags_AlwaysAutoResize | ImGuiWindowFlags_NoCollapse | ImGuiWindowFlags_NoTitleBar);

    ImGui::AlignTextToFramePadding();

    {
        float clp_dist = m_gizmos.m_assemble_view_data->model_objects_clipper()->get_position();
        if (clp_dist == 0.f) {
            ImGui::AlignTextToFramePadding();
            imgui->text(_L("Section View"));
        }
        else {
            if (imgui->button(_L("Reset direction"))) {
                wxGetApp().CallAfter([this]() {
                    m_gizmos.m_assemble_view_data->model_objects_clipper()->set_position(-1., false);
                    });
            }
        }

        ImGui::SameLine(window_padding.x + text_size_x + item_spacing);
        ImGui::PushItemWidth(slider_width);
        bool view_slider_changed = imgui->bbl_slider_float_style("##clp_dist", &clp_dist, 0.f, 1.f, "%.2f", 1.0f, true);

        ImGui::SameLine(window_padding.x + text_size_x + slider_width + item_spacing * 2);
        ImGui::PushItemWidth(value_size);
        bool view_input_changed = ImGui::BBLDragFloat("##clp_dist_input", &clp_dist, 0.05f, 0.0f, 0.0f, "%.2f");

        if (view_slider_changed || view_input_changed)
            m_gizmos.m_assemble_view_data->model_objects_clipper()->set_position(clp_dist, true);
    }

    {
        ImGui::SameLine(window_padding.x + text_size_x + slider_width + item_spacing * 6 + value_size);
        imgui->text(_L("Explosion Ratio"));

        ImGui::SameLine(window_padding.x + 2 * text_size_x + slider_width + item_spacing * 7 + value_size);
        ImGui::PushItemWidth(slider_width);
        bool explosion_slider_changed = imgui->bbl_slider_float_style("##ratio_slider", &m_explosion_ratio, 1.0f, 3.0f, "%1.2f");

        ImGui::SameLine(window_padding.x + 2 * text_size_x + 2 * slider_width + item_spacing * 8 + value_size);
        ImGui::PushItemWidth(value_size);
        bool explosion_input_changed = ImGui::BBLDragFloat("##ratio_input", &m_explosion_ratio, 0.1f, 1.0f, 3.0f, "%1.2f");
    }

    imgui->end();

    ImGuiWrapper::pop_toolbar_style();

    //BBS check ratio changed
    if (m_explosion_ratio != GLVolume::explosion_ratio) {
        for (GLVolume* volume : m_volumes.volumes) {
            volume->set_bounding_boxes_as_dirty();
        }
        GLVolume::explosion_ratio = m_explosion_ratio;
    }
}
void GLCanvas3D::_render_assemble_info() const
{
    if (m_canvas_type != ECanvasType::CanvasAssembleView) {
        return;
    }

    if (m_selection.is_empty()) {
        return;
    }

    ImGuiWrapper* imgui = wxGetApp().imgui();
    auto canvas_w = float(get_canvas_size().get_width());
    auto canvas_h = float(get_canvas_size().get_height());
    float space_size = imgui->get_style_scaling() * 8.0f;
    float caption_max = imgui->calc_text_size(_L("Total Volume:")).x + 3 * space_size;
    char buf[3][64];

    ImGuiIO& io = ImGui::GetIO();
    ImFont* font = io.Fonts->Fonts[0];
    float origScale = font->Scale;
    font->Scale = 1.2;
    ImGui::PushFont(font);
    ImGui::PopFont();
    float margin = 10.0f * get_scale();
    imgui->set_next_window_pos(canvas_w - margin, canvas_h - margin, ImGuiCond_Always, 1.0f, 1.0f);
    ImGuiWrapper::push_toolbar_style(get_scale());
    imgui->begin(_L("Assembly Info"), ImGuiWindowFlags_NoCollapse | ImGuiWindowFlags_NoResize | ImGuiWindowFlags_NoMove | ImGuiWindowFlags_NoCollapse);
    font->Scale = origScale;
    ImGui::PushFont(font);
    ImGui::PopFont();

    double size0 = m_selection.get_bounding_box().size()(0);
    double size1 = m_selection.get_bounding_box().size()(1);
    double size2 = m_selection.get_bounding_box().size()(2);
    if (!m_selection.is_empty()) {
        ImGui::Text(_L("Volume:").ToUTF8()); ImGui::SameLine(caption_max);
        ImGui::Text("%.2f", size0 * size1 * size2);
        ImGui::Text(_L("Size:").ToUTF8()); ImGui::SameLine(caption_max);
        ImGui::Text("%.2f x %.2f x %.2f", size0, size1, size2);
    }
    imgui->end();
    ImGuiWrapper::pop_toolbar_style();
}

#if ENABLE_SHOW_CAMERA_TARGET
void GLCanvas3D::_render_camera_target()
{
    static const float half_length = 5.0f;

    glsafe(::glDisable(GL_DEPTH_TEST));
    glsafe(::glLineWidth(2.0f));
    const Vec3f& target = wxGetApp().plater()->get_camera().get_target().cast<float>();
    bool target_changed = !m_camera_target.target.isApprox(target.cast<double>());
    m_camera_target.target = target.cast<double>();

    for (int i = 0; i < 3; ++i) {
        if (!m_camera_target.axis[i].is_initialized() || target_changed) {
            m_camera_target.axis[i].reset();

            GLModel::Geometry init_data;
            init_data.format = { GLModel::Geometry::EPrimitiveType::Lines, GLModel::Geometry::EVertexLayout::P3, GLModel::Geometry::EIndexType::USHORT };
            init_data.color = (i == X) ? ColorRGBA::X() : ((i == Y) ? ColorRGBA::Y() : ColorRGBA::Z());
            init_data.reserve_vertices(2);
            init_data.reserve_indices(2);

            // vertices
            if (i == X) {
                init_data.add_vertex(Vec3f(target.x() - half_length, target.y(), target.z()));
                init_data.add_vertex(Vec3f(target.x() + half_length, target.y(), target.z()));
            }
            else if (i == Y) {
                init_data.add_vertex(Vec3f(target.x(), target.y() - half_length, target.z()));
                init_data.add_vertex(Vec3f(target.x(), target.y() + half_length, target.z()));
            }
            else {
                init_data.add_vertex(Vec3f(target.x(), target.y(), target.z() - half_length));
                init_data.add_vertex(Vec3f(target.x(), target.y(), target.z() + half_length));
            }

            // indices
            init_data.add_line(0, 1);

            m_camera_target.axis[i].init_from(std::move(init_data));
        }
    }

    GLShaderProgram* shader = wxGetApp().get_shader("flat");
    if (shader != nullptr) {
        shader->start_using();
        const Camera& camera = wxGetApp().plater()->get_camera();
        shader->set_uniform("view_model_matrix", camera.get_view_matrix());
        shader->set_uniform("projection_matrix", camera.get_projection_matrix());
        for (int i = 0; i < 3; ++i) {
            m_camera_target.axis[i].render();
        }
        shader->stop_using();
    }
}
#endif // ENABLE_SHOW_CAMERA_TARGET

void GLCanvas3D::_render_sla_slices()
{
    if (!m_use_clipping_planes || current_printer_technology() != ptSLA)
        return;

    const SLAPrint* print = this->sla_print();
    const PrintObjects& print_objects = print->objects();
    if (print_objects.empty())
        // nothing to render, return
        return;

    double clip_min_z = -m_clipping_planes[0].get_data()[3];
    double clip_max_z = m_clipping_planes[1].get_data()[3];
    for (unsigned int i = 0; i < (unsigned int)print_objects.size(); ++i) {
        const SLAPrintObject* obj = print_objects[i];

        if (!obj->is_step_done(slaposSliceSupports))
            continue;

        SlaCap::ObjectIdToModelsMap::iterator it_caps_bottom = m_sla_caps[0].triangles.find(i);
        SlaCap::ObjectIdToModelsMap::iterator it_caps_top = m_sla_caps[1].triangles.find(i);
        {
            if (it_caps_bottom == m_sla_caps[0].triangles.end())
                it_caps_bottom = m_sla_caps[0].triangles.emplace(i, SlaCap::Triangles()).first;
            if (!m_sla_caps[0].matches(clip_min_z)) {
                m_sla_caps[0].z = clip_min_z;
                it_caps_bottom->second.object.reset();
                it_caps_bottom->second.supports.reset();
            }
            if (it_caps_top == m_sla_caps[1].triangles.end())
                it_caps_top = m_sla_caps[1].triangles.emplace(i, SlaCap::Triangles()).first;
            if (!m_sla_caps[1].matches(clip_max_z)) {
                m_sla_caps[1].z = clip_max_z;
                it_caps_top->second.object.reset();
                it_caps_top->second.supports.reset();
            }
        }
        GLModel& bottom_obj_triangles = it_caps_bottom->second.object;
        GLModel& bottom_sup_triangles = it_caps_bottom->second.supports;
        GLModel& top_obj_triangles = it_caps_top->second.object;
        GLModel& top_sup_triangles = it_caps_top->second.supports;

        auto init_model = [](GLModel& model, const Pointf3s& triangles, const ColorRGBA& color) {
            GLModel::Geometry init_data;
            init_data.format = { GLModel::Geometry::EPrimitiveType::Triangles, GLModel::Geometry::EVertexLayout::P3 };
            init_data.reserve_vertices(triangles.size());
            init_data.reserve_indices(triangles.size() / 3);
            init_data.color = color;

            unsigned int vertices_count = 0;
            for (const Vec3d& v : triangles) {
                init_data.add_vertex((Vec3f)v.cast<float>());
                ++vertices_count;
                if (vertices_count % 3 == 0) {
                    init_data.add_triangle(vertices_count - 3, vertices_count - 2, vertices_count - 1);
                }
            }

            if (!init_data.is_empty())
                model.init_from(std::move(init_data));
        };

        if ((!bottom_obj_triangles.is_initialized() || !bottom_sup_triangles.is_initialized() ||
            !top_obj_triangles.is_initialized() || !top_sup_triangles.is_initialized()) && !obj->get_slice_index().empty()) {
            double layer_height         = print->default_object_config().layer_height.value;
            double initial_layer_height = print->material_config().initial_layer_height.value;
            bool   left_handed          = obj->is_left_handed();

            coord_t key_zero = obj->get_slice_index().front().print_level();
            // Slice at the center of the slab starting at clip_min_z will be rendered for the lower plane.
            coord_t key_low  = coord_t((clip_min_z - initial_layer_height + layer_height) / SCALING_FACTOR) + key_zero;
            // Slice at the center of the slab ending at clip_max_z will be rendered for the upper plane.
            coord_t key_high = coord_t((clip_max_z - initial_layer_height) / SCALING_FACTOR) + key_zero;

            const SliceRecord& slice_low  = obj->closest_slice_to_print_level(key_low, coord_t(SCALED_EPSILON));
            const SliceRecord& slice_high = obj->closest_slice_to_print_level(key_high, coord_t(SCALED_EPSILON));

            // Offset to avoid OpenGL Z fighting between the object's horizontal surfaces and the triangluated surfaces of the cuts.
            double plane_shift_z = 0.002;

            if (slice_low.is_valid()) {
                const ExPolygons& obj_bottom = slice_low.get_slice(soModel);
                const ExPolygons& sup_bottom = slice_low.get_slice(soSupport);
                // calculate model bottom cap
                // calculate model bottom cap
                if (!bottom_obj_triangles.is_initialized() && !obj_bottom.empty())
                    init_model(bottom_obj_triangles, triangulate_expolygons_3d(obj_bottom, clip_min_z - plane_shift_z, !left_handed), { 1.0f, 0.37f, 0.0f, 1.0f });
                // calculate support bottom cap
                if (!bottom_sup_triangles.is_initialized() && !sup_bottom.empty())
                    init_model(bottom_sup_triangles, triangulate_expolygons_3d(sup_bottom, clip_min_z - plane_shift_z, !left_handed), { 1.0f, 0.0f, 0.37f, 1.0f });
            }

            if (slice_high.is_valid()) {
                const ExPolygons& obj_top = slice_high.get_slice(soModel);
                const ExPolygons& sup_top = slice_high.get_slice(soSupport);
                // calculate model top cap
                // calculate model top cap
                if (!top_obj_triangles.is_initialized() && !obj_top.empty())
                    init_model(top_obj_triangles, triangulate_expolygons_3d(obj_top, clip_max_z + plane_shift_z, left_handed), { 1.0f, 0.37f, 0.0f, 1.0f });
                // calculate support top cap
                if (!top_sup_triangles.is_initialized() && !sup_top.empty())
                    init_model(top_sup_triangles, triangulate_expolygons_3d(sup_top, clip_max_z + plane_shift_z, left_handed), { 1.0f, 0.0f, 0.37f, 1.0f });
            }
        }

        GLShaderProgram* shader = wxGetApp().get_shader("flat");
        if (shader != nullptr) {
            shader->start_using();

            for (const SLAPrintObject::Instance& inst : obj->instances()) {
                const Camera& camera = wxGetApp().plater()->get_camera();
                const Transform3d view_model_matrix = camera.get_view_matrix() *
                    Geometry::assemble_transform(Vec3d(unscale<double>(inst.shift.x()), unscale<double>(inst.shift.y()), 0.0),
                        inst.rotation * Vec3d::UnitZ(), Vec3d::Ones(),
                        obj->is_left_handed() ? Vec3d(-1.0f, 1.0f, 1.0f) : Vec3d::Ones());

                shader->set_uniform("view_model_matrix", view_model_matrix);
                shader->set_uniform("projection_matrix", camera.get_projection_matrix());

                bottom_obj_triangles.render();
                top_obj_triangles.render();
                bottom_sup_triangles.render();
                top_sup_triangles.render();

            }

            shader->stop_using();
        }
    }
}

void GLCanvas3D::_render_selection_sidebar_hints()
{
    m_selection.render_sidebar_hints(m_sidebar_field, m_gizmos.get_uniform_scaling());
}

void GLCanvas3D::_update_volumes_hover_state()
{
    for (GLVolume* v : m_volumes.volumes) {
        v->hover = GLVolume::HS_None;
    }

    if (m_hover_volume_idxs.empty())
        return;

    bool ctrl_pressed = wxGetKeyState(WXK_CONTROL); // additive select/deselect
    bool shift_pressed = wxGetKeyState(WXK_SHIFT);  // select by rectangle
    bool alt_pressed = wxGetKeyState(WXK_ALT);      // deselect by rectangle

    if (alt_pressed && (shift_pressed || ctrl_pressed)) {
        // illegal combinations of keys
        m_hover_volume_idxs.clear();
        return;
    }

    bool selection_modifiers_only = m_selection.is_empty() || m_selection.is_any_modifier();

    bool hover_modifiers_only = true;
    for (int i : m_hover_volume_idxs) {
        if (!m_volumes.volumes[i]->is_modifier) {
            hover_modifiers_only = false;
            break;
        }
    }

    std::set<std::pair<int, int>> hover_instances;
    for (int i : m_hover_volume_idxs) {
        const GLVolume& v = *m_volumes.volumes[i];
        hover_instances.insert(std::make_pair(v.object_idx(), v.instance_idx()));
    }

    bool hover_from_single_instance = hover_instances.size() == 1;

    if (hover_modifiers_only && !hover_from_single_instance) {
        // do not allow to select volumes from different instances
        m_hover_volume_idxs.clear();
        return;
    }

    for (int i : m_hover_volume_idxs) {
        GLVolume& volume = *m_volumes.volumes[i];
        if (volume.hover != GLVolume::HS_None)
            continue;

        bool deselect = volume.selected && ((ctrl_pressed && !shift_pressed) || alt_pressed);
        // (volume->is_modifier && !selection_modifiers_only && !is_ctrl_pressed) -> allows hovering on selected modifiers belonging to selection of type Instance
        bool select = (!volume.selected || (volume.is_modifier && !selection_modifiers_only && !ctrl_pressed)) && !alt_pressed;

        if (select || deselect) {
            bool as_volume =
                volume.is_modifier && hover_from_single_instance && !ctrl_pressed &&
                (
                (!deselect) ||
                (deselect && !m_selection.is_single_full_instance() && (volume.object_idx() == m_selection.get_object_idx()) && (volume.instance_idx() == m_selection.get_instance_idx()))
                );

            if (as_volume)
                volume.hover = deselect ? GLVolume::HS_Deselect : GLVolume::HS_Select;
            else {
                int object_idx = volume.object_idx();
                int instance_idx = volume.instance_idx();

                for (GLVolume* v : m_volumes.volumes) {
                    if (v->object_idx() == object_idx && v->instance_idx() == instance_idx)
                        v->hover = deselect ? GLVolume::HS_Deselect : GLVolume::HS_Select;
                }
            }
        }
        else if (volume.selected)
            volume.hover = GLVolume::HS_Hover;
    }
}

void GLCanvas3D::_perform_layer_editing_action(wxMouseEvent* evt)
{
    int object_idx_selected = m_layers_editing.last_object_id;
    if (object_idx_selected == -1)
        return;

    // A volume is selected. Test, whether hovering over a layer thickness bar.
    if (evt != nullptr) {
        const Rect& rect = LayersEditing::get_bar_rect_screen(*this);
        float b = rect.get_bottom();
        m_layers_editing.last_z = m_layers_editing.object_max_z() * (b - evt->GetY() - 1.0f) / (b - rect.get_top());
        m_layers_editing.last_action =
            evt->ShiftDown() ? (evt->RightIsDown() ? LAYER_HEIGHT_EDIT_ACTION_SMOOTH : LAYER_HEIGHT_EDIT_ACTION_REDUCE) :
            (evt->RightIsDown() ? LAYER_HEIGHT_EDIT_ACTION_INCREASE : LAYER_HEIGHT_EDIT_ACTION_DECREASE);
    }

    m_layers_editing.adjust_layer_height_profile();
    _refresh_if_shown_on_screen();

    // Automatic action on mouse down with the same coordinate.
    _start_timer();
}

Vec3d GLCanvas3D::_mouse_to_3d(const Point& mouse_pos, float* z)
{
    if (m_canvas == nullptr)
        return Vec3d(DBL_MAX, DBL_MAX, DBL_MAX);

    if (z == nullptr) {
        const SceneRaycaster::HitResult hit = m_scene_raycaster.hit(mouse_pos.cast<double>(), wxGetApp().plater()->get_camera(), nullptr);
        return hit.is_valid() ? hit.position.cast<double>() : _mouse_to_bed_3d(mouse_pos);
    }
    else {
        const Camera& camera = wxGetApp().plater()->get_camera();
        const Vec4i viewport(camera.get_viewport().data());
        Vec3d out;
        igl::unproject(Vec3d(mouse_pos.x(), viewport[3] - mouse_pos.y(), *z), camera.get_view_matrix().matrix(), camera.get_projection_matrix().matrix(), viewport, out);
        return out;
    }
}

Vec3d GLCanvas3D::_mouse_to_bed_3d(const Point& mouse_pos)
{
    return mouse_ray(mouse_pos).intersect_plane(0.0);
}

void GLCanvas3D::_start_timer()
{
    m_timer.Start(100, wxTIMER_CONTINUOUS);
}

void GLCanvas3D::_stop_timer()
{
    m_timer.Stop();
}

void GLCanvas3D::_load_print_toolpaths(const BuildVolume &build_volume)
{
    const Print *print = this->fff_print();
    if (print == nullptr)
        return;

    if (! print->is_step_done(psSkirtBrim))
        return;

    if (!print->has_skirt() && !print->has_brim())
        return;

    const ColorRGBA color = ColorRGBA::GREENISH();

    // number of skirt layers
    size_t total_layer_count = 0;
    for (const PrintObject* print_object : print->objects()) {
        total_layer_count = std::max(total_layer_count, print_object->total_layer_count());
    }
    size_t skirt_height = print->has_infinite_skirt() ? total_layer_count : std::min<size_t>(print->config().skirt_height.value, total_layer_count);
    if (skirt_height == 0 && print->has_brim())
        skirt_height = 1;

    // Get first skirt_height layers.
    //FIXME This code is fishy. It may not work for multiple objects with different layering due to variable layer height feature.
    // This is not critical as this is just an initial preview.
    const PrintObject* highest_object = *std::max_element(print->objects().begin(), print->objects().end(), [](auto l, auto r){ return l->layers().size() < r->layers().size(); });
    std::vector<float> print_zs;
    print_zs.reserve(skirt_height * 2);
    for (size_t i = 0; i < std::min(skirt_height, highest_object->layers().size()); ++ i)
        print_zs.emplace_back(float(highest_object->layers()[i]->print_z));
    // Only add skirt for the raft layers.
    for (size_t i = 0; i < std::min(skirt_height, std::min(highest_object->slicing_parameters().raft_layers(), highest_object->support_layers().size())); ++ i)
        print_zs.emplace_back(float(highest_object->support_layers()[i]->print_z));
    sort_remove_duplicates(print_zs);
    skirt_height = std::min(skirt_height, print_zs.size());
    print_zs.erase(print_zs.begin() + skirt_height, print_zs.end());

    GLVolume* volume = m_volumes.new_toolpath_volume(color);
    GLModel::Geometry init_data;
    init_data.format = { GLModel::Geometry::EPrimitiveType::Triangles, GLModel::Geometry::EVertexLayout::P3N3 };
    for (size_t i = 0; i < skirt_height; ++ i) {
        volume->print_zs.emplace_back(print_zs[i]);
        volume->offsets.emplace_back(init_data.indices_count());
        //BBS: usage of m_brim are deleted
        _3DScene::extrusionentity_to_verts(print->skirt(), print_zs[i], Point(0, 0), init_data);
        // Ensure that no volume grows over the limits. If the volume is too large, allocate a new one.
        if (init_data.vertices_size_bytes() > MAX_VERTEX_BUFFER_SIZE) {
            volume->model.init_from(std::move(init_data));
            GLVolume &vol = *volume;
            volume = m_volumes.new_toolpath_volume(vol.color);
        }
    }
    volume->model.init_from(std::move(init_data));
    volume->is_outside = !contains(build_volume, volume->model);
}

void GLCanvas3D::_load_print_object_toolpaths(const PrintObject& print_object, const BuildVolume& build_volume, const std::vector<std::string>& str_tool_colors, const std::vector<CustomGCode::Item>& color_print_values)
{
    std::vector<ColorRGBA> tool_colors;
    decode_colors(str_tool_colors, tool_colors);

    struct Ctxt
    {
        const PrintInstances        *shifted_copies;
        std::vector<const Layer*>    layers;
        bool                         has_perimeters;
        bool                         has_infill;
        bool                         has_support;
        const std::vector<ColorRGBA>* tool_colors;
        bool                         is_single_material_print;
        int                          filaments_cnt;
        const std::vector<CustomGCode::Item>*   color_print_values;

        static ColorRGBA color_perimeters()           { return ColorRGBA::YELLOW(); }
        static ColorRGBA color_infill()               { return ColorRGBA::REDISH(); }
        static ColorRGBA color_support()              { return ColorRGBA::GREENISH(); }
        static ColorRGBA color_pause_or_custom_code() { return ColorRGBA::GRAY(); }

        // For cloring by a tool, return a parsed color.
        bool                         color_by_tool() const { return tool_colors != nullptr; }
        size_t                       number_tools() const { return color_by_tool() ? tool_colors->size() : 0; }
        const ColorRGBA&             color_tool(size_t tool) const { return (*tool_colors)[tool]; }

        // For coloring by a color_print(M600), return a parsed color.
        bool                         color_by_color_print() const { return color_print_values!=nullptr; }
        const size_t                 color_print_color_idx_by_layer_idx(const size_t layer_idx) const {
            const CustomGCode::Item value{layers[layer_idx]->print_z + EPSILON, CustomGCode::Custom, 0, ""};
            auto it = std::lower_bound(color_print_values->begin(), color_print_values->end(), value);
            return (it - color_print_values->begin()) % number_tools();
        }

        const size_t                 color_print_color_idx_by_layer_idx_and_extruder(const size_t layer_idx, const int extruder) const
        {
            const coordf_t print_z = layers[layer_idx]->print_z;

            auto it = std::find_if(color_print_values->begin(), color_print_values->end(),
                [print_z](const CustomGCode::Item& code)
                { return fabs(code.print_z - print_z) < EPSILON; });
            if (it != color_print_values->end()) {
                CustomGCode::Type type = it->type;
                // pause print or custom Gcode
                if (type == CustomGCode::PausePrint ||
                    (type != CustomGCode::ColorChange && type != CustomGCode::ToolChange))
                    return number_tools()-1; // last color item is a gray color for pause print or custom G-code

                // change tool (extruder)
                if (type == CustomGCode::ToolChange)
                    return get_color_idx_for_tool_change(it, extruder);
                // change color for current extruder
                if (type == CustomGCode::ColorChange) {
                    int color_idx = get_color_idx_for_color_change(it, extruder);
                    if (color_idx >= 0)
                        return color_idx;
                }
            }

            const CustomGCode::Item value{print_z + EPSILON, CustomGCode::Custom, 0, ""};
            it = std::lower_bound(color_print_values->begin(), color_print_values->end(), value);
            while (it != color_print_values->begin()) {
                --it;
                // change color for current extruder
                if (it->type == CustomGCode::ColorChange) {
                    int color_idx = get_color_idx_for_color_change(it, extruder);
                    if (color_idx >= 0)
                        return color_idx;
                }
                // change tool (extruder)
                if (it->type == CustomGCode::ToolChange)
                    return get_color_idx_for_tool_change(it, extruder);
            }

            return std::min<int>(filaments_cnt - 1, std::max<int>(extruder - 1, 0));;
        }

    private:
        int get_m600_color_idx(std::vector<CustomGCode::Item>::const_iterator it) const
        {
            int shift = 0;
            while (it != color_print_values->begin()) {
                --it;
                if (it->type == CustomGCode::ColorChange)
                    shift++;
            }
            return filaments_cnt + shift;
        }

        int get_color_idx_for_tool_change(std::vector<CustomGCode::Item>::const_iterator it, const int extruder) const
        {
            const int current_extruder = it->extruder == 0 ? extruder : it->extruder;
            if (number_tools() == size_t(filaments_cnt + 1)) // there is no one "M600"
                return std::min<int>(filaments_cnt - 1, std::max<int>(current_extruder - 1, 0));

            auto it_n = it;
            while (it_n != color_print_values->begin()) {
                --it_n;
                if (it_n->type == CustomGCode::ColorChange && it_n->extruder == current_extruder)
                    return get_m600_color_idx(it_n);
            }

            return std::min<int>(filaments_cnt - 1, std::max<int>(current_extruder - 1, 0));
        }

        int get_color_idx_for_color_change(std::vector<CustomGCode::Item>::const_iterator it, const int extruder) const
        {
            if (filaments_cnt == 1)
                return get_m600_color_idx(it);

            auto it_n = it;
            bool is_tool_change = false;
            while (it_n != color_print_values->begin()) {
                --it_n;
                if (it_n->type == CustomGCode::ToolChange) {
                    is_tool_change = true;
                    if (it_n->extruder == it->extruder || (it_n->extruder == 0 && it->extruder == extruder))
                        return get_m600_color_idx(it);
                    break;
                }
            }
            if (!is_tool_change && it->extruder == extruder)
                return get_m600_color_idx(it);

            return -1;
        }

    } ctxt;

    ctxt.has_perimeters = print_object.is_step_done(posPerimeters);
    ctxt.has_infill = print_object.is_step_done(posInfill);
    ctxt.has_support = print_object.is_step_done(posSupportMaterial);
    ctxt.tool_colors = tool_colors.empty() ? nullptr : &tool_colors;
    ctxt.color_print_values = color_print_values.empty() ? nullptr : &color_print_values;
    ctxt.is_single_material_print = this->fff_print()->extruders().size()==1;
    ctxt.filaments_cnt = wxGetApp().filaments_cnt();

    ctxt.shifted_copies = &print_object.instances();

    // order layers by print_z
    {
        size_t nlayers = 0;
        if (ctxt.has_perimeters || ctxt.has_infill)
            nlayers = print_object.layers().size();
        if (ctxt.has_support)
            nlayers += print_object.support_layers().size();
        ctxt.layers.reserve(nlayers);
    }
    if (ctxt.has_perimeters || ctxt.has_infill)
        for (const Layer *layer : print_object.layers())
            ctxt.layers.emplace_back(layer);
    if (ctxt.has_support)
        for (const Layer *layer : print_object.support_layers())
            ctxt.layers.emplace_back(layer);
    std::sort(ctxt.layers.begin(), ctxt.layers.end(), [](const Layer *l1, const Layer *l2) { return l1->print_z < l2->print_z; });

    // Maximum size of an allocation block: 32MB / sizeof(float)
    BOOST_LOG_TRIVIAL(debug) << "Loading print object toolpaths in parallel - start" << m_volumes.log_memory_info() << log_memory_info();

    const bool is_selected_separate_extruder = m_selected_extruder > 0 && ctxt.color_by_color_print();

    //FIXME Improve the heuristics for a grain size.
    size_t          grain_size = std::max(ctxt.layers.size() / 16, size_t(1));
    tbb::spin_mutex new_volume_mutex;
    auto            new_volume = [this, &new_volume_mutex](const ColorRGBA& color) {
        // Allocate the volume before locking.
		GLVolume *volume = new GLVolume(color);
		volume->is_extrusion_path = true;
        // to prevent sending data to gpu (in the main thread) while
        // editing the model geometry
        volume->model.disable_render();
        tbb::spin_mutex::scoped_lock lock;
    	// Lock by ROII, so if the emplace_back() fails, the lock will be released.
        lock.acquire(new_volume_mutex);
        m_volumes.volumes.emplace_back(volume);
        lock.release();
        return volume;
    };
    const size_t    volumes_cnt_initial = m_volumes.volumes.size();
    tbb::parallel_for(
        tbb::blocked_range<size_t>(0, ctxt.layers.size(), grain_size),
        [&ctxt, &new_volume, is_selected_separate_extruder, this](const tbb::blocked_range<size_t>& range) {
        GLVolumePtrs 		vols;
        std::vector<GLModel::Geometry> geometries;
        auto select_geometry = [&ctxt, &geometries](size_t layer_idx, int extruder, int feature) -> GLModel::Geometry& {
            return geometries[ctxt.color_by_color_print() ?
                ctxt.color_print_color_idx_by_layer_idx_and_extruder(layer_idx, extruder) :
                ctxt.color_by_tool() ?
                std::min<int>(ctxt.number_tools() - 1, std::max<int>(extruder - 1, 0)) :
                feature
            ];
        };
        if (ctxt.color_by_color_print() || ctxt.color_by_tool()) {
            for (size_t i = 0; i < ctxt.number_tools(); ++i) {
                vols.emplace_back(new_volume(ctxt.color_tool(i)));
                geometries.emplace_back(GLModel::Geometry());
            }
        }
        else {
            vols = { new_volume(ctxt.color_perimeters()), new_volume(ctxt.color_infill()), new_volume(ctxt.color_support()) };
            geometries = { GLModel::Geometry(), GLModel::Geometry(), GLModel::Geometry() };
        }

        assert(vols.size() == geometries.size());
        for (GLModel::Geometry& g : geometries) {
            g.format = { GLModel::Geometry::EPrimitiveType::Triangles, GLModel::Geometry::EVertexLayout::P3N3 };
        }
        for (size_t idx_layer = range.begin(); idx_layer < range.end(); ++ idx_layer) {
            const Layer *layer = ctxt.layers[idx_layer];

            if (is_selected_separate_extruder) {
                bool at_least_one_has_correct_extruder = false;
                for (const LayerRegion* layerm : layer->regions()) {
                    if (layerm->slices.surfaces.empty())
                        continue;
                    const PrintRegionConfig& cfg = layerm->region().config();
                    if (cfg.wall_filament.value    == m_selected_extruder ||
                        cfg.sparse_infill_filament.value       == m_selected_extruder ||
                        cfg.solid_infill_filament.value == m_selected_extruder ) {
                        at_least_one_has_correct_extruder = true;
                        break;
                    }
                }
                if (!at_least_one_has_correct_extruder)
                    continue;
            }

            for (size_t i = 0; i < vols.size(); ++i) {
                GLVolume* vol = vols[i];
                if (vol->print_zs.empty() || vol->print_zs.back() != layer->print_z) {
                    vol->print_zs.emplace_back(layer->print_z);
                    vol->offsets.emplace_back(geometries[i].indices_count());
                }
            }

            for (const PrintInstance &instance : *ctxt.shifted_copies) {
                const Point &copy = instance.shift;
                for (const LayerRegion *layerm : layer->regions()) {
                    if (is_selected_separate_extruder)
                    {
                        const PrintRegionConfig& cfg = layerm->region().config();
                        if (cfg.wall_filament.value    != m_selected_extruder ||
                            cfg.sparse_infill_filament.value       != m_selected_extruder ||
                            cfg.solid_infill_filament.value != m_selected_extruder)
                            continue;
                    }
                    if (ctxt.has_perimeters)
                        _3DScene::extrusionentity_to_verts(layerm->perimeters, float(layer->print_z), copy,
                        	select_geometry(idx_layer, layerm->region().config().wall_filament.value, 0));
                    if (ctxt.has_infill) {
                        for (const ExtrusionEntity *ee : layerm->fills.entities) {
                            // fill represents infill extrusions of a single island.
                            const auto *fill = dynamic_cast<const ExtrusionEntityCollection*>(ee);
                            if (! fill->entities.empty())
                                _3DScene::extrusionentity_to_verts(*fill, float(layer->print_z), copy,
                                    select_geometry(idx_layer, is_solid_infill(fill->entities.front()->role()) ?
                                                    layerm->region().config().solid_infill_filament :
                                                    layerm->region().config().sparse_infill_filament, 1));
                        }
                    }
                }
                if (ctxt.has_support) {
                    const SupportLayer *support_layer = dynamic_cast<const SupportLayer*>(layer);
                    if (support_layer) {
                        for (const ExtrusionEntity *extrusion_entity : support_layer->support_fills.entities)
                            _3DScene::extrusionentity_to_verts(extrusion_entity, float(layer->print_z), copy,
	                            select_geometry(idx_layer, (extrusion_entity->role() == erSupportMaterial || extrusion_entity->role() == erSupportTransition) ?
                                                support_layer->object()->config().support_filament :
                                                support_layer->object()->config().support_interface_filament, 2));
                    }
                }
            }
            // Ensure that no volume grows over the limits. If the volume is too large, allocate a new one.
	        for (size_t i = 0; i < vols.size(); ++i) {
	            GLVolume &vol = *vols[i];
                if (geometries[i].vertices_size_bytes() > MAX_VERTEX_BUFFER_SIZE) {
                    vol.model.init_from(std::move(geometries[i]));
                    vols[i] = new_volume(vol.color);
                }
	        }
        }
        for (size_t i = 0; i < vols.size(); ++i) {
            if (!geometries[i].is_empty())
                vols[i]->model.init_from(std::move(geometries[i]));
        }
    });

    BOOST_LOG_TRIVIAL(debug) << "Loading print object toolpaths in parallel - finalizing results" << m_volumes.log_memory_info() << log_memory_info();
    // Remove empty volumes from the newly added volumes.
    {
        for (auto ptr_it = m_volumes.volumes.begin() + volumes_cnt_initial; ptr_it != m_volumes.volumes.end(); ++ptr_it)
            if ((*ptr_it)->empty()) {
                delete *ptr_it;
                *ptr_it = nullptr;
            }
        m_volumes.volumes.erase(std::remove(m_volumes.volumes.begin() + volumes_cnt_initial, m_volumes.volumes.end(), nullptr), m_volumes.volumes.end());
    }
    for (size_t i = volumes_cnt_initial; i < m_volumes.volumes.size(); ++i) {
        GLVolume* v = m_volumes.volumes[i];
        v->is_outside = !contains(build_volume, v->model);
        // We are done editinig the model, now it can be sent to gpu
        v->model.enable_render();
    }

    BOOST_LOG_TRIVIAL(debug) << "Loading print object toolpaths in parallel - end" << m_volumes.log_memory_info() << log_memory_info();
}

void GLCanvas3D::_load_wipe_tower_toolpaths(const BuildVolume& build_volume, const std::vector<std::string>& str_tool_colors)
{
    const Print *print = this->fff_print();
    if (print == nullptr || print->wipe_tower_data().tool_changes.empty())
        return;

    if (!print->is_step_done(psWipeTower))
        return;

    std::vector<ColorRGBA> tool_colors;
    decode_colors(str_tool_colors, tool_colors);

    struct Ctxt
    {
        const Print                  *print;
        const std::vector<ColorRGBA> *tool_colors;
        Vec2f                         wipe_tower_pos;
        float                         wipe_tower_angle;

        static ColorRGBA color_support() { return ColorRGBA::GREENISH(); }

        // For cloring by a tool, return a parsed color.
        bool                         color_by_tool() const { return tool_colors != nullptr; }
        size_t                       number_tools() const { return this->color_by_tool() ? tool_colors->size() : 0; }
        const ColorRGBA&             color_tool(size_t tool) const { return (*tool_colors)[tool]; }
        int                          volume_idx(int tool, int feature) const {
            return this->color_by_tool() ? std::min<int>(this->number_tools() - 1, std::max<int>(tool, 0)) : feature;
        }

        const std::vector<WipeTower::ToolChangeResult>& tool_change(size_t idx) {
            const auto &tool_changes = print->wipe_tower_data().tool_changes;
            return priming.empty() ?
                ((idx == tool_changes.size()) ? final : tool_changes[idx]) :
                ((idx == 0) ? priming : (idx == tool_changes.size() + 1) ? final : tool_changes[idx - 1]);
        }
        std::vector<WipeTower::ToolChangeResult> priming;
        std::vector<WipeTower::ToolChangeResult> final;
    } ctxt;

    ctxt.print = print;
    ctxt.tool_colors = tool_colors.empty() ? nullptr : &tool_colors;
    //BBS: has no single_extruder_multi_material_priming
    //if (print->wipe_tower_data().priming && print->config().single_extruder_multi_material_priming)
    if (print->wipe_tower_data().priming)
        for (int i=0; i<(int)print->wipe_tower_data().priming.get()->size(); ++i)
            ctxt.priming.emplace_back(print->wipe_tower_data().priming.get()->at(i));
    if (print->wipe_tower_data().final_purge)
        ctxt.final.emplace_back(*print->wipe_tower_data().final_purge.get());

    ctxt.wipe_tower_angle = ctxt.print->config().wipe_tower_rotation_angle.value/180.f * PI;

    // BBS: add partplate logic
    int plate_idx = print->get_plate_index();
    Vec3d plate_origin = print->get_plate_origin();
    double wipe_tower_x = ctxt.print->config().wipe_tower_x.get_at(plate_idx) + plate_origin(0);
    double wipe_tower_y = ctxt.print->config().wipe_tower_y.get_at(plate_idx) + plate_origin(1);
    ctxt.wipe_tower_pos = Vec2f(wipe_tower_x, wipe_tower_y);

    BOOST_LOG_TRIVIAL(debug) << "Loading wipe tower toolpaths in parallel - start" << m_volumes.log_memory_info() << log_memory_info();

    //FIXME Improve the heuristics for a grain size.
    size_t          n_items = print->wipe_tower_data().tool_changes.size() + (ctxt.priming.empty() ? 0 : 1);
    size_t          grain_size = std::max(n_items / 128, size_t(1));
    tbb::spin_mutex new_volume_mutex;
    auto            new_volume = [this, &new_volume_mutex](const ColorRGBA& color) {
        auto *volume = new GLVolume(color);
		volume->is_extrusion_path = true;
        // to prevent sending data to gpu (in the main thread) while
        // editing the model geometry
        volume->model.disable_render();
        tbb::spin_mutex::scoped_lock lock;
        lock.acquire(new_volume_mutex);
        m_volumes.volumes.emplace_back(volume);
        lock.release();
        return volume;
    };
    const size_t   volumes_cnt_initial = m_volumes.volumes.size();
    std::vector<GLVolumeCollection> volumes_per_thread(n_items);
    tbb::parallel_for(
        tbb::blocked_range<size_t>(0, n_items, grain_size),
        [&ctxt, &new_volume](const tbb::blocked_range<size_t>& range) {
        // Bounding box of this slab of a wipe tower.
        GLVolumePtrs vols;
        std::vector<GLModel::Geometry> geometries;
        if (ctxt.color_by_tool()) {
            for (size_t i = 0; i < ctxt.number_tools(); ++i) {
                vols.emplace_back(new_volume(ctxt.color_tool(i)));
                geometries.emplace_back(GLModel::Geometry());
            }
        }
        else {
            vols = { new_volume(ctxt.color_support()) };
            geometries = { GLModel::Geometry() };
        }

        assert(vols.size() == geometries.size());
        for (GLModel::Geometry& g : geometries) {
            g.format = { GLModel::Geometry::EPrimitiveType::Triangles, GLModel::Geometry::EVertexLayout::P3N3 };
        }
        for (size_t idx_layer = range.begin(); idx_layer < range.end(); ++idx_layer) {
            const std::vector<WipeTower::ToolChangeResult> &layer = ctxt.tool_change(idx_layer);
            for (size_t i = 0; i < vols.size(); ++i) {
                GLVolume &vol = *vols[i];
                if (vol.print_zs.empty() || vol.print_zs.back() != layer.front().print_z) {
                    vol.print_zs.emplace_back(layer.front().print_z);
                    vol.offsets.emplace_back(geometries[i].indices_count());
                }
            }
            for (const WipeTower::ToolChangeResult &extrusions : layer) {
                for (size_t i = 1; i < extrusions.extrusions.size();) {
                    const WipeTower::Extrusion &e = extrusions.extrusions[i];
                    if (e.width == 0.) {
                        ++i;
                        continue;
                    }
                    size_t j = i + 1;
                    if (ctxt.color_by_tool())
                        for (; j < extrusions.extrusions.size() && extrusions.extrusions[j].tool == e.tool && extrusions.extrusions[j].width > 0.f; ++j);
                    else
                        for (; j < extrusions.extrusions.size() && extrusions.extrusions[j].width > 0.f; ++j);
                    size_t              n_lines = j - i;
                    Lines               lines;
                    std::vector<double> widths;
                    std::vector<double> heights;
                    lines.reserve(n_lines);
                    widths.reserve(n_lines);
                    heights.assign(n_lines, extrusions.layer_height);
                    WipeTower::Extrusion e_prev = extrusions.extrusions[i-1];

                    if (!extrusions.priming) { // wipe tower extrusions describe the wipe tower at the origin with no rotation
                        e_prev.pos = Eigen::Rotation2Df(ctxt.wipe_tower_angle) * e_prev.pos;
                        e_prev.pos += ctxt.wipe_tower_pos;
                    }

                    for (; i < j; ++i) {
                        WipeTower::Extrusion e = extrusions.extrusions[i];
                        assert(e.width > 0.f);
                        if (!extrusions.priming) {
                            e.pos = Eigen::Rotation2Df(ctxt.wipe_tower_angle) * e.pos;
                            e.pos += ctxt.wipe_tower_pos;
                        }

                        lines.emplace_back(Point::new_scale(e_prev.pos.x(), e_prev.pos.y()), Point::new_scale(e.pos.x(), e.pos.y()));
                        widths.emplace_back(e.width);

                        e_prev = e;
                    }
                    _3DScene::thick_lines_to_verts(lines, widths, heights, lines.front().a == lines.back().b, extrusions.print_z,
                        geometries[ctxt.volume_idx(e.tool, 0)]);
                }
            }
        }
        for (size_t i = 0; i < vols.size(); ++i) {
            GLVolume &vol = *vols[i];
            if (geometries[i].vertices_size_bytes() > MAX_VERTEX_BUFFER_SIZE) {
                vol.model.init_from(std::move(geometries[i]));
                vols[i] = new_volume(vol.color);
            }
        }
        for (size_t i = 0; i < vols.size(); ++i) {
            if (!geometries[i].is_empty())
                vols[i]->model.init_from(std::move(geometries[i]));
        }
        });

    BOOST_LOG_TRIVIAL(debug) << "Loading wipe tower toolpaths in parallel - finalizing results" << m_volumes.log_memory_info() << log_memory_info();
    // Remove empty volumes from the newly added volumes.
    {
        for (auto ptr_it = m_volumes.volumes.begin() + volumes_cnt_initial; ptr_it != m_volumes.volumes.end(); ++ptr_it)
            if ((*ptr_it)->empty()) {
                delete *ptr_it;
                *ptr_it = nullptr;
            }
        m_volumes.volumes.erase(std::remove(m_volumes.volumes.begin() + volumes_cnt_initial, m_volumes.volumes.end(), nullptr), m_volumes.volumes.end());
    }
    for (size_t i = volumes_cnt_initial; i < m_volumes.volumes.size(); ++i) {
        GLVolume* v = m_volumes.volumes[i];
        v->is_outside = !contains(build_volume, v->model);
        // We are done editinig the model, now it can be sent to gpu
        v->model.enable_render();
    }

    BOOST_LOG_TRIVIAL(debug) << "Loading wipe tower toolpaths in parallel - end" << m_volumes.log_memory_info() << log_memory_info();
}

// While it looks like we can call
// this->reload_scene(true, true)
// the two functions are quite different:
// 1) This function only loads objects, for which the step slaposSliceSupports already finished. Therefore objects outside of the print bed never load.
// 2) This function loads object mesh with the relative scaling correction (the "relative_correction" parameter) was applied,
// 	  therefore the mesh may be slightly larger or smaller than the mesh shown in the 3D scene.
void GLCanvas3D::_load_sla_shells()
{
    const SLAPrint* print = this->sla_print();
    if (print->objects().empty())
        // nothing to render, return
        return;

    auto add_volume = [this](const SLAPrintObject &object, int volume_id, const SLAPrintObject::Instance& instance,
        const TriangleMesh& mesh, const ColorRGBA& color, bool outside_printer_detection_enabled) {
        m_volumes.volumes.emplace_back(new GLVolume(color));
        GLVolume& v = *m_volumes.volumes.back();
#if ENABLE_SMOOTH_NORMALS
        v.model.init_from(mesh, true);
#else
        v.model.init_from(mesh);
#endif // ENABLE_SMOOTH_NORMALS
        v.shader_outside_printer_detection_enabled = outside_printer_detection_enabled;
        v.composite_id.volume_id = volume_id;
        v.set_instance_offset(unscale(instance.shift.x(), instance.shift.y(), 0.0));
        v.set_instance_rotation({ 0.0, 0.0, (double)instance.rotation });
        v.set_instance_mirror(X, object.is_left_handed() ? -1. : 1.);
        v.set_convex_hull(mesh.convex_hull_3d());
    };

    // adds objects' volumes
    for (const SLAPrintObject* obj : print->objects())
        if (obj->is_step_done(slaposSliceSupports)) {
            unsigned int initial_volumes_count = (unsigned int)m_volumes.volumes.size();
            for (const SLAPrintObject::Instance& instance : obj->instances()) {
                add_volume(*obj, 0, instance, obj->get_mesh_to_print(), GLVolume::MODEL_COLOR[0], true);
                // Set the extruder_id and volume_id to achieve the same color as in the 3D scene when
                // through the update_volumes_colors_by_extruder() call.
                m_volumes.volumes.back()->extruder_id = obj->model_object()->volumes.front()->extruder_id();
                if (obj->is_step_done(slaposSupportTree) && obj->has_mesh(slaposSupportTree))
                    add_volume(*obj, -int(slaposSupportTree), instance, obj->support_mesh(), GLVolume::SLA_SUPPORT_COLOR, true);
                if (obj->is_step_done(slaposPad) && obj->has_mesh(slaposPad))
                    add_volume(*obj, -int(slaposPad), instance, obj->pad_mesh(), GLVolume::SLA_PAD_COLOR, false);
            }
            double shift_z = obj->get_current_elevation();
            for (unsigned int i = initial_volumes_count; i < m_volumes.volumes.size(); ++ i) {
                // apply shift z
                m_volumes.volumes[i]->set_sla_shift_z(shift_z);
            }
        }

    update_volumes_colors_by_extruder();
}

void GLCanvas3D::_update_sla_shells_outside_state()
{
    check_volumes_outside_state();
}

void GLCanvas3D::_set_warning_notification_if_needed(EWarning warning)
{
    _set_current();
    bool show = false;
    if (!m_volumes.empty()) {
        show = _is_any_volume_outside();
        show &= m_gcode_viewer.has_data() && m_gcode_viewer.is_contained_in_bed() && m_gcode_viewer.m_conflict_result.has_value();
    } else {
        if (wxGetApp().is_editor()) {
            if (current_printer_technology() != ptSLA) {
                unsigned int max_z_layer = m_gcode_viewer.get_layers_z_range().back();
                if (warning == EWarning::ToolHeightOutside)  // check if max z_layer height exceed max print height
                    show = m_gcode_viewer.has_data() && (m_gcode_viewer.get_layers_zs()[max_z_layer] - m_gcode_viewer.get_max_print_height() >= 1e-6);
                else if (warning == EWarning::ToolpathOutside) { // check if max x,y coords exceed bed area
                    show = m_gcode_viewer.has_data() && !m_gcode_viewer.is_contained_in_bed() &&
                           (m_gcode_viewer.get_max_print_height() -m_gcode_viewer.get_layers_zs()[max_z_layer] >= 1e-6);
                }
                else if (warning == EWarning::GCodeConflict)
                    show = m_gcode_viewer.has_data() && m_gcode_viewer.is_contained_in_bed() && m_gcode_viewer.m_conflict_result.has_value();
            }
        }
    }

    _set_warning_notification(warning, show);
}

void GLCanvas3D::_set_warning_notification(EWarning warning, bool state)
{
    enum ErrorType{
        PLATER_WARNING,
        PLATER_ERROR,
        SLICING_SERIOUS_WARNING,
        SLICING_ERROR
    };
    std::string text;
    ErrorType error = ErrorType::PLATER_WARNING;
    const ModelObject* conflictObj=nullptr;
    switch (warning) {
    case EWarning::GCodeConflict: {
        static std::string prevConflictText;
        text  = prevConflictText;
        error = ErrorType::SLICING_SERIOUS_WARNING;
        if (!m_gcode_viewer.m_conflict_result) { break; }
        std::string objName1 = m_gcode_viewer.m_conflict_result.value()._objName1;
        std::string objName2 = m_gcode_viewer.m_conflict_result.value()._objName2;
        double      height   = m_gcode_viewer.m_conflict_result.value()._height;
        int         layer    = m_gcode_viewer.m_conflict_result.value().layer;
        text = (boost::format(_u8L("Conflicts of gcode paths have been found at layer %d, z = %.2lf mm. Please separate the conflicted objects farther (%s <-> %s).")) % layer %
                height % objName1 % objName2)
                   .str();
        prevConflictText        = text;
        const PrintObject *obj2 = reinterpret_cast<const PrintObject *>(m_gcode_viewer.m_conflict_result.value()._obj2);
        conflictObj             = obj2->model_object();
        break;
    }
    case EWarning::ObjectOutside:      text = _u8L("An object is layed over the boundary of plate."); break;
    case EWarning::ToolHeightOutside:  text = _u8L("A G-code path goes beyond the max print height."); error = ErrorType::SLICING_ERROR; break;
    case EWarning::ToolpathOutside:    text = _u8L("A G-code path goes beyond the boundary of plate."); error = ErrorType::SLICING_ERROR; break;
    // BBS: remove _u8L() for SLA
    case EWarning::SlaSupportsOutside: text = ("SLA supports outside the print area were detected."); error = ErrorType::PLATER_ERROR; break;
    case EWarning::SomethingNotShown:  text = _u8L("Only the object being edit is visible."); break;
    case EWarning::ObjectClashed:
        text = _u8L("An object is laid over the boundary of plate or exceeds the height limit.\n"
            "Please solve the problem by moving it totally on or off the plate, and confirming that the height is within the build volume.");
        error = ErrorType::PLATER_ERROR;
        break;
    }
    //BBS: this may happened when exit the app, plater is null
    if (!wxGetApp().plater())
        return;
    auto& notification_manager = *wxGetApp().plater()->get_notification_manager();

    switch (error)
    {
    case PLATER_WARNING:
        if (state)
            notification_manager.push_plater_warning_notification(text);
        else
            notification_manager.close_plater_warning_notification(text);
        break;
    case PLATER_ERROR:
        if (state)
            notification_manager.push_plater_error_notification(text);
        else
            notification_manager.close_plater_error_notification(text);
        break;
    case SLICING_SERIOUS_WARNING:
        if (state)
            notification_manager.push_slicing_serious_warning_notification(text, conflictObj ? std::vector<ModelObject const*>{conflictObj} : std::vector<ModelObject const*>{});
        else
            notification_manager.close_slicing_serious_warning_notification(text);
        break;
    case SLICING_ERROR:
        if (state)
            notification_manager.push_slicing_error_notification(text, conflictObj ? std::vector<ModelObject const*>{conflictObj} : std::vector<ModelObject const*>{});
        else
            notification_manager.close_slicing_error_notification(text);
        break;
    default:
        break;
    }
}

bool GLCanvas3D::_is_any_volume_outside() const
{
    for (const GLVolume* volume : m_volumes.volumes) {
        if (volume != nullptr && volume->is_outside)
            return true;
    }

    return false;
}

void GLCanvas3D::_update_selection_from_hover()
{
    bool ctrl_pressed = wxGetKeyState(WXK_CONTROL);

    if (m_hover_volume_idxs.empty()) {
        if (!ctrl_pressed && (m_rectangle_selection.get_state() == GLSelectionRectangle::Select))
            m_selection.remove_all();

        return;
    }

    GLSelectionRectangle::EState state = m_rectangle_selection.get_state();

    bool hover_modifiers_only = true;
    for (int i : m_hover_volume_idxs) {
        if (!m_volumes.volumes[i]->is_modifier) {
            hover_modifiers_only = false;
            break;
        }
    }

    bool selection_changed = false;
    if (state == GLSelectionRectangle::Select) {
        bool contains_all = true;
        for (int i : m_hover_volume_idxs) {
            if (!m_selection.contains_volume((unsigned int)i)) {
                contains_all = false;
                break;
            }
        }

        // the selection is going to be modified (Add)
        if (!contains_all) {
            wxGetApp().plater()->take_snapshot(std::string("Select by rectangle"), UndoRedo::SnapshotType::Selection);
            selection_changed = true;
        }
    }
    else {
        bool contains_any = false;
        for (int i : m_hover_volume_idxs) {
            if (m_selection.contains_volume((unsigned int)i)) {
                contains_any = true;
                break;
            }
        }

        // the selection is going to be modified (Remove)
        if (contains_any) {
            wxGetApp().plater()->take_snapshot(std::string("Unselect by rectangle"), UndoRedo::SnapshotType::Selection);
            selection_changed = true;
        }
    }

    if (!selection_changed)
        return;

    Plater::SuppressSnapshots suppress(wxGetApp().plater());

    if ((state == GLSelectionRectangle::Select) && !ctrl_pressed)
        m_selection.clear();

    for (int i : m_hover_volume_idxs) {
        if (state == GLSelectionRectangle::Select) {
            if (hover_modifiers_only) {
                const GLVolume& v = *m_volumes.volumes[i];
                m_selection.add_volume(v.object_idx(), v.volume_idx(), v.instance_idx(), false);
            }
            else
                m_selection.add(i, false);
        }
        else
            m_selection.remove(i);
    }

    if (m_selection.is_empty())
        m_gizmos.reset_all_states();
    else
        m_gizmos.refresh_on_off_state();

    m_gizmos.update_data();
    post_event(SimpleEvent(EVT_GLCANVAS_OBJECT_SELECT));
    m_dirty = true;
}

bool GLCanvas3D::_deactivate_arrange_menu()
{
    if (m_main_toolbar.is_item_pressed("arrange")) {
        m_main_toolbar.force_right_action(m_main_toolbar.get_item_id("arrange"), *this);
        return true;
    }

    return false;
}

//BBS: add deactivate orient menu
bool GLCanvas3D::_deactivate_orient_menu()
{
    if (m_main_toolbar.is_item_pressed("orient")) {
        m_main_toolbar.force_right_action(m_main_toolbar.get_item_id("orient"), *this);
        return true;
    }

    return false;
}

//BBS: add deactivate layersediting menu
bool GLCanvas3D::_deactivate_layersediting_menu()
{
    if (m_main_toolbar.is_item_pressed("layersediting")) {
        m_main_toolbar.force_left_action(m_main_toolbar.get_item_id("layersediting"), *this);
        return true;
    }

    return false;
}

bool GLCanvas3D::_deactivate_collapse_toolbar_items()
{
    GLToolbar& collapse_toolbar = wxGetApp().plater()->get_collapse_toolbar();
    if (collapse_toolbar.is_item_pressed("print")) {
        collapse_toolbar.force_left_action(collapse_toolbar.get_item_id("print"), *this);
        return true;
    }

    return false;
}

void GLCanvas3D::highlight_toolbar_item(const std::string& item_name)
{
    GLToolbarItem* item = m_main_toolbar.get_item(item_name);
    if (!item || !item->is_visible())
        return;
    m_toolbar_highlighter.init(item, this);
}

void GLCanvas3D::highlight_gizmo(const std::string& gizmo_name)
{
    GLGizmosManager::EType gizmo = m_gizmos.get_gizmo_from_name(gizmo_name);
    if(gizmo == GLGizmosManager::EType::Undefined)
        return;
    m_gizmo_highlighter.init(&m_gizmos, gizmo, this);
}

const Print* GLCanvas3D::fff_print() const
{
    return (m_process == nullptr) ? nullptr : m_process->fff_print();
}

const SLAPrint* GLCanvas3D::sla_print() const
{
    return (m_process == nullptr) ? nullptr : m_process->sla_print();
}

void GLCanvas3D::WipeTowerInfo::apply_wipe_tower() const
{
    // BBS: add partplate logic
    DynamicConfig& proj_cfg = wxGetApp().preset_bundle->project_config;
    Vec3d plate_origin = wxGetApp().plater()->get_partplate_list().get_plate(m_plate_idx)->get_origin();
    ConfigOptionFloat wipe_tower_x(m_pos(X) - plate_origin(0));
    ConfigOptionFloat wipe_tower_y(m_pos(Y) - plate_origin(1));

    ConfigOptionFloats* wipe_tower_x_opt = proj_cfg.option<ConfigOptionFloats>("wipe_tower_x", true);
    ConfigOptionFloats* wipe_tower_y_opt = proj_cfg.option<ConfigOptionFloats>("wipe_tower_y", true);
    wipe_tower_x_opt->set_at(&wipe_tower_x, m_plate_idx, 0);
    wipe_tower_y_opt->set_at(&wipe_tower_y, m_plate_idx, 0);

    //q->update();
}

void GLCanvas3D::RenderTimer::Notify()
{
    wxPostEvent((wxEvtHandler*)GetOwner(), RenderTimerEvent( EVT_GLCANVAS_RENDER_TIMER, *this));
}

void GLCanvas3D::ToolbarHighlighterTimer::Notify()
{
    wxPostEvent((wxEvtHandler*)GetOwner(), ToolbarHighlighterTimerEvent(EVT_GLCANVAS_TOOLBAR_HIGHLIGHTER_TIMER, *this));
}

void GLCanvas3D::GizmoHighlighterTimer::Notify()
{
    wxPostEvent((wxEvtHandler*)GetOwner(), GizmoHighlighterTimerEvent(EVT_GLCANVAS_GIZMO_HIGHLIGHTER_TIMER, *this));
}

void GLCanvas3D::ToolbarHighlighter::set_timer_owner(wxEvtHandler* owner, int timerid/* = wxID_ANY*/)
{
    m_timer.SetOwner(owner, timerid);
}

void GLCanvas3D::ToolbarHighlighter::init(GLToolbarItem* toolbar_item, GLCanvas3D* canvas)
{
    if (m_timer.IsRunning())
        invalidate();
    if (!toolbar_item || !canvas)
        return;

    m_timer.Start(300, false);

    m_toolbar_item = toolbar_item;
    m_canvas       = canvas;
}

void GLCanvas3D::ToolbarHighlighter::invalidate()
{
    m_timer.Stop();

    if (m_toolbar_item) {
        m_toolbar_item->set_highlight(GLToolbarItem::EHighlightState::NotHighlighted);
    }
    m_toolbar_item = nullptr;
    m_blink_counter = 0;
    m_render_arrow = false;
}

void GLCanvas3D::ToolbarHighlighter::blink()
{
    if (m_toolbar_item) {
        char state = m_toolbar_item->get_highlight();
        if (state != (char)GLToolbarItem::EHighlightState::HighlightedShown)
            m_toolbar_item->set_highlight(GLToolbarItem::EHighlightState::HighlightedShown);
        else
            m_toolbar_item->set_highlight(GLToolbarItem::EHighlightState::HighlightedHidden);

        m_render_arrow = !m_render_arrow;
        m_canvas->set_as_dirty();
    }
    else
        invalidate();

    if ((++m_blink_counter) >= 11)
        invalidate();
}

void GLCanvas3D::GizmoHighlighter::set_timer_owner(wxEvtHandler* owner, int timerid/* = wxID_ANY*/)
{
    m_timer.SetOwner(owner, timerid);
}

void GLCanvas3D::GizmoHighlighter::init(GLGizmosManager* manager, GLGizmosManager::EType gizmo, GLCanvas3D* canvas)
{
    if (m_timer.IsRunning())
        invalidate();
    if (!gizmo || !canvas)
        return;

    m_timer.Start(300, false);

    m_gizmo_manager = manager;
    m_gizmo_type    = gizmo;
    m_canvas        = canvas;
}

void GLCanvas3D::GizmoHighlighter::invalidate()
{
    m_timer.Stop();

    if (m_gizmo_manager) {
        m_gizmo_manager->set_highlight(GLGizmosManager::EType::Undefined, false);
    }
    m_gizmo_manager = nullptr;
    m_gizmo_type = GLGizmosManager::EType::Undefined;
    m_blink_counter = 0;
    m_render_arrow = false;
}

void GLCanvas3D::GizmoHighlighter::blink()
{
    if (m_gizmo_manager) {
        if (m_blink_counter % 2 == 0)
            m_gizmo_manager->set_highlight(m_gizmo_type, true);
        else
            m_gizmo_manager->set_highlight(m_gizmo_type, false);

        m_render_arrow = !m_render_arrow;
        m_canvas->set_as_dirty();
    }
    else
        invalidate();

    if ((++m_blink_counter) >= 11)
        invalidate();
}

} // namespace GUI
} // namespace Slic3r<|MERGE_RESOLUTION|>--- conflicted
+++ resolved
@@ -6258,17 +6258,7 @@
     item.tooltip = _utf8(L("Assembly View"));
     item.sprite_id = 1;
     item.left.toggable = false;
-<<<<<<< HEAD
     item.left.action_callback = [this]() { if (m_canvas != nullptr) wxPostEvent(m_canvas, SimpleEvent(EVT_GLVIEWTOOLBAR_ASSEMBLE)); };
-=======
-    item.left.action_callback = [this]() {
-        if (m_canvas != nullptr) {
-            wxPostEvent(m_canvas, SimpleEvent(EVT_GLVIEWTOOLBAR_ASSEMBLE)); m_gizmos.reset_all_states(); wxGetApp().plater()->get_assmeble_canvas3D()->get_gizmos_manager().reset_all_states();
-            NetworkAgent* agent = GUI::wxGetApp().getAgent();
-            if (agent) agent->track_update_property("assembly_view", std::to_string(++assembly_view_count));
-        }
-    };
->>>>>>> 1e8748a7
     item.left.render_callback = GLToolbarItem::Default_Render_Callback;
     item.visible = true;
     item.visibility_callback = [this]()->bool { return true; };
