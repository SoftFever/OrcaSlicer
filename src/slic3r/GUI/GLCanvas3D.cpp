///|/ Copyright (c) Prusa Research 2018 - 2023 Enrico Turri @enricoturri1966, Oleksandra Iushchenko @YuSanka, Tomáš Mészáros @tamasmeszaros, Lukáš Matěna @lukasmatena, Vojtěch Bubník @bubnikv, David Kocík @kocikdav, Filip Sykala @Jony01, Lukáš Hejl @hejllukas, Vojtěch Král @vojtechkral
///|/ Copyright (c) BambuStudio 2023 manch1n @manch1n
///|/ Copyright (c) SuperSlicer 2023 Remi Durand @supermerill
///|/ Copyright (c) 2020 Benjamin Greiner
///|/ Copyright (c) 2019 John Drake @foxox
///|/ Copyright (c) 2019 BeldrothTheGold @BeldrothTheGold
///|/ Copyright (c) 2019 Thomas Moore
///|/
///|/ PrusaSlicer is released under the terms of the AGPLv3 or higher
///|/
#include "libslic3r/libslic3r.h"
#include "GLCanvas3D.hpp"

#include <igl/unproject.h>

#include "libslic3r/BuildVolume.hpp"
#include "libslic3r/ClipperUtils.hpp"
#include "libslic3r/PrintConfig.hpp"
#include "libslic3r/GCode/ThumbnailData.hpp"
#include "libslic3r/Geometry/ConvexHull.hpp"
#include "libslic3r/ExtrusionEntity.hpp"
#include "libslic3r/Layer.hpp"
#include "libslic3r/Utils.hpp"
#include "libslic3r/Technologies.hpp"
#include "libslic3r/Tesselate.hpp"
#include "libslic3r/PresetBundle.hpp"
#include "3DBed.hpp"
#include "3DScene.hpp"
#include "BackgroundSlicingProcess.hpp"
#include "GLShader.hpp"
#include "GUI.hpp"
#include "Tab.hpp"
#include "GUI_Preview.hpp"
#include "OpenGLManager.hpp"
#include "Plater.hpp"
#include "MainFrame.hpp"
#include "GUI_App.hpp"
#include "GUI_ObjectList.hpp"
#include "GUI_Colors.hpp"
#include "Mouse3DController.hpp"
#include "I18N.hpp"
#include "NotificationManager.hpp"
#include "format.hpp"
#include "DailyTips.hpp"

#include "slic3r/GUI/Gizmos/GLGizmoPainterBase.hpp"
#include "slic3r/Utils/UndoRedo.hpp"
#include "slic3r/Utils/MacDarkMode.hpp"

#include <slic3r/GUI/GUI_Utils.hpp>

#if ENABLE_RETINA_GL
#include "slic3r/Utils/RetinaHelper.hpp"
#endif

#include <GL/glew.h>

#include <wx/glcanvas.h>
#include <wx/bitmap.h>
#include <wx/dcmemory.h>
#include <wx/image.h>
#include <wx/settings.h>
#include <wx/tooltip.h>
#include <wx/debug.h>
#include <wx/fontutil.h>
// Print now includes tbb, and tbb includes Windows. This breaks compilation of wxWidgets if included before wx.
#include "libslic3r/Print.hpp"
#include "libslic3r/SLAPrint.hpp"

#include "wxExtensions.hpp"

#include <tbb/parallel_for.h>
#include <tbb/spin_mutex.h>

#include <boost/log/trivial.hpp>
#include <boost/algorithm/string/predicate.hpp>

#include <iostream>
#include <float.h>
#include <algorithm>
#include <cmath>

#ifndef IMGUI_DEFINE_MATH_OPERATORS
#define IMGUI_DEFINE_MATH_OPERATORS
#endif
#include <imgui/imgui_internal.h>

#include <imguizmo/ImGuizmo.h>

static constexpr const float TRACKBALLSIZE = 0.8f;

static Slic3r::ColorRGBA DEFAULT_BG_LIGHT_COLOR      = { 0.906f, 0.906f, 0.906f, 1.0f };
static Slic3r::ColorRGBA DEFAULT_BG_LIGHT_COLOR_DARK = { 0.329f, 0.329f, 0.353f, 1.0f };
static Slic3r::ColorRGBA ERROR_BG_LIGHT_COLOR        = { 0.753f, 0.192f, 0.039f, 1.0f };
static Slic3r::ColorRGBA ERROR_BG_LIGHT_COLOR_DARK   = { 0.753f, 0.192f, 0.039f, 1.0f };

void GLCanvas3D::update_render_colors()
{
    DEFAULT_BG_LIGHT_COLOR = ImGuiWrapper::from_ImVec4(RenderColor::colors[RenderCol_3D_Background]);
}

void GLCanvas3D::load_render_colors()
{
    RenderColor::colors[RenderCol_3D_Background] = ImGuiWrapper::to_ImVec4(DEFAULT_BG_LIGHT_COLOR);
}

//static constexpr const float AXES_COLOR[3][3] = { { 1.0f, 0.0f, 0.0f }, { 0.0f, 1.0f, 0.0f }, { 0.0f, 0.0f, 1.0f } };

// Number of floats
static constexpr const size_t MAX_VERTEX_BUFFER_SIZE     = 131072 * 6; // 3.15MB

namespace Slic3r {
namespace GUI {

#ifdef __WXGTK3__
// wxGTK3 seems to simulate OSX behavior in regard to HiDPI scaling support.
RetinaHelper::RetinaHelper(wxWindow* window) : m_window(window), m_self(nullptr) {}
RetinaHelper::~RetinaHelper() {}
float RetinaHelper::get_scale_factor() { return float(m_window->GetContentScaleFactor()); }
#endif // __WXGTK3__

// Fixed the collision between BuildVolume_Type::Convex and macro Convex defined inside /usr/include/X11/X.h that is included by WxWidgets 3.0.
#if defined(__linux__) && defined(Convex)
#undef Convex
#endif

GLCanvas3D::LayersEditing::~LayersEditing()
{
    if (m_z_texture_id != 0) {
        glsafe(::glDeleteTextures(1, &m_z_texture_id));
        m_z_texture_id = 0;
    }
    delete m_slicing_parameters;
}

const float GLCanvas3D::LayersEditing::THICKNESS_BAR_WIDTH = 70.0f;

void GLCanvas3D::LayersEditing::init()
{
    glsafe(::glGenTextures(1, (GLuint*)&m_z_texture_id));
    glsafe(::glBindTexture(GL_TEXTURE_2D, m_z_texture_id));
    glsafe(::glTexParameteri(GL_TEXTURE_2D, GL_TEXTURE_WRAP_S, GL_CLAMP));
    glsafe(::glTexParameteri(GL_TEXTURE_2D, GL_TEXTURE_WRAP_T, GL_CLAMP));
    glsafe(::glTexParameteri(GL_TEXTURE_2D, GL_TEXTURE_MAG_FILTER, GL_LINEAR));
    glsafe(::glTexParameteri(GL_TEXTURE_2D, GL_TEXTURE_MIN_FILTER, GL_LINEAR_MIPMAP_NEAREST));
    glsafe(::glTexParameteri(GL_TEXTURE_2D, GL_TEXTURE_MAX_LEVEL, 1));
    glsafe(::glBindTexture(GL_TEXTURE_2D, 0));
}

void GLCanvas3D::LayersEditing::set_config(const DynamicPrintConfig* config)
{
    m_config = config;
    delete m_slicing_parameters;
    m_slicing_parameters = nullptr;
    m_layers_texture.valid = false;
    m_layer_height_profile.clear();
}

void GLCanvas3D::LayersEditing::select_object(const Model& model, int object_id)
{
    const ModelObject* model_object_new = (object_id >= 0) ? model.objects[object_id] : nullptr;
    // Maximum height of an object changes when the object gets rotated or scaled.
    // Changing maximum height of an object will invalidate the layer heigth editing profile.
    // m_model_object->bounding_box() is cached, therefore it is cheap even if this method is called frequently.
    const float new_max_z = (model_object_new == nullptr) ? 0.0f : static_cast<float>(model_object_new->max_z());

    if (m_model_object != model_object_new || this->last_object_id != object_id || m_object_max_z != new_max_z ||
        (model_object_new != nullptr && m_model_object->id() != model_object_new->id())) {
        m_layer_height_profile.clear();
        delete m_slicing_parameters;
        m_slicing_parameters = nullptr;
        m_layers_texture.valid = false;
        this->last_object_id = object_id;
        m_model_object = model_object_new;
        m_object_max_z = new_max_z;
    }
}

bool GLCanvas3D::LayersEditing::is_allowed() const
{
    return wxGetApp().get_shader("variable_layer_height") != nullptr && m_z_texture_id > 0;
}

bool GLCanvas3D::LayersEditing::is_enabled() const
{
    return m_enabled;
}

void GLCanvas3D::LayersEditing::set_enabled(bool enabled)
{
    m_enabled = is_allowed() && enabled;
}

float GLCanvas3D::LayersEditing::s_overlay_window_width;

void GLCanvas3D::LayersEditing::show_tooltip_information(const GLCanvas3D& canvas, std::map<wxString, wxString> captions_texts, float x, float y)
{
    ImTextureID normal_id = canvas.get_gizmos_manager().get_icon_texture_id(GLGizmosManager::MENU_ICON_NAME::IC_TOOLBAR_TOOLTIP);
    ImTextureID hover_id = canvas.get_gizmos_manager().get_icon_texture_id(GLGizmosManager::MENU_ICON_NAME::IC_TOOLBAR_TOOLTIP_HOVER);

    ImGuiWrapper& imgui = *wxGetApp().imgui();
    float caption_max = 0.f;
    for (auto caption_text : captions_texts) {
        caption_max = std::max(imgui.calc_text_size(caption_text.first).x, caption_max);
    }
    caption_max += GImGui->Style.WindowPadding.x + imgui.scaled(1);

    // float font_size = ImGui::GetFontSize();
    //  ImVec2 button_size = ImVec2(font_size * 1.8, font_size * 1.3); // ORCA: Dont use font size to resize
    ImVec2 button_size = ImVec2(25, 25); // ORCA: Use exact resolution will prevent blur on icon
    ImGui::PushStyleVar(ImGuiStyleVar_FrameBorderSize, 0.0f);
    ImGui::PushStyleVar(ImGuiStyleVar_FramePadding, {0, 0}); // ORCA: remove paddings
    ImGui::ImageButton3(normal_id, hover_id, button_size);

    if (ImGui::IsItemHovered()) {
        ImGui::BeginTooltip2(ImVec2(x, y));
        auto draw_text_with_caption = [this, &caption_max, &imgui](const wxString& caption, const wxString& text) {
            imgui.text_colored(ImGuiWrapper::COL_ACTIVE, caption);
            ImGui::SameLine(caption_max);
            imgui.text_colored(ImGuiWrapper::COL_WINDOW_BG, text);
        };

        for (const auto& caption_text : captions_texts) draw_text_with_caption(caption_text.first, caption_text.second);

        ImGui::EndTooltip();
    }
    ImGui::PopStyleVar(2);
}

void GLCanvas3D::LayersEditing::render_variable_layer_height_dialog(const GLCanvas3D& canvas) {
    if (!m_enabled)
        return;

    ImGuiWrapper& imgui = *wxGetApp().imgui();
    const Size& cnv_size = canvas.get_canvas_size();
    float left_pos = canvas.m_main_toolbar.get_item("layersediting")->render_left_pos;
    const float x = (1 + left_pos) * cnv_size.get_width() / 2;
    imgui.set_next_window_pos(x, canvas.m_main_toolbar.get_height(), ImGuiCond_Always, 0.0f, 0.0f);

    imgui.push_toolbar_style(canvas.get_scale());
    //ImGui::PushStyleVar(ImGuiStyleVar_FramePadding, ImVec2(6.0f * canvas.get_scale(), 4.0f * canvas.get_scale())); // ORCA DOnt change padding or spacing
    //ImGui::PushStyleVar(ImGuiStyleVar_ItemSpacing, ImVec2(6.0f * canvas.get_scale(), 10.0f * canvas.get_scale()));
    imgui.begin(_L("Variable layer height"), ImGuiWindowFlags_AlwaysAutoResize | ImGuiWindowFlags_NoTitleBar | ImGuiWindowFlags_NoMove | ImGuiWindowFlags_NoCollapse);
    const float sliders_width = imgui.scaled(7.0f);
    const float input_box_width = 1.5 * imgui.get_slider_icon_size().x;

	//ImGui::SameLine();
    static float text_align = ImGui::GetCursorPosX();
    ImGui::AlignTextToFramePadding();
    //text_align = std::max(text_align, ImGui::GetCursorPosX());
    //ImGui::SetCursorPosX(text_align);
    imgui.text(_L("Quality / Speed"));
    if (ImGui::IsItemHovered()) {
        //ImGui::BeginTooltip();
        //ImGui::TextUnformatted(_L("Higher print quality versus higher print speed.").ToUTF8());
        //ImGui::EndTooltip();
    }
    ImGui::SameLine();
    static float slider_align = ImGui::GetCursorPosX();
    ImGui::PushItemWidth(sliders_width);
    m_adaptive_quality = std::clamp(m_adaptive_quality, 0.0f, 1.f);
    slider_align = std::max(slider_align, ImGui::GetCursorPosX());
    ImGui::SetCursorPosX(slider_align);
    imgui.slider_float("##adaptive_slider", &m_adaptive_quality, 0.0f, 1.f, "%.2f");
    //ImGui::SameLine();
    //static float input_align = ImGui::GetCursorPosX();
    //ImGui::PushItemWidth(input_box_width);
    //input_align = std::max(input_align, ImGui::GetCursorPosX());
    //ImGui::SetCursorPosX(input_align);
    //ImGui::BBLDragFloat("##adaptive_input", &m_adaptive_quality, 0.05f, 0.0f, 0.0f, "%.2f");

	//ImGui::SameLine();
    //text_align = std::max(text_align, ImGui::GetCursorPosX());
    //ImGui::SetCursorPosX(text_align);
    ImGui::AlignTextToFramePadding();
    imgui.text(_L("Smooth Radius")); // ORCA NEEDTRANSLATION
    ImGui::SameLine();
    slider_align = std::max(slider_align, ImGui::GetCursorPosX());
    ImGui::SetCursorPosX(slider_align);
    ImGui::PushItemWidth(sliders_width);
    float radius = (int)m_smooth_params.radius;
    int v_min = 1, v_max = 10;
    //ImGui::PushStyleVar(ImGuiStyleVar_FrameBorderSize, 0.0f);
    //ImGui::PushStyleColor(ImGuiCol_FrameBgHovered, ImVec4(238 / 255.0f, 238 / 255.0f, 238 / 255.0f, 0.00f));
    //ImGui::PushStyleColor(ImGuiCol_FrameBgActive, ImVec4(238 / 255.0f, 238 / 255.0f, 238 / 255.0f, 0.00f));
    //ImGui::PushStyleColor(ImGuiCol_SliderGrab, ImVec4(0.81f, 0.81f, 0.81f, 1.0f));
    //ImGui::PushStyleColor(ImGuiCol_SliderGrabActive, ImVec4(0.00f, 0.59f, 0.53f, 1.00f));
	// ORCA match slider style
    if (imgui.slider_float("##radius_slider", &radius, v_min, v_max, "%1.0f")) { 
        //radius = std::clamp(radius, 1, 10); // ORCA slider already uses clamp
        m_smooth_params.radius = (int) radius;
    }
    //ImGui::PopStyleColor(4);
    //ImGui::PopStyleVar();
    //ImGui::SameLine();
    //input_align = std::max(input_align, ImGui::GetCursorPosX());
    //ImGui::SetCursorPosX(input_align);
    //ImGui::PushItemWidth(input_box_width);
    //ImGui::PushStyleColor(ImGuiCol_BorderActive, ImVec4(0.00f, 0.59f, 0.53f, 1.00f));
    //ImGui::PushStyleColor(ImGuiCol_FrameBgHovered, ImVec4(0.00f, 0.59f, 0.53f, 0.00f));
    //ImGui::PushStyleColor(ImGuiCol_FrameBgActive, ImVec4(0.00f, 0.59f, 0.53f, 0.00f));
    //ImGui::BBLDragScalar("##radius_input", ImGuiDataType_S32, &radius, 1, &v_min, &v_max);
    //ImGui::PopStyleColor(3);

    //imgui.bbl_checkbox("##keep_min", m_smooth_params.keep_min);
    //ImGui::SameLine();
    //ImGui::AlignTextToFramePadding();
    //imgui.text(_L("Keep min"));

	imgui.bbl_checkbox(_L("Keep min"), m_smooth_params.keep_min); // ORCA use default method for checkboxes

    ImGui::Separator();

    float get_cur_y = ImGui::GetContentRegionMax().y + ImGui::GetFrameHeight() + canvas.m_main_toolbar.get_height();
    std::map<wxString, wxString> captions_texts = {
        {_L("Left mouse button:") ,_L("Add detail")},
        {_L("Right mouse button:"), _L("Remove detail")},
        {_L("Shift + Left mouse button:"),_L("Reset to base")},
        {_L("Shift + Right mouse button:"), _L("Smoothing")},
        {_L("Mouse wheel:"), _L("Increase/decrease edit area")}
    };
    show_tooltip_information(canvas, captions_texts, x, get_cur_y);
    ImGui::SameLine();
    ImGuiWrapper::push_default_button_style(); // ORCA match button style
	if (imgui.button(_L("Adaptive")))
        wxPostEvent((wxEvtHandler*)canvas.get_wxglcanvas(), Event<float>(EVT_GLCANVAS_ADAPTIVE_LAYER_HEIGHT_PROFILE, m_adaptive_quality));
    ImGui::SameLine();
    if (imgui.button(_L("Smooth")))
        wxPostEvent((wxEvtHandler*)canvas.get_wxglcanvas(), HeightProfileSmoothEvent(EVT_GLCANVAS_SMOOTH_LAYER_HEIGHT_PROFILE, m_smooth_params));
    ImGui::SameLine();
    if (imgui.button(_L("Reset")))
        wxPostEvent((wxEvtHandler*)canvas.get_wxglcanvas(), SimpleEvent(EVT_GLCANVAS_RESET_LAYER_HEIGHT_PROFILE));
    ImGuiWrapper::pop_default_button_style(); // ORCA match button style
    GLCanvas3D::LayersEditing::s_overlay_window_width = ImGui::GetWindowSize().x;
    imgui.end();
    //ImGui::PopStyleVar(2);
    imgui.pop_toolbar_style();
}

void GLCanvas3D::LayersEditing::render_overlay(const GLCanvas3D& canvas)
{
    render_variable_layer_height_dialog(canvas);
    render_active_object_annotations(canvas);
    render_profile(canvas);
}

float GLCanvas3D::LayersEditing::get_cursor_z_relative(const GLCanvas3D& canvas)
{
    const Vec2d mouse_pos = canvas.get_local_mouse_position();
    const Rect& rect = get_bar_rect_screen(canvas);
    float x = (float)mouse_pos.x();
    float y = (float)mouse_pos.y();
    float t = rect.get_top();
    float b = rect.get_bottom();

    return (rect.get_left() <= x && x <= rect.get_right() && t <= y && y <= b) ?
        // Inside the bar.
        (b - y - 1.0f) / (b - t - 1.0f) :
        // Outside the bar.
        -1000.0f;
}

bool GLCanvas3D::LayersEditing::bar_rect_contains(const GLCanvas3D& canvas, float x, float y)
{
    const Rect& rect = get_bar_rect_screen(canvas);
    return rect.get_left() <= x && x <= rect.get_right() && rect.get_top() <= y && y <= rect.get_bottom();
}

Rect GLCanvas3D::LayersEditing::get_bar_rect_screen(const GLCanvas3D& canvas)
{
    const Size& cnv_size = canvas.get_canvas_size();
    float w = (float)cnv_size.get_width();
    float h = (float)cnv_size.get_height();

    return { w - thickness_bar_width(canvas), 0.0f, w, h };
}

bool GLCanvas3D::LayersEditing::is_initialized() const
{
    return wxGetApp().get_shader("variable_layer_height") != nullptr;
}

std::string GLCanvas3D::LayersEditing::get_tooltip(const GLCanvas3D& canvas) const
{
    std::string ret;
    if (m_enabled && m_layer_height_profile.size() >= 4) {
        float z = get_cursor_z_relative(canvas);
        if (z != -1000.0f) {
            z *= m_object_max_z;

            float h = 0.0f;
            for (size_t i = m_layer_height_profile.size() - 2; i >= 2; i -= 2) {
                const float zi = static_cast<float>(m_layer_height_profile[i]);
                const float zi_1 = static_cast<float>(m_layer_height_profile[i - 2]);
                if (zi_1 <= z && z <= zi) {
                    float dz = zi - zi_1;
                    h = (dz != 0.0f) ? static_cast<float>(lerp(m_layer_height_profile[i - 1], m_layer_height_profile[i + 1], (z - zi_1) / dz)) :
                        static_cast<float>(m_layer_height_profile[i + 1]);
                    break;
                }
            }
            if (h > 0.0f)
                ret = std::to_string(h);
        }
    }
    return ret;
}

void GLCanvas3D::LayersEditing::render_active_object_annotations(const GLCanvas3D& canvas)
{
    if (!m_enabled)
        return;

    const Size cnv_size = canvas.get_canvas_size();
    const float cnv_width  = (float)cnv_size.get_width();
    const float cnv_height = (float)cnv_size.get_height();
    if (cnv_width == 0.0f || cnv_height == 0.0f)
        return;

    const float cnv_inv_width = 1.0f / cnv_width;

    GLShaderProgram* shader = wxGetApp().get_shader("variable_layer_height");
    if (shader == nullptr)
        return;

    shader->start_using();

    shader->set_uniform("z_to_texture_row", float(m_layers_texture.cells - 1) / (float(m_layers_texture.width) * m_object_max_z));
    shader->set_uniform("z_texture_row_to_normalized", 1.0f / (float)m_layers_texture.height);
    shader->set_uniform("z_cursor", m_object_max_z * this->get_cursor_z_relative(canvas));
    shader->set_uniform("z_cursor_band_width", band_width);
    shader->set_uniform("object_max_z", m_object_max_z);
    shader->set_uniform("view_model_matrix", Transform3d::Identity());
    shader->set_uniform("projection_matrix", Transform3d::Identity());
    shader->set_uniform("view_normal_matrix", (Matrix3d)Matrix3d::Identity());

    glsafe(::glPixelStorei(GL_UNPACK_ALIGNMENT, 1));
    glsafe(::glBindTexture(GL_TEXTURE_2D, m_z_texture_id));

    // Render the color bar
    if (!m_profile.background.is_initialized() || m_profile.old_canvas_width != cnv_width) {
        m_profile.old_canvas_width = cnv_width;
        m_profile.background.reset();

        GLModel::Geometry init_data;
        init_data.format = { GLModel::Geometry::EPrimitiveType::Triangles, GLModel::Geometry::EVertexLayout::P3N3T2 };
        init_data.reserve_vertices(4);
        init_data.reserve_indices(6);

        // vertices
        const float l = 1.0f - 2.0f * THICKNESS_BAR_WIDTH * cnv_inv_width;
        const float r = 1.0f;
        const float t = 1.0f;
        const float b = -1.0f;
        init_data.add_vertex(Vec3f(l, b, 0.0f), Vec3f::UnitZ(), Vec2f(0.0f, 0.0f));
        init_data.add_vertex(Vec3f(r, b, 0.0f), Vec3f::UnitZ(), Vec2f(1.0f, 0.0f));
        init_data.add_vertex(Vec3f(r, t, 0.0f), Vec3f::UnitZ(), Vec2f(1.0f, 1.0f));
        init_data.add_vertex(Vec3f(l, t, 0.0f), Vec3f::UnitZ(), Vec2f(0.0f, 1.0f));

        // indices
        init_data.add_triangle(0, 1, 2);
        init_data.add_triangle(2, 3, 0);

        m_profile.background.init_from(std::move(init_data));
    }

    m_profile.background.render();

    glsafe(::glBindTexture(GL_TEXTURE_2D, 0));

    shader->stop_using();
}

void GLCanvas3D::LayersEditing::render_profile(const GLCanvas3D& canvas)
{
    if (!m_enabled)
        return;

    //FIXME show some kind of legend.

    if (!m_slicing_parameters)
        return;

    const Size cnv_size = canvas.get_canvas_size();
    const float cnv_width  = (float)cnv_size.get_width();
    const float cnv_height = (float)cnv_size.get_height();
    if (cnv_width == 0.0f || cnv_height == 0.0f)
        return;

    // Make the vertical bar a bit wider so the layer height curve does not touch the edge of the bar region.
    const float scale_x = THICKNESS_BAR_WIDTH / float(1.12 * m_slicing_parameters->max_layer_height);
    const float scale_y = cnv_height / m_object_max_z;

    const float cnv_inv_width  = 1.0f / cnv_width;
    const float cnv_inv_height = 1.0f / cnv_height;

    // Baseline
    if (!m_profile.baseline.is_initialized() || m_profile.old_layer_height_profile != m_layer_height_profile) {
        m_profile.baseline.reset();

        GLModel::Geometry init_data;
        init_data.format = { GLModel::Geometry::EPrimitiveType::Lines, GLModel::Geometry::EVertexLayout::P2};
        init_data.color = ColorRGBA::BLACK();
        init_data.reserve_vertices(2);
        init_data.reserve_indices(2);

        // vertices
        const float axis_x = 2.0f * ((cnv_width - THICKNESS_BAR_WIDTH + float(m_slicing_parameters->layer_height) * scale_x) * cnv_inv_width - 0.5f);
        init_data.add_vertex(Vec2f(axis_x, -1.0f));
        init_data.add_vertex(Vec2f(axis_x, 1.0f));

        // indices
        init_data.add_line(0, 1);

        m_profile.baseline.init_from(std::move(init_data));
    }

    if (!m_profile.profile.is_initialized() || m_profile.old_layer_height_profile != m_layer_height_profile) {
        m_profile.old_layer_height_profile = m_layer_height_profile;
        m_profile.profile.reset();

        GLModel::Geometry init_data;
        init_data.format = { GLModel::Geometry::EPrimitiveType::LineStrip, GLModel::Geometry::EVertexLayout::P2 };
        init_data.color = ColorRGBA::BLUE();
        init_data.reserve_vertices(m_layer_height_profile.size() / 2);
        init_data.reserve_indices(m_layer_height_profile.size() / 2);

        // vertices + indices
        for (unsigned int i = 0; i < (unsigned int)m_layer_height_profile.size(); i += 2) {
            init_data.add_vertex(Vec2f(2.0f * ((cnv_width - THICKNESS_BAR_WIDTH + float(m_layer_height_profile[i + 1]) * scale_x) * cnv_inv_width - 0.5f),
                                       2.0f * (float(m_layer_height_profile[i]) * scale_y * cnv_inv_height - 0.5)));
            init_data.add_index(i / 2);
        }

        m_profile.profile.init_from(std::move(init_data));
    }

    GLShaderProgram* shader = wxGetApp().get_shader("flat");
    if (shader != nullptr) {
        shader->start_using();
        shader->set_uniform("view_model_matrix", Transform3d::Identity());
        shader->set_uniform("projection_matrix", Transform3d::Identity());
        m_profile.baseline.render();
        m_profile.profile.render();
        shader->stop_using();
    }
}

void GLCanvas3D::LayersEditing::render_volumes(const GLCanvas3D& canvas, const GLVolumeCollection& volumes)
{
    assert(this->is_allowed());
    assert(this->last_object_id != -1);

    GLShaderProgram* current_shader = wxGetApp().get_current_shader();
    ScopeGuard guard([current_shader]() { if (current_shader != nullptr) current_shader->start_using(); });
    if (current_shader != nullptr)
        current_shader->stop_using();

    GLShaderProgram* shader = wxGetApp().get_shader("variable_layer_height");
    if (shader == nullptr)
        return;

    shader->start_using();

    generate_layer_height_texture();

    // Uniforms were resolved, go ahead using the layer editing shader.
    shader->set_uniform("z_to_texture_row", float(m_layers_texture.cells - 1) / (float(m_layers_texture.width) * float(m_object_max_z)));
    shader->set_uniform("z_texture_row_to_normalized", 1.0f / float(m_layers_texture.height));
    shader->set_uniform("z_cursor", float(m_object_max_z) * float(this->get_cursor_z_relative(canvas)));
    shader->set_uniform("z_cursor_band_width", float(this->band_width));

    const Camera& camera = wxGetApp().plater()->get_camera();
    shader->set_uniform("projection_matrix", camera.get_projection_matrix());

    // Initialize the layer height texture mapping.
    const GLsizei w = (GLsizei)m_layers_texture.width;
    const GLsizei h = (GLsizei)m_layers_texture.height;
    const GLsizei half_w = w / 2;
    const GLsizei half_h = h / 2;
    glsafe(::glPixelStorei(GL_UNPACK_ALIGNMENT, 1));
    glsafe(::glBindTexture(GL_TEXTURE_2D, m_z_texture_id));
    glsafe(::glTexImage2D(GL_TEXTURE_2D, 0, GL_RGBA, w, h, 0, GL_RGBA, GL_UNSIGNED_BYTE, 0));
    glsafe(::glTexImage2D(GL_TEXTURE_2D, 1, GL_RGBA, half_w, half_h, 0, GL_RGBA, GL_UNSIGNED_BYTE, 0));
    glsafe(::glTexSubImage2D(GL_TEXTURE_2D, 0, 0, 0, w, h, GL_RGBA, GL_UNSIGNED_BYTE, m_layers_texture.data.data()));
    glsafe(::glTexSubImage2D(GL_TEXTURE_2D, 1, 0, 0, half_w, half_h, GL_RGBA, GL_UNSIGNED_BYTE, m_layers_texture.data.data() + m_layers_texture.width * m_layers_texture.height * 4));
    for (GLVolume* glvolume : volumes.volumes) {
        // Render the object using the layer editing shader and texture.
        if (!glvolume->is_active || glvolume->composite_id.object_id != this->last_object_id || glvolume->is_modifier)
            continue;

        shader->set_uniform("volume_world_matrix", glvolume->world_matrix());
        shader->set_uniform("object_max_z", 0.0f);
        const Transform3d& view_matrix = camera.get_view_matrix();
        const Transform3d model_matrix = glvolume->world_matrix();
        shader->set_uniform("view_model_matrix", view_matrix * model_matrix);
        const Matrix3d view_normal_matrix = view_matrix.matrix().block(0, 0, 3, 3) * model_matrix.matrix().block(0, 0, 3, 3).inverse().transpose();
        shader->set_uniform("view_normal_matrix", view_normal_matrix);

        glvolume->render();
    }
    // Revert back to the previous shader.
    glBindTexture(GL_TEXTURE_2D, 0);
}

void GLCanvas3D::LayersEditing::adjust_layer_height_profile()
{
    this->update_slicing_parameters();
    PrintObject::update_layer_height_profile(*m_model_object, *m_slicing_parameters, m_layer_height_profile);
    Slic3r::adjust_layer_height_profile(*m_slicing_parameters, m_layer_height_profile, this->last_z, this->strength, this->band_width, this->last_action);
    m_layers_texture.valid = false;
}

void GLCanvas3D::LayersEditing::reset_layer_height_profile(GLCanvas3D & canvas)
{
    const_cast<ModelObject*>(m_model_object)->layer_height_profile.clear();
    m_layer_height_profile.clear();
    m_layers_texture.valid = false;
    canvas.post_event(SimpleEvent(EVT_GLCANVAS_SCHEDULE_BACKGROUND_PROCESS));
    wxGetApp().obj_list()->update_info_items(last_object_id);
}

void GLCanvas3D::LayersEditing::adaptive_layer_height_profile(GLCanvas3D & canvas, float quality_factor)
{
    this->update_slicing_parameters();
    m_layer_height_profile = layer_height_profile_adaptive(*m_slicing_parameters, *m_model_object, quality_factor);
    const_cast<ModelObject*>(m_model_object)->layer_height_profile.set(m_layer_height_profile);
    m_layers_texture.valid = false;
    canvas.post_event(SimpleEvent(EVT_GLCANVAS_SCHEDULE_BACKGROUND_PROCESS));
    wxGetApp().obj_list()->update_info_items(last_object_id);
}

void GLCanvas3D::LayersEditing::smooth_layer_height_profile(GLCanvas3D & canvas, const HeightProfileSmoothingParams & smoothing_params)
{
    this->update_slicing_parameters();
    m_layer_height_profile = smooth_height_profile(m_layer_height_profile, *m_slicing_parameters, smoothing_params);
    const_cast<ModelObject*>(m_model_object)->layer_height_profile.set(m_layer_height_profile);
    m_layers_texture.valid = false;
    canvas.post_event(SimpleEvent(EVT_GLCANVAS_SCHEDULE_BACKGROUND_PROCESS));
    wxGetApp().obj_list()->update_info_items(last_object_id);
}

void GLCanvas3D::LayersEditing::generate_layer_height_texture()
{
    this->update_slicing_parameters();
    // Always try to update the layer height profile.
    bool update = !m_layers_texture.valid;
    if (PrintObject::update_layer_height_profile(*m_model_object, *m_slicing_parameters, m_layer_height_profile)) {
        // Initialized to the default value.
        update = true;
    }
    // Update if the layer height profile was changed, or when the texture is not valid.
    if (!update && !m_layers_texture.data.empty() && m_layers_texture.cells > 0)
        // Texture is valid, don't update.
        return;

    if (m_layers_texture.data.empty()) {
        m_layers_texture.width = 1024;
        m_layers_texture.height = 1024;
        m_layers_texture.levels = 2;
        m_layers_texture.data.assign(m_layers_texture.width * m_layers_texture.height * 5, 0);
    }

    bool level_of_detail_2nd_level = true;
    m_layers_texture.cells = Slic3r::generate_layer_height_texture(
        *m_slicing_parameters,
        Slic3r::generate_object_layers(*m_slicing_parameters, m_layer_height_profile, false),
        m_layers_texture.data.data(), m_layers_texture.height, m_layers_texture.width, level_of_detail_2nd_level);
    m_layers_texture.valid = true;
}

void GLCanvas3D::LayersEditing::accept_changes(GLCanvas3D & canvas)
{
    if (last_object_id >= 0) {
        wxGetApp().plater()->take_snapshot("Variable layer height - Manual edit");
        const_cast<ModelObject*>(m_model_object)->layer_height_profile.set(m_layer_height_profile);
        canvas.post_event(SimpleEvent(EVT_GLCANVAS_SCHEDULE_BACKGROUND_PROCESS));
        wxGetApp().obj_list()->update_info_items(last_object_id);
    }
}

void GLCanvas3D::LayersEditing::update_slicing_parameters()
{
    if (m_slicing_parameters == nullptr) {
        m_slicing_parameters = new SlicingParameters();
        *m_slicing_parameters = PrintObject::slicing_parameters(*m_config, *m_model_object, m_object_max_z);
    }
}

float GLCanvas3D::LayersEditing::thickness_bar_width(const GLCanvas3D & canvas)
{
    return
#if ENABLE_RETINA_GL
        canvas.get_canvas_size().get_scale_factor()
#else
        canvas.get_wxglcanvas()->GetContentScaleFactor()
#endif
        * THICKNESS_BAR_WIDTH;
}

const Point GLCanvas3D::Mouse::Drag::Invalid_2D_Point(INT_MAX, INT_MAX);
const Vec3d GLCanvas3D::Mouse::Drag::Invalid_3D_Point(DBL_MAX, DBL_MAX, DBL_MAX);
const int GLCanvas3D::Mouse::Drag::MoveThresholdPx = 5;

GLCanvas3D::Mouse::Drag::Drag()
    : start_position_2D(Invalid_2D_Point)
    , start_position_3D(Invalid_3D_Point)
    , move_volume_idx(-1)
    , move_requires_threshold(false)
    , move_start_threshold_position_2D(Invalid_2D_Point)
{
}

GLCanvas3D::Mouse::Mouse()
    : dragging(false)
    , position(DBL_MAX, DBL_MAX)
    , scene_position(DBL_MAX, DBL_MAX, DBL_MAX)
    , ignore_left_up(false)
    , ignore_right_up(false)
{
}

void GLCanvas3D::Labels::render(const std::vector<const ModelInstance*>& sorted_instances) const
{
    if (!m_enabled || !is_shown() || m_canvas.get_gizmos_manager().is_running())
        return;

    const Camera& camera = wxGetApp().plater()->get_camera();
    const Model* model = m_canvas.get_model();
    if (model == nullptr)
        return;

    Transform3d world_to_eye = camera.get_view_matrix();
    Transform3d world_to_screen = camera.get_projection_matrix() * world_to_eye;
    const std::array<int, 4>& viewport = camera.get_viewport();

    struct Owner
    {
        int obj_idx;
        int inst_idx;
        size_t model_instance_id;
        BoundingBoxf3 world_box;
        double eye_center_z;
        std::string title;
        std::string label;
        std::string print_order;
        bool selected;
    };

    // collect owners world bounding boxes and data from volumes
    std::vector<Owner> owners;
    const GLVolumeCollection& volumes = m_canvas.get_volumes();
    PartPlate* cur_plate = wxGetApp().plater()->get_partplate_list().get_curr_plate();
    for (const GLVolume* volume : volumes.volumes) {
        int obj_idx = volume->object_idx();
        if (0 <= obj_idx && obj_idx < (int)model->objects.size()) {
            int inst_idx = volume->instance_idx();
            //only show current plate's label
            if (!cur_plate->contain_instance(obj_idx, inst_idx))
                continue;
            std::vector<Owner>::iterator it = std::find_if(owners.begin(), owners.end(), [obj_idx, inst_idx](const Owner& owner) {
                return (owner.obj_idx == obj_idx) && (owner.inst_idx == inst_idx);
                });
            if (it != owners.end()) {
                it->world_box.merge(volume->transformed_bounding_box());
                it->selected &= volume->selected;
            } else {
                const ModelObject* model_object = model->objects[obj_idx];
                Owner owner;
                owner.obj_idx = obj_idx;
                owner.inst_idx = inst_idx;
                owner.model_instance_id = model_object->instances[inst_idx]->id().id;
                owner.world_box = volume->transformed_bounding_box();
                owner.title = "object" + std::to_string(obj_idx) + "_inst##" + std::to_string(inst_idx);
                owner.label = model_object->name;
                if (model_object->instances.size() > 1)
                    owner.label += " (" + std::to_string(inst_idx + 1) + ")";
                owner.selected = volume->selected;
                owners.emplace_back(owner);
            }
        }
    }

    // updates print order strings
    if (sorted_instances.size() > 0) {
        for (size_t i = 0; i < sorted_instances.size(); ++i) {
            size_t id = sorted_instances[i]->id().id;
            std::vector<Owner>::iterator it = std::find_if(owners.begin(), owners.end(), [id](const Owner& owner) {
                return owner.model_instance_id == id;
                });
            if (it != owners.end())
                //it->print_order = std::string((_(L("Sequence"))).ToUTF8()) + "#: " + std::to_string(i + 1);
                it->print_order = std::string((_(L("Sequence"))).ToUTF8()) + "#: " + std::to_string(sorted_instances[i]->arrange_order);
        }
    }

    // calculate eye bounding boxes center zs
    for (Owner& owner : owners) {
        owner.eye_center_z = (world_to_eye * owner.world_box.center())(2);
    }

    // sort owners by center eye zs and selection
    std::sort(owners.begin(), owners.end(), [](const Owner& owner1, const Owner& owner2) {
        if (!owner1.selected && owner2.selected)
            return true;
        else if (owner1.selected && !owner2.selected)
            return false;
        else
            return (owner1.eye_center_z < owner2.eye_center_z);
        });

    ImGuiWrapper& imgui = *wxGetApp().imgui();

    // render info windows
    for (const Owner& owner : owners) {
        Vec3d screen_box_center = world_to_screen * owner.world_box.center();
        float x = 0.0f;
        float y = 0.0f;
        if (camera.get_type() == Camera::EType::Perspective) {
            x = (0.5f + 0.001f * 0.5f * (float)screen_box_center(0)) * viewport[2];
            y = (0.5f - 0.001f * 0.5f * (float)screen_box_center(1)) * viewport[3];
        } else {
            x = (0.5f + 0.5f * (float)screen_box_center(0)) * viewport[2];
            y = (0.5f - 0.5f * (float)screen_box_center(1)) * viewport[3];
        }

        if (x < 0.0f || viewport[2] < x || y < 0.0f || viewport[3] < y)
            continue;

        ImGui::PushStyleVar(ImGuiStyleVar_WindowBorderSize, owner.selected ? 3.0f : 1.5f);
        ImGui::PushStyleVar(ImGuiStyleVar_WindowRounding, 0.0f);
        ImGui::PushStyleColor(ImGuiCol_Border, owner.selected ? ImVec4(0.757f, 0.404f, 0.216f, 1.0f) : ImVec4(0.75f, 0.75f, 0.75f, 1.0f));
        imgui.set_next_window_pos(x, y, ImGuiCond_Always, 0.5f, 0.5f);
        imgui.begin(owner.title, ImGuiWindowFlags_NoMouseInputs | ImGuiWindowFlags_AlwaysAutoResize | ImGuiWindowFlags_NoDecoration | ImGuiWindowFlags_NoMove);
        ImGui::BringWindowToDisplayFront(ImGui::GetCurrentWindow());
        float win_w = ImGui::GetWindowWidth();
        ImGui::AlignTextToFramePadding();
        imgui.text(owner.label);

        if (!owner.print_order.empty()) {
            ImGui::Separator();
            float po_len = imgui.calc_text_size(owner.print_order).x;
            ImGui::SetCursorPosX(0.5f * (win_w - po_len));
            ImGui::AlignTextToFramePadding();
            imgui.text(owner.print_order);
        }

        // force re-render while the windows gets to its final size (it takes several frames)
        if (ImGui::GetWindowContentRegionWidth() + 2.0f * ImGui::GetStyle().WindowPadding.x != ImGui::CalcWindowNextAutoFitSize(ImGui::GetCurrentWindow()).x)
            imgui.set_requires_extra_frame();

        imgui.end();
        ImGui::PopStyleColor();
        ImGui::PopStyleVar(2);
    }
}

void GLCanvas3D::Tooltip::set_text(const std::string& text)
{
    // If the mouse is inside an ImGUI dialog, then the tooltip is suppressed.
    m_text = m_in_imgui ? std::string() : text;
}

void GLCanvas3D::Tooltip::render(const Vec2d& mouse_position, GLCanvas3D& canvas)
{
    static ImVec2 size(0.0f, 0.0f);

    auto validate_position = [](const Vec2d& position, const GLCanvas3D& canvas, const ImVec2& wnd_size) {
        const Size cnv_size = canvas.get_canvas_size();
        const float x = std::clamp((float)position.x(), 0.0f, (float)cnv_size.get_width() - wnd_size.x);
        const float y = std::clamp((float)position.y() + 16.0f, 0.0f, (float)cnv_size.get_height() - wnd_size.y);
        return Vec2f(x, y);
    };

    if (m_text.empty()) {
        m_start_time = std::chrono::steady_clock::now();
        return;
    }

    // draw the tooltip as hidden until the delay is expired
    // use a value of alpha slightly different from 0.0f because newer imgui does not calculate properly the window size if alpha == 0.0f
    const float alpha = (std::chrono::duration_cast<std::chrono::milliseconds>(std::chrono::steady_clock::now() - m_start_time).count() < 500) ? 0.01f : 1.0f;

    const Vec2f position = validate_position(mouse_position, canvas, size);

    ImGuiWrapper& imgui = *wxGetApp().imgui();
    ImGui::PushStyleVar(ImGuiStyleVar_WindowRounding, 0.0f);
    ImGui::PushStyleVar(ImGuiStyleVar_Alpha, alpha);
    imgui.set_next_window_pos(position.x(), position.y(), ImGuiCond_Always, 0.0f, 0.0f);

    imgui.begin(wxString("canvas_tooltip"), ImGuiWindowFlags_AlwaysAutoResize | ImGuiWindowFlags_NoMouseInputs | ImGuiWindowFlags_NoMove | ImGuiWindowFlags_NoDecoration | ImGuiWindowFlags_NoFocusOnAppearing);
    ImGui::BringWindowToDisplayFront(ImGui::GetCurrentWindow());
    ImGui::TextUnformatted(m_text.c_str());

    // force re-render while the windows gets to its final size (it may take several frames) or while hidden
#if ENABLE_ENHANCED_IMGUI_SLIDER_FLOAT
    if (alpha < 1.0f || ImGui::GetWindowContentRegionWidth() + 2.0f * ImGui::GetStyle().WindowPadding.x != ImGui::CalcWindowNextAutoFitSize(ImGui::GetCurrentWindow()).x)
        imgui.set_requires_extra_frame();
#else
    if (alpha < 1.0f || ImGui::GetWindowContentRegionWidth() + 2.0f * ImGui::GetStyle().WindowPadding.x != ImGui::CalcWindowNextAutoFitSize(ImGui::GetCurrentWindow()).x)
        canvas.request_extra_frame();
#endif // ENABLE_ENHANCED_IMGUI_SLIDER_FLOAT

    size = ImGui::GetWindowSize();

    imgui.end();
    ImGui::PopStyleVar(2);
}

//BBS: add height limit logic
void GLCanvas3D::SequentialPrintClearance::set_polygons(const Polygons& polygons, const std::vector<std::pair<Polygon, float>>& height_polygons)
{
    //BBS: add height limit logic
    m_height_limit.reset();
    m_perimeter.reset();
    m_fill.reset();
    if (!polygons.empty()) {
        if (m_render_fill) {
            GLModel::Geometry fill_data;
            fill_data.format = { GLModel::Geometry::EPrimitiveType::Triangles, GLModel::Geometry::EVertexLayout::P3 };
            fill_data.color  = { 0.8f, 0.8f, 1.0f, 0.5f };

            // vertices + indices
            const ExPolygons polygons_union = union_ex(polygons);
            unsigned int vertices_counter = 0;
            for (const ExPolygon& poly : polygons_union) {
                const std::vector<Vec3d> triangulation = triangulate_expolygon_3d(poly);
                fill_data.reserve_vertices(fill_data.vertices_count() + triangulation.size());
                fill_data.reserve_indices(fill_data.indices_count() + triangulation.size());
                for (const Vec3d& v : triangulation) {
                    fill_data.add_vertex((Vec3f)(v.cast<float>() + 0.0125f * Vec3f::UnitZ())); // add a small positive z to avoid z-fighting
                    ++vertices_counter;
                    if (vertices_counter % 3 == 0)
                        fill_data.add_triangle(vertices_counter - 3, vertices_counter - 2, vertices_counter - 1);
                }
            }

            m_fill.init_from(std::move(fill_data));
        }

        m_perimeter.init_from(polygons, 0.025f); // add a small positive z to avoid z-fighting
    }

    //BBS: add the height limit compute logic
    if (!height_polygons.empty()) {
        GLModel::Geometry height_fill_data;
        height_fill_data.format = { GLModel::Geometry::EPrimitiveType::Triangles, GLModel::Geometry::EVertexLayout::P3 };
        height_fill_data.color  = {0.8f, 0.8f, 1.0f, 0.5f};

        // vertices + indices
        unsigned int vertices_counter = 0;
        for (const auto &poly : height_polygons) {
            ExPolygon                ex_poly(poly.first);
            const std::vector<Vec3d> height_triangulation = triangulate_expolygon_3d(ex_poly);
            for (const Vec3d &v : height_triangulation) {
                Vec3f point{(float) v.x(), (float) v.y(), poly.second};
                height_fill_data.add_vertex(point);
                ++vertices_counter;
                if (vertices_counter % 3 == 0)
                    height_fill_data.add_triangle(vertices_counter - 3, vertices_counter - 2, vertices_counter - 1);
            }
        }

        m_height_limit.init_from(std::move(height_fill_data));
    }
}

void GLCanvas3D::SequentialPrintClearance::render()
{
    const ColorRGBA FILL_COLOR = { 0.7f, 0.7f, 1.0f, 0.5f };
    const ColorRGBA NO_FILL_COLOR = { 0.75f, 0.75f, 0.75f, 0.75f };

    GLShaderProgram* shader = wxGetApp().get_shader("flat");
    if (shader == nullptr)
        return;

    shader->start_using();

    const Camera& camera = wxGetApp().plater()->get_camera();
    shader->set_uniform("view_model_matrix", camera.get_view_matrix());
    shader->set_uniform("projection_matrix", camera.get_projection_matrix());

    glsafe(::glEnable(GL_DEPTH_TEST));
    glsafe(::glDisable(GL_CULL_FACE));
    glsafe(::glEnable(GL_BLEND));
    glsafe(::glBlendFunc(GL_SRC_ALPHA, GL_ONE_MINUS_SRC_ALPHA));

    m_perimeter.set_color(m_render_fill ? FILL_COLOR : NO_FILL_COLOR);
    m_perimeter.render();
    m_fill.render();
    //BBS: add height limit
    m_height_limit.set_color(m_render_fill ? FILL_COLOR : NO_FILL_COLOR);
    m_height_limit.render();

    glsafe(::glDisable(GL_BLEND));
    glsafe(::glEnable(GL_CULL_FACE));
    glsafe(::glDisable(GL_DEPTH_TEST));

    shader->stop_using();
}

wxDEFINE_EVENT(EVT_GLCANVAS_SCHEDULE_BACKGROUND_PROCESS, SimpleEvent);
wxDEFINE_EVENT(EVT_GLCANVAS_OBJECT_SELECT, SimpleEvent);
wxDEFINE_EVENT(EVT_GLCANVAS_PLATE_NAME_CHANGE, SimpleEvent);
wxDEFINE_EVENT(EVT_GLCANVAS_PLATE_SELECT, SimpleEvent);
wxDEFINE_EVENT(EVT_GLCANVAS_RIGHT_CLICK, RBtnEvent);
wxDEFINE_EVENT(EVT_GLCANVAS_PLATE_RIGHT_CLICK, RBtnPlateEvent);
wxDEFINE_EVENT(EVT_GLCANVAS_REMOVE_OBJECT, SimpleEvent);
wxDEFINE_EVENT(EVT_GLCANVAS_ARRANGE, SimpleEvent);
//BBS: add arrange and orient event
wxDEFINE_EVENT(EVT_GLCANVAS_ARRANGE_PARTPLATE, SimpleEvent);
wxDEFINE_EVENT(EVT_GLCANVAS_ORIENT, SimpleEvent);
wxDEFINE_EVENT(EVT_GLCANVAS_ORIENT_PARTPLATE, SimpleEvent);
wxDEFINE_EVENT(EVT_GLCANVAS_SELECT_CURR_PLATE_ALL, SimpleEvent);
wxDEFINE_EVENT(EVT_GLCANVAS_SELECT_ALL, SimpleEvent);
wxDEFINE_EVENT(EVT_GLCANVAS_QUESTION_MARK, SimpleEvent);
wxDEFINE_EVENT(EVT_GLCANVAS_INCREASE_INSTANCES, Event<int>);
wxDEFINE_EVENT(EVT_GLCANVAS_INSTANCE_MOVED, SimpleEvent);
wxDEFINE_EVENT(EVT_GLCANVAS_INSTANCE_ROTATED, SimpleEvent);
wxDEFINE_EVENT(EVT_GLCANVAS_INSTANCE_SCALED, SimpleEvent);
wxDEFINE_EVENT(EVT_GLCANVAS_FORCE_UPDATE, SimpleEvent);
wxDEFINE_EVENT(EVT_GLCANVAS_ENABLE_ACTION_BUTTONS, Event<bool>);
wxDEFINE_EVENT(EVT_GLCANVAS_UPDATE_GEOMETRY, Vec3dsEvent<2>);
wxDEFINE_EVENT(EVT_GLCANVAS_MOUSE_DRAGGING_STARTED, SimpleEvent);
wxDEFINE_EVENT(EVT_GLCANVAS_MOUSE_DRAGGING_FINISHED, SimpleEvent);
wxDEFINE_EVENT(EVT_GLCANVAS_UPDATE_BED_SHAPE, SimpleEvent);
wxDEFINE_EVENT(EVT_GLCANVAS_TAB, SimpleEvent);
wxDEFINE_EVENT(EVT_GLCANVAS_RESETGIZMOS, SimpleEvent);
wxDEFINE_EVENT(EVT_GLCANVAS_MOVE_SLIDERS, wxKeyEvent);
wxDEFINE_EVENT(EVT_GLCANVAS_EDIT_COLOR_CHANGE, wxKeyEvent);
wxDEFINE_EVENT(EVT_GLCANVAS_JUMP_TO, wxKeyEvent);
wxDEFINE_EVENT(EVT_GLCANVAS_UNDO, SimpleEvent);
wxDEFINE_EVENT(EVT_GLCANVAS_REDO, SimpleEvent);
wxDEFINE_EVENT(EVT_GLCANVAS_SWITCH_TO_OBJECT, SimpleEvent);
wxDEFINE_EVENT(EVT_GLCANVAS_SWITCH_TO_GLOBAL, SimpleEvent);
wxDEFINE_EVENT(EVT_GLCANVAS_COLLAPSE_SIDEBAR, SimpleEvent);
wxDEFINE_EVENT(EVT_GLCANVAS_RELOAD_FROM_DISK, SimpleEvent);
wxDEFINE_EVENT(EVT_GLCANVAS_RENDER_TIMER, wxTimerEvent/*RenderTimerEvent*/);
wxDEFINE_EVENT(EVT_GLCANVAS_TOOLBAR_HIGHLIGHTER_TIMER, wxTimerEvent);
wxDEFINE_EVENT(EVT_GLCANVAS_GIZMO_HIGHLIGHTER_TIMER, wxTimerEvent);
wxDEFINE_EVENT(EVT_GLCANVAS_UPDATE, SimpleEvent);
wxDEFINE_EVENT(EVT_CUSTOMEVT_TICKSCHANGED, wxCommandEvent);
wxDEFINE_EVENT(EVT_GLCANVAS_RESET_LAYER_HEIGHT_PROFILE, SimpleEvent);
wxDEFINE_EVENT(EVT_GLCANVAS_ADAPTIVE_LAYER_HEIGHT_PROFILE, Event<float>);
wxDEFINE_EVENT(EVT_GLCANVAS_SMOOTH_LAYER_HEIGHT_PROFILE, HeightProfileSmoothEvent);

const double GLCanvas3D::DefaultCameraZoomToBoxMarginFactor = 1.25;
const double GLCanvas3D::DefaultCameraZoomToBedMarginFactor = 2.00;
const double GLCanvas3D::DefaultCameraZoomToPlateMarginFactor = 1.25;

void GLCanvas3D::load_arrange_settings()
{
    std::string dist_fff_str =
        wxGetApp().app_config->get("arrange", "min_object_distance_fff");

    std::string dist_fff_seq_print_str =
        wxGetApp().app_config->get("arrange", "min_object_distance_seq_print_fff");

    std::string dist_sla_str =
        wxGetApp().app_config->get("arrange", "min_object_distance_sla");

    std::string en_rot_fff_str =
        wxGetApp().app_config->get("arrange", "enable_rotation_fff");

    std::string en_rot_fff_seqp_str =
        wxGetApp().app_config->get("arrange", "enable_rotation_seq_print");

    std::string en_rot_sla_str =
        wxGetApp().app_config->get("arrange", "enable_rotation_sla");
    
    std::string en_allow_multiple_materials_str =
        wxGetApp().app_config->get("arrange", "allow_multi_materials_on_same_plate");
    
    std::string en_avoid_region_str =
        wxGetApp().app_config->get("arrange", "avoid_extrusion_cali_region");
    
    

    if (!dist_fff_str.empty())
        m_arrange_settings_fff.distance = std::stof(dist_fff_str);

    if (!dist_fff_seq_print_str.empty())
        m_arrange_settings_fff_seq_print.distance = std::stof(dist_fff_seq_print_str);

    if (!dist_sla_str.empty())
        m_arrange_settings_sla.distance = std::stof(dist_sla_str);

    if (!en_rot_fff_str.empty())
        m_arrange_settings_fff.enable_rotation = (en_rot_fff_str == "1" || en_rot_fff_str == "true");
    
    if (!en_allow_multiple_materials_str.empty())
        m_arrange_settings_fff.allow_multi_materials_on_same_plate = (en_allow_multiple_materials_str == "1" || en_allow_multiple_materials_str == "true");
    

    if (!en_rot_fff_seqp_str.empty())
        m_arrange_settings_fff_seq_print.enable_rotation = (en_rot_fff_seqp_str == "1" || en_rot_fff_seqp_str == "true");
    
    if(!en_avoid_region_str.empty())
        m_arrange_settings_fff.avoid_extrusion_cali_region = (en_avoid_region_str == "1" || en_avoid_region_str == "true");

    if (!en_rot_sla_str.empty())
        m_arrange_settings_sla.enable_rotation = (en_rot_sla_str == "1" || en_rot_sla_str == "true");

    //BBS: add specific arrange settings
    m_arrange_settings_fff_seq_print.is_seq_print = true;
}

GLCanvas3D::ArrangeSettings& GLCanvas3D::get_arrange_settings()
{
    PrinterTechnology ptech = current_printer_technology();

    auto* ptr = &m_arrange_settings_fff;

    if (ptech == ptSLA) {
        ptr = &m_arrange_settings_sla;
    }
    else if (ptech == ptFFF) {
        if (wxGetApp().global_print_sequence() == PrintSequence::ByObject)
            ptr = &m_arrange_settings_fff_seq_print;
        else
            ptr = &m_arrange_settings_fff;
    }

    return *ptr;
}

int GLCanvas3D::GetHoverId()
{
    if (m_hover_plate_idxs.size() == 0) {
        return -1; }
    return m_hover_plate_idxs.front();

}

PrinterTechnology GLCanvas3D::current_printer_technology() const {
    return m_process->current_printer_technology();
}

GLCanvas3D::GLCanvas3D(wxGLCanvas* canvas, Bed3D &bed)
    : m_canvas(canvas)
    , m_context(nullptr)
    , m_bed(bed)
#if ENABLE_RETINA_GL
    , m_retina_helper(nullptr)
#endif
    , m_in_render(false)
    , m_main_toolbar(GLToolbar::Normal, "Main")
    , m_separator_toolbar(GLToolbar::Normal, "Separator")
    , m_assemble_view_toolbar(GLToolbar::Normal, "Assembly_View")
    , m_return_toolbar()
    , m_canvas_type(ECanvasType::CanvasView3D)
    , m_gizmos(*this)
    , m_use_clipping_planes(false)
    , m_sidebar_field("")
    , m_extra_frame_requested(false)
    , m_config(nullptr)
    , m_process(nullptr)
    , m_model(nullptr)
    , m_dirty(true)
    , m_initialized(false)
    , m_apply_zoom_to_volumes_filter(false)
    , m_picking_enabled(false)
    , m_moving_enabled(false)
    , m_dynamic_background_enabled(false)
    , m_multisample_allowed(false)
    , m_moving(false)
    , m_tab_down(false)
    , m_camera_movement(false)
    , m_cursor_type(Standard)
    , m_color_by("volume")
    , m_reload_delayed(false)
    , m_render_sla_auxiliaries(true)
    , m_labels(*this)
    , m_slope(m_volumes)
{
    if (m_canvas != nullptr) {
        m_timer.SetOwner(m_canvas);
        m_render_timer.SetOwner(m_canvas);
#if ENABLE_RETINA_GL
        m_retina_helper.reset(new RetinaHelper(canvas));
#endif // ENABLE_RETINA_GL
    }
    m_timer_set_color.Bind(wxEVT_TIMER, &GLCanvas3D::on_set_color_timer, this);
    load_arrange_settings();

    m_selection.set_volumes(&m_volumes.volumes);
}

GLCanvas3D::~GLCanvas3D()
{
    reset_volumes();

    m_sel_plate_toolbar.del_all_item();
    m_sel_plate_toolbar.del_stats_item();
}

void GLCanvas3D::post_event(wxEvent &&event)
{
    event.SetEventObject(m_canvas);
    wxPostEvent(m_canvas, event);
}

bool GLCanvas3D::init()
{
    if (m_initialized)
        return true;

    if (m_canvas == nullptr || m_context == nullptr)
        return false;

    // init dark mode status
    on_change_color_mode(wxGetApp().app_config->get("dark_color_mode") == "1", false);

    BOOST_LOG_TRIVIAL(info) <<__FUNCTION__<< " enter";
    glsafe(::glClearColor(1.0f, 1.0f, 1.0f, 1.0f));
    glsafe(::glClearDepth(1.0f));

    glsafe(::glDepthFunc(GL_LESS));

    glsafe(::glEnable(GL_DEPTH_TEST));
    glsafe(::glEnable(GL_CULL_FACE));
    glsafe(::glEnable(GL_BLEND));
    glsafe(::glBlendFunc(GL_SRC_ALPHA, GL_ONE_MINUS_SRC_ALPHA));

    if (m_multisample_allowed)
        glsafe(::glEnable(GL_MULTISAMPLE));

    BOOST_LOG_TRIVIAL(info) << __FUNCTION__ << ": before m_layers_editing init";
    if (m_main_toolbar.is_enabled())
        m_layers_editing.init();

    BOOST_LOG_TRIVIAL(info) <<__FUNCTION__<< ": before gizmo init";
    if (m_gizmos.is_enabled() && !m_gizmos.init())
        std::cout << "Unable to initialize gizmos: please, check that all the required textures are available" << std::endl;

    BOOST_LOG_TRIVIAL(info) <<__FUNCTION__<< ": before _init_toolbars";
    if (!_init_toolbars())
        return false;

    BOOST_LOG_TRIVIAL(info) <<__FUNCTION__<< ": finish _init_toolbars";
    if (m_selection.is_enabled() && !m_selection.init())
        return false;

    BOOST_LOG_TRIVIAL(info) <<__FUNCTION__<< ": finish m_selection";

#if ENABLE_IMGUI_STYLE_EDITOR
    //BBS load render color for style editor
    GLVolume::load_render_colors();
    PartPlate::load_render_colors();
    GLGizmoBase::load_render_colors();
    GLCanvas3D::load_render_colors();
    Bed3D::load_render_colors();
#endif
    //if (!wxGetApp().is_gl_version_greater_or_equal_to(3, 0))
    //    wxGetApp().plater()->enable_wireframe(false);
    m_initialized = true;

    return true;
}

void GLCanvas3D::on_change_color_mode(bool is_dark, bool reinit) {
    m_is_dark = is_dark;
    // Bed color
    m_bed.on_change_color_mode(is_dark);
    // GcodeViewer color
    m_gcode_viewer.on_change_color_mode(is_dark);
    // ImGui Style
    wxGetApp().imgui()->on_change_color_mode(is_dark);
    // Notification
    wxGetApp().plater()->get_notification_manager()->on_change_color_mode(is_dark);
    // DailyTips Window
    wxGetApp().plater()->get_dailytips()->on_change_color_mode(is_dark);
    // Preview Slider
    IMSlider* m_layers_slider = get_gcode_viewer().get_layers_slider();
    IMSlider* m_moves_slider = get_gcode_viewer().get_moves_slider();
    m_layers_slider->on_change_color_mode(is_dark);
    m_moves_slider->on_change_color_mode(is_dark);
    // Partplate
    wxGetApp().plater()->get_partplate_list().on_change_color_mode(is_dark);

    // Toolbar
    if (m_canvas_type == CanvasView3D) {
        m_gizmos.on_change_color_mode(is_dark);
        if (reinit) {
            // reset svg
            _switch_toolbars_icon_filename();
            m_gizmos.switch_gizmos_icon_filename();
            // set dirty to re-generate icon texture
            m_separator_toolbar.set_icon_dirty();
            m_main_toolbar.set_icon_dirty();
            wxGetApp().plater()->get_collapse_toolbar().set_icon_dirty();
            m_assemble_view_toolbar.set_icon_dirty();
            m_gizmos.set_icon_dirty();
        }
    }
    if (m_canvas_type == CanvasAssembleView) {
        m_gizmos.on_change_color_mode(is_dark);
        if (reinit) {
            // reset svg
            m_gizmos.switch_gizmos_icon_filename();
            // set dirty to re-generate icon texture
            m_gizmos.set_icon_dirty();
        }
    }
}

void GLCanvas3D::set_as_dirty()
{
    m_dirty = true;
}

const float GLCanvas3D::get_scale() const
{
#if ENABLE_RETINA_GL
    return m_retina_helper->get_scale_factor();
#else
    return 1.0f;
#endif
}

unsigned int GLCanvas3D::get_volumes_count() const
{
    return (unsigned int)m_volumes.volumes.size();
}

void GLCanvas3D::reset_volumes()
{
    if (!m_initialized)
        return;

    if (m_volumes.empty())
        return;

    _set_current();

    m_selection.clear();
    m_volumes.clear();
    m_dirty = true;

    _set_warning_notification(EWarning::ObjectOutside, false);
}

//BBS: get current plater's bounding box
BoundingBoxf3 GLCanvas3D::_get_current_partplate_print_volume()
{
    BoundingBoxf3 test_volume;
    if (m_process && m_config)
    {
        BoundingBoxf3 plate_bb = m_process->get_current_plate()->get_bounding_box(false);
        BoundingBoxf3 print_volume({ plate_bb.min(0), plate_bb.min(1), 0.0 }, { plate_bb.max(0), plate_bb.max(1), m_config->opt_float("printable_height") });
        // Allow the objects to protrude below the print bed
        print_volume.min(2) = -1e10;
        print_volume.min(0) -= Slic3r::BuildVolume::BedEpsilon;
        print_volume.min(1) -= Slic3r::BuildVolume::BedEpsilon;
        print_volume.max(0) += Slic3r::BuildVolume::BedEpsilon;
        print_volume.max(1) += Slic3r::BuildVolume::BedEpsilon;
        test_volume = print_volume;
    }
    else
        test_volume = BoundingBoxf3();

    return test_volume;
}

ModelInstanceEPrintVolumeState GLCanvas3D::check_volumes_outside_state() const
{
    //BBS: if not initialized, return inside directly insteadof assert
    if (!m_initialized) {
        return ModelInstancePVS_Inside;
    }
    //assert(m_initialized);

    ModelInstanceEPrintVolumeState state;
    m_volumes.check_outside_state(m_bed.build_volume(), &state);
    return state;
}

void GLCanvas3D::toggle_selected_volume_visibility(bool selected_visible)
{
    m_render_sla_auxiliaries = !selected_visible;
    if (selected_visible) {
        const Selection::IndicesList &idxs = m_selection.get_volume_idxs();
        if (idxs.size() > 0) {
            for (GLVolume *vol : m_volumes.volumes) {
                if (vol->composite_id.object_id >= 1000 && vol->composite_id.object_id < 1000 + wxGetApp().plater()->get_partplate_list().get_plate_count())
                    continue; // the wipe tower
                if (vol->composite_id.volume_id >= 0) {
                    vol->is_active = false;
                }
            }
            for (unsigned int idx : idxs) {
                GLVolume *v  = const_cast<GLVolume *>(m_selection.get_volume(idx));
                v->is_active = true;
            }
        }
    } else { // show all
        for (GLVolume *vol : m_volumes.volumes) {
            if (vol->composite_id.object_id >= 1000 && vol->composite_id.object_id < 1000 + wxGetApp().plater()->get_partplate_list().get_plate_count())
                continue; // the wipe tower
            if (vol->composite_id.volume_id >= 0) {
                vol->is_active = true;
            }
        }
    }
}

void GLCanvas3D::toggle_sla_auxiliaries_visibility(bool visible, const ModelObject *mo, int instance_idx)
{
    if (current_printer_technology() != ptSLA)
        return;

    m_render_sla_auxiliaries = visible;

    std::vector<std::shared_ptr<SceneRaycasterItem>>* raycasters = get_raycasters_for_picking(SceneRaycaster::EType::Volume);

    for (GLVolume* vol : m_volumes.volumes) {
        if (vol->composite_id.object_id >= 1000 &&
            vol->composite_id.object_id < 1000 + wxGetApp().plater()->get_partplate_list().get_plate_count())
            continue; // the wipe tower
      if ((mo == nullptr || m_model->objects[vol->composite_id.object_id] == mo)
            && (instance_idx == -1 || vol->composite_id.instance_id == instance_idx)
            && vol->composite_id.volume_id < 0) {
            vol->is_active = visible;
            auto it = std::find_if(raycasters->begin(), raycasters->end(), [vol](std::shared_ptr<SceneRaycasterItem> item) { return item->get_raycaster() == vol->mesh_raycaster.get(); });
            if (it != raycasters->end())
                (*it)->set_active(vol->is_active);
        }
    }
}

void GLCanvas3D::toggle_model_objects_visibility(bool visible, const ModelObject* mo, int instance_idx, const ModelVolume* mv)
{
    std::vector<std::shared_ptr<SceneRaycasterItem>>* raycasters = get_raycasters_for_picking(SceneRaycaster::EType::Volume);
    for (GLVolume* vol : m_volumes.volumes) {
        // BBS: add partplate logic
        if (vol->composite_id.object_id >= 1000 &&
            vol->composite_id.object_id < 1000 + wxGetApp().plater()->get_partplate_list().get_plate_count()) { // wipe tower
            vol->is_active = (visible && mo == nullptr);
        }
        else {
            if ((mo == nullptr || m_model->objects[vol->composite_id.object_id] == mo)
            && (instance_idx == -1 || vol->composite_id.instance_id == instance_idx)
            && (mv == nullptr || m_model->objects[vol->composite_id.object_id]->volumes[vol->composite_id.volume_id] == mv)) {
                vol->is_active = visible;
                if (!vol->is_modifier)
                    vol->color.a(1.f);

                if (instance_idx == -1) {
                    vol->force_native_color = false;
                    vol->force_neutral_color = false;
                } else {
                    const GLGizmosManager& gm = get_gizmos_manager();
                    auto gizmo_type = gm.get_current_type();
                    if (  (gizmo_type == GLGizmosManager::FdmSupports
                        || gizmo_type == GLGizmosManager::Seam
                        || gizmo_type == GLGizmosManager::Cut)
                        && !vol->is_modifier) {
                        vol->force_neutral_color = true;
                    }
                    else if (gizmo_type == GLGizmosManager::MmuSegmentation)
                        vol->is_active = false;
                    else
                        vol->force_native_color = true;
                }
            }
        }

        auto it = std::find_if(raycasters->begin(), raycasters->end(), [vol](std::shared_ptr<SceneRaycasterItem> item) { return item->get_raycaster() == vol->mesh_raycaster.get(); });
        if (it != raycasters->end())
            (*it)->set_active(vol->is_active);
    }

    if (visible && !mo)
        toggle_sla_auxiliaries_visibility(true, mo, instance_idx);

    if (!mo && !visible && !m_model->objects.empty() && (m_model->objects.size() > 1 || m_model->objects.front()->instances.size() > 1))
        _set_warning_notification(EWarning::SomethingNotShown, true);

    if (!mo && visible)
        _set_warning_notification(EWarning::SomethingNotShown, false);
}

void GLCanvas3D::update_instance_printable_state_for_object(const size_t obj_idx)
{
    ModelObject* model_object = m_model->objects[obj_idx];
    for (int inst_idx = 0; inst_idx < (int)model_object->instances.size(); ++inst_idx) {
        ModelInstance* instance = model_object->instances[inst_idx];

        for (GLVolume* volume : m_volumes.volumes) {
            if ((volume->object_idx() == (int)obj_idx) && (volume->instance_idx() == inst_idx))
                volume->printable = instance->printable;
                if (!volume->printable) {
                    volume->render_color = GLVolume::UNPRINTABLE_COLOR;
                }
        }
    }
}

void GLCanvas3D::update_instance_printable_state_for_objects(const std::vector<size_t>& object_idxs)
{
    for (size_t obj_idx : object_idxs)
        update_instance_printable_state_for_object(obj_idx);
}

void GLCanvas3D::set_config(const DynamicPrintConfig* config)
{
    m_config = config;
    m_layers_editing.set_config(config);
}

void GLCanvas3D::set_process(BackgroundSlicingProcess *process)
{
    m_process = process;
}

void GLCanvas3D::set_model(Model* model)
{
    m_model = model;
    m_selection.set_model(m_model);
}

void GLCanvas3D::bed_shape_changed()
{
    refresh_camera_scene_box();
    wxGetApp().plater()->get_camera().requires_zoom_to_bed = true;
    m_dirty = true;
}

void GLCanvas3D::plates_count_changed()
{
    refresh_camera_scene_box();
    m_dirty = true;
}

Camera& GLCanvas3D::get_camera()
{
    return camera;
}

void GLCanvas3D::set_color_by(const std::string& value)
{
    m_color_by = value;
}

void GLCanvas3D::refresh_camera_scene_box()
{
    wxGetApp().plater()->get_camera().set_scene_box(scene_bounding_box());
}

BoundingBoxf3 GLCanvas3D::volumes_bounding_box(bool current_plate_only) const
{
    BoundingBoxf3 bb;
    PartPlate    *plate = wxGetApp().plater()->get_partplate_list().get_curr_plate();

    for (const GLVolume *volume : m_volumes.volumes) {
        if (!m_apply_zoom_to_volumes_filter || ((volume != nullptr) && volume->zoom_to_volumes)) {
                const auto plate_bb = plate->get_bounding_box();
                const auto v_bb     = volume->transformed_bounding_box();
                if (!plate_bb.overlap(v_bb))
                    continue;
                bb.merge(v_bb);
        }
    }
    return bb;
}

BoundingBoxf3 GLCanvas3D::scene_bounding_box() const
{
    BoundingBoxf3 bb = volumes_bounding_box();
    bb.merge(m_bed.extended_bounding_box());
    double h = m_bed.build_volume().printable_height();
    //FIXME why -h?
    bb.min.z() = std::min(bb.min.z(), -h);
    bb.max.z() = std::max(bb.max.z(), h);

    //BBS merge plate scene bounding box
    if (m_canvas_type == ECanvasType::CanvasView3D) {
        PartPlateList& plate = wxGetApp().plater()->get_partplate_list();
        bb.merge(plate.get_bounding_box());
    }

    return bb;
}

BoundingBoxf3 GLCanvas3D::plate_scene_bounding_box(int plate_idx) const
{
    PartPlate* plate = wxGetApp().plater()->get_partplate_list().get_plate(plate_idx);

    BoundingBoxf3 bb = plate->get_bounding_box(true);
    if (m_config != nullptr) {
        double h = m_config->opt_float("printable_height");
        bb.min(2) = std::min(bb.min(2), -h);
        bb.max(2) = std::max(bb.max(2), h);
    }

    return bb;
}

bool GLCanvas3D::is_layers_editing_enabled() const
{
    return m_layers_editing.is_enabled();
}

bool GLCanvas3D::is_layers_editing_allowed() const
{
    return m_layers_editing.is_allowed();
}

void GLCanvas3D::reset_layer_height_profile()
{
    wxGetApp().plater()->take_snapshot("Variable layer height - Reset");
    m_layers_editing.reset_layer_height_profile(*this);
    m_layers_editing.state = LayersEditing::Completed;
    m_dirty = true;
}

void GLCanvas3D::adaptive_layer_height_profile(float quality_factor)
{
    wxGetApp().plater()->take_snapshot("Variable layer height - Adaptive");
    m_layers_editing.adaptive_layer_height_profile(*this, quality_factor);
    m_layers_editing.state = LayersEditing::Completed;
    m_dirty = true;
}

void GLCanvas3D::smooth_layer_height_profile(const HeightProfileSmoothingParams& smoothing_params)
{
    wxGetApp().plater()->take_snapshot("Variable layer height - Smooth all");
    m_layers_editing.smooth_layer_height_profile(*this, smoothing_params);
    m_layers_editing.state = LayersEditing::Completed;
    m_dirty = true;
}

bool GLCanvas3D::is_reload_delayed() const
{
    return m_reload_delayed;
}

void GLCanvas3D::enable_layers_editing(bool enable)
{
    m_layers_editing.set_enabled(enable);
    set_as_dirty();
}

void GLCanvas3D::enable_legend_texture(bool enable)
{
    m_gcode_viewer.enable_legend(enable);
}

void GLCanvas3D::enable_picking(bool enable)
{
    m_picking_enabled = enable;
}

void GLCanvas3D::enable_moving(bool enable)
{
    m_moving_enabled = enable;
}

void GLCanvas3D::enable_gizmos(bool enable)
{
    m_gizmos.set_enabled(enable);
}

void GLCanvas3D::enable_selection(bool enable)
{
    m_selection.set_enabled(enable);
}

void GLCanvas3D::enable_main_toolbar(bool enable)
{
    m_main_toolbar.set_enabled(enable);
}

void GLCanvas3D::reset_select_plate_toolbar_selection() {
    if (m_sel_plate_toolbar.m_all_plates_stats_item)
        m_sel_plate_toolbar.m_all_plates_stats_item->selected = false;
    if (wxGetApp().mainframe)
        wxGetApp().mainframe->update_slice_print_status(MainFrame::eEventSliceUpdate, true, true);
}

void GLCanvas3D::enable_select_plate_toolbar(bool enable)
{
    m_sel_plate_toolbar.set_enabled(enable);
}

void GLCanvas3D::enable_assemble_view_toolbar(bool enable)
{
    m_assemble_view_toolbar.set_enabled(enable);
}

void GLCanvas3D::enable_return_toolbar(bool enable)
{
    m_return_toolbar.set_enabled(enable);
}

void GLCanvas3D::enable_separator_toolbar(bool enable)
{
    m_separator_toolbar.set_enabled(enable);
}

void GLCanvas3D::enable_dynamic_background(bool enable)
{
    m_dynamic_background_enabled = enable;
}

void GLCanvas3D::allow_multisample(bool allow)
{
    m_multisample_allowed = allow;
}

void GLCanvas3D::zoom_to_bed()
{
    BoundingBoxf3 box = m_bed.build_volume().bounding_volume();
    box.min.z() = 0.0;
    box.max.z() = 0.0;
    _zoom_to_box(box, DefaultCameraZoomToBedMarginFactor);
}

void GLCanvas3D::zoom_to_volumes()
{
    m_apply_zoom_to_volumes_filter = true;
    _zoom_to_box(volumes_bounding_box());
    m_apply_zoom_to_volumes_filter = false;
}

void GLCanvas3D::zoom_to_selection()
{
    if (!m_selection.is_empty())
        _zoom_to_box(m_selection.get_bounding_box());
}

void GLCanvas3D::zoom_to_gcode()
{
    _zoom_to_box(m_gcode_viewer.get_paths_bounding_box(), 1.05);
}

void GLCanvas3D::zoom_to_plate(int plate_idx)
{
    BoundingBoxf3 box;
    if (plate_idx == REQUIRES_ZOOM_TO_ALL_PLATE) {
        box = wxGetApp().plater()->get_partplate_list().get_bounding_box();
        box.min.z() = 0.0;
        box.max.z() = 0.0;
        _zoom_to_box(box, DefaultCameraZoomToPlateMarginFactor);
    } else {
        PartPlate* plate = nullptr;
        if (plate_idx == REQUIRES_ZOOM_TO_CUR_PLATE) {
            plate = wxGetApp().plater()->get_partplate_list().get_curr_plate();
        }else {
            assert(plate_idx >= 0 && plate_idx < wxGetApp().plater()->get_partplate_list().get_plate_count());
            plate = wxGetApp().plater()->get_partplate_list().get_plate(plate_idx);
        }
        box = plate->get_bounding_box(true);
        box.min.z() = 0.0;
        box.max.z() = 0.0;
        _zoom_to_box(box, DefaultCameraZoomToPlateMarginFactor);
    }
}

void GLCanvas3D::select_view(const std::string& direction)
{
    wxGetApp().plater()->get_camera().select_view(direction);
    if (m_canvas != nullptr)
        m_canvas->Refresh();
}

void GLCanvas3D::select_plate()
{
    wxGetApp().plater()->get_partplate_list().select_plate_view();
    if (m_canvas != nullptr)
        m_canvas->Refresh();
}

void GLCanvas3D::update_volumes_colors_by_extruder()
{
    if (m_config != nullptr)
        m_volumes.update_colors_by_extruder(m_config);
}

bool GLCanvas3D::is_collapse_toolbar_on_left() const
{
    auto state = wxGetApp().plater()->get_sidebar_docking_state();
    return state == Sidebar::Left;
}

float GLCanvas3D::get_collapse_toolbar_width() const
{
    GLToolbar& collapse_toolbar = wxGetApp().plater()->get_collapse_toolbar();
    const auto state            = wxGetApp().plater()->get_sidebar_docking_state();

    return state != Sidebar::None ? collapse_toolbar.get_width() : 0;
}

float GLCanvas3D::get_collapse_toolbar_height() const
{
    GLToolbar& collapse_toolbar = wxGetApp().plater()->get_collapse_toolbar();
    const auto state            = wxGetApp().plater()->get_sidebar_docking_state();

    return state != Sidebar::None ? collapse_toolbar.get_height() : 0;
}

bool GLCanvas3D::make_current_for_postinit() {
    return _set_current();
}

void GLCanvas3D::render(bool only_init)
{
    if (m_in_render) {
        // if called recursively, return
        m_dirty = true;
        return;
    }

    m_in_render = true;
    Slic3r::ScopeGuard in_render_guard([this]() { m_in_render = false; });
    (void)in_render_guard;

    if (m_canvas == nullptr)
        return;

    //BBS: add enable_render
    if (!m_enable_render)
        return;

    // ensures this canvas is current and initialized
    if (!_is_shown_on_screen() || !_set_current() || !wxGetApp().init_opengl())
        return;

    if (!is_initialized() && !init())
        return;
    if (m_canvas_type == ECanvasType::CanvasView3D  && m_gizmos.get_current_type() == GLGizmosManager::Undefined) { 
        enable_return_toolbar(false);
    }
    if (!m_main_toolbar.is_enabled())
        m_gcode_viewer.init(wxGetApp().get_mode(), wxGetApp().preset_bundle);

    if (! m_bed.build_volume().valid()) {
        // this happens at startup when no data is still saved under <>\AppData\Roaming\Slic3rPE
        post_event(SimpleEvent(EVT_GLCANVAS_UPDATE_BED_SHAPE));
        return;
    }

    if (only_init)
        return;

#if ENABLE_ENVIRONMENT_MAP
    if (wxGetApp().is_editor())
        wxGetApp().plater()->init_environment_texture();
#endif // ENABLE_ENVIRONMENT_MAP

    const Size& cnv_size = get_canvas_size();
    // Probably due to different order of events on Linux/GTK2, when one switched from 3D scene
    // to preview, this was called before canvas had its final size. It reported zero width
    // and the viewport was set incorrectly, leading to tripping glAsserts further down
    // the road (in apply_projection). That's why the minimum size is forced to 10.
    Camera& camera = wxGetApp().plater()->get_camera();
    camera.set_viewport(0, 0, std::max(10u, (unsigned int)cnv_size.get_width()), std::max(10u, (unsigned int)cnv_size.get_height()));
    camera.apply_viewport();

    if (camera.requires_zoom_to_bed) {
        zoom_to_bed();
        _resize((unsigned int)cnv_size.get_width(), (unsigned int)cnv_size.get_height());
        camera.requires_zoom_to_bed = false;
    }

    if (camera.requires_zoom_to_plate > REQUIRES_ZOOM_TO_PLATE_IDLE) {
        zoom_to_plate(camera.requires_zoom_to_plate);
        _resize((unsigned int)cnv_size.get_width(), (unsigned int)cnv_size.get_height());
        camera.requires_zoom_to_plate = REQUIRES_ZOOM_TO_PLATE_IDLE;
    }

    if (camera.requires_zoom_to_volumes) {
        zoom_to_volumes();
        _resize((unsigned int)cnv_size.get_width(), (unsigned int)cnv_size.get_height());
        camera.requires_zoom_to_volumes = false;
    }

    camera.apply_projection(_max_bounding_box(true, true, true));

    wxGetApp().imgui()->new_frame();

    if (m_picking_enabled) {
        if (m_rectangle_selection.is_dragging())
            // picking pass using rectangle selection
            _rectangular_selection_picking_pass();
        //BBS: enable picking when no volumes for partplate logic
        //else if (!m_volumes.empty())
        else {
            // regular picking pass
            _picking_pass();

#if ENABLE_RAYCAST_PICKING_DEBUG
            ImGuiWrapper& imgui = *wxGetApp().imgui();
            imgui.begin(std::string("Hit result"), ImGuiWindowFlags_AlwaysAutoResize);
            imgui.text("Picking disabled");
            imgui.end();
#endif // ENABLE_RAYCAST_PICKING_DEBUG
        }
    }

    // draw scene
    glsafe(::glClear(GL_COLOR_BUFFER_BIT | GL_DEPTH_BUFFER_BIT));
    _render_background();

    //BBS add partplater rendering logic
    bool only_current = false, only_body = false, show_axes = true, no_partplate = false;
    GLGizmosManager::EType gizmo_type = m_gizmos.get_current_type();
    if (!m_main_toolbar.is_enabled()) {
        //only_body = true;
        only_current = true;
    }
    else if ((gizmo_type == GLGizmosManager::FdmSupports) || (gizmo_type == GLGizmosManager::Seam) || (gizmo_type == GLGizmosManager::MmuSegmentation))
        no_partplate = true;

    /* view3D render*/
    int hover_id = (m_hover_plate_idxs.size() > 0)?m_hover_plate_idxs.front():-1;
    if (m_canvas_type == ECanvasType::CanvasView3D) {
        //BBS: add outline logic
        _render_objects(GLVolumeCollection::ERenderType::Opaque, !m_gizmos.is_running());
        _render_sla_slices();
        _render_selection();
        if (!no_partplate)
            _render_bed(camera.get_view_matrix(), camera.get_projection_matrix(), !camera.is_looking_downward(), show_axes);
        if (!no_partplate) //BBS: add outline logic
            _render_platelist(camera.get_view_matrix(), camera.get_projection_matrix(), !camera.is_looking_downward(), only_current, only_body, hover_id, true);
        _render_objects(GLVolumeCollection::ERenderType::Transparent, !m_gizmos.is_running());
    }
    /* preview render */
    else if (m_canvas_type == ECanvasType::CanvasPreview && m_render_preview) {
        _render_objects(GLVolumeCollection::ERenderType::Opaque, !m_gizmos.is_running());
        _render_sla_slices();
        _render_selection();
        _render_bed(camera.get_view_matrix(), camera.get_projection_matrix(), !camera.is_looking_downward(), show_axes);
        _render_platelist(camera.get_view_matrix(), camera.get_projection_matrix(), !camera.is_looking_downward(), only_current, true, hover_id);
        // BBS: GUI refactor: add canvas size as parameters
        _render_gcode(cnv_size.get_width(), cnv_size.get_height());
    }
    /* assemble render*/
    else if (m_canvas_type == ECanvasType::CanvasAssembleView) {
        //BBS: add outline logic
        _render_objects(GLVolumeCollection::ERenderType::Opaque, !m_gizmos.is_running());
        //_render_bed(camera.get_view_matrix(), camera.get_projection_matrix(), !camera.is_looking_downward(), show_axes);
        _render_plane();
        //BBS: add outline logic insteadof selection under assemble view
        //_render_selection();
        // BBS: add outline logic
        _render_objects(GLVolumeCollection::ERenderType::Transparent, !m_gizmos.is_running());
    }

    _render_sequential_clearance();
#if ENABLE_RENDER_SELECTION_CENTER
    _render_selection_center();
#endif // ENABLE_RENDER_SELECTION_CENTER

    // we need to set the mouse's scene position here because the depth buffer
    // could be invalidated by the following gizmo render methods
    // this position is used later into on_mouse() to drag the objects
    if (m_picking_enabled)
        m_mouse.scene_position = _mouse_to_3d(m_mouse.position.cast<coord_t>());

    // sidebar hints need to be rendered before the gizmos because the depth buffer
    // could be invalidated by the following gizmo render methods
    _render_selection_sidebar_hints();
    _render_current_gizmo();

#if ENABLE_RAYCAST_PICKING_DEBUG
    if (m_picking_enabled && !m_mouse.dragging && !m_gizmos.is_dragging() && !m_rectangle_selection.is_dragging())
        m_scene_raycaster.render_hit(camera);
#endif // ENABLE_RAYCAST_PICKING_DEBUG

#if ENABLE_SHOW_CAMERA_TARGET
    _render_camera_target();
#endif // ENABLE_SHOW_CAMERA_TARGET

    if (m_picking_enabled && m_rectangle_selection.is_dragging())
        m_rectangle_selection.render(*this);

    // draw overlays
    _render_overlays();

    if (wxGetApp().plater()->is_render_statistic_dialog_visible()) {
        ImGui::ShowMetricsWindow();

        ImGuiWrapper& imgui = *wxGetApp().imgui();
        imgui.begin(std::string("Render statistics"), ImGuiWindowFlags_AlwaysAutoResize | ImGuiWindowFlags_NoResize | ImGuiWindowFlags_NoCollapse);
        imgui.text("FPS (SwapBuffers() calls per second):");
        ImGui::SameLine();
        imgui.text(std::to_string(m_render_stats.get_fps_and_reset_if_needed()));
        ImGui::Separator();
        imgui.text("Compressed textures:");
        ImGui::SameLine();
        imgui.text(OpenGLManager::are_compressed_textures_supported() ? "supported" : "not supported");
        imgui.text("Max texture size:");
        ImGui::SameLine();
        imgui.text(std::to_string(OpenGLManager::get_gl_info().get_max_tex_size()));
        imgui.end();
    }

#if ENABLE_PROJECT_DIRTY_STATE_DEBUG_WINDOW
    if (wxGetApp().is_editor() && wxGetApp().plater()->is_view3D_shown())
        wxGetApp().plater()->render_project_state_debug_window();
#endif // ENABLE_PROJECT_DIRTY_STATE_DEBUG_WINDOW

#if ENABLE_CAMERA_STATISTICS
    camera.debug_render();
#endif // ENABLE_CAMERA_STATISTICS

#if ENABLE_IMGUI_STYLE_EDITOR
    if (wxGetApp().get_mode() == ConfigOptionMode::comDevelop)
        _render_style_editor();
#endif


    std::string tooltip;

	// Negative coordinate means out of the window, likely because the window was deactivated.
	// In that case the tooltip should be hidden.
    if (m_mouse.position.x() >= 0. && m_mouse.position.y() >= 0.) {
        if (tooltip.empty())
            tooltip = m_layers_editing.get_tooltip(*this);

	    if (tooltip.empty())
	        tooltip = m_gizmos.get_tooltip();

	    if (tooltip.empty())
	        tooltip = m_main_toolbar.get_tooltip();

        //BBS: GUI refactor: GLToolbar
        if (tooltip.empty())
            tooltip = m_assemble_view_toolbar.get_tooltip();

	    if (tooltip.empty())
            tooltip = wxGetApp().plater()->get_collapse_toolbar().get_tooltip();

        // BBS
#if 0
	    if (tooltip.empty())
            tooltip = wxGetApp().plater()->get_view_toolbar().get_tooltip();
#endif
    }

    set_tooltip(tooltip);

    if (m_tooltip_enabled)
        m_tooltip.render(m_mouse.position, *this);

    wxGetApp().plater()->get_mouse3d_controller().render_settings_dialog(*this);

    if (m_canvas_type != ECanvasType::CanvasAssembleView) {
        float right_margin = SLIDER_DEFAULT_RIGHT_MARGIN;
        float bottom_margin = SLIDER_DEFAULT_BOTTOM_MARGIN;
        if (m_canvas_type == ECanvasType::CanvasPreview) {
            float scale_factor = get_scale();
#ifdef WIN32
            int dpi = get_dpi_for_window(wxGetApp().GetTopWindow());
            scale_factor *= (float) dpi / (float) DPI_DEFAULT;
#endif // WIN32
            right_margin = SLIDER_RIGHT_MARGIN * scale_factor * GCODE_VIEWER_SLIDER_SCALE;
            bottom_margin = SLIDER_BOTTOM_MARGIN * scale_factor * GCODE_VIEWER_SLIDER_SCALE;
        }
        wxGetApp().plater()->get_notification_manager()->render_notifications(*this, get_overlay_window_width(), bottom_margin, right_margin);
        wxGetApp().plater()->get_dailytips()->render();
    }

    wxGetApp().imgui()->render();

    m_canvas->SwapBuffers();
    m_render_stats.increment_fps_counter();
}

void GLCanvas3D::render_thumbnail(ThumbnailData& thumbnail_data, unsigned int w, unsigned int h, const ThumbnailsParams& thumbnail_params, Camera::EType camera_type, bool use_top_view, bool for_picking)
{
    render_thumbnail(thumbnail_data, w, h, thumbnail_params, m_volumes, camera_type, use_top_view, for_picking);
}

void GLCanvas3D::render_thumbnail(ThumbnailData& thumbnail_data, unsigned int w, unsigned int h, const ThumbnailsParams& thumbnail_params,
    const GLVolumeCollection& volumes, Camera::EType camera_type, bool use_top_view, bool for_picking)
{
    GLShaderProgram* shader = nullptr;
    if (for_picking)
        shader = wxGetApp().get_shader("flat");
    else
        shader = wxGetApp().get_shader("thumbnail");
    ModelObjectPtrs& model_objects = GUI::wxGetApp().model().objects;
    std::vector<ColorRGBA> colors = ::get_extruders_colors();
    switch (OpenGLManager::get_framebuffers_type())
    {
    case OpenGLManager::EFramebufferType::Arb:
        { render_thumbnail_framebuffer(thumbnail_data, w, h, thumbnail_params,
            wxGetApp().plater()->get_partplate_list(), model_objects, volumes, colors, shader, camera_type, use_top_view, for_picking); break; }
    case OpenGLManager::EFramebufferType::Ext:
        { render_thumbnail_framebuffer_ext(thumbnail_data, w, h, thumbnail_params,
            wxGetApp().plater()->get_partplate_list(), model_objects, volumes, colors, shader, camera_type, use_top_view, for_picking); break; }
    default:
        { render_thumbnail_legacy(thumbnail_data, w, h, thumbnail_params,
            wxGetApp().plater()->get_partplate_list(), model_objects, volumes, colors, shader, camera_type); break; }
    }
}

void GLCanvas3D::render_calibration_thumbnail(ThumbnailData& thumbnail_data, unsigned int w, unsigned int h, const ThumbnailsParams& thumbnail_params)
{
    //load current plate gcode
    m_gcode_viewer.render_calibration_thumbnail(thumbnail_data, w, h, thumbnail_params,
        wxGetApp().plater()->get_partplate_list(), wxGetApp().get_opengl_manager());
}

//BBS
void GLCanvas3D::select_curr_plate_all()
{
    m_selection.add_curr_plate();
    m_dirty = true;
}

void GLCanvas3D::select_object_from_idx(std::vector<int>& object_idxs) {
    m_selection.add_object_from_idx(object_idxs);
    m_dirty = true;
}

//BBS
void GLCanvas3D::remove_curr_plate_all()
{
    m_selection.remove_curr_plate();
    m_dirty = true;
}

void GLCanvas3D::update_plate_thumbnails()
{
    _update_imgui_select_plate_toolbar();
}

void GLCanvas3D::select_all()
{
    m_selection.add_all();
    m_dirty = true;
}

void GLCanvas3D::deselect_all()
{
    m_selection.remove_all();
    // BBS
    //wxGetApp().obj_manipul()->set_dirty();
    m_gizmos.reset_all_states();
    m_gizmos.update_data();
    post_event(SimpleEvent(EVT_GLCANVAS_OBJECT_SELECT));
}

void GLCanvas3D::set_selected_visible(bool visible)
{
    for (unsigned int i : m_selection.get_volume_idxs()) {
        GLVolume* volume = const_cast<GLVolume*>(m_selection.get_volume(i));
        volume->visible = visible;
        volume->color.a(visible ? 1.f : GLVolume::MODEL_HIDDEN_COL.a());
        volume->render_color.a(volume->color.a());
        volume->force_native_color = !visible;
    }
}

void GLCanvas3D::delete_selected()
{
    m_selection.erase();
}

void GLCanvas3D::ensure_on_bed(unsigned int object_idx, bool allow_negative_z)
{
    //BBS if asseble view canvas
    if (m_canvas_type == ECanvasType::CanvasAssembleView) {
        return;
    }

    if (allow_negative_z)
        return;

    typedef std::map<std::pair<int, int>, double> InstancesToZMap;
    InstancesToZMap instances_min_z;

    for (GLVolume* volume : m_volumes.volumes) {
        if (volume->object_idx() == (int)object_idx && !volume->is_modifier) {
            double min_z = volume->transformed_convex_hull_bounding_box().min.z();
            std::pair<int, int> instance = std::make_pair(volume->object_idx(), volume->instance_idx());
            InstancesToZMap::iterator it = instances_min_z.find(instance);
            if (it == instances_min_z.end())
                it = instances_min_z.insert(InstancesToZMap::value_type(instance, DBL_MAX)).first;

            it->second = std::min(it->second, min_z);
        }
    }

    for (GLVolume* volume : m_volumes.volumes) {
        std::pair<int, int> instance = std::make_pair(volume->object_idx(), volume->instance_idx());
        InstancesToZMap::iterator it = instances_min_z.find(instance);
        if (it != instances_min_z.end())
            volume->set_instance_offset(Z, volume->get_instance_offset(Z) - it->second);
    }
}


const std::vector<double>& GLCanvas3D::get_gcode_layers_zs() const
{
    return m_gcode_viewer.get_layers_zs();
}

std::vector<double> GLCanvas3D::get_volumes_print_zs(bool active_only) const
{
    return m_volumes.get_current_print_zs(active_only);
}

void GLCanvas3D::set_gcode_options_visibility_from_flags(unsigned int flags)
{
    m_gcode_viewer.set_options_visibility_from_flags(flags);
}

void GLCanvas3D::set_volumes_z_range(const std::array<double, 2>& range)
{
    m_volumes.set_range(range[0] - 1e-6, range[1] + 1e-6);
}

std::vector<int> GLCanvas3D::load_object(const ModelObject& model_object, int obj_idx, std::vector<int> instance_idxs)
{
    if (instance_idxs.empty()) {
        for (unsigned int i = 0; i < model_object.instances.size(); ++i) {
            instance_idxs.emplace_back(i);
        }
    }
    return m_volumes.load_object(&model_object, obj_idx, instance_idxs, m_color_by, m_initialized);
}

std::vector<int> GLCanvas3D::load_object(const Model& model, int obj_idx)
{
    if (0 <= obj_idx && obj_idx < (int)model.objects.size()) {
        const ModelObject* model_object = model.objects[obj_idx];
        if (model_object != nullptr)
            return load_object(*model_object, obj_idx, std::vector<int>());
    }

    return std::vector<int>();
}

void GLCanvas3D::mirror_selection(Axis axis)
{
    TransformationType transformation_type;
    if (wxGetApp().obj_manipul()->is_local_coordinates())
        transformation_type.set_local();
    else if (wxGetApp().obj_manipul()->is_instance_coordinates())
        transformation_type.set_instance();

    transformation_type.set_relative();

    m_selection.setup_cache();
    m_selection.mirror(axis, transformation_type);

    do_mirror(L("Mirror Object"));
    // BBS
    //wxGetApp().obj_manipul()->set_dirty();
}

// Reload the 3D scene of
// 1) Model / ModelObjects / ModelInstances / ModelVolumes
// 2) Print bed
// 3) SLA support meshes for their respective ModelObjects / ModelInstances
// 4) Wipe tower preview
// 5) Out of bed collision status & message overlay (texture)
void GLCanvas3D::reload_scene(bool refresh_immediately, bool force_full_scene_refresh)
{
    if (m_canvas == nullptr || m_config == nullptr || m_model == nullptr)
        return;

    if (!m_initialized)
        return;
    
    _set_current();

    m_hover_volume_idxs.clear();

    struct ModelVolumeState {
        ModelVolumeState(const GLVolume* volume) :
            model_volume(nullptr), geometry_id(volume->geometry_id), volume_idx(-1) {}
        ModelVolumeState(const ModelVolume* model_volume, const ObjectID& instance_id, const GLVolume::CompositeID& composite_id) :
            model_volume(model_volume), geometry_id(std::make_pair(model_volume->id().id, instance_id.id)), composite_id(composite_id), volume_idx(-1) {}
        ModelVolumeState(const ObjectID& volume_id, const ObjectID& instance_id) :
            model_volume(nullptr), geometry_id(std::make_pair(volume_id.id, instance_id.id)), volume_idx(-1) {}
        bool new_geometry() const { return this->volume_idx == size_t(-1); }
        const ModelVolume* model_volume;
        // ObjectID of ModelVolume + ObjectID of ModelInstance
        // or timestamp of an SLAPrintObjectStep + ObjectID of ModelInstance
        std::pair<size_t, size_t>   geometry_id;
        GLVolume::CompositeID       composite_id;
        // Volume index in the new GLVolume vector.
        size_t                      volume_idx;
    };
    std::vector<ModelVolumeState> model_volume_state;
    std::vector<ModelVolumeState> aux_volume_state;

    struct GLVolumeState {
        GLVolumeState() :
            volume_idx(size_t(-1)) {}
        GLVolumeState(const GLVolume* volume, unsigned int volume_idx) :
            composite_id(volume->composite_id), volume_idx(volume_idx) {}
        GLVolumeState(const GLVolume::CompositeID &composite_id) :
            composite_id(composite_id), volume_idx(size_t(-1)) {}

        GLVolume::CompositeID       composite_id;
        // Volume index in the old GLVolume vector.
        size_t                      volume_idx;
    };

    // SLA steps to pull the preview meshes for.
	typedef std::array<SLAPrintObjectStep, 3> SLASteps;
    SLASteps sla_steps = { slaposDrillHoles, slaposSupportTree, slaposPad };
    struct SLASupportState {
        std::array<PrintStateBase::StateWithTimeStamp, std::tuple_size<SLASteps>::value> step;
    };
    // State of the sla_steps for all SLAPrintObjects.
    std::vector<SLASupportState>   sla_support_state;

    std::vector<size_t> instance_ids_selected;
    std::vector<size_t> map_glvolume_old_to_new(m_volumes.volumes.size(), size_t(-1));
    std::vector<GLVolumeState> deleted_volumes;
    // BBS
    std::vector<GLVolumeState> deleted_wipe_towers;
    std::vector<GLVolume*> glvolumes_new;
    glvolumes_new.reserve(m_volumes.volumes.size());
    auto model_volume_state_lower = [](const ModelVolumeState& m1, const ModelVolumeState& m2) { return m1.geometry_id < m2.geometry_id; };

    m_reload_delayed = !m_canvas->IsShown() && !refresh_immediately && !force_full_scene_refresh;

    PrinterTechnology printer_technology = current_printer_technology();

    // BBS: support wipe tower for multi-plates
    PartPlateList& ppl = wxGetApp().plater()->get_partplate_list();
    int n_plates = ppl.get_plate_count();
    std::vector<int> volume_idxs_wipe_tower_old(n_plates, -1);

    // Release invalidated volumes to conserve GPU memory in case of delayed refresh (see m_reload_delayed).
    // First initialize model_volumes_new_sorted & model_instances_new_sorted.
    for (int object_idx = 0; object_idx < (int)m_model->objects.size(); ++object_idx) {
        const ModelObject* model_object = m_model->objects[object_idx];
        for (int instance_idx = 0; instance_idx < (int)model_object->instances.size(); ++instance_idx) {
            const ModelInstance* model_instance = model_object->instances[instance_idx];
            for (int volume_idx = 0; volume_idx < (int)model_object->volumes.size(); ++volume_idx) {
                const ModelVolume* model_volume = model_object->volumes[volume_idx];
                if (m_canvas_type == ECanvasType::CanvasAssembleView) {
                    if (model_volume->is_model_part())
                        model_volume_state.emplace_back(model_volume, model_instance->id(), GLVolume::CompositeID(object_idx, volume_idx, instance_idx));
                }
                else {
                    model_volume_state.emplace_back(model_volume, model_instance->id(), GLVolume::CompositeID(object_idx, volume_idx, instance_idx));
                }
            }
        }
    }
    if (printer_technology == ptSLA) {
        const SLAPrint* sla_print = this->sla_print();
#ifndef NDEBUG
        // Verify that the SLAPrint object is synchronized with m_model.
        check_model_ids_equal(*m_model, sla_print->model());
#endif /* NDEBUG */
        sla_support_state.reserve(sla_print->objects().size());
        for (const SLAPrintObject* print_object : sla_print->objects()) {
            SLASupportState state;
            for (size_t istep = 0; istep < sla_steps.size(); ++istep) {
                state.step[istep] = print_object->step_state_with_timestamp(sla_steps[istep]);
                if (state.step[istep].state == PrintStateBase::DONE) {
                    if (!print_object->has_mesh(sla_steps[istep]))
                        // Consider the DONE step without a valid mesh as invalid for the purpose
                        // of mesh visualization.
                        state.step[istep].state = PrintStateBase::INVALID;
                    else if (sla_steps[istep] != slaposDrillHoles)
                        for (const ModelInstance* model_instance : print_object->model_object()->instances)
                            // Only the instances, which are currently printable, will have the SLA support structures kept.
                            // The instances outside the print bed will have the GLVolumes of their support structures released.
                            if (model_instance->is_printable())
                                aux_volume_state.emplace_back(state.step[istep].timestamp, model_instance->id());
                }
            }
            sla_support_state.emplace_back(state);
        }
    }
    std::sort(model_volume_state.begin(), model_volume_state.end(), model_volume_state_lower);
    std::sort(aux_volume_state.begin(), aux_volume_state.end(), model_volume_state_lower);

    // BBS: normalize painting data with current filament count
    for (unsigned int obj_idx = 0; obj_idx < (unsigned int)m_model->objects.size(); ++obj_idx) {
        const ModelObject& model_object = *m_model->objects[obj_idx];
        for (int volume_idx = 0; volume_idx < (int)model_object.volumes.size(); ++volume_idx) {
            ModelVolume& model_volume = *model_object.volumes[volume_idx];
            if (!model_volume.is_model_part())
                continue;

            unsigned int filaments_count = (unsigned int)dynamic_cast<const ConfigOptionStrings*>(m_config->option("filament_colour"))->values.size();
            model_volume.update_extruder_count(filaments_count);
        }
    }

    // Release all ModelVolume based GLVolumes not found in the current Model. Find the GLVolume of a hollowed mesh.
    for (size_t volume_id = 0; volume_id < m_volumes.volumes.size(); ++volume_id) {
        GLVolume* volume = m_volumes.volumes[volume_id];
        ModelVolumeState  key(volume);
        ModelVolumeState* mvs = nullptr;
        if (volume->volume_idx() < 0) {
            auto it = std::lower_bound(aux_volume_state.begin(), aux_volume_state.end(), key, model_volume_state_lower);
            if (it != aux_volume_state.end() && it->geometry_id == key.geometry_id)
                // This can be an SLA support structure that should not be rendered (in case someone used undo
                // to revert to before it was generated). We only reuse the volume if that's not the case.
                if (m_model->objects[volume->composite_id.object_id]->sla_points_status != sla::PointsStatus::NoPoints)
                    mvs = &(*it);
        }
        else {
            auto it = std::lower_bound(model_volume_state.begin(), model_volume_state.end(), key, model_volume_state_lower);
            if (it != model_volume_state.end() && it->geometry_id == key.geometry_id)
                mvs = &(*it);
        }
        // Emplace instance ID of the volume. Both the aux volumes and model volumes share the same instance ID.
        // The wipe tower has its own wipe_tower_instance_id().
        if (m_selection.contains_volume(volume_id)) {
            if (m_canvas_type == ECanvasType::CanvasAssembleView) {
                if (!volume->is_modifier)
                    instance_ids_selected.emplace_back(volume->geometry_id.second);
            }
            else {
                instance_ids_selected.emplace_back(volume->geometry_id.second);
            }
        }
        if (mvs == nullptr || force_full_scene_refresh) {
            // This GLVolume will be released.
            if (volume->is_wipe_tower) {
                // There is only one wipe tower.
                //assert(volume_idx_wipe_tower_old == -1);
                int plate_id = volume->composite_id.object_id - 1000;
                if (plate_id < n_plates)
                    volume_idxs_wipe_tower_old[plate_id] = (int)volume_id;
            }
            if (!m_reload_delayed) {
                deleted_volumes.emplace_back(volume, volume_id);
                // BBS
                if (volume->is_wipe_tower)
                    deleted_wipe_towers.emplace_back(volume, volume_id);
                delete volume;
            }
        }
        else {
            // This GLVolume will be reused.
            volume->set_sla_shift_z(0.0);
            map_glvolume_old_to_new[volume_id] = glvolumes_new.size();
            mvs->volume_idx = glvolumes_new.size();
            glvolumes_new.emplace_back(volume);
            // Update color of the volume based on the current extruder.
            if (mvs->model_volume != nullptr) {
                int extruder_id = mvs->model_volume->extruder_id();
                if (extruder_id != -1)
                    volume->extruder_id = extruder_id;

                volume->is_modifier = !mvs->model_volume->is_model_part();
                volume->set_color(color_from_model_volume(*mvs->model_volume));

                // updates volumes transformations
                if (m_canvas_type != ECanvasType::CanvasAssembleView) {
                    volume->set_instance_transformation(mvs->model_volume->get_object()->instances[mvs->composite_id.instance_id]->get_transformation());
                    volume->set_volume_transformation(mvs->model_volume->get_transformation());
                    // updates volumes convex hull
                    if (mvs->model_volume->is_model_part() && ! volume->convex_hull())
                        // Model volume was likely changed from modifier or support blocker / enforcer to a model part.
                        // Only model parts require convex hulls.
                        volume->set_convex_hull(mvs->model_volume->get_convex_hull_shared_ptr());
                    volume->set_offset_to_assembly(Vec3d(0, 0, 0));
                }
                else {
                    volume->set_instance_transformation(mvs->model_volume->get_object()->instances[mvs->composite_id.instance_id]->get_assemble_transformation());
                    volume->set_volume_transformation(mvs->model_volume->get_transformation());
                    // updates volumes convex hull
                    if (mvs->model_volume->is_model_part() && ! volume->convex_hull())
                        // Model volume was likely changed from modifier or support blocker / enforcer to a model part.
                        // Only model parts require convex hulls.
                        volume->set_convex_hull(mvs->model_volume->get_convex_hull_shared_ptr());
                    volume->set_offset_to_assembly(mvs->model_volume->get_object()->instances[mvs->composite_id.instance_id]->get_offset_to_assembly());
                }
            }
        }
    }
    sort_remove_duplicates(instance_ids_selected);
    auto deleted_volumes_lower = [](const GLVolumeState &v1, const GLVolumeState &v2) { return v1.composite_id < v2.composite_id; };
    std::sort(deleted_volumes.begin(), deleted_volumes.end(), deleted_volumes_lower);

    //BBS clean hover_volume_idxs
    m_hover_volume_idxs.clear();

    if (m_reload_delayed)
        return;

    // BBS: do not check wipe tower changes
    bool update_object_list = false;
    if (deleted_volumes.size() != deleted_wipe_towers.size())
        update_object_list = true;

    if (m_volumes.volumes != glvolumes_new && !update_object_list) {
        int vol_idx = 0;
        for (; vol_idx < std::min(m_volumes.volumes.size(), glvolumes_new.size()); vol_idx++) {
            if (m_volumes.volumes[vol_idx] != glvolumes_new[vol_idx]) {
                update_object_list = true;
                break;
            }
        }
        for (int temp_idx = vol_idx; temp_idx < m_volumes.volumes.size() && !update_object_list; temp_idx++) {
            // Volumes in m_volumes might not exist anymore, so we cannot
            // directly check if they are is_wipe_towers, for which we do
            // not want to update the object list.  Instead, we do a kind of
            // slow thing of seeing if they were in the deleted list, and if
            // so, if they were a wipe tower.
            bool was_deleted_wipe_tower = false;
            for (int del_idx = 0; del_idx < deleted_wipe_towers.size(); del_idx++) {
                if (deleted_wipe_towers[del_idx].volume_idx == temp_idx) {
                    was_deleted_wipe_tower = true;
                    break;
                }
            }
            if (!was_deleted_wipe_tower) {
                update_object_list = true;
            }
        }
        for (int temp_idx = vol_idx; temp_idx < glvolumes_new.size() && !update_object_list; temp_idx++) {
            if (!glvolumes_new[temp_idx]->is_wipe_tower)
                update_object_list = true;
        }
    }
    m_volumes.volumes = std::move(glvolumes_new);
    for (unsigned int obj_idx = 0; obj_idx < (unsigned int)m_model->objects.size(); ++ obj_idx) {
        const ModelObject &model_object = *m_model->objects[obj_idx];
        for (int volume_idx = 0; volume_idx < (int)model_object.volumes.size(); ++ volume_idx) {
			const ModelVolume &model_volume = *model_object.volumes[volume_idx];
            if (m_canvas_type == ECanvasType::CanvasAssembleView && !model_volume.is_model_part())
                continue;
            for (int instance_idx = 0; instance_idx < (int)model_object.instances.size(); ++ instance_idx) {
				const ModelInstance &model_instance = *model_object.instances[instance_idx];
				ModelVolumeState key(model_volume.id(), model_instance.id());
				auto it = std::lower_bound(model_volume_state.begin(), model_volume_state.end(), key, model_volume_state_lower);
				assert(it != model_volume_state.end() && it->geometry_id == key.geometry_id);
                if (it->new_geometry()) {
                    // New volume.
                    auto it_old_volume = std::lower_bound(deleted_volumes.begin(), deleted_volumes.end(), GLVolumeState(it->composite_id), deleted_volumes_lower);
                    if (it_old_volume != deleted_volumes.end() && it_old_volume->composite_id == it->composite_id)
                        // If a volume changed its ObjectID, but it reuses a GLVolume's CompositeID, maintain its selection.
                        map_glvolume_old_to_new[it_old_volume->volume_idx] = m_volumes.volumes.size();
                    // Note the index of the loaded volume, so that we can reload the main model GLVolume with the hollowed mesh
                    // later in this function.
                    it->volume_idx = m_volumes.volumes.size();
                    m_volumes.load_object_volume(&model_object, obj_idx, volume_idx, instance_idx, m_color_by, m_initialized, m_canvas_type == ECanvasType::CanvasAssembleView);
                    m_volumes.volumes.back()->geometry_id = key.geometry_id;
                    update_object_list = true;
                } else {
					// Recycling an old GLVolume.
					GLVolume &existing_volume = *m_volumes.volumes[it->volume_idx];
                    assert(existing_volume.geometry_id == key.geometry_id);
					// Update the Object/Volume/Instance indices into the current Model.
					if (existing_volume.composite_id != it->composite_id) {
						existing_volume.composite_id = it->composite_id;
						update_object_list = true;
					}
                }
            }
        }
    }
    if (printer_technology == ptSLA) {
        size_t idx = 0;
        const SLAPrint *sla_print = this->sla_print();
		std::vector<double> shift_zs(m_model->objects.size(), 0);
        double relative_correction_z = sla_print->relative_correction().z();
        if (relative_correction_z <= EPSILON)
            relative_correction_z = 1.;
		for (const SLAPrintObject *print_object : sla_print->objects()) {
            SLASupportState   &state        = sla_support_state[idx ++];
            const ModelObject *model_object = print_object->model_object();
            // Find an index of the ModelObject
            int object_idx;
            // There may be new SLA volumes added to the scene for this print_object.
            // Find the object index of this print_object in the Model::objects list.
            auto it = std::find(sla_print->model().objects.begin(), sla_print->model().objects.end(), model_object);
            assert(it != sla_print->model().objects.end());
			object_idx = it - sla_print->model().objects.begin();
			// Cache the Z offset to be applied to all volumes with this object_idx.
			shift_zs[object_idx] = print_object->get_current_elevation() / relative_correction_z;
            // Collect indices of this print_object's instances, for which the SLA support meshes are to be added to the scene.
            // pairs of <instance_idx, print_instance_idx>
			std::vector<std::pair<size_t, size_t>> instances[std::tuple_size<SLASteps>::value];
            for (size_t print_instance_idx = 0; print_instance_idx < print_object->instances().size(); ++ print_instance_idx) {
                const SLAPrintObject::Instance &instance = print_object->instances()[print_instance_idx];
                // Find index of ModelInstance corresponding to this SLAPrintObject::Instance.
				auto it = std::find_if(model_object->instances.begin(), model_object->instances.end(),
                    [&instance](const ModelInstance *mi) { return mi->id() == instance.instance_id; });
                assert(it != model_object->instances.end());
                int instance_idx = it - model_object->instances.begin();
                for (size_t istep = 0; istep < sla_steps.size(); ++ istep)
                    if (sla_steps[istep] == slaposDrillHoles) {
                    	// Hollowing is a special case, where the mesh from the backend is being loaded into the 1st volume of an instance,
                    	// not into its own GLVolume.
                        // There shall always be such a GLVolume allocated.
                        ModelVolumeState key(model_object->volumes.front()->id(), instance.instance_id);
                        auto it = std::lower_bound(model_volume_state.begin(), model_volume_state.end(), key, model_volume_state_lower);
                        assert(it != model_volume_state.end() && it->geometry_id == key.geometry_id);
                        assert(!it->new_geometry());
                        GLVolume &volume = *m_volumes.volumes[it->volume_idx];
                        if (! volume.offsets.empty() && state.step[istep].timestamp != volume.offsets.front()) {
                        	// The backend either produced a new hollowed mesh, or it invalidated the one that the front end has seen.
                            volume.model.reset();
                            if (state.step[istep].state == PrintStateBase::DONE) {
                                TriangleMesh mesh = print_object->get_mesh(slaposDrillHoles);
	                            assert(! mesh.empty());
                                mesh.transform(sla_print->sla_trafo(*m_model->objects[volume.object_idx()]).inverse());
#if ENABLE_SMOOTH_NORMALS
                                volume.model.init_from(mesh, true);
#else
                                volume.model.init_from(mesh);
                                volume.mesh_raycaster = std::make_unique<GUI::MeshRaycaster>(std::make_shared<TriangleMesh>(mesh));
#endif // ENABLE_SMOOTH_NORMALS
                            }
                            else {
	                        	// Reload the original volume.
#if ENABLE_SMOOTH_NORMALS
                                volume.model.init_from(m_model->objects[volume.object_idx()]->volumes[volume.volume_idx()]->mesh(), true);
#else
                                const TriangleMesh& new_mesh = m_model->objects[volume.object_idx()]->volumes[volume.volume_idx()]->mesh();
                                volume.model.init_from(new_mesh);
                                volume.mesh_raycaster = std::make_unique<GUI::MeshRaycaster>(std::make_shared<TriangleMesh>(new_mesh));
#endif // ENABLE_SMOOTH_NORMALS
                            }
	                    }
                    	//FIXME it is an ugly hack to write the timestamp into the "offsets" field to not have to add another member variable
                    	// to the GLVolume. We should refactor GLVolume significantly, so that the GLVolume will not contain member variables
                    	// of various concenrs (model vs. 3D print path).
                    	volume.offsets = { state.step[istep].timestamp };
                    }
                    else if (state.step[istep].state == PrintStateBase::DONE) {
                        // Check whether there is an existing auxiliary volume to be updated, or a new auxiliary volume to be created.
						ModelVolumeState key(state.step[istep].timestamp, instance.instance_id.id);
						auto it = std::lower_bound(aux_volume_state.begin(), aux_volume_state.end(), key, model_volume_state_lower);
						assert(it != aux_volume_state.end() && it->geometry_id == key.geometry_id);
                    	if (it->new_geometry()) {
                            // This can be an SLA support structure that should not be rendered (in case someone used undo
                            // to revert to before it was generated). If that's the case, we should not generate anything.
                            if (model_object->sla_points_status != sla::PointsStatus::NoPoints)
                                instances[istep].emplace_back(std::pair<size_t, size_t>(instance_idx, print_instance_idx));
                            else
                                shift_zs[object_idx] = 0.;
                        }
                        else {
                            // Recycling an old GLVolume. Update the Object/Instance indices into the current Model.
                            m_volumes.volumes[it->volume_idx]->composite_id = GLVolume::CompositeID(object_idx, m_volumes.volumes[it->volume_idx]->volume_idx(), instance_idx);
                            m_volumes.volumes[it->volume_idx]->set_instance_transformation(model_object->instances[instance_idx]->get_transformation());
                        }
                    }
            }

            for (size_t istep = 0; istep < sla_steps.size(); ++istep)
                if (!instances[istep].empty())
                    m_volumes.load_object_auxiliary(print_object, object_idx, instances[istep], sla_steps[istep], state.step[istep].timestamp);
        }

		// Shift-up all volumes of the object so that it has the right elevation with respect to the print bed
		for (GLVolume* volume : m_volumes.volumes)
			if (volume->object_idx() < (int)m_model->objects.size() && m_model->objects[volume->object_idx()]->instances[volume->instance_idx()]->is_printable())
				volume->set_sla_shift_z(shift_zs[volume->object_idx()]);
    }

    // BBS
    if (printer_technology == ptFFF && m_config->has("filament_colour") && (m_canvas_type != ECanvasType::CanvasAssembleView)) {
        // Should the wipe tower be visualized ?
        unsigned int filaments_count = (unsigned int)dynamic_cast<const ConfigOptionStrings*>(m_config->option("filament_colour"))->values.size();

        bool wt = dynamic_cast<const ConfigOptionBool*>(m_config->option("enable_prime_tower"))->value;
        auto co = dynamic_cast<const ConfigOptionEnum<PrintSequence>*>(m_config->option<ConfigOptionEnum<PrintSequence>>("print_sequence"));

        const DynamicPrintConfig &dconfig           = wxGetApp().preset_bundle->prints.get_edited_preset().config;
        auto timelapse_type = dconfig.option<ConfigOptionEnum<TimelapseType>>("timelapse_type");
        bool timelapse_enabled = timelapse_type ? (timelapse_type->value == TimelapseType::tlSmooth) : false;

        if (wt && (timelapse_enabled || filaments_count > 1)) {
            for (int plate_id = 0; plate_id < n_plates; plate_id++) {
                // If print ByObject and there is only one object in the plate, the wipe tower is allowed to be generated.
                PartPlate* part_plate = ppl.get_plate(plate_id);
                if (part_plate->get_print_seq() == PrintSequence::ByObject ||
                    (part_plate->get_print_seq() == PrintSequence::ByDefault && co != nullptr && co->value == PrintSequence::ByObject)) {
                    if (ppl.get_plate(plate_id)->printable_instance_size() != 1)
                        continue;
                }

                DynamicPrintConfig& proj_cfg = wxGetApp().preset_bundle->project_config;
                float x = dynamic_cast<const ConfigOptionFloats*>(proj_cfg.option("wipe_tower_x"))->get_at(plate_id);
                float y = dynamic_cast<const ConfigOptionFloats*>(proj_cfg.option("wipe_tower_y"))->get_at(plate_id);
                float w = dynamic_cast<const ConfigOptionFloat*>(m_config->option("prime_tower_width"))->value;
                float a = dynamic_cast<const ConfigOptionFloat*>(proj_cfg.option("wipe_tower_rotation_angle"))->value;
                // BBS
                // float v = dynamic_cast<const ConfigOptionFloat*>(m_config->option("prime_volume"))->value;
                Vec3d plate_origin = ppl.get_plate(plate_id)->get_origin();

                const Print* print = m_process->fff_print();
                const auto& wipe_tower_data = print->wipe_tower_data(filaments_count);
                float brim_width = wipe_tower_data.brim_width;
                const DynamicPrintConfig &print_cfg   = wxGetApp().preset_bundle->prints.get_edited_preset().config;
                Vec3d wipe_tower_size = ppl.get_plate(plate_id)->estimate_wipe_tower_size(print_cfg, w, wipe_tower_data.depth);

                const float margin = WIPE_TOWER_MARGIN;
                BoundingBoxf3 plate_bbox = wxGetApp().plater()->get_partplate_list().get_plate(plate_id)->get_bounding_box();
                coordf_t plate_bbox_x_max_local_coord = plate_bbox.max(0) - plate_origin(0);
                coordf_t plate_bbox_y_max_local_coord = plate_bbox.max(1) - plate_origin(1);
                bool need_update = false;
                if (x + margin + wipe_tower_size(0) > plate_bbox_x_max_local_coord) {
                    x = plate_bbox_x_max_local_coord - wipe_tower_size(0) - margin;
                    need_update = true;
                }
                else if (x < margin) {
                    x = margin;
                    need_update = true;
                }
                if (need_update) {
                    ConfigOptionFloat wt_x_opt(x);
                    dynamic_cast<ConfigOptionFloats *>(proj_cfg.option("wipe_tower_x"))->set_at(&wt_x_opt, plate_id, 0);
                    need_update = false;
                }

                if (y + margin + wipe_tower_size(1) > plate_bbox_y_max_local_coord) {
                    y = plate_bbox_y_max_local_coord - wipe_tower_size(1) - margin;
                    need_update = true;
                }
                else if (y < margin) {
                    y = margin;
                    need_update = true;
                }
                if (need_update) {
                    ConfigOptionFloat wt_y_opt(y);
                    dynamic_cast<ConfigOptionFloats *>(proj_cfg.option("wipe_tower_y"))->set_at(&wt_y_opt, plate_id, 0);
                }

                int volume_idx_wipe_tower_new = m_volumes.load_wipe_tower_preview(
                    1000 + plate_id, x + plate_origin(0), y + plate_origin(1),
                    (float)wipe_tower_size(0), (float)wipe_tower_size(1), (float)wipe_tower_size(2), a,
                    /*!print->is_step_done(psWipeTower)*/ true, brim_width);
                int volume_idx_wipe_tower_old = volume_idxs_wipe_tower_old[plate_id];
                if (volume_idx_wipe_tower_old != -1)
                    map_glvolume_old_to_new[volume_idx_wipe_tower_old] = volume_idx_wipe_tower_new;
            }
        }
    }

    update_volumes_colors_by_extruder();
	// Update selection indices based on the old/new GLVolumeCollection.
    if (m_selection.get_mode() == Selection::Instance)
        m_selection.instances_changed(instance_ids_selected);
    else
        m_selection.volumes_changed(map_glvolume_old_to_new);

    // @Enrico suggest this solution to preven accessing pointer on caster without data
    m_scene_raycaster.remove_raycasters(SceneRaycaster::EType::Bed);
    m_scene_raycaster.remove_raycasters(SceneRaycaster::EType::Volume);
    m_gizmos.update_data();
    m_gizmos.update_assemble_view_data();
    m_gizmos.refresh_on_off_state();

    // Update the toolbar
    //BBS: notify the PartPlateList to reload all objects
    if (update_object_list)
        post_event(SimpleEvent(EVT_GLCANVAS_OBJECT_SELECT));

    //BBS:exclude the assmble view
    if (m_canvas_type != ECanvasType::CanvasAssembleView) {
        _set_warning_notification_if_needed(EWarning::GCodeConflict);
        // checks for geometry outside the print volume to render it accordingly
        if (!m_volumes.empty()) {
            ModelInstanceEPrintVolumeState state;
            const bool contained_min_one = m_volumes.check_outside_state(m_bed.build_volume(), &state);
            const bool partlyOut = (state == ModelInstanceEPrintVolumeState::ModelInstancePVS_Partly_Outside);
            const bool fullyOut = (state == ModelInstanceEPrintVolumeState::ModelInstancePVS_Fully_Outside);

            _set_warning_notification(EWarning::ObjectClashed, partlyOut);
            //BBS: turn off the warning when fully outside
            //_set_warning_notification(EWarning::ObjectOutside, fullyOut);
            if (printer_technology != ptSLA || !contained_min_one)
                _set_warning_notification(EWarning::SlaSupportsOutside, false);

            post_event(Event<bool>(EVT_GLCANVAS_ENABLE_ACTION_BUTTONS,
                contained_min_one && !m_model->objects.empty() && !partlyOut));
        }
        else {
            _set_warning_notification(EWarning::ObjectOutside, false);
            _set_warning_notification(EWarning::ObjectClashed, false);
            _set_warning_notification(EWarning::SlaSupportsOutside, false);
            post_event(Event<bool>(EVT_GLCANVAS_ENABLE_ACTION_BUTTONS, false));
        }
    }

    refresh_camera_scene_box();

    if (m_selection.is_empty()) {
        // If no object is selected, deactivate the active gizmo, if any
        // Otherwise it may be shown after cleaning the scene (if it was active while the objects were deleted)
        m_gizmos.reset_all_states();
        // BBS
#if 0
        // If no object is selected, reset the objects manipulator on the sidebar
        // to force a reset of its cache
        auto manip = wxGetApp().obj_manipul();
        if (manip != nullptr)
            manip->set_dirty();
#endif
    }

    // refresh bed raycasters for picking
    if (m_canvas_type == ECanvasType::CanvasView3D) {
        wxGetApp().plater()->get_partplate_list().register_raycasters_for_picking(*this);
    }

    // refresh volume raycasters for picking
    for (size_t i = 0; i < m_volumes.volumes.size(); ++i) {
        const GLVolume* v = m_volumes.volumes[i];
        assert(v->mesh_raycaster != nullptr);
        std::shared_ptr<SceneRaycasterItem> raycaster = add_raycaster_for_picking(SceneRaycaster::EType::Volume, i, *v->mesh_raycaster, v->world_matrix());
        raycaster->set_active(v->is_active);
    }

    // refresh gizmo elements raycasters for picking
    GLGizmoBase* curr_gizmo = m_gizmos.get_current();
    if (curr_gizmo != nullptr)
        curr_gizmo->unregister_raycasters_for_picking();
    m_scene_raycaster.remove_raycasters(SceneRaycaster::EType::Gizmo);
    m_scene_raycaster.remove_raycasters(SceneRaycaster::EType::FallbackGizmo);
    if (curr_gizmo != nullptr && !m_selection.is_empty())
        curr_gizmo->register_raycasters_for_picking();

    // and force this canvas to be redrawn.
    m_dirty = true;
}

void GLCanvas3D::load_shells(const Print& print, bool force_previewing)
{
    if (m_initialized)
    {
        m_gcode_viewer.load_shells(print, m_initialized, force_previewing);
        m_gcode_viewer.update_shells_color_by_extruder(m_config);
    }
}

void GLCanvas3D::set_shell_transparence(float alpha){
    m_gcode_viewer.set_shell_transparency(alpha);

}
//BBS: add only gcode mode
void GLCanvas3D::load_gcode_preview(const GCodeProcessorResult& gcode_result, const std::vector<std::string>& str_tool_colors, bool only_gcode)
{
    PartPlateList& partplate_list = wxGetApp().plater()->get_partplate_list();
    PartPlate* plate = partplate_list.get_curr_plate();
    const std::vector<BoundingBoxf3>& exclude_bounding_box = plate->get_exclude_areas();

    //BBS: init is called in GLCanvas3D.render()
    //when load gcode directly, it is too late
    m_gcode_viewer.init(wxGetApp().get_mode(), wxGetApp().preset_bundle);
    m_gcode_viewer.load(gcode_result, *this->fff_print(), wxGetApp().plater()->build_volume(), exclude_bounding_box,
        wxGetApp().get_mode(), only_gcode);

    if (wxGetApp().is_editor()) {
        //BBS: always load shell at preview, do this in load_shells
        //m_gcode_viewer.update_shells_color_by_extruder(m_config);
        _set_warning_notification_if_needed(EWarning::ToolHeightOutside);
        _set_warning_notification_if_needed(EWarning::ToolpathOutside);
        _set_warning_notification_if_needed(EWarning::GCodeConflict);
    }

    m_gcode_viewer.refresh(gcode_result, str_tool_colors);
    set_as_dirty();
    request_extra_frame();
}

void GLCanvas3D::refresh_gcode_preview_render_paths()
{
    m_gcode_viewer.refresh_render_paths();
    set_as_dirty();
    request_extra_frame();
}

void GLCanvas3D::load_sla_preview()
{
    const SLAPrint* print = sla_print();
    if (m_canvas != nullptr && print != nullptr) {
        _set_current();
	    // Release OpenGL data before generating new data.
	    reset_volumes();
        _load_sla_shells();
        _update_sla_shells_outside_state();
        _set_warning_notification_if_needed(EWarning::SlaSupportsOutside);
    }
}

/*void GLCanvas3D::load_preview(const std::vector<std::string>& str_tool_colors, const std::vector<CustomGCode::Item>& color_print_values)
{
    const Print *print = this->fff_print();
    if (print == nullptr)
        return;

    _set_current();

    // Release OpenGL data before generating new data.
    this->reset_volumes();

    const BuildVolume &build_volume = m_bed.build_volume();
    _load_print_toolpaths(build_volume);
    _load_wipe_tower_toolpaths(build_volume, str_tool_colors);
    for (const PrintObject* object : print->objects())
        _load_print_object_toolpaths(*object, build_volume, str_tool_colors, color_print_values);

    _set_warning_notification_if_needed(EWarning::ToolpathOutside);
}*/

void GLCanvas3D::bind_event_handlers()
{
    if (m_canvas != nullptr) {
        m_canvas->Bind(wxEVT_SIZE, &GLCanvas3D::on_size, this);
        m_canvas->Bind(wxEVT_IDLE, &GLCanvas3D::on_idle, this);
        m_canvas->Bind(wxEVT_CHAR, &GLCanvas3D::on_char, this);
        m_canvas->Bind(wxEVT_KEY_DOWN, &GLCanvas3D::on_key, this);
        m_canvas->Bind(wxEVT_KEY_UP, &GLCanvas3D::on_key, this);
        m_canvas->Bind(wxEVT_MOUSEWHEEL, &GLCanvas3D::on_mouse_wheel, this);
        m_canvas->Bind(wxEVT_TIMER, &GLCanvas3D::on_timer, this);
        m_canvas->Bind(EVT_GLCANVAS_RENDER_TIMER, &GLCanvas3D::on_render_timer, this);
        m_toolbar_highlighter.set_timer_owner(m_canvas, 0);
        m_canvas->Bind(EVT_GLCANVAS_TOOLBAR_HIGHLIGHTER_TIMER, [this](wxTimerEvent&) { m_toolbar_highlighter.blink(); });
        m_gizmo_highlighter.set_timer_owner(m_canvas, 0);
        m_canvas->Bind(EVT_GLCANVAS_GIZMO_HIGHLIGHTER_TIMER, [this](wxTimerEvent&) { m_gizmo_highlighter.blink(); });
        m_canvas->Bind(wxEVT_LEFT_DOWN, &GLCanvas3D::on_mouse, this);
        m_canvas->Bind(wxEVT_LEFT_UP, &GLCanvas3D::on_mouse, this);
        m_canvas->Bind(wxEVT_MIDDLE_DOWN, &GLCanvas3D::on_mouse, this);
        m_canvas->Bind(wxEVT_MIDDLE_UP, &GLCanvas3D::on_mouse, this);
        m_canvas->Bind(wxEVT_RIGHT_DOWN, &GLCanvas3D::on_mouse, this);
        m_canvas->Bind(wxEVT_RIGHT_UP, &GLCanvas3D::on_mouse, this);
        m_canvas->Bind(wxEVT_MOTION, &GLCanvas3D::on_mouse, this);
        m_canvas->Bind(wxEVT_ENTER_WINDOW, &GLCanvas3D::on_mouse, this);
        m_canvas->Bind(wxEVT_LEAVE_WINDOW, &GLCanvas3D::on_mouse, this);
        m_canvas->Bind(wxEVT_LEFT_DCLICK, &GLCanvas3D::on_mouse, this);
        m_canvas->Bind(wxEVT_MIDDLE_DCLICK, &GLCanvas3D::on_mouse, this);
        m_canvas->Bind(wxEVT_RIGHT_DCLICK, &GLCanvas3D::on_mouse, this);
        m_canvas->Bind(wxEVT_PAINT, &GLCanvas3D::on_paint, this);
        m_canvas->Bind(wxEVT_SET_FOCUS, &GLCanvas3D::on_set_focus, this);
        m_canvas->Bind(wxEVT_KILL_FOCUS, [this](wxFocusEvent& evt) {
                ImGui::SetWindowFocus(nullptr);
                render();
                evt.Skip();
            });
        m_event_handlers_bound = true;

        m_canvas->Bind(wxEVT_GESTURE_PAN, &GLCanvas3D::on_gesture, this);
        m_canvas->Bind(wxEVT_GESTURE_ZOOM, &GLCanvas3D::on_gesture, this);
        m_canvas->Bind(wxEVT_GESTURE_ROTATE, &GLCanvas3D::on_gesture, this);
        m_canvas->EnableTouchEvents(wxTOUCH_ZOOM_GESTURE | wxTOUCH_ROTATE_GESTURE);
#if __WXOSX__
        initGestures(m_canvas->GetHandle(), m_canvas); // for UIPanGestureRecognizer allowedScrollTypesMask
#endif
    }
}

void GLCanvas3D::unbind_event_handlers()
{
    if (m_canvas != nullptr && m_event_handlers_bound) {
        m_canvas->Unbind(wxEVT_SIZE, &GLCanvas3D::on_size, this);
        m_canvas->Unbind(wxEVT_IDLE, &GLCanvas3D::on_idle, this);
        m_canvas->Unbind(wxEVT_CHAR, &GLCanvas3D::on_char, this);
        m_canvas->Unbind(wxEVT_KEY_DOWN, &GLCanvas3D::on_key, this);
        m_canvas->Unbind(wxEVT_KEY_UP, &GLCanvas3D::on_key, this);
        m_canvas->Unbind(wxEVT_MOUSEWHEEL, &GLCanvas3D::on_mouse_wheel, this);
        m_canvas->Unbind(wxEVT_TIMER, &GLCanvas3D::on_timer, this);
        m_canvas->Unbind(EVT_GLCANVAS_RENDER_TIMER, &GLCanvas3D::on_render_timer, this);
        m_canvas->Unbind(wxEVT_LEFT_DOWN, &GLCanvas3D::on_mouse, this);
		m_canvas->Unbind(wxEVT_LEFT_UP, &GLCanvas3D::on_mouse, this);
        m_canvas->Unbind(wxEVT_MIDDLE_DOWN, &GLCanvas3D::on_mouse, this);
        m_canvas->Unbind(wxEVT_MIDDLE_UP, &GLCanvas3D::on_mouse, this);
        m_canvas->Unbind(wxEVT_RIGHT_DOWN, &GLCanvas3D::on_mouse, this);
        m_canvas->Unbind(wxEVT_RIGHT_UP, &GLCanvas3D::on_mouse, this);
        m_canvas->Unbind(wxEVT_MOTION, &GLCanvas3D::on_mouse, this);
        m_canvas->Unbind(wxEVT_ENTER_WINDOW, &GLCanvas3D::on_mouse, this);
        m_canvas->Unbind(wxEVT_LEAVE_WINDOW, &GLCanvas3D::on_mouse, this);
        m_canvas->Unbind(wxEVT_LEFT_DCLICK, &GLCanvas3D::on_mouse, this);
        m_canvas->Unbind(wxEVT_MIDDLE_DCLICK, &GLCanvas3D::on_mouse, this);
        m_canvas->Unbind(wxEVT_RIGHT_DCLICK, &GLCanvas3D::on_mouse, this);
        m_canvas->Unbind(wxEVT_PAINT, &GLCanvas3D::on_paint, this);
        m_canvas->Unbind(wxEVT_SET_FOCUS, &GLCanvas3D::on_set_focus, this);
        m_event_handlers_bound = false;

        m_canvas->Unbind(wxEVT_GESTURE_PAN, &GLCanvas3D::on_gesture, this);
        m_canvas->Unbind(wxEVT_GESTURE_ZOOM, &GLCanvas3D::on_gesture, this);
        m_canvas->Unbind(wxEVT_GESTURE_ROTATE, &GLCanvas3D::on_gesture, this);
    }
}

void GLCanvas3D::on_size(wxSizeEvent& evt)
{
    m_dirty = true;
}

void GLCanvas3D::on_idle(wxIdleEvent& evt)
{
    if (!m_initialized)
        return;

    m_dirty |= m_main_toolbar.update_items_state();
    //BBS: GUI refactor: GLToolbar
    m_dirty |= m_assemble_view_toolbar.update_items_state();
    // BBS
    //m_dirty |= wxGetApp().plater()->get_view_toolbar().update_items_state();
    m_dirty |= wxGetApp().plater()->get_collapse_toolbar().update_items_state();
    _update_imgui_select_plate_toolbar();
    bool mouse3d_controller_applied = wxGetApp().plater()->get_mouse3d_controller().apply(wxGetApp().plater()->get_camera());
    m_dirty |= mouse3d_controller_applied;
    m_dirty |= wxGetApp().plater()->get_notification_manager()->update_notifications(*this);
    auto gizmo = wxGetApp().plater()->get_view3D_canvas3D()->get_gizmos_manager().get_current();
    if (gizmo != nullptr) m_dirty |= gizmo->update_items_state();
#if ENABLE_ENHANCED_IMGUI_SLIDER_FLOAT
    // ImGuiWrapper::m_requires_extra_frame may have been set by a render made outside of the OnIdle mechanism
    bool imgui_requires_extra_frame = wxGetApp().imgui()->requires_extra_frame();
    m_dirty |= imgui_requires_extra_frame;
#endif // ENABLE_ENHANCED_IMGUI_SLIDER_FLOAT

    if (!m_dirty)
        return;

#if ENABLE_ENHANCED_IMGUI_SLIDER_FLOAT
    // this needs to be done here.
    // during the render launched by the refresh the value may be set again
    wxGetApp().imgui()->reset_requires_extra_frame();
#endif // ENABLE_ENHANCED_IMGUI_SLIDER_FLOAT

    _refresh_if_shown_on_screen();

#if ENABLE_ENHANCED_IMGUI_SLIDER_FLOAT
    if (m_extra_frame_requested || mouse3d_controller_applied || imgui_requires_extra_frame || wxGetApp().imgui()->requires_extra_frame()) {
#else
    if (m_extra_frame_requested || mouse3d_controller_applied) {
        m_dirty = true;
#endif // ENABLE_ENHANCED_IMGUI_SLIDER_FLOAT
        m_extra_frame_requested = false;
        evt.RequestMore();
    }
    else
        m_dirty = false;
}

void GLCanvas3D::on_char(wxKeyEvent& evt)
{
    if (!m_initialized)
        return;

    // see include/wx/defs.h enum wxKeyCode
    int keyCode = evt.GetKeyCode();
    int ctrlMask = wxMOD_CONTROL;
    int shiftMask = wxMOD_SHIFT;

    auto imgui = wxGetApp().imgui();
    if (imgui->update_key_data(evt)) {
        render();
        return;
    }

    bool is_in_painting_mode = false;
    GLGizmoPainterBase *current_gizmo_painter = dynamic_cast<GLGizmoPainterBase *>(get_gizmos_manager().get_current());
    if (current_gizmo_painter != nullptr) {
        is_in_painting_mode = true;
    }

    //BBS: add orient deactivate logic
    if (keyCode == WXK_ESCAPE
        && (_deactivate_arrange_menu() || _deactivate_orient_menu()))
        return;

    if (m_gizmos.on_char(evt))
        return;

    if ((evt.GetModifiers() & ctrlMask) != 0) {
        // CTRL is pressed
        switch (keyCode) {
#ifdef __APPLE__
        case 'a':
        case 'A':
#else /* __APPLE__ */
        case WXK_CONTROL_A:
#endif /* __APPLE__ */
            if (!is_in_painting_mode && !m_layers_editing.is_enabled())
                post_event(SimpleEvent(EVT_GLCANVAS_SELECT_ALL));
        break;
#ifdef __APPLE__
        case 'c':
        case 'C':
#else /* __APPLE__ */
        case WXK_CONTROL_C:
#endif /* __APPLE__ */
            if (!is_in_painting_mode)
                post_event(SimpleEvent(EVT_GLTOOLBAR_COPY));
        break;
#ifdef __APPLE__
        case 'm':
        case 'M':
#else /* __APPLE__ */
        case WXK_CONTROL_M:
#endif /* __APPLE__ */
        {
#ifdef _WIN32
            if (wxGetApp().app_config->get("use_legacy_3DConnexion") == "true") {
#endif //_WIN32
#ifdef __APPLE__
            // On OSX use Cmd+Shift+M to "Show/Hide 3Dconnexion devices settings dialog"
            if ((evt.GetModifiers() & shiftMask) != 0) {
#endif // __APPLE__
                Mouse3DController& controller = wxGetApp().plater()->get_mouse3d_controller();
                controller.show_settings_dialog(!controller.is_settings_dialog_shown());
                m_dirty = true;
#ifdef __APPLE__
            }
            else
            // and Cmd+M to minimize application
                wxGetApp().mainframe->Iconize();
#endif // __APPLE__
#ifdef _WIN32
            }
#endif //_WIN32
            break;
        }
#ifdef __APPLE__
        case 'v':
        case 'V':
#else /* __APPLE__ */
        case WXK_CONTROL_V:
#endif /* __APPLE__ */
            if (!is_in_painting_mode)
                post_event(SimpleEvent(EVT_GLTOOLBAR_PASTE));
        break;

#ifdef __APPLE__
        case 'x':
        case 'X':
#else /* __APPLE__ */
        case WXK_CONTROL_X:
#endif /* __APPLE__ */
            if (!is_in_painting_mode)
                post_event(SimpleEvent(EVT_GLTOOLBAR_CUT));
        break;

#ifdef __APPLE__
        case 'f':
        case 'F':
#else /* __APPLE__ */
        case WXK_CONTROL_F:
#endif /* __APPLE__ */
            break;


#ifdef __APPLE__
        case 'y':
        case 'Y':
#else /* __APPLE__ */
        case WXK_CONTROL_Y:
#endif /* __APPLE__ */
            if (m_canvas_type == CanvasView3D || m_canvas_type == CanvasAssembleView) {
                post_event(SimpleEvent(EVT_GLCANVAS_REDO));
            }
        break;
#ifdef __APPLE__
        case 'z':
        case 'Z':
#else /* __APPLE__ */
        case WXK_CONTROL_Z:
#endif /* __APPLE__ */
            // only support redu/undo in CanvasView3D
            if (m_canvas_type == CanvasView3D || m_canvas_type == CanvasAssembleView) {
                post_event(SimpleEvent(EVT_GLCANVAS_UNDO));
            }
        break;

        // BBS
#ifdef __APPLE__
        case 'E':
        case 'e':
#else /* __APPLE__ */
        case WXK_CONTROL_E:
#endif /* __APPLE__ */
        { m_labels.show(!m_labels.is_shown()); m_dirty = true; break; }
        case '0': {
            select_view("plate");
            zoom_to_bed();
            break; }
        case '1': { select_view("top"); break; }
        case '2': { select_view("bottom"); break; }
        case '3': { select_view("front"); break; }
        case '4': { select_view("rear"); break; }
        case '5': { select_view("left"); break; }
        case '6': { select_view("right"); break; }
        case '7': { select_plate(); break; }

        //case WXK_BACK:
        //case WXK_DELETE:
#ifdef __APPLE__
        case 'd':
        case 'D':
#else /* __APPLE__ */
        case WXK_CONTROL_D:
#endif /* __APPLE__ */
            post_event(SimpleEvent(EVT_GLTOOLBAR_DELETE_ALL));
            break;
#ifdef __APPLE__
        case 'k':
        case 'K':
#else /* __APPLE__ */
        case WXK_CONTROL_K:
#endif /* __APPLE__ */
            post_event(SimpleEvent(EVT_GLTOOLBAR_CLONE));
            break;
        default:            evt.Skip();
        }
    } else {
        auto obj_list = wxGetApp().obj_list();
        switch (keyCode)
        {
        //case WXK_BACK:
        case WXK_DELETE: { post_event(SimpleEvent(EVT_GLTOOLBAR_DELETE)); break; }
        // BBS
#ifdef __APPLE__
        case WXK_BACK: { post_event(SimpleEvent(EVT_GLTOOLBAR_DELETE)); break; }
#endif
        case WXK_ESCAPE: { deselect_all(); break; }
        case WXK_F5: {
            if (wxGetApp().mainframe->is_printer_view())
                wxGetApp().mainframe->load_printer_url();
            
            //if ((wxGetApp().is_editor() && !wxGetApp().plater()->model().objects.empty()) ||
            //    (wxGetApp().is_gcode_viewer() && !wxGetApp().plater()->get_last_loaded_gcode().empty()))
            //    post_event(SimpleEvent(EVT_GLCANVAS_RELOAD_FROM_DISK));
            break;
        }

        // BBS: use keypad to change extruder
        case '1': {
            if (!m_timer_set_color.IsRunning()) {
                m_timer_set_color.StartOnce(500);
                break;
            }
        }
        case '0':   //Color logic for material 10
        case '2':
        case '3':
        case '4':
        case '5':
        case '6': 
        case '7':
        case '8':
        case '9': {
            if (m_timer_set_color.IsRunning()) {
                if (keyCode < '7')  keyCode += 10;
                m_timer_set_color.Stop();
            }
            if (m_gizmos.get_current_type() != GLGizmosManager::MmuSegmentation)
                obj_list->set_extruder_for_selected_items(keyCode - '0');
            break;
        }

        //case '+': {
        //    if (dynamic_cast<Preview*>(m_canvas->GetParent()) != nullptr)
        //        post_event(wxKeyEvent(EVT_GLCANVAS_EDIT_COLOR_CHANGE, evt));
        //    else
        //        post_event(Event<int>(EVT_GLCANVAS_INCREASE_INSTANCES, +1));
        //    break;
        //}
        //case '-': {
        //    if (dynamic_cast<Preview*>(m_canvas->GetParent()) != nullptr)
        //        post_event(wxKeyEvent(EVT_GLCANVAS_EDIT_COLOR_CHANGE, evt));
        //    else
        //        post_event(Event<int>(EVT_GLCANVAS_INCREASE_INSTANCES, -1));
        //    break;
        //}
        case '?': { post_event(SimpleEvent(EVT_GLCANVAS_QUESTION_MARK)); break; }
        case 'A':
        case 'a':
            {
                if ((evt.GetModifiers() & shiftMask) != 0)
                    post_event(SimpleEvent(EVT_GLCANVAS_ARRANGE_PARTPLATE));
                else
                    post_event(SimpleEvent(EVT_GLCANVAS_ARRANGE));
                break;
            }
        case 'r':
        case 'R':
            {
                if ((evt.GetModifiers() & shiftMask) != 0)
                    post_event(SimpleEvent(EVT_GLCANVAS_ORIENT_PARTPLATE));
                else
                    post_event(SimpleEvent(EVT_GLCANVAS_ORIENT));
                break;
            }
        //case 'B':
        //case 'b': { zoom_to_bed(); break; }
        case 'C':
        case 'c': { wxGetApp().toggle_show_gcode_window(); m_dirty = true; request_extra_frame(); break; }
        //case 'G':
        //case 'g': {
        //    if ((evt.GetModifiers() & shiftMask) != 0) {
        //        if (dynamic_cast<Preview*>(m_canvas->GetParent()) != nullptr)
        //            post_event(wxKeyEvent(EVT_GLCANVAS_JUMP_TO, evt));
        //    }
        //    break;
        //}
        case 'I':
        case 'i': { _update_camera_zoom(1.0); break; }
        //case 'K':
        //case 'k': { wxGetApp().plater()->get_camera().select_next_type(); m_dirty = true; break; }
        //case 'L':
        //case 'l': {
            //if (!m_main_toolbar.is_enabled()) {
            //    m_gcode_viewer.enable_legend(!m_gcode_viewer.is_legend_enabled());
            //    m_dirty = true;
            //    wxGetApp().plater()->update_preview_bottom_toolbar();
            //}
            //break;
        //}
        case 'O':
        case 'o': { _update_camera_zoom(-1.0); break; }
        //case 'Z':
        //case 'z': {
        //    if (!m_selection.is_empty())
        //        zoom_to_selection();
        //    else {
        //        if (!m_volumes.empty())
        //            zoom_to_volumes();
        //        else
        //            _zoom_to_box(m_gcode_viewer.get_paths_bounding_box());
        //    }
        //    break;
        //}
        default:  { evt.Skip(); break; }
        }
    }
}

class TranslationProcessor
{
    using UpAction = std::function<void(void)>;
    using DownAction = std::function<void(const Vec3d&, bool, bool)>;

    UpAction m_up_action{ nullptr };
    DownAction m_down_action{ nullptr };

    bool m_running{ false };
    Vec3d m_direction{ Vec3d::UnitX() };

public:
    TranslationProcessor(UpAction up_action, DownAction down_action)
        : m_up_action(up_action), m_down_action(down_action)
    {
    }

    void process(wxKeyEvent& evt)
    {
        const int keyCode = evt.GetKeyCode();
        wxEventType type = evt.GetEventType();
        if (type == wxEVT_KEY_UP) {
            switch (keyCode)
            {
            case WXK_NUMPAD_LEFT:  case WXK_LEFT:
            case WXK_NUMPAD_RIGHT: case WXK_RIGHT:
            case WXK_NUMPAD_UP:    case WXK_UP:
            case WXK_NUMPAD_DOWN:  case WXK_DOWN:
            {
                m_running = false;
                m_up_action();
                break;
            }
            default: { break; }
            }
        }
        else if (type == wxEVT_KEY_DOWN) {
            bool apply = false;

            switch (keyCode)
            {
            case WXK_SHIFT:
            {
                if (m_running)
                    apply = true;

                break;
            }
            case WXK_NUMPAD_LEFT:
            case WXK_LEFT:
            {
                m_direction = -Vec3d::UnitX();
                apply = true;
                break;
            }
            case WXK_NUMPAD_RIGHT:
            case WXK_RIGHT:
            {
                m_direction = Vec3d::UnitX();
                apply = true;
                break;
            }
            case WXK_NUMPAD_UP:
            case WXK_UP:
            {
                m_direction = Vec3d::UnitY();
                apply = true;
                break;
            }
            case WXK_NUMPAD_DOWN:
            case WXK_DOWN:
            {
                m_direction = -Vec3d::UnitY();
                apply = true;
                break;
            }
            default: { break; }
            }

            if (apply) {
                m_running = true;
                m_down_action(m_direction, evt.ShiftDown(), evt.CmdDown());
            }
        }
    }
};

void GLCanvas3D::on_key(wxKeyEvent& evt)
{
    static GLCanvas3D const * thiz = nullptr;
    static TranslationProcessor translationProcessor(nullptr, nullptr);
    if (thiz != this) {
        thiz = this;
        translationProcessor = TranslationProcessor(
        [this]() {
            do_move(L("Tool Move"));
            m_gizmos.update_data();

            // BBS
            //wxGetApp().obj_manipul()->set_dirty();
            // Let the plater know that the dragging finished, so a delayed refresh
            // of the scene with the background processing data should be performed.
            post_event(SimpleEvent(EVT_GLCANVAS_MOUSE_DRAGGING_FINISHED));
            // updates camera target constraints
            refresh_camera_scene_box();
            m_dirty = true;
        },
        [this](const Vec3d& direction, bool slow, bool camera_space) {
            m_selection.setup_cache();
            double multiplier = slow ? 1.0 : 10.0;

            Vec3d displacement;
            if (camera_space) {
                Eigen::Matrix<double, 3, 3, Eigen::DontAlign> inv_view_3x3 = wxGetApp().plater()->get_camera().get_view_matrix().inverse().matrix().block(0, 0, 3, 3);
                displacement = multiplier * (inv_view_3x3 * direction);
                displacement.z() = 0.0;
            }
            else
                displacement = multiplier * direction;

            TransformationType trafo_type;
            trafo_type.set_relative();
            m_selection.translate(displacement, trafo_type);
            m_dirty = true;
        }
    );}

    const int keyCode = evt.GetKeyCode();

    auto imgui = wxGetApp().imgui();
    if (imgui->update_key_data(evt)) {
        render();
    }
    else
    {
        if (!m_gizmos.on_key(evt)) {
            if (evt.GetEventType() == wxEVT_KEY_UP) {
                if (evt.ShiftDown() && evt.ControlDown() && keyCode == WXK_SPACE) {
#if !BBL_RELEASE_TO_PUBLIC
                    wxGetApp().plater()->toggle_render_statistic_dialog();
                    m_dirty = true;
#endif
                } else if ((evt.ShiftDown() && evt.ControlDown() && keyCode == WXK_RETURN) ||
                    evt.ShiftDown() && evt.AltDown() && keyCode == WXK_RETURN) {
                    wxGetApp().plater()->toggle_show_wireframe();
                    m_dirty = true;
                }
                else if (m_tab_down && keyCode == WXK_TAB && !evt.HasAnyModifiers()) {
                    // Enable switching between 3D and Preview with Tab
                    // m_canvas->HandleAsNavigationKey(evt);   // XXX: Doesn't work in some cases / on Linux
                    post_event(SimpleEvent(EVT_GLCANVAS_TAB));
                }
                else if (keyCode == WXK_TAB && evt.ShiftDown() && !evt.ControlDown() && ! wxGetApp().is_gcode_viewer()) {
                    // Collapse side-panel with Shift+Tab
                    post_event(SimpleEvent(EVT_GLCANVAS_COLLAPSE_SIDEBAR));
                }
                else if (keyCode == WXK_SHIFT) {
                    translationProcessor.process(evt);

                    if (m_picking_enabled && m_rectangle_selection.is_dragging()) {
                        _update_selection_from_hover();
                        m_rectangle_selection.stop_dragging();
                        m_mouse.ignore_left_up = true;
                        m_dirty = true;
                    }
//                    set_cursor(Standard);
                }
                else if (keyCode == WXK_ALT) {
                    if (m_picking_enabled && m_rectangle_selection.is_dragging()) {
                        _update_selection_from_hover();
                        m_rectangle_selection.stop_dragging();
                        m_mouse.ignore_left_up = true;
                        m_dirty = true;
                    }
//                    set_cursor(Standard);
                }
                else if (keyCode == WXK_CONTROL)
                    m_dirty = true;
                else if (m_gizmos.is_enabled() && !m_selection.is_empty() && m_canvas_type != CanvasAssembleView) {
                    translationProcessor.process(evt);

                    switch (keyCode)
                    {
                    case WXK_NUMPAD_PAGEUP:   case WXK_PAGEUP:
                    case WXK_NUMPAD_PAGEDOWN: case WXK_PAGEDOWN:
                    {
                        do_rotate(L("Tool Rotate"));
                        m_gizmos.update_data();

                        // BBS
                        //wxGetApp().obj_manipul()->set_dirty();
                        // Let the plater know that the dragging finished, so a delayed refresh
                        // of the scene with the background processing data should be performed.
                        post_event(SimpleEvent(EVT_GLCANVAS_MOUSE_DRAGGING_FINISHED));
                        // updates camera target constraints
                        refresh_camera_scene_box();
                        m_dirty = true;

                        break;
                    }
                    default: { break; }
                    }
                }

                // BBS: add select view logic
                if (evt.ControlDown()) {
                    switch (keyCode) {
                        case '0':
                        case WXK_NUMPAD0: //0 on numpad
                            { select_view("plate");
                              zoom_to_bed();
                            break;
                        }
                        case '1':
                        case WXK_NUMPAD1: //1 on numpad
                            { select_view("top"); break; }
                        case '2':
                        case WXK_NUMPAD2: //2 on numpad
                            { select_view("bottom"); break; }
                        case '3':
                        case WXK_NUMPAD3: //3 on numpad
                            { select_view("front"); break; }
                        case '4':
                        case WXK_NUMPAD4: //4 on numpad
                            { select_view("rear"); break; }
                        case '5':
                        case WXK_NUMPAD5: //5 on numpad
                            { select_view("left"); break; }
                        case '6':
                        case WXK_NUMPAD6: //6 on numpad
                            { select_view("right"); break; }
                        case '7':
                        case WXK_NUMPAD7: //7 on numpad
                            { select_plate(); break; }
                        default: break;
                    }
                }
            }
            else if (evt.GetEventType() == wxEVT_KEY_DOWN) {
                m_tab_down = keyCode == WXK_TAB && !evt.HasAnyModifiers();
                if (keyCode == WXK_SHIFT) {
                    translationProcessor.process(evt);

                    if (m_picking_enabled /*&& (m_gizmos.get_current_type() != GLGizmosManager::SlaSupports)*/)
                    {
                        m_mouse.ignore_left_up = false;
//                        set_cursor(Cross);
                    }
                }
                else if (keyCode == WXK_ALT) {
                    if (m_picking_enabled /*&& (m_gizmos.get_current_type() != GLGizmosManager::SlaSupports)*/)
                    {
                        m_mouse.ignore_left_up = false;
//                        set_cursor(Cross);
                    }
                }
                else if (keyCode == WXK_CONTROL)
                    m_dirty = true;
                else if (m_gizmos.is_enabled() && !m_selection.is_empty() && m_canvas_type != CanvasAssembleView) {
                    auto _do_rotate = [this](double angle_z_rad) {
                        m_selection.setup_cache();
                        m_selection.rotate(Vec3d(0.0, 0.0, angle_z_rad), TransformationType(TransformationType::World_Relative_Joint));
                        m_dirty = true;
//                        wxGetApp().obj_manipul()->set_dirty();
                    };

                    translationProcessor.process(evt);

                    switch (keyCode)
                    {
                    case WXK_NUMPAD_PAGEUP:   case WXK_PAGEUP:   { _do_rotate(0.25 * M_PI); break; }
                    case WXK_NUMPAD_PAGEDOWN: case WXK_PAGEDOWN: { _do_rotate(-0.25 * M_PI); break; }
                    default: { break; }
                    }
                } else if (!m_gizmos.is_enabled()) {
                    // DoubleSlider navigation in Preview
                    if (m_canvas_type == CanvasPreview) {
                        IMSlider *m_layers_slider = get_gcode_viewer().get_layers_slider();
                        IMSlider *m_moves_slider  = get_gcode_viewer().get_moves_slider();
                        if (evt.CmdDown() || evt.ShiftDown()) {
                            if (evt.GetKeyCode() == 'G') {
                                m_layers_slider->show_go_to_layer(true);
                            }
                            IMSlider *m_layers_slider = get_gcode_viewer().get_layers_slider();
                            IMSlider *m_moves_slider  = get_gcode_viewer().get_moves_slider();
                            if (keyCode == WXK_UP || keyCode == WXK_DOWN) {
                                int new_pos;
                                if (m_layers_slider->GetSelection() == ssHigher) {
                                    new_pos = keyCode == WXK_UP ? m_layers_slider->GetHigherValue() + 5 : m_layers_slider->GetHigherValue() - 5;
                                    m_layers_slider->SetHigherValue(new_pos);
                                }
                                else if (m_layers_slider->GetSelection() == ssLower) {
                                    new_pos = keyCode == WXK_UP ? m_layers_slider->GetLowerValue() + 5 : m_layers_slider->GetLowerValue() - 5;
                                    m_layers_slider->SetLowerValue(new_pos);
                                }
                                if (m_layers_slider->is_one_layer()) m_layers_slider->SetLowerValue(m_layers_slider->GetHigherValue());
                                // BBS set as dirty, update in render_gcode()
                                m_layers_slider->set_as_dirty();
                            } else if (keyCode == WXK_LEFT || keyCode == WXK_RIGHT) {
                                const int new_pos = keyCode == WXK_RIGHT ? m_moves_slider->GetHigherValue() + 5 : m_moves_slider->GetHigherValue() - 5;
                                m_moves_slider->SetHigherValue(new_pos);
                                // BBS set as dirty, update in render_gcode()
                                m_moves_slider->set_as_dirty();
                            }
                        }
                        else if (keyCode == WXK_UP || keyCode == WXK_DOWN) {
                            int new_pos;
                            if (m_layers_slider->GetSelection() == ssHigher) {
                                new_pos = keyCode == WXK_UP ? m_layers_slider->GetHigherValue() + 1 : m_layers_slider->GetHigherValue() - 1;
                                m_layers_slider->SetHigherValue(new_pos);
                            }
                            else if (m_layers_slider->GetSelection() == ssLower) {
                                new_pos = keyCode == WXK_UP ? m_layers_slider->GetLowerValue() + 1 : m_layers_slider->GetLowerValue() - 1;
                                m_layers_slider->SetLowerValue(new_pos);
                            }
                            if (m_layers_slider->is_one_layer()) m_layers_slider->SetLowerValue(m_layers_slider->GetHigherValue());
                            // BBS set as dirty, update in render_gcode()
                            m_layers_slider->set_as_dirty();
                        } else if (keyCode == WXK_LEFT || keyCode == WXK_RIGHT) {
                            const int new_pos = keyCode == WXK_RIGHT ? m_moves_slider->GetHigherValue() + 1 : m_moves_slider->GetHigherValue() - 1;
                            m_moves_slider->SetHigherValue(new_pos);
                            // BBS set as dirty, update in render_gcode()
                            m_moves_slider->set_as_dirty();
                        }
                        m_dirty = true;
                    }
                }
            }
        }
        else return;
    }

    if (keyCode != WXK_TAB
        && keyCode != WXK_LEFT
        && keyCode != WXK_UP
        && keyCode != WXK_RIGHT
        && keyCode != WXK_DOWN) {
        evt.Skip();   // Needed to have EVT_CHAR generated as well
    }
}

void GLCanvas3D::on_mouse_wheel(wxMouseEvent& evt)
{
#ifdef WIN32
    // Try to filter out spurious mouse wheel events comming from 3D mouse.
    if (wxGetApp().plater()->get_mouse3d_controller().process_mouse_wheel())
        return;
#endif

    if (!m_initialized)
        return;

    // Ignore the wheel events if the middle button is pressed.
    if (evt.MiddleIsDown())
        return;

#if ENABLE_RETINA_GL
    const float scale = m_retina_helper->get_scale_factor();
    evt.SetX(evt.GetX() * scale);
    evt.SetY(evt.GetY() * scale);
#endif

    if (wxGetApp().imgui()->update_mouse_data(evt)) {
        if (m_canvas_type == CanvasPreview) {
            IMSlider* m_layers_slider = get_gcode_viewer().get_layers_slider();
            IMSlider* m_moves_slider = get_gcode_viewer().get_moves_slider();
            m_layers_slider->on_mouse_wheel(evt);
            m_moves_slider->on_mouse_wheel(evt);
        }
        render();
        m_dirty = true;
        return;
    }

#ifdef __WXMSW__
	// For some reason the Idle event is not being generated after the mouse scroll event in case of scrolling with the two fingers on the touch pad,
	// if the event is not allowed to be passed further.
    // evt.Skip() used to trigger the needed screen refresh, but it does no more. wxWakeUpIdle() seem to work now.
    wxWakeUpIdle();
#endif /* __WXMSW__ */

    // Performs layers editing updates, if enabled
    if (is_layers_editing_enabled()) {
        int object_idx_selected = m_selection.get_object_idx();
        if (object_idx_selected != -1) {
            // A volume is selected. Test, whether hovering over a layer thickness bar.
            if (m_layers_editing.bar_rect_contains(*this, (float)evt.GetX(), (float)evt.GetY())) {
                // Adjust the width of the selection.
                m_layers_editing.band_width = std::max(std::min(m_layers_editing.band_width * (1.0f + 0.1f * (float)evt.GetWheelRotation() / (float)evt.GetWheelDelta()), 10.0f), 1.5f);
                if (m_canvas != nullptr)
                    m_canvas->Refresh();

                return;
            }
        }
    }

    // Inform gizmos about the event so they have the opportunity to react.
    if (m_gizmos.on_mouse_wheel(evt))
        return;

    if (m_canvas_type == CanvasAssembleView && (evt.AltDown() || evt.CmdDown())) {
        float rotation = (float)evt.GetWheelRotation() / (float)evt.GetWheelDelta();
        if (evt.AltDown()) {
            auto clp_dist = m_gizmos.m_assemble_view_data->model_objects_clipper()->get_position();
            clp_dist = rotation < 0.f
                ? std::max(0., clp_dist - 0.01)
                : std::min(1., clp_dist + 0.01);
            m_gizmos.m_assemble_view_data->model_objects_clipper()->set_position(clp_dist, true);
        }
        else if (evt.CmdDown()) {
            m_explosion_ratio = rotation < 0.f
                ? std::max(1., m_explosion_ratio - 0.01)
                : std::min(3., m_explosion_ratio + 0.01);
            if (m_explosion_ratio != GLVolume::explosion_ratio) {
                for (GLVolume* volume : m_volumes.volumes) {
                    volume->set_bounding_boxes_as_dirty();
                }
                GLVolume::explosion_ratio = m_explosion_ratio;
            }
        }
        return;
    }
    // Calculate the zoom delta and apply it to the current zoom factor
    double direction_factor = wxGetApp().app_config->get_bool("reverse_mouse_wheel_zoom") ? -1.0 : 1.0;
    auto delta = direction_factor * (double)evt.GetWheelRotation() / (double)evt.GetWheelDelta();
    bool zoom_to_mouse = wxGetApp().app_config->get("zoom_to_mouse") == "true";
    if (!zoom_to_mouse) {// zoom to center
        _update_camera_zoom(delta);
    }
    else {
        auto cnv_size = get_canvas_size();
        float z{0.f};
        auto screen_center_3d_pos = _mouse_to_3d({ cnv_size.get_width() * 0.5, cnv_size.get_height() * 0.5 }, &z);
        auto mouse_3d_pos = _mouse_to_3d({evt.GetX(), evt.GetY()}, &z);
        Vec3d displacement = mouse_3d_pos - screen_center_3d_pos;

        wxGetApp().plater()->get_camera().translate(displacement);
        auto origin_zoom = wxGetApp().plater()->get_camera().get_zoom();
        _update_camera_zoom(delta);
        auto new_zoom = wxGetApp().plater()->get_camera().get_zoom();
        wxGetApp().plater()->get_camera().translate((-displacement) / (new_zoom / origin_zoom));
    }
}

void GLCanvas3D::on_timer(wxTimerEvent& evt)
{
    if (m_layers_editing.state == LayersEditing::Editing)
        _perform_layer_editing_action();
}

void GLCanvas3D::on_render_timer(wxTimerEvent& evt)
{
    // no need to wake up idle
    // right after this event, idle event is fired
    // m_dirty = true;
    // wxWakeUpIdle();
}

void GLCanvas3D::on_set_color_timer(wxTimerEvent& evt)
{
    auto obj_list = wxGetApp().obj_list();
    if (m_gizmos.get_current_type() != GLGizmosManager::MmuSegmentation)
        obj_list->set_extruder_for_selected_items(1);
    m_timer_set_color.Stop();
}


void GLCanvas3D::schedule_extra_frame(int miliseconds)
{
    // Schedule idle event right now
    if (miliseconds == 0)
    {
        // We want to wakeup idle evnt but most likely this is call inside render cycle so we need to wait
        if (m_in_render)
            miliseconds = 33;
        else {
            m_dirty = true;
            wxWakeUpIdle();
            return;
        }
    }
    int remaining_time = m_render_timer.GetInterval();
    // Timer is not running
    if (!m_render_timer.IsRunning()) {
        m_render_timer.StartOnce(miliseconds);
    // Timer is running - restart only if new period is shorter than remaning period
    } else {
        if (miliseconds + 20 < remaining_time) {
            m_render_timer.Stop();
            m_render_timer.StartOnce(miliseconds);
        }
    }
}

#ifndef NDEBUG
// #define SLIC3R_DEBUG_MOUSE_EVENTS
#endif

#ifdef SLIC3R_DEBUG_MOUSE_EVENTS
std::string format_mouse_event_debug_message(const wxMouseEvent &evt)
{
	static int idx = 0;
	char buf[2048];
	std::string out;
	sprintf(buf, "Mouse Event %d - ", idx ++);
	out = buf;

	if (evt.Entering())
		out += "Entering ";
	if (evt.Leaving())
		out += "Leaving ";
	if (evt.Dragging())
		out += "Dragging ";
	if (evt.Moving())
		out += "Moving ";
	if (evt.Magnify())
		out += "Magnify ";
	if (evt.LeftDown())
		out += "LeftDown ";
	if (evt.LeftUp())
		out += "LeftUp ";
	if (evt.LeftDClick())
		out += "LeftDClick ";
	if (evt.MiddleDown())
		out += "MiddleDown ";
	if (evt.MiddleUp())
		out += "MiddleUp ";
	if (evt.MiddleDClick())
		out += "MiddleDClick ";
	if (evt.RightDown())
		out += "RightDown ";
	if (evt.RightUp())
		out += "RightUp ";
	if (evt.RightDClick())
		out += "RightDClick ";

	sprintf(buf, "(%d, %d)", evt.GetX(), evt.GetY());
	out += buf;
	return out;
}
#endif /* SLIC3R_DEBUG_MOUSE_EVENTS */

void GLCanvas3D::on_gesture(wxGestureEvent &evt)
{
    if (!m_initialized || !_set_current())
        return;

    auto & camera = wxGetApp().plater()->get_camera();
    if (evt.GetEventType() == wxEVT_GESTURE_PAN) {
        auto p = evt.GetPosition();
        auto d = static_cast<wxPanGestureEvent&>(evt).GetDelta();
        float z = 0;
        const Vec3d &p2 = _mouse_to_3d({p.x, p.y}, &z);
        const Vec3d &p1 = _mouse_to_3d({p.x - d.x, p.y - d.y}, &z);
        camera.set_target(camera.get_target() + p1 - p2);
    } else if (evt.GetEventType() == wxEVT_GESTURE_ZOOM) {
        static float zoom_start = 1;
        if (evt.IsGestureStart())
            zoom_start = camera.get_zoom();
        camera.set_zoom(zoom_start * static_cast<wxZoomGestureEvent&>(evt).GetZoomFactor());
    } else if (evt.GetEventType() == wxEVT_GESTURE_ROTATE) {
        PartPlate* plate = wxGetApp().plater()->get_partplate_list().get_curr_plate();
        bool rotate_limit = current_printer_technology() != ptSLA;
        static double last_rotate = 0;
        if (evt.IsGestureStart())
            last_rotate = 0;
        auto rotate = static_cast<wxRotateGestureEvent&>(evt).GetRotationAngle() - last_rotate;
        last_rotate += rotate;
        if (plate)
            camera.rotate_on_sphere_with_target(-rotate, 0, rotate_limit, plate->get_bounding_box().center());
        else
            camera.rotate_on_sphere(-rotate, 0, rotate_limit);
    }
    m_dirty = true;
}

void GLCanvas3D::on_mouse(wxMouseEvent& evt)
{
    if (!m_initialized || !_set_current())
        return;

    // BBS: single snapshot
    Plater::SingleSnapshot single(wxGetApp().plater());

#if ENABLE_RETINA_GL
    const float scale = m_retina_helper->get_scale_factor();
    evt.SetX(evt.GetX() * scale);
    evt.SetY(evt.GetY() * scale);
#endif

    Point pos(evt.GetX(), evt.GetY());

    ImGuiWrapper* imgui = wxGetApp().imgui();
    if (m_tooltip.is_in_imgui() && evt.LeftUp())
        // ignore left up events coming from imgui windows and not processed by them
        m_mouse.ignore_left_up = true;
    m_tooltip.set_in_imgui(false);
    if (imgui->update_mouse_data(evt)) {
        if ((evt.LeftDown() || (evt.Moving() && (evt.AltDown() || evt.ShiftDown()))) && m_canvas != nullptr)
            m_canvas->SetFocus();
        m_mouse.position = evt.Leaving() ? Vec2d(-1.0, -1.0) : pos.cast<double>();
        m_tooltip.set_in_imgui(true);
        render();
#ifdef SLIC3R_DEBUG_MOUSE_EVENTS
        printf((format_mouse_event_debug_message(evt) + " - Consumed by ImGUI\n").c_str());
#endif /* SLIC3R_DEBUG_MOUSE_EVENTS */
        m_dirty = true;
        // do not return if dragging or tooltip not empty to allow for tooltip update
        // also, do not return if the mouse is moving and also is inside MM gizmo to allow update seed fill selection
        if (!m_mouse.dragging && m_tooltip.is_empty() && (m_gizmos.get_current_type() != GLGizmosManager::MmuSegmentation || !evt.Moving()))
            return;
    }

#ifdef __WXMSW__
	bool on_enter_workaround = false;
    if (! evt.Entering() && ! evt.Leaving() && m_mouse.position.x() == -1.0) {
        // Workaround for SPE-832: There seems to be a mouse event sent to the window before evt.Entering()
        m_mouse.position = pos.cast<double>();
        render();
#ifdef SLIC3R_DEBUG_MOUSE_EVENTS
		printf((format_mouse_event_debug_message(evt) + " - OnEnter workaround\n").c_str());
#endif /* SLIC3R_DEBUG_MOUSE_EVENTS */
		on_enter_workaround = true;
    } else
#endif /* __WXMSW__ */
    {
#ifdef SLIC3R_DEBUG_MOUSE_EVENTS
		printf((format_mouse_event_debug_message(evt) + " - other\n").c_str());
#endif /* SLIC3R_DEBUG_MOUSE_EVENTS */
	}

    if (m_main_toolbar.on_mouse(evt, *this)) {
        if (m_main_toolbar.is_any_item_pressed())
            m_gizmos.reset_all_states();
        if (evt.LeftUp() || evt.MiddleUp() || evt.RightUp())
            mouse_up_cleanup();
        m_mouse.set_start_position_3D_as_invalid();
        return;
    }

    //BBS: GUI refactor: GLToolbar
    if (m_assemble_view_toolbar.on_mouse(evt, *this)) {
        if (evt.LeftUp() || evt.MiddleUp() || evt.RightUp())
            mouse_up_cleanup();
        m_mouse.set_start_position_3D_as_invalid();
        return;
    }

    if (wxGetApp().plater()->get_collapse_toolbar().on_mouse(evt, *this)) {
        if (evt.LeftUp() || evt.MiddleUp() || evt.RightUp())
            mouse_up_cleanup();
        m_mouse.set_start_position_3D_as_invalid();
        return;
    }

    // BBS
#if 0
    if (wxGetApp().plater()->get_view_toolbar().on_mouse(evt, *this)) {
        if (evt.LeftUp() || evt.MiddleUp() || evt.RightUp())
            mouse_up_cleanup();
        m_mouse.set_start_position_3D_as_invalid();
        return;
    }
#endif

    for (GLVolume* volume : m_volumes.volumes) {
        volume->force_sinking_contours = false;
    }

    auto show_sinking_contours = [this]() {
        const Selection::IndicesList& idxs = m_selection.get_volume_idxs();
        for (unsigned int idx : idxs) {
            m_volumes.volumes[idx]->force_sinking_contours = true;
        }
        m_dirty = true;
    };

    if (m_gizmos.on_mouse(evt)) {
        if (m_gizmos.is_running()) {
            _deactivate_arrange_menu();
            _deactivate_orient_menu();
            _deactivate_layersediting_menu();
        }
        if (wxWindow::FindFocus() != m_canvas)
            // Grab keyboard focus for input in gizmo dialogs.
            m_canvas->SetFocus();

        if (evt.LeftDown()) {
            // Clear hover state in main toolbar
            wxMouseEvent evt2 = evt;
            evt2.SetEventType(wxEVT_MOTION);
            evt2.SetLeftDown(false);
            m_main_toolbar.on_mouse(evt2, *this);
        }

        if (evt.LeftUp() || evt.MiddleUp() || evt.RightUp())
            mouse_up_cleanup();

        m_mouse.set_start_position_3D_as_invalid();
        m_mouse.position = pos.cast<double>();

        // It should be detection of volume change
        // Not only detection of some modifiers !!!
        if (evt.Dragging()) {
            GLGizmosManager::EType c = m_gizmos.get_current_type();
            if (current_printer_technology() == ptFFF &&
                (fff_print()->config().print_sequence == PrintSequence::ByObject)) {
                if (c == GLGizmosManager::EType::Move ||
                    c == GLGizmosManager::EType::Scale ||
                    c == GLGizmosManager::EType::Rotate )
                    update_sequential_clearance();
            } else {
                if (c == GLGizmosManager::EType::Move ||
                    c == GLGizmosManager::EType::Scale ||
                    c == GLGizmosManager::EType::Rotate)
                    show_sinking_contours();
            }
        }
        else if (evt.LeftUp() &&
            m_gizmos.get_current_type() == GLGizmosManager::EType::Scale &&
            m_gizmos.get_current()->get_state() == GLGizmoBase::EState::On) {
            wxGetApp().obj_list()->selection_changed();
        }

        return;
    }

    bool any_gizmo_active = m_gizmos.get_current() != nullptr;

    int selected_object_idx = m_selection.get_object_idx();
    int layer_editing_object_idx = is_layers_editing_enabled() ? selected_object_idx : -1;


    if (m_mouse.drag.move_requires_threshold && m_mouse.is_move_start_threshold_position_2D_defined() && m_mouse.is_move_threshold_met(pos)) {
        m_mouse.drag.move_requires_threshold = false;
        m_mouse.set_move_start_threshold_position_2D_as_invalid();
    }

    if (evt.ButtonDown() && wxWindow::FindFocus() != m_canvas)
        // Grab keyboard focus on any mouse click event.
        m_canvas->SetFocus();

    if (evt.Entering()) {
//#if defined(__WXMSW__) || defined(__linux__)
//        // On Windows and Linux needs focus in order to catch key events
        // Set focus in order to remove it from sidebar fields
        if (m_canvas != nullptr) {
            // Only set focus, if the top level window of this canvas is active.
            auto p = dynamic_cast<wxWindow*>(evt.GetEventObject());
            while (p->GetParent())
                p = p->GetParent();
            auto *top_level_wnd = dynamic_cast<wxTopLevelWindow*>(p);
            if (top_level_wnd && top_level_wnd->IsActive() && !wxGetApp().get_side_menu_popup_status())
                ;// m_canvas->SetFocus();
            m_mouse.position = pos.cast<double>();
            m_tooltip_enabled = false;
            // 1) forces a frame render to ensure that m_hover_volume_idxs is updated even when the user right clicks while
            // the context menu is shown, ensuring it to disappear if the mouse is outside any volume and to
            // change the volume hover state if any is under the mouse
            // 2) when switching between 3d view and preview the size of the canvas changes if the side panels are visible,
            // so forces a resize to avoid multiple renders with different sizes (seen as flickering)
            _refresh_if_shown_on_screen();
            m_tooltip_enabled = true;
        }
        m_mouse.set_start_position_2D_as_invalid();
//#endif
    }
    else if (evt.Leaving()) {
        // to remove hover on objects when the mouse goes out of this canvas
        m_mouse.position = Vec2d(-1.0, -1.0);
        m_dirty = true;
    }
    else if (evt.LeftDClick()) {
        // switch to object panel if double click on object, otherwise switch to global panel if double click on background
        if (selected_object_idx >= 0)
            post_event(SimpleEvent(EVT_GLCANVAS_SWITCH_TO_OBJECT));
        else
            post_event(SimpleEvent(EVT_GLCANVAS_SWITCH_TO_GLOBAL));
    }
    else if (evt.LeftDown() || evt.RightDown() || evt.MiddleDown()) {
        //BBS: add orient deactivate logic
        if (!m_gizmos.on_mouse(evt)) {
            if (_deactivate_arrange_menu() || _deactivate_orient_menu())
                return;
        }

        // If user pressed left or right button we first check whether this happened on a volume or not.
        m_layers_editing.state = LayersEditing::Unknown;
        if (layer_editing_object_idx != -1 && m_layers_editing.bar_rect_contains(*this, pos(0), pos(1))) {
            // A volume is selected and the mouse is inside the layer thickness bar.
            // Start editing the layer height.
            m_layers_editing.state = LayersEditing::Editing;
            _perform_layer_editing_action(&evt);
        }

        else {
            // BBS: define Alt key to enable volume selection mode
            m_selection.set_volume_selection_mode(evt.AltDown() ? Selection::Volume : Selection::Instance);
            if (evt.LeftDown() && evt.ShiftDown() && m_picking_enabled && m_layers_editing.state != LayersEditing::Editing) {
                if (/*m_gizmos.get_current_type() != GLGizmosManager::SlaSupports
                    &&*/ m_gizmos.get_current_type() != GLGizmosManager::FdmSupports
                    && m_gizmos.get_current_type() != GLGizmosManager::Seam
                    && m_gizmos.get_current_type() != GLGizmosManager::Cut
                    && m_gizmos.get_current_type() != GLGizmosManager::MmuSegmentation) {
                    m_rectangle_selection.start_dragging(m_mouse.position, evt.ShiftDown() ? GLSelectionRectangle::Select : GLSelectionRectangle::Deselect);
                    m_dirty = true;
                }
            }
            else {
                // Select volume in this 3D canvas.
                // Don't deselect a volume if layer editing is enabled or any gizmo is active. We want the object to stay selected
                // during the scene manipulation.

                if (m_picking_enabled && (!any_gizmo_active || !evt.CmdDown()) && (!m_hover_volume_idxs.empty())) {
                    if (evt.LeftDown() && !m_hover_volume_idxs.empty()) {
                        int volume_idx = get_first_hover_volume_idx();
                        bool already_selected = m_selection.contains_volume(volume_idx);
                        bool ctrl_down = evt.CmdDown();

                        Selection::IndicesList curr_idxs = m_selection.get_volume_idxs();

                        if (already_selected && ctrl_down)
                            m_selection.remove(volume_idx);
                        else {
                            m_selection.add(volume_idx, !ctrl_down, true);
                            m_mouse.drag.move_requires_threshold = !already_selected;
                            if (already_selected)
                                m_mouse.set_move_start_threshold_position_2D_as_invalid();
                            else
                                m_mouse.drag.move_start_threshold_position_2D = pos;
                        }

                        // propagate event through callback
                        if (curr_idxs != m_selection.get_volume_idxs()) {
                            if (m_selection.is_empty())
                                m_gizmos.reset_all_states();
                            else
                                m_gizmos.refresh_on_off_state();

                            m_gizmos.update_data();
                            post_event(SimpleEvent(EVT_GLCANVAS_OBJECT_SELECT));
                            m_dirty = true;
                        }
                    }
                }

                if (!m_hover_volume_idxs.empty()) {
                    if (evt.LeftDown() && m_moving_enabled && m_mouse.drag.move_volume_idx == -1) {
                        // Only accept the initial position, if it is inside the volume bounding box.
                        int volume_idx = get_first_hover_volume_idx();
                        BoundingBoxf3 volume_bbox = m_volumes.volumes[volume_idx]->transformed_bounding_box();
                        volume_bbox.offset(1.0);
                        const bool is_cut_connector_selected = m_selection.is_any_connector();
                        if ((!any_gizmo_active || !evt.CmdDown()) && volume_bbox.contains(m_mouse.scene_position) && !is_cut_connector_selected) {
                            m_volumes.volumes[volume_idx]->hover = GLVolume::HS_None;
                            // The dragging operation is initiated.
                            m_mouse.drag.move_volume_idx = volume_idx;
                            m_selection.setup_cache();
                            m_mouse.drag.start_position_3D = m_mouse.scene_position;
                            m_sequential_print_clearance_first_displacement = true;
                            m_moving = true;
                        }
                    }
                }
            }
        }
    }
    else if (evt.Dragging() && evt.LeftIsDown() && m_mouse.drag.move_volume_idx != -1 && m_layers_editing.state == LayersEditing::Unknown) {
        if (m_canvas_type != ECanvasType::CanvasAssembleView) {
            if (!m_mouse.drag.move_requires_threshold) {
                m_mouse.dragging = true;
                Vec3d cur_pos = m_mouse.drag.start_position_3D;
                // we do not want to translate objects if the user just clicked on an object while pressing shift to remove it from the selection and then drag
                if (m_selection.contains_volume(get_first_hover_volume_idx())) {
                    const Camera& camera = wxGetApp().plater()->get_camera();
                    if (std::abs(camera.get_dir_forward()(2)) < EPSILON) {
                        // side view -> move selected volumes orthogonally to camera view direction
                        Linef3 ray = mouse_ray(pos);
                        Vec3d dir = ray.unit_vector();
                        // finds the intersection of the mouse ray with the plane parallel to the camera viewport and passing throught the starting position
                        // use ray-plane intersection see i.e. https://en.wikipedia.org/wiki/Line%E2%80%93plane_intersection algebric form
                        // in our case plane normal and ray direction are the same (orthogonal view)
                        // when moving to perspective camera the negative z unit axis of the camera needs to be transformed in world space and used as plane normal
                        Vec3d inters = ray.a + (m_mouse.drag.start_position_3D - ray.a).dot(dir) / dir.squaredNorm() * dir;
                        // vector from the starting position to the found intersection
                        Vec3d inters_vec = inters - m_mouse.drag.start_position_3D;

                        Vec3d camera_right = camera.get_dir_right();
                        Vec3d camera_up = camera.get_dir_up();

                        // finds projection of the vector along the camera axes
                        double projection_x = inters_vec.dot(camera_right);
                        double projection_z = inters_vec.dot(camera_up);

                        // apply offset
                        cur_pos = m_mouse.drag.start_position_3D + projection_x * camera_right + projection_z * camera_up;
                    }
                    else {
                        // Generic view
                        // Get new position at the same Z of the initial click point.
                        float z0 = 0.0f;
                        float z1 = 1.0f;
                        cur_pos = Linef3(_mouse_to_3d(pos, &z0), _mouse_to_3d(pos, &z1)).intersect_plane(m_mouse.drag.start_position_3D(2));
                    }
                }

                TransformationType trafo_type;
                trafo_type.set_relative();
                m_selection.translate(cur_pos - m_mouse.drag.start_position_3D, trafo_type);
                if (current_printer_technology() == ptFFF && (fff_print()->config().print_sequence == PrintSequence::ByObject))
                    update_sequential_clearance();
                // BBS
                //wxGetApp().obj_manipul()->set_dirty();
                m_dirty = true;
            }
        }
    }
    else if (evt.Dragging() && evt.LeftIsDown() && m_picking_enabled && m_rectangle_selection.is_dragging()) {
        //BBS not in assemble view
        if (m_canvas_type != ECanvasType::CanvasAssembleView) {
            m_rectangle_selection.dragging(pos.cast<double>());
            m_dirty = true;
        }
    }
    else if (evt.Dragging() || is_camera_rotate(evt) || is_camera_pan(evt)) {
        m_mouse.dragging = true;

        if (m_layers_editing.state != LayersEditing::Unknown && layer_editing_object_idx != -1) {
            if (m_layers_editing.state == LayersEditing::Editing) {
                _perform_layer_editing_action(&evt);
                m_mouse.position = pos.cast<double>();
            }
        }
        // do not process the dragging if the left mouse was set down in another canvas
        else if (is_camera_rotate(evt)) {
            // Orca: Sphere rotation for painting view 
            // if dragging over blank area with left button, rotate
            if ((any_gizmo_active || m_hover_volume_idxs.empty()) && m_mouse.is_start_position_3D_defined()) {
                const Vec3d rot = (Vec3d(pos.x(), pos.y(), 0.) - m_mouse.drag.start_position_3D) * (PI * TRACKBALLSIZE / 180.);
                if (this->m_canvas_type == ECanvasType::CanvasAssembleView || m_gizmos.get_current_type() == GLGizmosManager::FdmSupports ||
                    m_gizmos.get_current_type() == GLGizmosManager::Seam || m_gizmos.get_current_type() == GLGizmosManager::MmuSegmentation) {
                    Camera& camera = wxGetApp().plater()->get_camera();
                    Vec3d rotate_target = Vec3d::Zero();
                    if (!m_selection.is_empty())
                        rotate_target = m_selection.get_bounding_box().center();
                    else
                        rotate_target = volumes_bounding_box().center();
                    camera.rotate_on_sphere_with_target(rot.x(), rot.y(), false, rotate_target);
                }
                else {
                    if (wxGetApp().app_config->get_bool("use_free_camera"))
                        // Virtual track ball (similar to the 3DConnexion mouse).
                        wxGetApp().plater()->get_camera().rotate_local_around_target(Vec3d(rot.y(), rot.x(), 0.));
                    else {
                        // Forces camera right vector to be parallel to XY plane in case it has been misaligned using the 3D mouse free rotation.
                        // It is cheaper to call this function right away instead of testing wxGetApp().plater()->get_mouse3d_controller().connected(),
                        // which checks an atomics (flushes CPU caches).
                        // See GH issue #3816.
                        Camera& camera = wxGetApp().plater()->get_camera();

                        bool rotate_limit = current_printer_technology() != ptSLA;

                        camera.recover_from_free_camera();
                        if (evt.ControlDown() || evt.CmdDown()) {
                            if ((m_rotation_center.x() == 0.f) && (m_rotation_center.y() == 0.f) && (m_rotation_center.z() == 0.f)) {
                                auto canvas_w = float(get_canvas_size().get_width());
                                auto canvas_h = float(get_canvas_size().get_height());
                                Point screen_center(canvas_w/2, canvas_h/2);
                                m_rotation_center = _mouse_to_3d(screen_center);
                                m_rotation_center(2) = 0.f;
                            }
                            camera.rotate_on_sphere_with_target(rot.x(), rot.y(), rotate_limit, m_rotation_center);
                        } else {
                            Vec3d rotate_target = Vec3d::Zero();
                            if (m_canvas_type == ECanvasType::CanvasPreview) {
                                PartPlate *plate = wxGetApp().plater()->get_partplate_list().get_curr_plate();
                                if (plate)
                                    rotate_target = plate->get_bounding_box().center();
                            }
                            else {
                                if (!m_selection.is_empty())
                                    rotate_target = m_selection.get_bounding_box().center();
                                else 
                                    rotate_target = volumes_bounding_box(true).center();
                            }

                            if (!rotate_target.isZero())
                                camera.rotate_on_sphere_with_target(rot.x(), rot.y(), rotate_limit, rotate_target);
                            else
                                camera.rotate_on_sphere(rot.x(), rot.y(), rotate_limit);
                        }
                    }
                }

                m_dirty = true;
            }
            m_camera_movement = true;
            m_mouse.drag.start_position_3D = Vec3d((double)pos(0), (double)pos(1), 0.0);
        }
        else if (is_camera_pan(evt)) {
            // If dragging over blank area with right button, pan.
            if (m_mouse.is_start_position_2D_defined()) {
                // get point in model space at Z = 0
                float z = 0.0f;
                const Vec3d& cur_pos = _mouse_to_3d(pos, &z);
                Vec3d orig = _mouse_to_3d(m_mouse.drag.start_position_2D, &z);
                Camera& camera = wxGetApp().plater()->get_camera();
                if (this->m_canvas_type != ECanvasType::CanvasAssembleView) {
                    if (wxGetApp().app_config->get_bool("use_free_camera"))
                        // Forces camera right vector to be parallel to XY plane in case it has been misaligned using the 3D mouse free rotation.
                        // It is cheaper to call this function right away instead of testing wxGetApp().plater()->get_mouse3d_controller().connected(),
                        // which checks an atomics (flushes CPU caches).
                        // See GH issue #3816.
                        camera.recover_from_free_camera();
                }

                camera.set_target(camera.get_target() + orig - cur_pos);
                m_dirty = true;
                m_mouse.ignore_right_up = true;
            }

            m_camera_movement = true;
            m_mouse.drag.start_position_2D = pos;
        }
    }
    else if ((evt.LeftUp() || evt.MiddleUp() || evt.RightUp()) ||
               (m_camera_movement && !is_camera_rotate(evt) && !is_camera_pan(evt))) {
        m_mouse.position = pos.cast<double>();

        if (evt.LeftUp()) {
            m_rotation_center(0) = m_rotation_center(1) = m_rotation_center(2) = 0.f;
        }

        if (m_layers_editing.state != LayersEditing::Unknown) {
            m_layers_editing.state = LayersEditing::Unknown;
            _stop_timer();
            m_layers_editing.accept_changes(*this);
        }
        else if (m_mouse.drag.move_volume_idx != -1 && m_mouse.dragging) {
            do_move(L("Move Object"));
            // BBS
            //wxGetApp().obj_manipul()->set_dirty();
            // Let the plater know that the dragging finished, so a delayed refresh
            // of the scene with the background processing data should be performed.
            post_event(SimpleEvent(EVT_GLCANVAS_MOUSE_DRAGGING_FINISHED));
        }
        else if (evt.LeftUp() && m_picking_enabled && m_rectangle_selection.is_dragging() && m_layers_editing.state != LayersEditing::Editing) {
            //BBS: don't use alt as de-select
            //if (evt.ShiftDown() || evt.AltDown())
            if (evt.ShiftDown())
                _update_selection_from_hover();

            m_rectangle_selection.stop_dragging();
        }
        else if (evt.LeftUp() && !m_mouse.ignore_left_up && !m_mouse.dragging && m_hover_volume_idxs.empty() && m_hover_plate_idxs.empty() && !is_layers_editing_enabled()) {
            // deselect and propagate event through callback
            if (!evt.ShiftDown() && (!any_gizmo_active || !evt.CmdDown()) && m_picking_enabled)
                deselect_all();
        }
        //BBS Select plate in this 3D canvas.
        else if (evt.LeftUp() && !m_mouse.dragging && m_picking_enabled && !m_hover_plate_idxs.empty() && (m_canvas_type == CanvasView3D) && !is_layers_editing_enabled())
        {
                int hover_idx = m_hover_plate_idxs.front();
                wxGetApp().plater()->select_plate_by_hover_id(hover_idx);
                //wxGetApp().plater()->get_partplate_list().select_plate_view();
                //deselect all the objects
                if (m_gizmos.get_current_type() != GLGizmosManager::MeshBoolean && m_hover_volume_idxs.empty())
                    deselect_all();
        }
        else if (evt.RightUp() && !is_layers_editing_enabled()) {
            // forces a frame render to ensure that m_hover_volume_idxs is updated even when the user right clicks while
            // the context menu is already shown
            render();
            if (!m_hover_volume_idxs.empty()) {
                // if right clicking on volume, propagate event through callback (shows context menu)
                int volume_idx = get_first_hover_volume_idx();
                if (!m_volumes.volumes[volume_idx]->is_wipe_tower // no context menu for the wipe tower
                    /*&& m_gizmos.get_current_type() != GLGizmosManager::SlaSupports*/)  // disable context menu when the gizmo is open
                {
                    // forces the selection of the volume
                    /* m_selection.add(volume_idx); // #et_FIXME_if_needed
                     * To avoid extra "Add-Selection" snapshots,
                     * call add() with check_for_already_contained=true
                     * */
                    m_selection.add(volume_idx, true, true);
                    m_gizmos.refresh_on_off_state();
                    post_event(SimpleEvent(EVT_GLCANVAS_OBJECT_SELECT));
                    m_gizmos.update_data();
                    // BBS
                    //wxGetApp().obj_manipul()->set_dirty();
                    // forces a frame render to update the view before the context menu is shown
                    render();
                }
            }

            //BBS change plate selection
            if (!m_hover_plate_idxs.empty() && (m_canvas_type == CanvasView3D) && !m_mouse.dragging) {
                int hover_idx = m_hover_plate_idxs.front();
                wxGetApp().plater()->select_plate_by_hover_id(hover_idx, true);
                if (m_hover_volume_idxs.empty())
                    deselect_all();
                render();
            }

            Vec2d logical_pos = pos.cast<double>();
#if ENABLE_RETINA_GL
            const float factor = m_retina_helper->get_scale_factor();
            logical_pos = logical_pos.cwiseQuotient(Vec2d(factor, factor));
#endif // ENABLE_RETINA_GL

            if (!m_mouse.ignore_right_up) {
                //BBS post right click event
                if (!m_hover_plate_idxs.empty()) {
                    post_event(RBtnPlateEvent(EVT_GLCANVAS_PLATE_RIGHT_CLICK, { logical_pos, m_hover_plate_idxs.front() }));
                }
                else {
                    // do not post the event if the user is panning the scene
                    // or if right click was done over the wipe tower
                    bool post_right_click_event = m_hover_volume_idxs.empty() || !m_volumes.volumes[get_first_hover_volume_idx()]->is_wipe_tower;
                    if (post_right_click_event)
                        post_event(RBtnEvent(EVT_GLCANVAS_RIGHT_CLICK, { logical_pos, m_hover_volume_idxs.empty() }));
                }
            }
        }

        mouse_up_cleanup();
    }
    else if (evt.Moving()) {
        m_mouse.position = pos.cast<double>();

        // updates gizmos overlay
        if (m_selection.is_empty())
            m_gizmos.reset_all_states();

        m_dirty = true;
    }
    else
        evt.Skip();

    // Detection of doubleclick on text to open emboss edit window
    auto type = m_gizmos.get_current_type();
    if (evt.LeftDClick() && !m_hover_volume_idxs.empty() && 
        (type == GLGizmosManager::EType::Undefined ||
         type == GLGizmosManager::EType::Move ||
         type == GLGizmosManager::EType::Rotate ||
         type == GLGizmosManager::EType::Scale ||
         type == GLGizmosManager::EType::Emboss ||
         type == GLGizmosManager::EType::Svg) ) {
        for (int hover_volume_id : m_hover_volume_idxs) { 
            const GLVolume &hover_gl_volume = *m_volumes.volumes[hover_volume_id];
            int object_idx = hover_gl_volume.object_idx();
            if (object_idx < 0 || static_cast<size_t>(object_idx) >= m_model->objects.size()) continue;
            const ModelObject* hover_object = m_model->objects[object_idx];
            int hover_volume_idx = hover_gl_volume.volume_idx();
            if (hover_volume_idx < 0 || static_cast<size_t>(hover_volume_idx) >= hover_object->volumes.size()) continue;
            const ModelVolume* hover_volume = hover_object->volumes[hover_volume_idx];

            if (hover_volume->text_configuration.has_value()) {
                m_selection.add_volumes(Selection::EMode::Volume, {(unsigned) hover_volume_id});
                if (type != GLGizmosManager::EType::Emboss)
                    m_gizmos.open_gizmo(GLGizmosManager::EType::Emboss);            
                wxGetApp().obj_list()->update_selections();
                return;
            } else if (hover_volume->emboss_shape.has_value()) {
                m_selection.add_volumes(Selection::EMode::Volume, {(unsigned) hover_volume_id});
                if (type != GLGizmosManager::EType::Svg)
                    m_gizmos.open_gizmo(GLGizmosManager::EType::Svg);
                wxGetApp().obj_list()->update_selections();
                return;
            }
        }
    }

    if (m_moving)
        show_sinking_contours();

#ifdef __WXMSW__
	if (on_enter_workaround)
		m_mouse.position = Vec2d(-1., -1.);
#endif /* __WXMSW__ */
}

void GLCanvas3D::on_paint(wxPaintEvent& evt)
{
    if (m_initialized)
        m_dirty = true;
    else
        // Call render directly, so it gets initialized immediately, not from On Idle handler.
        this->render();
}

void GLCanvas3D::force_set_focus() {
    m_canvas->SetFocus();
};

void GLCanvas3D::on_set_focus(wxFocusEvent& evt)
{
    m_tooltip_enabled = false;
    if (m_canvas_type == ECanvasType::CanvasPreview) {
        // update thumbnails and update plate toolbar
        wxGetApp().plater()->update_all_plate_thumbnails();
        _update_imgui_select_plate_toolbar();
    }
    _refresh_if_shown_on_screen();
    m_tooltip_enabled = true;
    m_is_touchpad_navigation = wxGetApp().app_config->get_bool("camera_navigation_style");
}

bool GLCanvas3D::is_camera_rotate(const wxMouseEvent& evt) const
{
    if (m_is_touchpad_navigation) {
        return evt.Moving() && evt.AltDown() && !evt.ShiftDown();
    } else {
        return evt.Dragging() && evt.LeftIsDown();
    }
}

bool GLCanvas3D::is_camera_pan(const wxMouseEvent& evt) const
{
    if (m_is_touchpad_navigation) {
        return evt.Moving() && evt.ShiftDown() && !evt.AltDown();
    } else {
        return evt.Dragging() && (evt.MiddleIsDown() || evt.RightIsDown());
    }
}

Size GLCanvas3D::get_canvas_size() const
{
    int w = 0;
    int h = 0;

    if (m_canvas != nullptr)
        m_canvas->GetSize(&w, &h);

#if ENABLE_RETINA_GL
    const float factor = m_retina_helper->get_scale_factor();
    w *= factor;
    h *= factor;
#else
    const float factor = 1.0f;
#endif

    return Size(w, h, factor);
}

Vec2d GLCanvas3D::get_local_mouse_position() const
{
    if (m_canvas == nullptr)
		return Vec2d::Zero();

    wxPoint mouse_pos = m_canvas->ScreenToClient(wxGetMousePosition());
    const double factor =
#if ENABLE_RETINA_GL
        m_retina_helper->get_scale_factor();
#else
        1.0;
#endif
    return Vec2d(factor * mouse_pos.x, factor * mouse_pos.y);
}

void GLCanvas3D::set_tooltip(const std::string& tooltip)
{
    if (m_canvas != nullptr)
        m_tooltip.set_text(tooltip);
}

void GLCanvas3D::do_move(const std::string& snapshot_type)
{
    if (m_model == nullptr)
        return;

    if (!snapshot_type.empty())
        wxGetApp().plater()->take_snapshot(snapshot_type);

    std::set<std::pair<int, int>> done;  // keeps track of modified instances
    bool object_moved = false;

    // BBS: support wipe-tower for multi-plates
    int n_plates = wxGetApp().plater()->get_partplate_list().get_plate_count();
    std::vector<Vec3d> wipe_tower_origins(n_plates, Vec3d::Zero());

    Selection::EMode selection_mode = m_selection.get_mode();

    for (const GLVolume* v : m_volumes.volumes) {
        int object_idx = v->object_idx();
        int instance_idx = v->instance_idx();
        int volume_idx = v->volume_idx();

        if (volume_idx < 0)
            continue;

        std::pair<int, int> done_id(object_idx, instance_idx);

        if (0 <= object_idx && object_idx < (int)m_model->objects.size()) {
            done.insert(done_id);

            // Move instances/volumes
            ModelObject* model_object = m_model->objects[object_idx];
            if (model_object != nullptr) {
                if (selection_mode == Selection::Instance)
                    model_object->instances[instance_idx]->set_transformation(v->get_instance_transformation());
                else if (selection_mode == Selection::Volume) {
                    if (model_object->volumes[volume_idx]->get_transformation() != v->get_volume_transformation()) {
                        model_object->volumes[volume_idx]->set_transformation(v->get_volume_transformation());
                        // BBS: backup
                        Slic3r::save_object_mesh(*model_object);
                    }
                }

                object_moved = true;
                model_object->invalidate_bounding_box();
            }
        }
        else if (object_idx >= 1000 && object_idx < 1000 + n_plates) {
            // Move a wipe tower proxy.
            wipe_tower_origins[object_idx - 1000] = v->get_volume_offset();
        }
    }

    //BBS: notify instance updates to part plater list
    m_selection.notify_instance_update(-1, 0);

    // Fixes flying instances
    for (const std::pair<int, int>& i : done) {
        ModelObject* m = m_model->objects[i.first];
        const double shift_z = m->get_instance_min_z(i.second);
        //BBS: don't call translate if the z is zero
        if ((current_printer_technology() == ptSLA || shift_z > SINKING_Z_THRESHOLD) && (shift_z != 0.0f)) {
            const Vec3d shift(0.0, 0.0, -shift_z);
            m_selection.translate(i.first, i.second, shift);
            m->translate_instance(i.second, shift);
            //BBS: notify instance updates to part plater list
            m_selection.notify_instance_update(i.first, i.second);
        }
        wxGetApp().obj_list()->update_info_items(static_cast<size_t>(i.first));
    }
    //BBS: nofity object list to update
    wxGetApp().plater()->sidebar().obj_list()->update_plate_values_for_items();

    if (object_moved)
        post_event(SimpleEvent(EVT_GLCANVAS_INSTANCE_MOVED));

    // BBS: support wipe-tower for multi-plates
    for (int plate_id = 0; plate_id < wipe_tower_origins.size(); plate_id++) {
        Vec3d& wipe_tower_origin = wipe_tower_origins[plate_id];
        if (wipe_tower_origin == Vec3d::Zero())
            continue;

        PartPlateList& ppl = wxGetApp().plater()->get_partplate_list();
        DynamicConfig& proj_cfg = wxGetApp().preset_bundle->project_config;
        Vec3d plate_origin = ppl.get_plate(plate_id)->get_origin();
        ConfigOptionFloat wipe_tower_x(wipe_tower_origin(0) - plate_origin(0));
        ConfigOptionFloat wipe_tower_y(wipe_tower_origin(1) - plate_origin(1));

        ConfigOptionFloats* wipe_tower_x_opt = proj_cfg.option<ConfigOptionFloats>("wipe_tower_x", true);
        ConfigOptionFloats* wipe_tower_y_opt = proj_cfg.option<ConfigOptionFloats>("wipe_tower_y", true);
        wipe_tower_x_opt->set_at(&wipe_tower_x, plate_id, 0);
        wipe_tower_y_opt->set_at(&wipe_tower_y, plate_id, 0);
    }

    reset_sequential_print_clearance();

    m_dirty = true;
}

void GLCanvas3D::do_rotate(const std::string& snapshot_type)
{
    if (m_model == nullptr)
        return;

    if (!snapshot_type.empty())
        wxGetApp().plater()->take_snapshot(snapshot_type);

    // stores current min_z of instances
    std::map<std::pair<int, int>, double> min_zs;
    for (int i = 0; i < static_cast<int>(m_model->objects.size()); ++i) {
        const ModelObject* obj = m_model->objects[i];
        for (int j = 0; j < static_cast<int>(obj->instances.size()); ++j) {
            if (snapshot_type == L("Gizmo-Place on Face") && m_selection.get_object_idx() == i) {
                // This means we are flattening this object. In that case pretend
                // that it is not sinking (even if it is), so it is placed on bed
                // later on (whatever is sinking will be left sinking).
                min_zs[{ i, j }] = SINKING_Z_THRESHOLD;
            }
            else
                min_zs[{ i, j }] = obj->instance_bounding_box(j).min.z();

        }
    }

    std::set<std::pair<int, int>> done;  // keeps track of modified instances

    Selection::EMode selection_mode = m_selection.get_mode();

    for (const GLVolume* v : m_volumes.volumes) {
        const int object_idx = v->object_idx();
        if (object_idx < 0 || (int)m_model->objects.size() <= object_idx)
            continue;

        const int instance_idx = v->instance_idx();
        const int volume_idx = v->volume_idx();

        if (volume_idx < 0)
            continue;

        done.insert(std::pair<int, int>(object_idx, instance_idx));

        // Rotate instances/volumes.
        ModelObject* model_object = m_model->objects[object_idx];
        if (model_object != nullptr) {
            if (selection_mode == Selection::Instance)
                model_object->instances[instance_idx]->set_transformation(v->get_instance_transformation());
            else if (selection_mode == Selection::Volume) {
                if (model_object->volumes[volume_idx]->get_transformation() != v->get_volume_transformation()) {
                	model_object->volumes[volume_idx]->set_transformation(v->get_volume_transformation());
                    // BBS: backup
                    Slic3r::save_object_mesh(*model_object);
                }
            }
            model_object->invalidate_bounding_box();
        }
    }

    //BBS: notify instance updates to part plater list
    m_selection.notify_instance_update(-1, -1);

    // Fixes sinking/flying instances
    for (const std::pair<int, int>& i : done) {
        ModelObject* m = m_model->objects[i.first];

        //BBS: don't call translate if the z is zero
        const double shift_z = m->get_instance_min_z(i.second);
        // leave sinking instances as sinking
        if ((min_zs.find({ i.first, i.second })->second >= SINKING_Z_THRESHOLD || shift_z > SINKING_Z_THRESHOLD)&&(shift_z != 0.0f)) {
            const Vec3d shift(0.0, 0.0, -shift_z);
            m_selection.translate(i.first, i.second, shift);
            m->translate_instance(i.second, shift);
            //BBS: notify instance updates to part plater list
            m_selection.notify_instance_update(i.first, i.second);
        }

        wxGetApp().obj_list()->update_info_items(static_cast<size_t>(i.first));
    }
    //BBS: nofity object list to update
    wxGetApp().plater()->sidebar().obj_list()->update_plate_values_for_items();

    if (!done.empty())
        post_event(SimpleEvent(EVT_GLCANVAS_INSTANCE_ROTATED));

    m_dirty = true;
}

void GLCanvas3D::do_scale(const std::string& snapshot_type)
{
    if (m_model == nullptr)
        return;

    if (!snapshot_type.empty())
        wxGetApp().plater()->take_snapshot(snapshot_type);

    // stores current min_z of instances
    std::map<std::pair<int, int>, double> min_zs;
    if (!snapshot_type.empty()) {
        for (int i = 0; i < static_cast<int>(m_model->objects.size()); ++i) {
            const ModelObject* obj = m_model->objects[i];
            for (int j = 0; j < static_cast<int>(obj->instances.size()); ++j) {
                min_zs[{ i, j }] = obj->instance_bounding_box(j).min.z();
            }
        }
    }

    std::set<std::pair<int, int>> done;  // keeps track of modified instances

    Selection::EMode selection_mode = m_selection.get_mode();

    for (const GLVolume* v : m_volumes.volumes) {
        const int object_idx = v->object_idx();
        if (object_idx < 0 || (int)m_model->objects.size() <= object_idx)
            continue;

        const int instance_idx = v->instance_idx();
        const int volume_idx = v->volume_idx();

        if (volume_idx < 0)
            continue;

        done.insert(std::pair<int, int>(object_idx, instance_idx));

        // Rotate instances/volumes
        ModelObject* model_object = m_model->objects[object_idx];
        if (model_object != nullptr) {
            if (selection_mode == Selection::Instance)
                model_object->instances[instance_idx]->set_transformation(v->get_instance_transformation());
            else if (selection_mode == Selection::Volume) {
                if (model_object->volumes[volume_idx]->get_transformation() != v->get_volume_transformation()) {
                    model_object->instances[instance_idx]->set_transformation(v->get_instance_transformation());
                    model_object->volumes[volume_idx]->set_transformation(v->get_volume_transformation());
                    // BBS: backup
                    Slic3r::save_object_mesh(*model_object);
                }
            }
            model_object->invalidate_bounding_box();
        }
    }

    //BBS: notify instance updates to part plater list
    m_selection.notify_instance_update(-1, -1);

    // Fixes sinking/flying instances
    for (const std::pair<int, int>& i : done) {
        ModelObject* m = m_model->objects[i.first];

        //BBS: don't call translate if the z is zero
        double shift_z = m->get_instance_min_z(i.second);
        // leave sinking instances as sinking
        if ((min_zs.empty() || min_zs.find({ i.first, i.second })->second >= SINKING_Z_THRESHOLD || shift_z > SINKING_Z_THRESHOLD) && (shift_z != 0.0f)) {
            Vec3d shift(0.0, 0.0, -shift_z);
            m_selection.translate(i.first, i.second, shift);
            m->translate_instance(i.second, shift);
            //BBS: notify instance updates to part plater list
            m_selection.notify_instance_update(i.first, i.second);
        }
        wxGetApp().obj_list()->update_info_items(static_cast<size_t>(i.first));
    }
    //BBS: nofity object list to update
    wxGetApp().plater()->sidebar().obj_list()->update_plate_values_for_items();
    //BBS: notify object info update
    wxGetApp().plater()->show_object_info();

    if (!done.empty())
        post_event(SimpleEvent(EVT_GLCANVAS_INSTANCE_SCALED));

    m_dirty = true;
}

void GLCanvas3D::do_center()
{
    if (m_model == nullptr)
        return;

    m_selection.center();
}

void GLCanvas3D::do_center_plate(const int plate_idx) {
    if (m_model == nullptr)
        return;

    m_selection.center_plate(plate_idx);
}

void GLCanvas3D::do_mirror(const std::string& snapshot_type)
{
    if (m_model == nullptr)
        return;

    if (!snapshot_type.empty())
        wxGetApp().plater()->take_snapshot(snapshot_type);

    // stores current min_z of instances
    std::map<std::pair<int, int>, double> min_zs;
    if (!snapshot_type.empty()) {
        for (int i = 0; i < static_cast<int>(m_model->objects.size()); ++i) {
            const ModelObject* obj = m_model->objects[i];
            for (int j = 0; j < static_cast<int>(obj->instances.size()); ++j) {
                min_zs[{ i, j }] = obj->instance_bounding_box(j).min.z();
            }
        }
    }

    std::set<std::pair<int, int>> done;  // keeps track of modified instances

    Selection::EMode selection_mode = m_selection.get_mode();

    for (const GLVolume* v : m_volumes.volumes) {
        int object_idx = v->object_idx();
        if (object_idx < 0 || (int)m_model->objects.size() <= object_idx)
            continue;

        int instance_idx = v->instance_idx();
        int volume_idx = v->volume_idx();

        done.insert(std::pair<int, int>(object_idx, instance_idx));

        // Mirror instances/volumes
        ModelObject* model_object = m_model->objects[object_idx];
        if (model_object != nullptr) {
            if (selection_mode == Selection::Instance)
                model_object->instances[instance_idx]->set_transformation(v->get_instance_transformation());
            else if (selection_mode == Selection::Volume) {
                if (model_object->volumes[volume_idx]->get_transformation() != v->get_volume_transformation()) {
                    model_object->volumes[volume_idx]->set_transformation(v->get_volume_transformation());
                    // BBS: backup
                    Slic3r::save_object_mesh(*model_object);
                }
            }

            model_object->invalidate_bounding_box();
        }
    }

    //BBS: notify instance updates to part plater list
    m_selection.notify_instance_update(-1, -1);

    // Fixes sinking/flying instances
    for (const std::pair<int, int>& i : done) {
        ModelObject* m = m_model->objects[i.first];

        //BBS: don't call translate if the z is zero
        double shift_z = m->get_instance_min_z(i.second);
        // leave sinking instances as sinking
        if ((min_zs.empty() || min_zs.find({ i.first, i.second })->second >= SINKING_Z_THRESHOLD || shift_z > SINKING_Z_THRESHOLD)&&(shift_z != 0.0f)) {
            Vec3d shift(0.0, 0.0, -shift_z);
            m_selection.translate(i.first, i.second, shift);
            m->translate_instance(i.second, shift);
            //BBS: notify instance updates to part plater list
            m_selection.notify_instance_update(i.first, i.second);
        }
        wxGetApp().obj_list()->update_info_items(static_cast<size_t>(i.first));

        //BBS: notify instance updates to part plater list
        PartPlateList &plate_list = wxGetApp().plater()->get_partplate_list();
        plate_list.notify_instance_update(i.first, i.second);

        //BBS: nofity object list to update
        wxGetApp().plater()->sidebar().obj_list()->update_plate_values_for_items();
    }
    //BBS: nofity object list to update
    wxGetApp().plater()->sidebar().obj_list()->update_plate_values_for_items();

    post_event(SimpleEvent(EVT_GLCANVAS_SCHEDULE_BACKGROUND_PROCESS));

    m_dirty = true;
}

void GLCanvas3D::update_gizmos_on_off_state()
{
    set_as_dirty();
    m_gizmos.update_data();
    m_gizmos.refresh_on_off_state();
}

void GLCanvas3D::handle_sidebar_focus_event(const std::string& opt_key, bool focus_on)
{
    m_sidebar_field = focus_on ? opt_key : "";

    //BBS: this event was sent from gizmo now, no need to clear gizmo
    //if (!m_sidebar_field.empty())
    //    m_gizmos.reset_all_states();

    m_dirty = true;
}

void GLCanvas3D::handle_layers_data_focus_event(const t_layer_height_range range, const EditorType type)
{
    std::string field = "layer_" + std::to_string(type) + "_" + std::to_string(range.first) + "_" + std::to_string(range.second);
    m_gizmos.reset_all_states();
    handle_sidebar_focus_event(field, true);
}

void GLCanvas3D::update_ui_from_settings()
{
    m_dirty = true;

#if __APPLE__
    // Update OpenGL scaling on OSX after the user toggled the "use_retina_opengl" settings in Preferences dialog.
    const float orig_scaling = m_retina_helper->get_scale_factor();

    const bool use_retina = true;
    BOOST_LOG_TRIVIAL(debug) << "GLCanvas3D: Use Retina OpenGL: " << use_retina;
    m_retina_helper->set_use_retina(use_retina);
    const float new_scaling = m_retina_helper->get_scale_factor();

    if (new_scaling != orig_scaling) {
        BOOST_LOG_TRIVIAL(debug) << "GLCanvas3D: Scaling factor: " << new_scaling;

        Camera& camera = wxGetApp().plater()->get_camera();
        camera.set_zoom(camera.get_zoom() * new_scaling / orig_scaling);
        _refresh_if_shown_on_screen();
    }
#endif // ENABLE_RETINA_GL
}

// BBS: add partplate logic
GLCanvas3D::WipeTowerInfo GLCanvas3D::get_wipe_tower_info(int plate_idx) const
{
    WipeTowerInfo wti;

    for (const GLVolume* vol : m_volumes.volumes) {
        if (vol->is_wipe_tower && vol->object_idx() - 1000 == plate_idx) {
            DynamicPrintConfig& proj_cfg = wxGetApp().preset_bundle->project_config;
            wti.m_pos = Vec2d(proj_cfg.opt<ConfigOptionFloats>("wipe_tower_x")->get_at(plate_idx),
                              proj_cfg.opt<ConfigOptionFloats>("wipe_tower_y")->get_at(plate_idx));
            // BBS: don't support rotation
            //wti.m_rotation = (M_PI/180.) * proj_cfg->opt_float("wipe_tower_rotation_angle");

            auto& preset = wxGetApp().preset_bundle->prints.get_edited_preset();
            float wt_brim_width = preset.config.opt_float("prime_tower_brim_width");

            const BoundingBoxf3& bb = vol->bounding_box();
            wti.m_bb = BoundingBoxf{to_2d(bb.min), to_2d(bb.max)};
            wti.m_bb.offset(wt_brim_width);

            float brim_width = wxGetApp().preset_bundle->prints.get_edited_preset().config.opt_float("prime_tower_brim_width");
            wti.m_bb.offset((brim_width));

            // BBS: the wipe tower pos might be outside bed
            PartPlate* plate = wxGetApp().plater()->get_partplate_list().get_plate(plate_idx);
            Vec2d plate_size = plate->get_size();
            wti.m_pos.x() = std::clamp(wti.m_pos.x(), 0.0, plate_size(0) - wti.m_bb.size().x());
            wti.m_pos.y() = std::clamp(wti.m_pos.y(), 0.0, plate_size(1) - wti.m_bb.size().y());

            // BBS: add partplate logic
            wti.m_plate_idx = plate_idx;
            break;
        }
    }

    return wti;
}

Linef3 GLCanvas3D::mouse_ray(const Point& mouse_pos)
{
    float z0 = 0.0f;
    float z1 = 1.0f;
    return Linef3(_mouse_to_3d(mouse_pos, &z0), _mouse_to_3d(mouse_pos, &z1));
}

double GLCanvas3D::get_size_proportional_to_max_bed_size(double factor) const
{
    const BoundingBoxf& bbox = m_bed.build_volume().bounding_volume2d();
    return factor * std::max(bbox.size()[0], bbox.size()[1]);
}

//BBS
std::vector<Vec2f> GLCanvas3D::get_empty_cells(const Vec2f start_point, const Vec2f step)
{
    PartPlate* plate = wxGetApp().plater()->get_partplate_list().get_curr_plate();
    BoundingBoxf3 build_volume = plate->get_build_volume();
    Vec2d vmin(build_volume.min.x(), build_volume.min.y()), vmax(build_volume.max.x(), build_volume.max.y());
    BoundingBoxf bbox(vmin, vmax);
    std::vector<Vec2f> cells;
    auto min_x = start_point.x() - step(0) * int((start_point.x() - bbox.min.x()) / step(0));
    auto min_y = start_point.y() - step(1) * int((start_point.y() - bbox.min.y()) / step(1));
    for (float x = min_x; x < bbox.max.x() - step(0) / 2; x += step(0))
        for (float y = min_y; y < bbox.max.y() - step(1) / 2; y += step(1))
        {
            cells.emplace_back(x, y);
        }
    for (size_t i = 0; i < m_model->objects.size(); ++i) {
        ModelObject* model_object = m_model->objects[i];
        auto id = model_object->id().id;
        ModelInstance* model_instance0 = model_object->instances.front();
        Polygon hull_2d = model_object->convex_hull_2d(Geometry::assemble_transform({ 0.0, 0.0, model_instance0->get_offset().z() }, model_instance0->get_rotation(),
            model_instance0->get_scaling_factor(), model_instance0->get_mirror()));
        if (hull_2d.empty())
            continue;

        const auto& instances = model_object->instances;
        double rotation_z0 = instances.front()->get_rotation().z();
        for (const auto& instance : instances) {
            Geometry::Transformation transformation;
            const Vec3d& offset = instance->get_offset();
            transformation.set_offset({ scale_(offset.x()), scale_(offset.y()), 0.0 });
            transformation.set_rotation(Z, instance->get_rotation().z() - rotation_z0);
            const Transform3d& trafo = transformation.get_matrix();
            Polygon inst_hull_2d = hull_2d.transform(trafo);

            for (auto it = cells.begin(); it != cells.end(); )
            {
                if (inst_hull_2d.contains(Point(scale_(it->x()), scale_(it->y()))))
                    it = cells.erase(it);
                else
                    it++;
            }
        }
    }

    Vec2f start = start_point;
    if (start_point(0) < 0 && start_point(1) < 0) {
        start(0) = bbox.center()(0);
        start(1) = bbox.center()(1);
    }
    std::sort(cells.begin(), cells.end(), [start](const Vec2f& cell1, const Vec2f& cell2) {return (cell1 - start).norm() < (cell2 - start).norm(); });
    return cells;
}

Vec2f GLCanvas3D::get_nearest_empty_cell(const Vec2f start_point, const Vec2f step)
{
    std::vector<Vec2f> empty_cells = get_empty_cells(start_point, step);
    if (!empty_cells.empty())
        return empty_cells.front();
    else {
        double offset = get_size_proportional_to_max_bed_size(0.05);
        return { start_point(0) + offset, start_point(1) + offset };
    }
}

void GLCanvas3D::set_cursor(ECursorType type)
{
    if ((m_canvas != nullptr) && (m_cursor_type != type))
    {
        switch (type)
        {
        case Standard: { m_canvas->SetCursor(*wxSTANDARD_CURSOR); break; }
        case Cross: { m_canvas->SetCursor(*wxCROSS_CURSOR); break; }
        }

        m_cursor_type = type;
    }
}

void GLCanvas3D::msw_rescale()
{
}

bool GLCanvas3D::has_toolpaths_to_export() const
{
    return m_gcode_viewer.can_export_toolpaths();
}

void GLCanvas3D::export_toolpaths_to_obj(const char* filename) const
{
    m_gcode_viewer.export_toolpaths_to_obj(filename);
}

void GLCanvas3D::mouse_up_cleanup()
{
    m_moving = false;
    m_camera_movement = false;
    m_mouse.drag.move_volume_idx = -1;
    m_mouse.set_start_position_3D_as_invalid();
    m_mouse.set_start_position_2D_as_invalid();
    m_mouse.dragging = false;
    m_mouse.ignore_left_up = false;
    m_mouse.ignore_right_up = false;
    m_dirty = true;

    if (m_canvas->HasCapture())
        m_canvas->ReleaseMouse();
}

void GLCanvas3D::update_sequential_clearance()
{
    if (current_printer_technology() != ptFFF || (fff_print()->config().print_sequence == PrintSequence::ByLayer))
        return;

    if (m_gizmos.is_dragging())
        return;

    // collects instance transformations from volumes
    // first define temporary cache
    unsigned int instances_count = 0;
    std::vector<std::vector<std::optional<Geometry::Transformation>>> instance_transforms;
    for (size_t obj = 0; obj < m_model->objects.size(); ++obj) {
        instance_transforms.emplace_back(std::vector<std::optional<Geometry::Transformation>>());
        const ModelObject* model_object = m_model->objects[obj];
        for (size_t i = 0; i < model_object->instances.size(); ++i) {
            instance_transforms[obj].emplace_back(std::optional<Geometry::Transformation>());
            ++instances_count;
        }
    }

    //if (instances_count == 1)
    //    return;

    // second fill temporary cache with data from volumes
    for (const GLVolume* v : m_volumes.volumes) {
        if (v->is_modifier || v->is_wipe_tower)
            continue;

        auto& transform = instance_transforms[v->object_idx()][v->instance_idx()];
        if (!transform.has_value())
            transform = v->get_instance_transformation();
    }

    // calculates objects 2d hulls (see also: Print::sequential_print_horizontal_clearance_valid())
    // this is done only the first time this method is called while moving the mouse,
    // the results are then cached for following displacements
    if (m_sequential_print_clearance_first_displacement) {
        m_sequential_print_clearance.m_hull_2d_cache.clear();
        bool all_objects_are_short = std::all_of(fff_print()->objects().begin(), fff_print()->objects().end(), \
            [&](PrintObject* obj) { return obj->height() < scale_(fff_print()->config().nozzle_height.value - MARGIN_HEIGHT); });
        float shrink_factor;
        if (all_objects_are_short)
            shrink_factor = scale_(0.5 * MAX_OUTER_NOZZLE_DIAMETER - 0.1);
        else
            shrink_factor = static_cast<float>(scale_(0.5 * fff_print()->config().extruder_clearance_radius.value - EPSILON));

        double mitter_limit = scale_(0.1);
        m_sequential_print_clearance.m_hull_2d_cache.reserve(m_model->objects.size());
        for (size_t i = 0; i < m_model->objects.size(); ++i) {
            ModelObject* model_object = m_model->objects[i];
            ModelInstance* model_instance0 = model_object->instances.front();
            Polygon hull_no_offset = model_object->convex_hull_2d(Geometry::assemble_transform({ 0.0, 0.0, model_instance0->get_offset().z() }, model_instance0->get_rotation(),
                model_instance0->get_scaling_factor(), model_instance0->get_mirror()));
            auto tmp = offset(hull_no_offset,
                // Shrink the extruder_clearance_radius a tiny bit, so that if the object arrangement algorithm placed the objects
                // exactly by satisfying the extruder_clearance_radius, this test will not trigger collision.
                shrink_factor,
                jtRound, mitter_limit);
            Polygon hull_2d = !tmp.empty() ? tmp.front() : hull_no_offset;// tmp may be empty due to clipper's bug, see STUDIO-2452

            Pointf3s& cache_hull_2d = m_sequential_print_clearance.m_hull_2d_cache.emplace_back(Pointf3s());
            cache_hull_2d.reserve(hull_2d.points.size());
            for (const Point& p : hull_2d.points) {
                cache_hull_2d.emplace_back(unscale<double>(p.x()), unscale<double>(p.y()), 0.0);
            }
        }
        m_sequential_print_clearance_first_displacement = false;
    }

    // calculates instances 2d hulls (see also: Print::sequential_print_horizontal_clearance_valid())
    //BBS: add the height logic
    PartPlate* plate = wxGetApp().plater()->get_partplate_list().get_curr_plate();
    Polygons polygons;
    std::vector<std::pair<Polygon, float>> height_polygons;
    polygons.reserve(instances_count);
    height_polygons.reserve(instances_count);
    std::vector<struct height_info> convex_and_bounding_boxes;
    struct height_info
    {
        double         instance_height;
        BoundingBox    bounding_box;
        Polygon        hull_polygon;
    };
    for (size_t i = 0; i < instance_transforms.size(); ++i) {
        const auto& instances = instance_transforms[i];
        double rotation_z0 = instances.front()->get_rotation().z();
        int index = 0;
        for (const auto& instance : instances) {
            Geometry::Transformation transformation;
            const Vec3d& offset = instance->get_offset();
            transformation.set_offset({ offset.x(), offset.y(), 0.0 });
            transformation.set_rotation(Z, instance->get_rotation().z() - rotation_z0);
            const Transform3d& trafo = transformation.get_matrix();
            const Pointf3s& hull_2d = m_sequential_print_clearance.m_hull_2d_cache[i];
            Points inst_pts;
            inst_pts.reserve(hull_2d.size());
            for (size_t j = 0; j < hull_2d.size(); ++j) {
                const Vec3d p = trafo * hull_2d[j];
                inst_pts.emplace_back(scaled<double>(p.x()), scaled<double>(p.y()));
            }
            Polygon convex_hull(std::move(inst_pts));
            BoundingBox bouding_box = convex_hull.bounding_box();
            BoundingBox plate_bb = plate->get_bounding_box_crd();
            double instance_height = m_model->objects[i]->get_instance_max_z(index++);
            //skip the object for not current plate
            if (!plate_bb.overlap(bouding_box))
                continue;
            convex_and_bounding_boxes.push_back({instance_height, bouding_box, convex_hull});
            polygons.emplace_back(std::move(convex_hull));
        }
    }

    //sort the print instance
    std::sort(convex_and_bounding_boxes.begin(), convex_and_bounding_boxes.end(),
        [](auto &l, auto &r) {
            auto ly1 = l.bounding_box.min.y();
            auto ly2 = l.bounding_box.max.y();
            auto ry1 = r.bounding_box.min.y();
            auto ry2 = r.bounding_box.max.y();
            auto inter_min = std::max(ly1, ry1);
            auto inter_max = std::min(ly2, ry2);
            auto lx = l.bounding_box.min.x();
            auto rx = r.bounding_box.min.x();
            if (inter_max - inter_min > 0)
                return (lx < rx) || ((lx == rx)&&(ly1 < ry1));
            else
                return (ly1 < ry1);
        });

    /*bool has_interlaced_objects = false;
    for (int k = 0; k < bounding_box_count; k++)
    {
        Polygon& convex = convex_and_bounding_boxes[k].hull_polygon;
        BoundingBox& bbox = convex_and_bounding_boxes[k].bounding_box;
        auto iy1 = bbox.min.y();
        auto iy2 = bbox.max.y();

        for (int i = k+1; i < bounding_box_count; i++)
        {
            Polygon&     next_convex = convex_and_bounding_boxes[i].hull_polygon;
            BoundingBox& next_bbox   = convex_and_bounding_boxes[i].bounding_box;
            auto py1 = next_bbox.min.y();
            auto py2 = next_bbox.max.y();
            auto inter_min = std::max(iy1, py1); // min y of intersection
            auto inter_max = std::min(iy2, py2); // max y of intersection. length=max_y-min_y>0 means intersection exists
            if (inter_max - inter_min > 0) {
                has_interlaced_objects = true;
                break;
            }
        }
        if (has_interlaced_objects)
            break;
    }*/

    int bounding_box_count = convex_and_bounding_boxes.size();
    double printable_height = fff_print()->config().printable_height;
    double hc1 = fff_print()->config().extruder_clearance_height_to_lid;
    double hc2 = fff_print()->config().extruder_clearance_height_to_rod;
    for (int k = 0; k < bounding_box_count; k++)
    {
        Polygon& convex = convex_and_bounding_boxes[k].hull_polygon;
        BoundingBox& bbox = convex_and_bounding_boxes[k].bounding_box;
        auto iy1 = bbox.min.y();
        auto iy2 = bbox.max.y();
        double height = (k == (bounding_box_count - 1))?printable_height:hc1;

        /*if (has_interlaced_objects) {
            if ((k < (bounding_box_count - 1)) && (convex_and_bounding_boxes[k].instance_height > hc2)) {
                height_polygons.emplace_back(std::make_pair(convex, hc2));
            }
        }
        else {
            if ((k < (bounding_box_count - 1)) && (convex_and_bounding_boxes[k].instance_height > hc1)) {
                height_polygons.emplace_back(std::make_pair(convex, hc1));
            }
        }*/

        for (int i = k+1; i < bounding_box_count; i++)
        {
            Polygon&     next_convex = convex_and_bounding_boxes[i].hull_polygon;
            BoundingBox& next_bbox   = convex_and_bounding_boxes[i].bounding_box;
            auto py1 = next_bbox.min.y();
            auto py2 = next_bbox.max.y();
            auto inter_min = std::max(iy1, py1); // min y of intersection
            auto inter_max = std::min(iy2, py2); // max y of intersection. length=max_y-min_y>0 means intersection exists
            if (inter_max - inter_min > 0) {
                height = hc2;
                break;
            }
        }
        if (height < convex_and_bounding_boxes[k].instance_height)
            height_polygons.emplace_back(std::make_pair(convex, height));
    }

    // sends instances 2d hulls to be rendered
    set_sequential_print_clearance_visible(true);
    set_sequential_print_clearance_render_fill(false);
    set_sequential_print_clearance_polygons(polygons, height_polygons);
}

bool GLCanvas3D::is_object_sinking(int object_idx) const
{
    for (const GLVolume* v : m_volumes.volumes) {
        if (v->object_idx() == object_idx && (v->is_sinking() || (!v->is_modifier && v->is_below_printbed())))
            return true;
    }
    return false;
}

void GLCanvas3D::apply_retina_scale(Vec2d &screen_coordinate) const 
{
#if ENABLE_RETINA_GL
    double scale = static_cast<double>(m_retina_helper->get_scale_factor());
    screen_coordinate *= scale;
#endif // ENABLE_RETINA_GL
}

bool GLCanvas3D::_is_shown_on_screen() const
{
    return (m_canvas != nullptr) ? m_canvas->IsShownOnScreen() : false;
}

// Getter for the const char*[]
static bool string_getter(const bool is_undo, int idx, const char** out_text)
{
    return wxGetApp().plater()->undo_redo_string_getter(is_undo, idx, out_text);
}

// Getter for the const char*[] for the search list
static bool search_string_getter(int idx, const char** label, const char** tooltip)
{
    return wxGetApp().plater()->search_string_getter(idx, label, tooltip);
}

//BBS: GUI refactor: adjust main toolbar position
bool GLCanvas3D::_render_orient_menu(float left, float right, float bottom, float top)
{
    ImGuiWrapper* imgui = wxGetApp().imgui();

    auto canvas_w = float(get_canvas_size().get_width());
    auto canvas_h = float(get_canvas_size().get_height());
    //BBS: GUI refactor: move main toolbar to the right
    //original use center as {0.0}, and top is (canvas_h/2), bottom is (-canvas_h/2), also plus inv_camera
    //now change to left_up as {0,0}, and top is 0, bottom is canvas_h
#if BBS_TOOLBAR_ON_TOP
    const float x = (1 + left) * canvas_w / 2;
    ImGuiWrapper::push_toolbar_style(get_scale());
    imgui->set_next_window_pos(x, m_main_toolbar.get_height(), ImGuiCond_Always, 0.5f, 0.0f);
#else
    const float x = canvas_w - m_main_toolbar.get_width();
    const float y = 0.5f * canvas_h - top * float(wxGetApp().plater()->get_camera().get_zoom());
    imgui->set_next_window_pos(x, y, ImGuiCond_Always, 1.0f, 0.0f);
#endif

    imgui->begin(_L("Auto Orientation options"), ImGuiWindowFlags_NoMove | ImGuiWindowFlags_AlwaysAutoResize | ImGuiWindowFlags_NoCollapse);

    OrientSettings settings = get_orient_settings();
    OrientSettings& settings_out = get_orient_settings();

    auto& appcfg = wxGetApp().app_config;
    PrinterTechnology ptech = current_printer_technology();

    bool settings_changed = false;
    float angle_min = 45.f;
    std::string angle_key = "overhang_angle", rot_key = "enable_rotation";
    std::string key_min_area = "min_area";
    std::string postfix = "_fff";

    if (ptech == ptSLA) {
        angle_min = 45.f;
        postfix = "_sla";
    }


    angle_key += postfix;
    rot_key += postfix;

    //if (imgui->slider_float(_L("Overhang Angle"), &settings.overhang_angle, angle_min, 90.0f, "%5.2f") || angle_min > settings.overhang_angle) {
    //    settings.overhang_angle = std::max(angle_min, settings.overhang_angle);
    //    settings_out.overhang_angle = settings.overhang_angle;
    //    appcfg->set("orient", angle_key, std::to_string(settings_out.overhang_angle));
    //    settings_changed = true;
    //}

    if (imgui->checkbox(_L("Enable rotation"), settings.enable_rotation)) {
        settings_out.enable_rotation = settings.enable_rotation;
        appcfg->set("orient", rot_key, settings_out.enable_rotation ? "1" : "0");
        settings_changed = true;
    }

    if (imgui->checkbox(_L("Optimize support interface area"), settings.min_area)) {
        settings_out.min_area = settings.min_area;
        appcfg->set("orient", key_min_area, settings_out.min_area ? "1" : "0");
        settings_changed = true;
    }

    ImGui::Separator();

    if (imgui->button(_L("Orient"))) {
        wxGetApp().plater()->set_prepare_state(Job::PREPARE_STATE_DEFAULT);
        wxGetApp().plater()->orient();
    }

    ImGui::SameLine();

    if (imgui->button(_L("Reset"))) {
        settings_out = OrientSettings{};
        settings_out.overhang_angle = 60.f;
        appcfg->set("orient", angle_key, std::to_string(settings_out.overhang_angle));
        appcfg->set("orient", rot_key, settings_out.enable_rotation ? "1" : "0");
        appcfg->set("orient", key_min_area, settings_out.min_area? "1" : "0");
        settings_changed = true;
    }

    imgui->end();
    ImGuiWrapper::pop_toolbar_style();
    return settings_changed;
}

//BBS: GUI refactor: adjust main toolbar position
bool GLCanvas3D::_render_arrange_menu(float left, float right, float bottom, float top)
{
    ImGuiWrapper *imgui = wxGetApp().imgui();

    auto canvas_w = float(get_canvas_size().get_width());
    auto canvas_h = float(get_canvas_size().get_height());
    //BBS: GUI refactor: move main toolbar to the right
    //original use center as {0.0}, and top is (canvas_h/2), bottom is (-canvas_h/2), also plus inv_camera
    //now change to left_up as {0,0}, and top is 0, bottom is canvas_h
#if BBS_TOOLBAR_ON_TOP
    float left_pos = m_main_toolbar.get_item("arrange")->render_left_pos;
    const float x = (1 + left_pos) * canvas_w / 2;
    imgui->set_next_window_pos(x, m_main_toolbar.get_height(), ImGuiCond_Always, 0.0f, 0.0f);

#else
    const float x = canvas_w - m_main_toolbar.get_width();
    const float y = 0.5f * canvas_h - top * float(wxGetApp().plater()->get_camera().get_zoom());
    imgui->set_next_window_pos(x, y, ImGuiCond_Always, 1.0f, 0.0f);
#endif

    //BBS
    ImGuiWrapper::push_toolbar_style(get_scale());

    imgui->begin(_L("Arrange options"), ImGuiWindowFlags_NoMove | ImGuiWindowFlags_AlwaysAutoResize | ImGuiWindowFlags_NoCollapse | ImGuiWindowFlags_NoTitleBar);

    ArrangeSettings settings = get_arrange_settings();
    ArrangeSettings &settings_out = get_arrange_settings();
    const float slider_icon_width = imgui->get_slider_icon_size().x;
    const float cursor_slider_left = imgui->calc_text_size(_L("Spacing")).x + imgui->scaled(1.5f);
    const float minimal_slider_width = imgui->scaled(4.f);
    float window_width  = minimal_slider_width + 2 * slider_icon_width;
    auto &appcfg = wxGetApp().app_config;
    PrinterTechnology ptech = current_printer_technology();

    bool settings_changed = false;
    float dist_min = 0.f;  // 0 means auto
    std::string dist_key = "min_object_distance", rot_key = "enable_rotation";
    std::string bed_shrink_x_key = "bed_shrink_x", bed_shrink_y_key = "bed_shrink_y";
    std::string multi_material_key = "allow_multi_materials_on_same_plate";
    std::string avoid_extrusion_key = "avoid_extrusion_cali_region";
    std::string align_to_y_axis_key = "align_to_y_axis";
    std::string postfix;
    //BBS:
    bool seq_print = false;

    if (ptech == ptSLA) {
        postfix      = "_sla";
    } else if (ptech == ptFFF) {
        seq_print = &settings == &m_arrange_settings_fff_seq_print;
        if (seq_print) {
            postfix      = "_fff_seq_print";
        } else {
            postfix     = "_fff";
        }
    }

    dist_key += postfix;
    rot_key  += postfix;
    bed_shrink_x_key += postfix;
    bed_shrink_y_key += postfix;

    ImGui::AlignTextToFramePadding();
    imgui->text(_L("Spacing"));
    //ImGui::SameLine(1.2 * cursor_slider_left);
    ImGui::SameLine(); // ORCA use default spacing
    ImGui::PushItemWidth(minimal_slider_width + 3 * slider_icon_width); // ORCA use slider wider
	// ORCA Match slider style
    bool b_Spacing = imgui->slider_float("##Spacing", &settings.distance, dist_min, 100.0f, "%5.2f") || dist_min > settings.distance;
    //ImGui::SameLine(window_width - slider_icon_width + 1.3 * cursor_slider_left);
    //ImGui::PushItemWidth(1.5 * slider_icon_width);
    //bool b_spacing_input = ImGui::BBLDragFloat("##spacing_input", &settings.distance, 0.05f, 0.0f, 0.0f, "%.2f");
    
    if (b_Spacing)
    {
        settings.distance = std::max(dist_min, settings.distance);
        settings_out.distance = settings.distance;
        appcfg->set("arrange", dist_key.c_str(), float_to_string_decimal_point(settings_out.distance));
        settings_changed = true;
    }
<<<<<<< HEAD
    //ImGui::Separator(); ORCA no need for separator
=======
    imgui->text(_L("0 means auto spacing."));

    ImGui::Separator();
>>>>>>> 3acd8a2b
    if (imgui->bbl_checkbox(_L("Auto rotate for arrangement"), settings.enable_rotation)) {
        settings_out.enable_rotation = settings.enable_rotation;
        appcfg->set("arrange", rot_key.c_str(), settings_out.enable_rotation);
        settings_changed = true;
    }

    if (imgui->bbl_checkbox(_L("Allow multiple materials on same plate"), settings.allow_multi_materials_on_same_plate)) {
        settings_out.allow_multi_materials_on_same_plate = settings.allow_multi_materials_on_same_plate;
        appcfg->set("arrange", multi_material_key.c_str(), settings_out.allow_multi_materials_on_same_plate );
        settings_changed = true;
    }

    // only show this option if the printer has micro Lidar and can do first layer scan
    DynamicPrintConfig &current_config = wxGetApp().preset_bundle->printers.get_edited_preset().config;
    const bool has_lidar = wxGetApp().preset_bundle->is_bbl_vendor();
    auto                op             = current_config.option("scan_first_layer");
    if (has_lidar && op && op->getBool()) {
        if (imgui->bbl_checkbox(_L("Avoid extrusion calibration region"), settings.avoid_extrusion_cali_region)) {
            settings_out.avoid_extrusion_cali_region = settings.avoid_extrusion_cali_region;
            appcfg->set("arrange", avoid_extrusion_key.c_str(), settings_out.avoid_extrusion_cali_region ? "1" : "0");
            settings_changed = true;
        }
    } else {
        settings_out.avoid_extrusion_cali_region = false;
    }

    // Align to Y axis. Only enable this option when auto rotation not enabled
    {
        if (settings_out.enable_rotation) {  // do not allow align to Y axis if rotation is enabled
            imgui->disabled_begin(true);
            settings_out.align_to_y_axis = false;
        }

        if (imgui->bbl_checkbox(_L("Align to Y axis"), settings.align_to_y_axis)) {
            settings_out.align_to_y_axis = settings.align_to_y_axis;
            appcfg->set("arrange", align_to_y_axis_key, settings_out.align_to_y_axis ? "1" : "0");
            settings_changed = true;
        }

        if (settings_out.enable_rotation == true) { imgui->disabled_end(); }
    }

    ImGui::Separator();
    ImGui::PushStyleVar(ImGuiStyleVar_ItemSpacing, ImVec2(15.0f, 10.0f));
    ImGuiWrapper::push_confirm_button_style(); // ORCA match button styles
    if (imgui->button(_L("Arrange"))) {
        wxGetApp().plater()->set_prepare_state(Job::PREPARE_STATE_DEFAULT);
        wxGetApp().plater()->arrange();
    }
    ImGuiWrapper::pop_confirm_button_style();

    ImGui::SameLine();

	ImGuiWrapper::push_default_button_style(); // ORCA match button styles
    if (imgui->button(_L("Reset"))) {
        settings_out = ArrangeSettings{};
        settings_out.distance = std::max(dist_min, settings_out.distance);
        //BBS: add specific arrange settings
        if (seq_print) settings_out.is_seq_print = true;

        if (auto printer_structure_opt = wxGetApp().preset_bundle->printers.get_edited_preset().config.option<ConfigOptionEnum<PrinterStructure>>("printer_structure")) {
            settings_out.align_to_y_axis = (printer_structure_opt->value == PrinterStructure::psI3);
        }
        else
            settings_out.align_to_y_axis = false;

        appcfg->set("arrange", dist_key, float_to_string_decimal_point(settings_out.distance));
        appcfg->set("arrange", rot_key, settings_out.enable_rotation ? "1" : "0");
        appcfg->set("arrange", align_to_y_axis_key, settings_out.align_to_y_axis ? "1" : "0");
        settings_changed = true;
    }
    ImGuiWrapper::pop_default_button_style(); // ORCA match button styles
    ImGui::PopStyleVar(1);
    imgui->end();

    //BBS
    ImGuiWrapper::pop_toolbar_style();

    return settings_changed;
}

static float       identityMatrix[16]   = {1.f, 0.f, 0.f, 0.f, 0.f, 1.f, 0.f, 0.f, 0.f, 0.f, 1.f, 0.f, 0.f, 0.f, 0.f, 1.f};
static const float cameraProjection[16] = {1.f, 0.f, 0.f, 0.f, 0.f, 1.f, 0.f, 0.f, 0.f, 0.f, 1.f, 0.f, 0.f, 0.f, 0.f, 1.f};

void GLCanvas3D::_render_3d_navigator()
{
    if (!wxGetApp().show_3d_navigator()) {
        return;
    }

    ImGuizmo::BeginFrame();
    ImGuizmo::AllowAxisFlip(false);

    auto& style                                = ImGuizmo::GetStyle();
    style.Colors[ImGuizmo::COLOR::DIRECTION_X] = ImGuiWrapper::to_ImVec4(ColorRGBA::Y());
    style.Colors[ImGuizmo::COLOR::DIRECTION_Y] = ImGuiWrapper::to_ImVec4(ColorRGBA::Z());
    style.Colors[ImGuizmo::COLOR::DIRECTION_Z] = ImGuiWrapper::to_ImVec4(ColorRGBA::X());
    strcpy(style.AxisLabels[ImGuizmo::Axis::Axis_X], "y");
    strcpy(style.AxisLabels[ImGuizmo::Axis::Axis_Y], "z");
    strcpy(style.AxisLabels[ImGuizmo::Axis::Axis_Z], "x");
    
    float sc = get_scale();
#ifdef WIN32
    const int dpi = get_dpi_for_window(wxGetApp().GetTopWindow());
    sc *= (float) dpi / (float) DPI_DEFAULT;
#endif // WIN32

    const ImGuiIO& io              = ImGui::GetIO();
    const float viewManipulateLeft = 0;
    const float viewManipulateTop  = io.DisplaySize.y;
    const float camDistance        = 8.f;
    ImGuizmo::SetID(0);

    Camera&     camera           = wxGetApp().plater()->get_camera();
    Transform3d m                = Transform3d::Identity();
    m.matrix().block(0, 0, 3, 3) = camera.get_view_rotation().toRotationMatrix();
    // Rotate along X and Z axis for 90 degrees to have Y-up
    const auto coord_mapping_transform = Geometry::rotation_transform(Vec3d(0.5 * PI, 0, 0.5 * PI));
    m = m * coord_mapping_transform;
    float cameraView[16];
    for (unsigned int c = 0; c < 4; ++c) {
        for (unsigned int r = 0; r < 4; ++r) {
            cameraView[c * 4 + r] = m(r, c);
        }
    }

    const float size  = 128 * sc;
    const bool dirty = ImGuizmo::ViewManipulate(cameraView, cameraProjection, ImGuizmo::OPERATION::ROTATE, ImGuizmo::MODE::WORLD,
                                                identityMatrix, camDistance, ImVec2(viewManipulateLeft, viewManipulateTop - size),
                                                ImVec2(size, size), 0x10101010);

    if (dirty) {
        for (unsigned int c = 0; c < 4; ++c) {
            for (unsigned int r = 0; r < 4; ++r) {
                m(r, c) = cameraView[c * 4 + r];
            }
        }
        // Rotate back
        m = m * (coord_mapping_transform.inverse());
        camera.set_rotation(m);

        request_extra_frame();
    }
}

#define ENABLE_THUMBNAIL_GENERATOR_DEBUG_OUTPUT 0
#if ENABLE_THUMBNAIL_GENERATOR_DEBUG_OUTPUT
static void debug_output_thumbnail(const ThumbnailData& thumbnail_data)
{
    // debug export of generated image
    wxImage image(thumbnail_data.width, thumbnail_data.height);
    image.InitAlpha();

    for (unsigned int r = 0; r < thumbnail_data.height; ++r)
    {
        unsigned int rr = (thumbnail_data.height - 1 - r) * thumbnail_data.width;
        for (unsigned int c = 0; c < thumbnail_data.width; ++c)
        {
            unsigned char* px = (unsigned char*)thumbnail_data.pixels.data() + 4 * (rr + c);
            image.SetRGB((int)c, (int)r, px[0], px[1], px[2]);
            image.SetAlpha((int)c, (int)r, px[3]);
        }
    }

    image.SaveFile("C:/bambu/test/test.png", wxBITMAP_TYPE_PNG);
}
#endif // ENABLE_THUMBNAIL_GENERATOR_DEBUG_OUTPUT

void GLCanvas3D::render_thumbnail_internal(ThumbnailData& thumbnail_data, const ThumbnailsParams& thumbnail_params,
    PartPlateList& partplate_list, ModelObjectPtrs& model_objects, const GLVolumeCollection& volumes, std::vector<ColorRGBA>& extruder_colors,
    GLShaderProgram* shader, Camera::EType camera_type, bool use_top_view, bool for_picking)
{
    //BBS modify visible calc function
    int plate_idx = thumbnail_params.plate_id;
    PartPlate* plate = partplate_list.get_plate(plate_idx);
    BoundingBoxf3 plate_build_volume = plate->get_build_volume();
    plate_build_volume.min(0) -= Slic3r::BuildVolume::SceneEpsilon;
    plate_build_volume.min(1) -= Slic3r::BuildVolume::SceneEpsilon;
    plate_build_volume.min(2) -= Slic3r::BuildVolume::SceneEpsilon;
    plate_build_volume.max(0) += Slic3r::BuildVolume::SceneEpsilon;
    plate_build_volume.max(1) += Slic3r::BuildVolume::SceneEpsilon;
    plate_build_volume.max(2) += Slic3r::BuildVolume::SceneEpsilon;
    /*if (m_config != nullptr) {
        double h = m_config->opt_float("printable_height");
        plate_build_volume.min(2) = std::min(plate_build_volume.min(2), -h);
        plate_build_volume.max(2) = std::max(plate_build_volume.max(2), h);
    }*/

    auto is_visible = [plate_idx, plate_build_volume](const GLVolume& v) {
        bool ret = v.printable;
        if (plate_idx >= 0) {
            bool contained = false;
            BoundingBoxf3 plate_bbox = plate_build_volume;
            plate_bbox.min(2) = -1e10;
            const BoundingBoxf3& volume_bbox = v.transformed_convex_hull_bounding_box();
            if (plate_bbox.contains(volume_bbox) && (volume_bbox.max(2) > 0)) {
                contained = true;
            }
            ret &= contained;
        }
        else {
            ret &= (!v.shader_outside_printer_detection_enabled || !v.is_outside);
        }
        return ret;
    };

    static ColorRGBA curr_color;

    GLVolumePtrs visible_volumes;

    for (GLVolume* vol : volumes.volumes) {
        if (!vol->is_modifier && !vol->is_wipe_tower && (!thumbnail_params.parts_only || vol->composite_id.volume_id >= 0)) {
            if (is_visible(*vol)) {
                visible_volumes.emplace_back(vol);
            }
        }
    }

    BOOST_LOG_TRIVIAL(info) << boost::format("render_thumbnail: plate_idx %1% volumes size %2%, shader %3%, use_top_view=%4%, for_picking=%5%") % plate_idx % visible_volumes.size() %shader %use_top_view %for_picking;
    //BoundingBoxf3 volumes_box = plate_build_volume;
    BoundingBoxf3 volumes_box;
    volumes_box.min.z() = 0;
    volumes_box.max.z() = 0;
    if (!visible_volumes.empty()) {
        for (const GLVolume* vol : visible_volumes) {
            volumes_box.merge(vol->transformed_bounding_box());
        }
    }
    volumes_box.min.z() = -Slic3r::BuildVolume::SceneEpsilon;
    double width = volumes_box.max.x() - volumes_box.min.x();
    double depth = volumes_box.max.y() - volumes_box.min.y();
    double height = volumes_box.max.z() - volumes_box.min.z();
    volumes_box.max.x() = volumes_box.max.x() + width * 0.01f;
    volumes_box.min.x() = volumes_box.min.x() - width * 0.01f;
    volumes_box.max.y() = volumes_box.max.y() + depth * 0.01f;
    volumes_box.min.y() = volumes_box.min.y() - depth * 0.01f;
    volumes_box.max.z() = volumes_box.max.z() + height * 0.01f;
    volumes_box.min.z() = volumes_box.min.z() - height * 0.01f;

    Camera camera;
    camera.set_type(camera_type);
    //BBS modify scene box to plate scene bounding box
    //plate_build_volume.min(2) = - plate_build_volume.max(2);
    camera.set_scene_box(plate_build_volume);
    camera.set_viewport(0, 0, thumbnail_data.width, thumbnail_data.height);
    camera.apply_viewport();

    //BoundingBoxf3 plate_box = plate->get_bounding_box(false);
    //plate_box.min.z() = 0.0;
    //plate_box.max.z() = 0.0;

    if (use_top_view) {
        float center_x = (plate_build_volume.max(0) + plate_build_volume.min(0))/2;
        float center_y = (plate_build_volume.max(1) + plate_build_volume.min(1))/2;
        float distance_z = plate_build_volume.max(2) - plate_build_volume.min(2);
        Vec3d center(center_x, center_y, 0.f);
        double zoom_ratio, scale_x, scale_y;

        scale_x = ((double)thumbnail_data.width)/(plate_build_volume.max(0) - plate_build_volume.min(0));
        scale_y = ((double)thumbnail_data.height)/(plate_build_volume.max(1) - plate_build_volume.min(1));
        zoom_ratio = (scale_x <= scale_y)?scale_x:scale_y;
        camera.look_at(center + distance_z * Vec3d::UnitZ(), center, Vec3d::UnitY());
        camera.set_zoom(zoom_ratio);
        //camera.select_view("top");
    }
    else {
        camera.select_view("iso");
        camera.zoom_to_box(volumes_box);
    }

    const Transform3d &view_matrix = camera.get_view_matrix();

    camera.apply_projection(plate_build_volume);

    //GLShaderProgram* shader = wxGetApp().get_shader("gouraud_light");
    if (!for_picking && (shader == nullptr)) {
        BOOST_LOG_TRIVIAL(info) <<  boost::format("render_thumbnail with no picking: shader is null, return directly");
        return;
    }

    //if (thumbnail_params.transparent_background)
    glsafe(::glClearColor(0.f, 0.f, 0.f, 0.f));


    glsafe(::glClear(GL_COLOR_BUFFER_BIT | GL_DEPTH_BUFFER_BIT));
    glsafe(::glEnable(GL_DEPTH_TEST));

    const Transform3d &projection_matrix = camera.get_projection_matrix();

    if (for_picking) {
        //if (OpenGLManager::can_multisample())
              // This flag is often ignored by NVIDIA drivers if rendering into a screen buffer.
        //    glsafe(::glDisable(GL_MULTISAMPLE));
        shader->start_using();

        glsafe(::glDisable(GL_BLEND));

        static const GLfloat INV_255 = 1.0f / 255.0f;

        // do not cull backfaces to show broken geometry, if any
        glsafe(::glDisable(GL_CULL_FACE));

        for (GLVolume* vol : visible_volumes) {
            // Object picking mode. Render the object with a color encoding the object index.
            // we reserve color = (0,0,0) for occluders (as the printbed)
            // so we shift volumes' id by 1 to get the proper color
            //BBS: remove the bed picking logic
            unsigned int id = vol->model_object_ID;
            //unsigned int id = 1 + volume.second.first;
            unsigned int r = (id & (0x000000FF << 0)) >> 0;
            unsigned int g = (id & (0x000000FF << 8)) >> 8;
            unsigned int b = (id & (0x000000FF << 16)) >> 16;
            unsigned int a = 0xFF;
            vol->model.set_color({(GLfloat)r * INV_255, (GLfloat)g * INV_255, (GLfloat)b * INV_255, (GLfloat)a * INV_255});
            /*curr_color[0] = (GLfloat)r * INV_255;
            curr_color[1] = (GLfloat)g * INV_255;
            curr_color[2] = (GLfloat)b * INV_255;
            curr_color[3] = (GLfloat)a * INV_255;
            shader->set_uniform("uniform_color", curr_color);*/

            const bool is_active = vol->is_active;
            vol->is_active = true;
            const Transform3d model_matrix = vol->world_matrix();
            shader->set_uniform("view_model_matrix", view_matrix * model_matrix);
            shader->set_uniform("projection_matrix", projection_matrix);
            vol->simple_render(shader, model_objects, extruder_colors);
            vol->is_active = is_active;
        }

        //glsafe(::glDisableClientState(GL_NORMAL_ARRAY));
        //glsafe(::glDisableClientState(GL_VERTEX_ARRAY));

        glsafe(::glEnable(GL_CULL_FACE));

        //if (OpenGLManager::can_multisample())
        //    glsafe(::glEnable(GL_MULTISAMPLE));
    }
    else {
        shader->start_using();
        shader->set_uniform("emission_factor", 0.1f);
        for (GLVolume* vol : visible_volumes) {
            //BBS set render color for thumbnails
            curr_color = vol->color;

            ColorRGBA new_color = adjust_color_for_rendering(curr_color);
			vol->model.set_color(new_color);
            shader->set_uniform("volume_world_matrix", vol->world_matrix());
            //BBS set all volume to orange
            //shader->set_uniform("uniform_color", orange);
            /*if (plate_idx > 0) {
                shader->set_uniform("uniform_color", orange);
            }
            else {
                shader->set_uniform("uniform_color", (vol->printable && !vol->is_outside) ? orange : gray);
            }*/
            // the volume may have been deactivated by an active gizmo
            const bool is_active = vol->is_active;
            vol->is_active = true;
            const Transform3d model_matrix = vol->world_matrix();
            shader->set_uniform("view_model_matrix", view_matrix * model_matrix);
            shader->set_uniform("projection_matrix", projection_matrix);
            const Matrix3d view_normal_matrix = view_matrix.matrix().block(0, 0, 3, 3) * model_matrix.matrix().block(0, 0, 3, 3).inverse().transpose();
            shader->set_uniform("view_normal_matrix", view_normal_matrix); 
            vol->simple_render(shader,  model_objects, extruder_colors);
            vol->is_active = is_active;
        }
        shader->stop_using();
    }

    glsafe(::glDisable(GL_DEPTH_TEST));

    //don't render plate in thumbnail
    //plate->render( false, true, true);

    // restore background color
    //if (thumbnail_params.transparent_background)
    //    glsafe(::glClearColor(1.0f, 1.0f, 1.0f, 1.0f));
    BOOST_LOG_TRIVIAL(info) << boost::format("render_thumbnail: finished");
}

void GLCanvas3D::render_thumbnail_framebuffer(ThumbnailData& thumbnail_data, unsigned int w, unsigned int h, const ThumbnailsParams& thumbnail_params,
    PartPlateList& partplate_list, ModelObjectPtrs& model_objects, const GLVolumeCollection& volumes, std::vector<ColorRGBA>& extruder_colors,
    GLShaderProgram* shader, Camera::EType camera_type, bool use_top_view, bool for_picking)
{
    thumbnail_data.set(w, h);
    if (!thumbnail_data.is_valid())
        return;

    bool multisample = OpenGLManager::can_multisample();
    if (for_picking)
        multisample = false;
    //if (!multisample)
    //    glsafe(::glEnable(GL_MULTISAMPLE));

    GLint max_samples;
    glsafe(::glGetIntegerv(GL_MAX_SAMPLES, &max_samples));
    GLsizei num_samples = max_samples / 2;

    GLuint render_fbo;
    glsafe(::glGenFramebuffers(1, &render_fbo));
    glsafe(::glBindFramebuffer(GL_FRAMEBUFFER, render_fbo));

    BOOST_LOG_TRIVIAL(info) << boost::format("render_thumbnail prepare: w %1%, h %2%, max_samples  %3%, render_fbo %4%") %w %h %max_samples % render_fbo;
    GLuint render_tex = 0;
    GLuint render_tex_buffer = 0;
    if (multisample) {
        // use renderbuffer instead of texture to avoid the need to use glTexImage2DMultisample which is available only since OpenGL 3.2
        glsafe(::glGenRenderbuffers(1, &render_tex_buffer));
        glsafe(::glBindRenderbuffer(GL_RENDERBUFFER, render_tex_buffer));
        glsafe(::glRenderbufferStorageMultisample(GL_RENDERBUFFER, num_samples, GL_RGBA8, w, h));
        glsafe(::glFramebufferRenderbuffer(GL_FRAMEBUFFER, GL_COLOR_ATTACHMENT0, GL_RENDERBUFFER, render_tex_buffer));
    }
    else {
        glsafe(::glGenTextures(1, &render_tex));
        glsafe(::glBindTexture(GL_TEXTURE_2D, render_tex));
        glsafe(::glTexImage2D(GL_TEXTURE_2D, 0, GL_RGBA8, w, h, 0, GL_RGBA, GL_UNSIGNED_BYTE, nullptr));
        glsafe(::glTexParameteri(GL_TEXTURE_2D, GL_TEXTURE_MIN_FILTER, GL_LINEAR));
        glsafe(::glTexParameteri(GL_TEXTURE_2D, GL_TEXTURE_MAG_FILTER, GL_LINEAR));
        glsafe(::glFramebufferTexture2D(GL_FRAMEBUFFER, GL_COLOR_ATTACHMENT0, GL_TEXTURE_2D, render_tex, 0));
    }

    GLuint render_depth;
    glsafe(::glGenRenderbuffers(1, &render_depth));
    glsafe(::glBindRenderbuffer(GL_RENDERBUFFER, render_depth));
    if (multisample)
        glsafe(::glRenderbufferStorageMultisample(GL_RENDERBUFFER, num_samples, GL_DEPTH_COMPONENT24, w, h));
    else
        glsafe(::glRenderbufferStorage(GL_RENDERBUFFER, GL_DEPTH_COMPONENT, w, h));

    glsafe(::glFramebufferRenderbuffer(GL_FRAMEBUFFER, GL_DEPTH_ATTACHMENT, GL_RENDERBUFFER, render_depth));

    GLenum drawBufs[] = { GL_COLOR_ATTACHMENT0 };
    glsafe(::glDrawBuffers(1, drawBufs));

    if (::glCheckFramebufferStatus(GL_FRAMEBUFFER) == GL_FRAMEBUFFER_COMPLETE) {
        render_thumbnail_internal(thumbnail_data, thumbnail_params, partplate_list, model_objects, volumes, extruder_colors, shader, camera_type, use_top_view, for_picking);

        if (multisample) {
            GLuint resolve_fbo;
            glsafe(::glGenFramebuffers(1, &resolve_fbo));
            glsafe(::glBindFramebuffer(GL_FRAMEBUFFER, resolve_fbo));

            GLuint resolve_tex;
            glsafe(::glGenTextures(1, &resolve_tex));
            glsafe(::glBindTexture(GL_TEXTURE_2D, resolve_tex));
            glsafe(::glTexImage2D(GL_TEXTURE_2D, 0, GL_RGBA8, w, h, 0, GL_RGBA, GL_UNSIGNED_BYTE, nullptr));
            glsafe(::glTexParameteri(GL_TEXTURE_2D, GL_TEXTURE_MIN_FILTER, GL_LINEAR));
            glsafe(::glTexParameteri(GL_TEXTURE_2D, GL_TEXTURE_MAG_FILTER, GL_LINEAR));
            glsafe(::glFramebufferTexture2D(GL_FRAMEBUFFER, GL_COLOR_ATTACHMENT0, GL_TEXTURE_2D, resolve_tex, 0));

            glsafe(::glDrawBuffers(1, drawBufs));

            if (::glCheckFramebufferStatus(GL_FRAMEBUFFER) == GL_FRAMEBUFFER_COMPLETE) {
                glsafe(::glBindFramebuffer(GL_READ_FRAMEBUFFER, render_fbo));
                glsafe(::glBindFramebuffer(GL_DRAW_FRAMEBUFFER, resolve_fbo));
                glsafe(::glBlitFramebuffer(0, 0, w, h, 0, 0, w, h, GL_COLOR_BUFFER_BIT, GL_LINEAR));

                glsafe(::glBindFramebuffer(GL_READ_FRAMEBUFFER, resolve_fbo));
                glsafe(::glReadPixels(0, 0, w, h, GL_RGBA, GL_UNSIGNED_BYTE, (void*)thumbnail_data.pixels.data()));
            }

            glsafe(::glDeleteTextures(1, &resolve_tex));
            glsafe(::glDeleteFramebuffers(1, &resolve_fbo));
        }
        else
            glsafe(::glReadPixels(0, 0, w, h, GL_RGBA, GL_UNSIGNED_BYTE, (void*)thumbnail_data.pixels.data()));

#if ENABLE_THUMBNAIL_GENERATOR_DEBUG_OUTPUT
        debug_output_thumbnail(thumbnail_data);
#endif // ENABLE_THUMBNAIL_GENERATOR_DEBUG_OUTPUT
    }
    else {
        BOOST_LOG_TRIVIAL(info) << boost::format("render_thumbnail prepare: GL_FRAMEBUFFER not complete");
    }

    glsafe(::glBindFramebuffer(GL_FRAMEBUFFER, 0));
    glsafe(::glDeleteRenderbuffers(1, &render_depth));
    if (render_tex_buffer != 0)
        glsafe(::glDeleteRenderbuffers(1, &render_tex_buffer));
    if (render_tex != 0)
        glsafe(::glDeleteTextures(1, &render_tex));
    glsafe(::glDeleteFramebuffers(1, &render_fbo));

    //if (!multisample)
    //    glsafe(::glDisable(GL_MULTISAMPLE));
    BOOST_LOG_TRIVIAL(info) << boost::format("render_thumbnail prepare: finished");
}

void GLCanvas3D::render_thumbnail_framebuffer_ext(ThumbnailData& thumbnail_data, unsigned int w, unsigned int h, const ThumbnailsParams& thumbnail_params,
    PartPlateList& partplate_list, ModelObjectPtrs& model_objects, const GLVolumeCollection& volumes, std::vector<ColorRGBA>& extruder_colors,
    GLShaderProgram* shader, Camera::EType camera_type, bool use_top_view, bool for_picking)
{
    thumbnail_data.set(w, h);
    if (!thumbnail_data.is_valid())
        return;

    bool multisample = OpenGLManager::can_multisample();
    if (for_picking)
        multisample = false;
    //if (!multisample)
    //    glsafe(::glEnable(GL_MULTISAMPLE));

    GLint max_samples;
    glsafe(::glGetIntegerv(GL_MAX_SAMPLES_EXT, &max_samples));
    GLsizei num_samples = max_samples / 2;

    GLuint render_fbo;
    glsafe(::glGenFramebuffersEXT(1, &render_fbo));
    glsafe(::glBindFramebufferEXT(GL_FRAMEBUFFER_EXT, render_fbo));

    GLuint render_tex = 0;
    GLuint render_tex_buffer = 0;
    if (multisample) {
        // use renderbuffer instead of texture to avoid the need to use glTexImage2DMultisample which is available only since OpenGL 3.2
        glsafe(::glGenRenderbuffersEXT(1, &render_tex_buffer));
        glsafe(::glBindRenderbufferEXT(GL_RENDERBUFFER_EXT, render_tex_buffer));
        glsafe(::glRenderbufferStorageMultisampleEXT(GL_RENDERBUFFER_EXT, num_samples, GL_RGBA8, w, h));
        glsafe(::glFramebufferRenderbufferEXT(GL_FRAMEBUFFER_EXT, GL_COLOR_ATTACHMENT0_EXT, GL_RENDERBUFFER_EXT, render_tex_buffer));
    }
    else {
        glsafe(::glGenTextures(1, &render_tex));
        glsafe(::glBindTexture(GL_TEXTURE_2D, render_tex));
        glsafe(::glTexImage2D(GL_TEXTURE_2D, 0, GL_RGBA8, w, h, 0, GL_RGBA, GL_UNSIGNED_BYTE, nullptr));
        glsafe(::glTexParameteri(GL_TEXTURE_2D, GL_TEXTURE_MIN_FILTER, GL_LINEAR));
        glsafe(::glTexParameteri(GL_TEXTURE_2D, GL_TEXTURE_MAG_FILTER, GL_LINEAR));
        glsafe(::glFramebufferTexture2D(GL_FRAMEBUFFER_EXT, GL_COLOR_ATTACHMENT0_EXT, GL_TEXTURE_2D, render_tex, 0));
    }

    GLuint render_depth;
    glsafe(::glGenRenderbuffersEXT(1, &render_depth));
    glsafe(::glBindRenderbufferEXT(GL_RENDERBUFFER_EXT, render_depth));
    if (multisample)
        glsafe(::glRenderbufferStorageMultisampleEXT(GL_RENDERBUFFER_EXT, num_samples, GL_DEPTH_COMPONENT24, w, h));
    else
        glsafe(::glRenderbufferStorageEXT(GL_RENDERBUFFER_EXT, GL_DEPTH_COMPONENT, w, h));

    glsafe(::glFramebufferRenderbufferEXT(GL_FRAMEBUFFER_EXT, GL_DEPTH_ATTACHMENT_EXT, GL_RENDERBUFFER_EXT, render_depth));

    GLenum drawBufs[] = { GL_COLOR_ATTACHMENT0 };
    glsafe(::glDrawBuffers(1, drawBufs));

    if (::glCheckFramebufferStatusEXT(GL_FRAMEBUFFER_EXT) == GL_FRAMEBUFFER_COMPLETE_EXT) {
        render_thumbnail_internal(thumbnail_data, thumbnail_params, partplate_list,  model_objects, volumes, extruder_colors, shader, camera_type, use_top_view, for_picking);

        if (multisample) {
            GLuint resolve_fbo;
            glsafe(::glGenFramebuffersEXT(1, &resolve_fbo));
            glsafe(::glBindFramebufferEXT(GL_FRAMEBUFFER_EXT, resolve_fbo));

            GLuint resolve_tex;
            glsafe(::glGenTextures(1, &resolve_tex));
            glsafe(::glBindTexture(GL_TEXTURE_2D, resolve_tex));
            glsafe(::glTexImage2D(GL_TEXTURE_2D, 0, GL_RGBA8, w, h, 0, GL_RGBA, GL_UNSIGNED_BYTE, nullptr));
            glsafe(::glTexParameteri(GL_TEXTURE_2D, GL_TEXTURE_MIN_FILTER, GL_LINEAR));
            glsafe(::glTexParameteri(GL_TEXTURE_2D, GL_TEXTURE_MAG_FILTER, GL_LINEAR));
            glsafe(::glFramebufferTexture2DEXT(GL_FRAMEBUFFER_EXT, GL_COLOR_ATTACHMENT0_EXT, GL_TEXTURE_2D, resolve_tex, 0));

            glsafe(::glDrawBuffers(1, drawBufs));

            if (::glCheckFramebufferStatusEXT(GL_FRAMEBUFFER_EXT) == GL_FRAMEBUFFER_COMPLETE_EXT) {
                glsafe(::glBindFramebufferEXT(GL_READ_FRAMEBUFFER_EXT, render_fbo));
                glsafe(::glBindFramebufferEXT(GL_DRAW_FRAMEBUFFER_EXT, resolve_fbo));
                glsafe(::glBlitFramebufferEXT(0, 0, w, h, 0, 0, w, h, GL_COLOR_BUFFER_BIT, GL_LINEAR));

                glsafe(::glBindFramebufferEXT(GL_READ_FRAMEBUFFER_EXT, resolve_fbo));
                glsafe(::glReadPixels(0, 0, w, h, GL_RGBA, GL_UNSIGNED_BYTE, (void*)thumbnail_data.pixels.data()));
            }

            glsafe(::glDeleteTextures(1, &resolve_tex));
            glsafe(::glDeleteFramebuffersEXT(1, &resolve_fbo));
        }
        else
            glsafe(::glReadPixels(0, 0, w, h, GL_RGBA, GL_UNSIGNED_BYTE, (void*)thumbnail_data.pixels.data()));

#if ENABLE_THUMBNAIL_GENERATOR_DEBUG_OUTPUT
        debug_output_thumbnail(thumbnail_data);
#endif // ENABLE_THUMBNAIL_GENERATOR_DEBUG_OUTPUT
    }

    glsafe(::glBindFramebufferEXT(GL_FRAMEBUFFER_EXT, 0));
    glsafe(::glDeleteRenderbuffersEXT(1, &render_depth));
    if (render_tex_buffer != 0)
        glsafe(::glDeleteRenderbuffersEXT(1, &render_tex_buffer));
    if (render_tex != 0)
        glsafe(::glDeleteTextures(1, &render_tex));
    glsafe(::glDeleteFramebuffersEXT(1, &render_fbo));

    //if (!multisample)
    //    glsafe(::glDisable(GL_MULTISAMPLE));
}

void GLCanvas3D::render_thumbnail_legacy(ThumbnailData& thumbnail_data, unsigned int w, unsigned int h, const ThumbnailsParams& thumbnail_params, PartPlateList &partplate_list, ModelObjectPtrs& model_objects, const GLVolumeCollection& volumes, std::vector<ColorRGBA>& extruder_colors, GLShaderProgram* shader, Camera::EType camera_type)
{
    // check that thumbnail size does not exceed the default framebuffer size
    const Size& cnv_size = get_canvas_size();
    unsigned int cnv_w = (unsigned int)cnv_size.get_width();
    unsigned int cnv_h = (unsigned int)cnv_size.get_height();
    if (w > cnv_w || h > cnv_h) {
        float ratio = std::min((float)cnv_w / (float)w, (float)cnv_h / (float)h);
        w = (unsigned int)(ratio * (float)w);
        h = (unsigned int)(ratio * (float)h);
    }

    thumbnail_data.set(w, h);
    if (!thumbnail_data.is_valid())
        return;

    render_thumbnail_internal(thumbnail_data, thumbnail_params, partplate_list,  model_objects, volumes, extruder_colors, shader, camera_type);

    glsafe(::glReadPixels(0, 0, w, h, GL_RGBA, GL_UNSIGNED_BYTE, (void*)thumbnail_data.pixels.data()));
#if ENABLE_THUMBNAIL_GENERATOR_DEBUG_OUTPUT
    debug_output_thumbnail(thumbnail_data);
#endif // ENABLE_THUMBNAIL_GENERATOR_DEBUG_OUTPUT

    // restore the default framebuffer size to avoid flickering on the 3D scene
    //wxGetApp().plater()->get_camera().apply_viewport();
}

//BBS: GUI refractor

void GLCanvas3D::_switch_toolbars_icon_filename()
{
    BackgroundTexture::Metadata background_data;
    background_data.filename = m_is_dark ? "toolbar_background_dark.png" : "toolbar_background.png";
    background_data.left = 16;
    background_data.top = 16;
    background_data.right = 16;
    background_data.bottom = 16;
    m_main_toolbar.init(background_data);
    m_assemble_view_toolbar.init(background_data);
    m_separator_toolbar.init(background_data);
    wxGetApp().plater()->get_collapse_toolbar().init(background_data);

    // main toolbar
    {
        GLToolbarItem* item;
        item = m_main_toolbar.get_item("add");
        item->set_icon_filename(m_is_dark ? "toolbar_open_dark.svg" : "toolbar_open.svg");

        item = m_main_toolbar.get_item("addplate");
        item->set_icon_filename(m_is_dark ? "toolbar_add_plate_dark.svg" : "toolbar_add_plate.svg");

        item = m_main_toolbar.get_item("orient");
        item->set_icon_filename(m_is_dark ? "toolbar_orient_dark.svg" : "toolbar_orient.svg");

        item = m_main_toolbar.get_item("addplate");
        item->set_icon_filename(m_is_dark ? "toolbar_add_plate_dark.svg" : "toolbar_add_plate.svg");

        item = m_main_toolbar.get_item("arrange");
        item->set_icon_filename(m_is_dark ? "toolbar_arrange_dark.svg" : "toolbar_arrange.svg");

        item = m_main_toolbar.get_item("splitobjects");
        item->set_icon_filename(m_is_dark ? "split_objects_dark.svg" : "split_objects.svg");

        item = m_main_toolbar.get_item("splitvolumes");
        item->set_icon_filename(m_is_dark ? "split_parts_dark.svg" : "split_parts.svg");

        item = m_main_toolbar.get_item("layersediting");
        item->set_icon_filename(m_is_dark ? "toolbar_variable_layer_height_dark.svg" : "toolbar_variable_layer_height.svg");
    }

    // assemble view toolbar
    {
        GLToolbarItem* item;
        item = m_assemble_view_toolbar.get_item("assembly_view");
        item->set_icon_filename(m_is_dark ? "toolbar_assemble_dark.svg" : "toolbar_assemble.svg");
    }
}
bool GLCanvas3D::_init_toolbars()
{
    if (!_init_main_toolbar())
        return false;

    //BBS: GUI refractor
    if (!_init_assemble_view_toolbar())
        return false;

    if (!_init_return_toolbar())
        return false;

    if (!_init_separator_toolbar())
        return false;

    if (!_init_select_plate_toolbar())
        return false;

#if 0
    if (!_init_view_toolbar())
        return false;
#endif

    if (!_init_collapse_toolbar())
        return false;

    return true;
}

//BBS: GUI refactor: GLToolbar
bool GLCanvas3D::_init_main_toolbar()
{
    if (!m_main_toolbar.is_enabled())
        return true;

    BackgroundTexture::Metadata background_data;
    background_data.filename = m_is_dark ? "toolbar_background_dark.png" : "toolbar_background.png";
    background_data.left = 16;
    background_data.top = 16;
    background_data.right = 16;
    background_data.bottom = 16;

    if (!m_main_toolbar.init(background_data))
    {
        // unable to init the toolbar texture, disable it
        m_main_toolbar.set_enabled(false);
        return true;
    }
    // init arrow
    if (!m_main_toolbar.init_arrow("toolbar_arrow.svg"))
        BOOST_LOG_TRIVIAL(error) << "Main toolbar failed to load arrow texture.";

    // m_gizmos is created at constructor, thus we can init arrow here.
    if (!m_gizmos.init_arrow("toolbar_arrow.svg"))
        BOOST_LOG_TRIVIAL(error) << "Gizmos manager failed to load arrow texture.";

    m_main_toolbar.set_layout_type(GLToolbar::Layout::Horizontal);
    //BBS: main toolbar is at the top and left, we don't need the rounded-corner effect at the right side and the top side
    m_main_toolbar.set_horizontal_orientation(GLToolbar::Layout::HO_Right);
    m_main_toolbar.set_vertical_orientation(GLToolbar::Layout::VO_Top);
    m_main_toolbar.set_border(5.0f);
    m_main_toolbar.set_separator_size(5);
    m_main_toolbar.set_gap_size(4);

    m_main_toolbar.del_all_item();

    GLToolbarItem::Data item;

    item.name = "add";
    item.icon_filename = m_is_dark ? "toolbar_open_dark.svg" : "toolbar_open.svg";
    item.tooltip = _utf8(L("Add")) + " [" + GUI::shortkey_ctrl_prefix() + "I]";
    item.sprite_id = 0;
    item.left.action_callback = [this]() { if (m_canvas != nullptr) wxPostEvent(m_canvas, SimpleEvent(EVT_GLTOOLBAR_ADD)); };
    item.enabling_callback = []()->bool {return wxGetApp().plater()->can_add_model(); };
    if (!m_main_toolbar.add_item(item))
        return false;

    item.name = "addplate";
    item.icon_filename = m_is_dark ? "toolbar_add_plate_dark.svg" : "toolbar_add_plate.svg";
    item.tooltip = _utf8(L("Add plate"));
    item.sprite_id++;
    item.left.action_callback = [this]() { if (m_canvas != nullptr) wxPostEvent(m_canvas, SimpleEvent(EVT_GLTOOLBAR_ADD_PLATE)); };
    item.enabling_callback = []()->bool {return wxGetApp().plater()->can_add_plate(); };
    if (!m_main_toolbar.add_item(item))
        return false;

    item.name = "orient";
    item.icon_filename = m_is_dark ? "toolbar_orient_dark.svg" : "toolbar_orient.svg";
    item.tooltip = _utf8(L("Auto orient"));
    item.sprite_id++;
    item.left.render_callback = nullptr;
    item.enabling_callback = []()->bool { return wxGetApp().plater()->can_arrange(); };
    item.left.toggable = false;  // allow right mouse click
    //BBS: GUI refactor: adjust the main toolbar position
    item.left.action_callback = [this]() {
        if (m_canvas != nullptr)
        {
            wxGetApp().plater()->set_prepare_state(Job::PREPARE_STATE_DEFAULT);
            wxGetApp().plater()->orient();
            //BBS do not show orient menu
            //_render_orient_menu(left, right, bottom, top);
            NetworkAgent* agent = GUI::wxGetApp().getAgent();
            if (agent) agent->track_update_property("auto_orient", std::to_string(++auto_orient_count));
        }
    };
    if (!m_main_toolbar.add_item(item))
        return false;

    item.name = "arrange";
    item.icon_filename = m_is_dark ? "toolbar_arrange_dark.svg" : "toolbar_arrange.svg";
    item.tooltip = _utf8(L("Arrange all objects")) + " [A]\n" + _utf8(L("Arrange objects on selected plates")) + " [Shift+A]";
    item.sprite_id++;
    item.left.action_callback = []() {};
    item.enabling_callback = []()->bool { return wxGetApp().plater()->can_arrange(); };
    item.left.toggable = true;
    //BBS: GUI refactor: adjust the main toolbar position
    item.left.render_callback = [this](float left, float right, float bottom, float top) {
        if (m_canvas != nullptr)
        {
            _render_arrange_menu(left, right, bottom, top);
            //_render_arrange_menu(0.5f * (left + right));
        }
    };
    if (!m_main_toolbar.add_item(item))
        return false;

    item.right.toggable = false;
    item.right.render_callback = GLToolbarItem::Default_Render_Callback;

    if (!m_main_toolbar.add_separator())
        return false;

    item.name = "splitobjects";
    item.icon_filename = m_is_dark ? "split_objects_dark.svg" : "split_objects.svg";
    item.tooltip = _utf8(L("Split to objects"));
    item.sprite_id++;
    item.left.render_callback = nullptr;
    item.left.action_callback = [this]() { if (m_canvas != nullptr) wxPostEvent(m_canvas, SimpleEvent(EVT_GLTOOLBAR_SPLIT_OBJECTS)); };
    item.visibility_callback = GLToolbarItem::Default_Visibility_Callback;
    item.left.toggable = false;
    item.enabling_callback = []()->bool { return wxGetApp().plater()->can_split_to_objects(); };
    if (!m_main_toolbar.add_item(item))
        return false;

    item.name = "splitvolumes";
    item.icon_filename = m_is_dark ? "split_parts_dark.svg" : "split_parts.svg";
    item.tooltip = _utf8(L("Split to parts"));
    item.sprite_id++;
    item.left.action_callback = [this]() { if (m_canvas != nullptr) wxPostEvent(m_canvas, SimpleEvent(EVT_GLTOOLBAR_SPLIT_VOLUMES)); };
    item.visibility_callback = GLToolbarItem::Default_Visibility_Callback;
    item.enabling_callback = []()->bool { return wxGetApp().plater()->can_split_to_volumes(); };
    if (!m_main_toolbar.add_item(item))
        return false;

    item.name = "layersediting";
    item.icon_filename = m_is_dark ? "toolbar_variable_layer_height_dark.svg" : "toolbar_variable_layer_height.svg";
    item.tooltip = _utf8(L("Variable layer height"));
    item.sprite_id++;
    item.left.toggable        = true; // ORCA Closes popup if other toolbar icon clicked, but still 
    item.left.action_callback = [this]() { if (m_canvas != nullptr) wxPostEvent(m_canvas, SimpleEvent(EVT_GLTOOLBAR_LAYERSEDITING)); };
    item.visibility_callback = [this]()->bool {
        bool res = current_printer_technology() == ptFFF;
        // turns off if changing printer technology
        if (!res && m_main_toolbar.is_item_visible("layersediting") && m_main_toolbar.is_item_pressed("layersediting"))
            force_main_toolbar_left_action(get_main_toolbar_item_id("layersediting"));

        return res;
    };
    item.enabling_callback = []()->bool { return wxGetApp().plater()->can_layers_editing(); };
    if (!m_main_toolbar.add_item(item))
        return false;

    return true;
}

//BBS: GUI refactor: GLToolbar
bool GLCanvas3D::_init_select_plate_toolbar()
{
    std::string path = resources_dir() + "/images/";
    IMToolbarItem* item = new IMToolbarItem();
    bool result = item->image_texture.load_from_svg_file(path + "im_all_plates_stats.svg", false, false, false, 128);
    result = result && item->image_texture_transparent.load_from_svg_file(path + "im_all_plates_stats_transparent.svg", false, false, false, 128);
    m_sel_plate_toolbar.m_all_plates_stats_item = item;

    return result;
}

void GLCanvas3D::_update_select_plate_toolbar_stats_item(bool force_selected) {
    PartPlateList& plate_list = wxGetApp().plater()->get_partplate_list();
    if (plate_list.get_nonempty_plate_list().size() > 1)
        m_sel_plate_toolbar.show_stats_item = true;
    else
        m_sel_plate_toolbar.show_stats_item = false;

    if (force_selected && m_sel_plate_toolbar.show_stats_item)
        m_sel_plate_toolbar.m_all_plates_stats_item->selected = true;
}

bool GLCanvas3D::_update_imgui_select_plate_toolbar()
{
    bool result = true;
    if (!m_sel_plate_toolbar.is_enabled() || m_sel_plate_toolbar.is_render_finish) return false;

    _update_select_plate_toolbar_stats_item();

    m_sel_plate_toolbar.del_all_item();

    PartPlateList& plate_list = wxGetApp().plater()->get_partplate_list();
    for (int i = 0; i < plate_list.get_plate_count(); i++) {
        IMToolbarItem* item = new IMToolbarItem();
        PartPlate* plate = plate_list.get_plate(i);
        if (plate && plate->thumbnail_data.is_valid()) {
            PartPlate* plate = plate_list.get_plate(i);
            item->image_data = plate->thumbnail_data.pixels;
            item->image_width = plate->thumbnail_data.width;
            item->image_height = plate->thumbnail_data.height;
            result = item->generate_texture();
        }
        m_sel_plate_toolbar.m_items.push_back(item);
    }

    m_sel_plate_toolbar.is_display_scrollbar = false;
    return result;
}

//BBS: GUI refactor
//init the assemble view toolbar on the top
bool GLCanvas3D::_init_assemble_view_toolbar()
{
    BOOST_LOG_TRIVIAL(info) << __FUNCTION__ << ": enter,  m_assemble_view_toolbar.is_enabled=" << m_assemble_view_toolbar.is_enabled() << "\n";
    if (!m_assemble_view_toolbar.is_enabled())
        return true;

    BackgroundTexture::Metadata background_data;
    background_data.filename = m_is_dark ? "toolbar_background_dark.png" : "toolbar_background.png";
    background_data.left = 16;
    background_data.top = 16;
    background_data.right = 16;
    background_data.bottom = 16;

    if (!m_assemble_view_toolbar.init(background_data))
    {
        // unable to init the toolbar texture, disable it
        m_assemble_view_toolbar.set_enabled(false);
        return true;
    }

    m_assemble_view_toolbar.set_layout_type(GLToolbar::Layout::Horizontal);
    //BBS: assemble toolbar is at the top and right, we don't need the rounded-corner effect at the left side and the top side
    m_assemble_view_toolbar.set_horizontal_orientation(GLToolbar::Layout::HO_Left);
    m_assemble_view_toolbar.set_vertical_orientation(GLToolbar::Layout::VO_Top);
    m_assemble_view_toolbar.set_border(5.0f);
    m_assemble_view_toolbar.set_separator_size(10);
    m_assemble_view_toolbar.set_gap_size(4);

    m_assemble_view_toolbar.del_all_item();

    GLToolbarItem::Data item;
    item.name = "assembly_view";
    item.icon_filename = m_is_dark ? "toolbar_assemble_dark.svg" : "toolbar_assemble.svg";
    item.tooltip = _utf8(L("Assembly View"));
    item.sprite_id = 1;
    item.left.toggable = false;
    item.left.action_callback = [this]() { if (m_canvas != nullptr) wxPostEvent(m_canvas, SimpleEvent(EVT_GLVIEWTOOLBAR_ASSEMBLE)); };
    item.left.render_callback = GLToolbarItem::Default_Render_Callback;
    item.visible = true;
    item.visibility_callback = [this]()->bool { return true; };
    item.enabling_callback = [this]()->bool {
        return wxGetApp().plater()->has_assmeble_view();
    };
    if (!m_assemble_view_toolbar.add_item(item))
        return false;

    BOOST_LOG_TRIVIAL(info) << __FUNCTION__ << ": Finished Successfully\n";
    return true;
}

bool GLCanvas3D::_init_return_toolbar()
{
    if (!m_return_toolbar.is_enabled())
        return true;

    return m_return_toolbar.init();
}

bool GLCanvas3D::_init_separator_toolbar()
{
    if (!m_separator_toolbar.is_enabled())
        return true;

    BackgroundTexture::Metadata background_data;
    background_data.filename = m_is_dark ? "toolbar_background_dark.png" : "toolbar_background.png";
    background_data.left = 0;
    background_data.top = 0;
    background_data.right = 0;
    background_data.bottom = 0;

    if (!m_separator_toolbar.init(background_data))
    {
        // unable to init the toolbar texture, disable it
        m_separator_toolbar.set_enabled(false);
        return true;
    }

    m_separator_toolbar.set_layout_type(GLToolbar::Layout::Horizontal);
    //BBS: assemble toolbar is at the top and right, we don't need the rounded-corner effect at the left side and the top side
    m_separator_toolbar.set_horizontal_orientation(GLToolbar::Layout::HO_Left);
    m_separator_toolbar.set_vertical_orientation(GLToolbar::Layout::VO_Top);
    m_separator_toolbar.set_border(5.0f);

    m_separator_toolbar.del_all_item();

    GLToolbarItem::Data sperate_item;
    sperate_item.name = "start_seperator";
    sperate_item.icon_filename = "seperator.svg";
    sperate_item.sprite_id = 0;
    sperate_item.left.action_callback = [this]() {};
    sperate_item.visibility_callback = []()->bool { return true; };
    sperate_item.enabling_callback = []()->bool { return false; };
    if (!m_separator_toolbar.add_item(sperate_item))
        return false;

     return true;
}


// BBS
#if 0
bool GLCanvas3D::_init_view_toolbar()
{
    return wxGetApp().plater()->init_view_toolbar();
}
#endif

bool GLCanvas3D::_init_collapse_toolbar()
{
    return wxGetApp().plater()->init_collapse_toolbar();
}

bool GLCanvas3D::_set_current()
{
    return m_context != nullptr && m_canvas->SetCurrent(*m_context);
}

void GLCanvas3D::_resize(unsigned int w, unsigned int h)
{
    if (m_canvas == nullptr && m_context == nullptr)
        return;

    const std::array<unsigned int, 2> new_size = { w, h };
    if (m_old_size == new_size)
        return;

    m_old_size = new_size;

    auto* imgui = wxGetApp().imgui();
    imgui->set_display_size(static_cast<float>(w), static_cast<float>(h));

    //BBS reduce render
    if (m_last_w == w && m_last_h == h) {
        return;
    }

    m_last_w = w;
    m_last_h = h;

    float font_size = wxGetApp().em_unit();

#ifdef _WIN32
    // On Windows, if manually scaled here, rendering issues can occur when the system's Display
    // scaling is greater than 300% as the font's size gets to be to large. So, use imgui font
    // scaling instead (see: ImGuiWrapper::init_font() and issue #3401)
    font_size *= (font_size > 30.0f) ? 1.0f : 1.5f;
#else
    font_size *= 1.5f;
#endif

#if ENABLE_RETINA_GL
    imgui->set_scaling(font_size, 1.0f, m_retina_helper->get_scale_factor());
#else
    imgui->set_scaling(font_size, m_canvas->GetContentScaleFactor(), 1.0f);
#endif

    this->request_extra_frame();

    // ensures that this canvas is current
    _set_current();
}

BoundingBoxf3 GLCanvas3D::_max_bounding_box(bool include_gizmos, bool include_bed_model, bool include_plates) const
{
    BoundingBoxf3 bb = volumes_bounding_box();

    // The following is a workaround for gizmos not being taken in account when calculating the tight camera frustrum
    // A better solution would ask the gizmo manager for the bounding box of the current active gizmo, if any
    if (include_gizmos && m_gizmos.is_running())
    {
        BoundingBoxf3 sel_bb = m_selection.get_bounding_box();
        Vec3d sel_bb_center = sel_bb.center();
        Vec3d extend_by = sel_bb.max_size() * Vec3d::Ones();
        bb.merge(BoundingBoxf3(sel_bb_center - extend_by, sel_bb_center + extend_by));
    }

    bb.merge(include_bed_model ? m_bed.extended_bounding_box() : m_bed.build_volume().bounding_volume());
    if (include_plates) {
        bb.merge(wxGetApp().plater()->get_partplate_list().get_bounding_box());
    }

    if (!m_main_toolbar.is_enabled()) {
        const BoundingBoxf3& toolpath_bb = m_gcode_viewer.get_max_bounding_box();
        if (toolpath_bb.max_size() > 0.f)
            bb.merge(toolpath_bb);
        else
            bb.merge(m_gcode_viewer.get_shell_bounding_box());
    }

    if ((m_canvas_type == CanvasView3D) && (fff_print()->config().print_sequence == PrintSequence::ByObject)) {
        float height_to_lid, height_to_rod;
        wxGetApp().plater()->get_partplate_list().get_height_limits(height_to_lid, height_to_rod);
        bb.max.z() = std::max(bb.max.z(), (double)height_to_lid);
    }

    return bb;
}

void GLCanvas3D::_zoom_to_box(const BoundingBoxf3& box, double margin_factor)
{
    wxGetApp().plater()->get_camera().zoom_to_box(box, margin_factor);
    m_dirty = true;
}

void GLCanvas3D::_update_camera_zoom(double zoom)
{
    wxGetApp().plater()->get_camera().update_zoom(zoom);
    m_dirty = true;
}

void GLCanvas3D::_refresh_if_shown_on_screen()
{
    if (_is_shown_on_screen()) {
        const Size& cnv_size = get_canvas_size();
        _resize((unsigned int)cnv_size.get_width(), (unsigned int)cnv_size.get_height());

        // Because of performance problems on macOS, where PaintEvents are not delivered
        // frequently enough, we call render() here directly when we can.
        render();
    }
}

void GLCanvas3D::_picking_pass()
{
    if (!m_picking_enabled || m_mouse.dragging || m_mouse.position == Vec2d(DBL_MAX, DBL_MAX) || m_gizmos.is_dragging()) {
#if ENABLE_RAYCAST_PICKING_DEBUG
        ImGuiWrapper& imgui = *wxGetApp().imgui();
        imgui.begin(std::string("Hit result"), ImGuiWindowFlags_AlwaysAutoResize);
        imgui.text("Picking disabled");
        imgui.end();
#endif // ENABLE_RAYCAST_PICKING_DEBUG
        return;
    }

    m_hover_volume_idxs.clear();
    m_hover_plate_idxs.clear();

    // Orca: ignore clipping plane if not applying
    GLGizmoBase *current_gizmo  = m_gizmos.get_current();
    const ClippingPlane clipping_plane = ((!current_gizmo || current_gizmo->apply_clipping_plane()) ? m_gizmos.get_clipping_plane() :
                                                                                                      ClippingPlane::ClipsNothing())
                                             .inverted_normal();
    const SceneRaycaster::HitResult hit = m_scene_raycaster.hit(m_mouse.position, wxGetApp().plater()->get_camera(), &clipping_plane);
    if (hit.is_valid()) {
        switch (hit.type)
        {
        case SceneRaycaster::EType::Volume:
        {
            if (0 <= hit.raycaster_id && hit.raycaster_id < (int)m_volumes.volumes.size()) {
                const GLVolume* volume = m_volumes.volumes[hit.raycaster_id];
                if (volume->is_active && !volume->disabled && (volume->composite_id.volume_id >= 0 || m_render_sla_auxiliaries)) {
                    // do not add the volume id if any gizmo is active and CTRL is pressed
                    if (m_gizmos.get_current_type() == GLGizmosManager::EType::Undefined || !wxGetKeyState(WXK_CONTROL))
                        m_hover_volume_idxs.emplace_back(hit.raycaster_id);
                    m_gizmos.set_hover_id(-1);
                }
            }
            else
                assert(false);

            break;
        }
        case SceneRaycaster::EType::Gizmo:
        case SceneRaycaster::EType::FallbackGizmo:
        {
            const Size& cnv_size = get_canvas_size();
            const bool inside = 0 <= m_mouse.position.x() && m_mouse.position.x() < cnv_size.get_width() &&
                0 <= m_mouse.position.y() && m_mouse.position.y() < cnv_size.get_height();
            m_gizmos.set_hover_id(inside ? hit.raycaster_id : -1);
            break;
        }
        case SceneRaycaster::EType::Bed:
        {
            // BBS: add plate picking logic
            int plate_hover_id = PartPlate::PLATE_BASE_ID - hit.raycaster_id;
            if (plate_hover_id >= 0 && plate_hover_id < PartPlateList::MAX_PLATES_COUNT * PartPlate::GRABBER_COUNT) {
                wxGetApp().plater()->get_partplate_list().set_hover_id(plate_hover_id);
                m_hover_plate_idxs.emplace_back(plate_hover_id);
            } else {
                wxGetApp().plater()->get_partplate_list().reset_hover_id();
            }
            m_gizmos.set_hover_id(-1);
            break;
        }
        default:
        {
            assert(false);
            break;
        }
        }
    }
    else
        m_gizmos.set_hover_id(-1);

    _update_volumes_hover_state();

#if ENABLE_RAYCAST_PICKING_DEBUG
    ImGuiWrapper& imgui = *wxGetApp().imgui();
    imgui.begin(std::string("Hit result"), ImGuiWindowFlags_AlwaysAutoResize);
    std::string object_type = "None";
    switch (hit.type)
    {
    case SceneRaycaster::EType::Bed:   { object_type = "Bed"; break; }
    case SceneRaycaster::EType::Gizmo: { object_type = "Gizmo element"; break; }
    case SceneRaycaster::EType::FallbackGizmo: { object_type = "Gizmo2 element"; break; }
    case SceneRaycaster::EType::Volume:
    {
        if (m_volumes.volumes[hit.raycaster_id]->is_wipe_tower)
            object_type = "Volume (Wipe tower)";
        else if (m_volumes.volumes[hit.raycaster_id]->volume_idx() == -int(slaposPad))
            object_type = "Volume (SLA pad)";
        else if (m_volumes.volumes[hit.raycaster_id]->volume_idx() == -int(slaposSupportTree))
            object_type = "Volume (SLA supports)";
        else if (m_volumes.volumes[hit.raycaster_id]->is_modifier)
            object_type = "Volume (Modifier)";
        else
            object_type = "Volume (Part)";
        break;
    }
    default: { break; }
    }

    auto add_strings_row_to_table = [&imgui](const std::string& col_1, const ImVec4& col_1_color, const std::string& col_2, const ImVec4& col_2_color,
        const std::string& col_3 = "", const ImVec4& col_3_color = ImGui::GetStyleColorVec4(ImGuiCol_Text)) {
        ImGui::TableNextRow();
        ImGui::TableSetColumnIndex(0);
        imgui.text_colored(col_1_color, col_1.c_str());
        ImGui::TableSetColumnIndex(1);
        imgui.text_colored(col_2_color, col_2.c_str());
        if (!col_3.empty()) {
            ImGui::TableSetColumnIndex(2);
            imgui.text_colored(col_3_color, col_3.c_str());
        }
    };

    char buf[1024];
    if (hit.type != SceneRaycaster::EType::None) {
        if (ImGui::BeginTable("Hit", 2)) {
            add_strings_row_to_table("Object ID", ImGuiWrapper::COL_ORANGE_LIGHT, std::to_string(hit.raycaster_id), ImGui::GetStyleColorVec4(ImGuiCol_Text));
            add_strings_row_to_table("Type", ImGuiWrapper::COL_ORANGE_LIGHT, object_type, ImGui::GetStyleColorVec4(ImGuiCol_Text));
            sprintf(buf, "%.3f, %.3f, %.3f", hit.position.x(), hit.position.y(), hit.position.z());
            add_strings_row_to_table("Position", ImGuiWrapper::COL_ORANGE_LIGHT, std::string(buf), ImGui::GetStyleColorVec4(ImGuiCol_Text));
            sprintf(buf, "%.3f, %.3f, %.3f", hit.normal.x(), hit.normal.y(), hit.normal.z());
            add_strings_row_to_table("Normal", ImGuiWrapper::COL_ORANGE_LIGHT, std::string(buf), ImGui::GetStyleColorVec4(ImGuiCol_Text));
            ImGui::EndTable();
        }
    }
    else
        imgui.text("NO HIT");

    ImGui::Separator();
    imgui.text("Registered for picking:");
    if (ImGui::BeginTable("Raycasters", 2)) {
        sprintf(buf, "%d (%d)", (int)m_scene_raycaster.beds_count(), (int)m_scene_raycaster.active_beds_count());
        add_strings_row_to_table("Beds", ImGuiWrapper::COL_ORANGE_LIGHT, std::string(buf), ImGui::GetStyleColorVec4(ImGuiCol_Text));
        sprintf(buf, "%d (%d)", (int)m_scene_raycaster.volumes_count(), (int)m_scene_raycaster.active_volumes_count());
        add_strings_row_to_table("Volumes", ImGuiWrapper::COL_ORANGE_LIGHT, std::string(buf), ImGui::GetStyleColorVec4(ImGuiCol_Text));
        sprintf(buf, "%d (%d)", (int)m_scene_raycaster.gizmos_count(), (int)m_scene_raycaster.active_gizmos_count());
        add_strings_row_to_table("Gizmo elements", ImGuiWrapper::COL_ORANGE_LIGHT, std::string(buf), ImGui::GetStyleColorVec4(ImGuiCol_Text));
        sprintf(buf, "%d (%d)", (int)m_scene_raycaster.fallback_gizmos_count(), (int)m_scene_raycaster.active_fallback_gizmos_count());
        add_strings_row_to_table("Gizmo2 elements", ImGuiWrapper::COL_ORANGE_LIGHT, std::string(buf), ImGui::GetStyleColorVec4(ImGuiCol_Text));
        ImGui::EndTable();
    }

    std::vector<std::shared_ptr<SceneRaycasterItem>>* gizmo_raycasters = m_scene_raycaster.get_raycasters(SceneRaycaster::EType::Gizmo);
    if (gizmo_raycasters != nullptr && !gizmo_raycasters->empty()) {
        ImGui::Separator();
        imgui.text("Gizmo raycasters IDs:");
        if (ImGui::BeginTable("GizmoRaycasters", 3)) {
            for (size_t i = 0; i < gizmo_raycasters->size(); ++i) {
                add_strings_row_to_table(std::to_string(i), ImGuiWrapper::COL_ORANGE_LIGHT,
                    std::to_string(SceneRaycaster::decode_id(SceneRaycaster::EType::Gizmo, (*gizmo_raycasters)[i]->get_id())), ImGui::GetStyleColorVec4(ImGuiCol_Text),
                    to_string(Geometry::Transformation((*gizmo_raycasters)[i]->get_transform()).get_offset()), ImGui::GetStyleColorVec4(ImGuiCol_Text));
            }
            ImGui::EndTable();
        }
    }

    std::vector<std::shared_ptr<SceneRaycasterItem>>* gizmo2_raycasters = m_scene_raycaster.get_raycasters(SceneRaycaster::EType::FallbackGizmo);
    if (gizmo2_raycasters != nullptr && !gizmo2_raycasters->empty()) {
        ImGui::Separator();
        imgui.text("Gizmo2 raycasters IDs:");
        if (ImGui::BeginTable("Gizmo2Raycasters", 3)) {
            for (size_t i = 0; i < gizmo2_raycasters->size(); ++i) {
                add_strings_row_to_table(std::to_string(i), ImGuiWrapper::COL_ORANGE_LIGHT,
                    std::to_string(SceneRaycaster::decode_id(SceneRaycaster::EType::FallbackGizmo, (*gizmo2_raycasters)[i]->get_id())), ImGui::GetStyleColorVec4(ImGuiCol_Text),
                    to_string(Geometry::Transformation((*gizmo2_raycasters)[i]->get_transform()).get_offset()), ImGui::GetStyleColorVec4(ImGuiCol_Text));
            }
            ImGui::EndTable();
        }
    }

    imgui.end();
#endif // ENABLE_RAYCAST_PICKING_DEBUG
}

void GLCanvas3D::_rectangular_selection_picking_pass()
{
    m_gizmos.set_hover_id(-1);

    std::set<int> idxs;

    if (m_picking_enabled) {
        const size_t width  = std::max<size_t>(m_rectangle_selection.get_width(), 1);
        const size_t height = std::max<size_t>(m_rectangle_selection.get_height(), 1);

        const OpenGLManager::EFramebufferType framebuffers_type = OpenGLManager::get_framebuffers_type();
        bool use_framebuffer = framebuffers_type != OpenGLManager::EFramebufferType::Unknown;

        GLuint render_fbo = 0;
        GLuint render_tex = 0;
        GLuint render_depth = 0;
        if (use_framebuffer) {
            // setup a framebuffer which covers only the selection rectangle
            if (framebuffers_type == OpenGLManager::EFramebufferType::Arb) {
                glsafe(::glGenFramebuffers(1, &render_fbo));
                glsafe(::glBindFramebuffer(GL_FRAMEBUFFER, render_fbo));
            }
            else {
                glsafe(::glGenFramebuffersEXT(1, &render_fbo));
                glsafe(::glBindFramebufferEXT(GL_FRAMEBUFFER_EXT, render_fbo));
            }
            glsafe(::glGenTextures(1, &render_tex));
            glsafe(::glBindTexture(GL_TEXTURE_2D, render_tex));
            glsafe(::glTexImage2D(GL_TEXTURE_2D, 0, GL_RGBA8, width, height, 0, GL_RGBA, GL_UNSIGNED_BYTE, nullptr));
            glsafe(::glTexParameteri(GL_TEXTURE_2D, GL_TEXTURE_MIN_FILTER, GL_NEAREST));
            glsafe(::glTexParameteri(GL_TEXTURE_2D, GL_TEXTURE_MAG_FILTER, GL_NEAREST));
            if (framebuffers_type == OpenGLManager::EFramebufferType::Arb) {
                glsafe(::glFramebufferTexture2D(GL_FRAMEBUFFER, GL_COLOR_ATTACHMENT0, GL_TEXTURE_2D, render_tex, 0));
                glsafe(::glGenRenderbuffers(1, &render_depth));
                glsafe(::glBindRenderbuffer(GL_RENDERBUFFER, render_depth));
                glsafe(::glRenderbufferStorage(GL_RENDERBUFFER, GL_DEPTH_COMPONENT, width, height));
                glsafe(::glFramebufferRenderbuffer(GL_FRAMEBUFFER, GL_DEPTH_ATTACHMENT, GL_RENDERBUFFER, render_depth));
            }
            else {
                glsafe(::glFramebufferTexture2D(GL_FRAMEBUFFER_EXT, GL_COLOR_ATTACHMENT0_EXT, GL_TEXTURE_2D, render_tex, 0));
                glsafe(::glGenRenderbuffersEXT(1, &render_depth));
                glsafe(::glBindRenderbufferEXT(GL_RENDERBUFFER_EXT, render_depth));
                glsafe(::glRenderbufferStorageEXT(GL_RENDERBUFFER_EXT, GL_DEPTH_COMPONENT, width, height));
                glsafe(::glFramebufferRenderbufferEXT(GL_FRAMEBUFFER_EXT, GL_DEPTH_ATTACHMENT_EXT, GL_RENDERBUFFER_EXT, render_depth));
            }
            const GLenum drawBufs[] = { GL_COLOR_ATTACHMENT0 };
            glsafe(::glDrawBuffers(1, drawBufs));
            if (framebuffers_type == OpenGLManager::EFramebufferType::Arb) {
                if (::glCheckFramebufferStatus(GL_FRAMEBUFFER) != GL_FRAMEBUFFER_COMPLETE)
                    use_framebuffer = false;
            }
            else {
                if (::glCheckFramebufferStatusEXT(GL_FRAMEBUFFER_EXT) != GL_FRAMEBUFFER_COMPLETE_EXT)
                    use_framebuffer = false;
            }
        }

        if (m_multisample_allowed)
        	// This flag is often ignored by NVIDIA drivers if rendering into a screen buffer.
            glsafe(::glDisable(GL_MULTISAMPLE));

        glsafe(::glDisable(GL_BLEND));
        glsafe(::glEnable(GL_DEPTH_TEST));

        glsafe(::glClear(GL_COLOR_BUFFER_BIT | GL_DEPTH_BUFFER_BIT));

        Camera& main_camera = wxGetApp().plater()->get_camera();
        Camera framebuffer_camera;
        Camera* camera = &main_camera;
        if (use_framebuffer) {
            // setup a camera which covers only the selection rectangle
            const std::array<int, 4>& viewport = camera->get_viewport();
            const double near_left   = camera->get_near_left();
            const double near_bottom = camera->get_near_bottom();
            const double near_width  = camera->get_near_width();
            const double near_height = camera->get_near_height();

            const double ratio_x = near_width / double(viewport[2]);
            const double ratio_y = near_height / double(viewport[3]);

            const double rect_near_left   = near_left + double(m_rectangle_selection.get_left()) * ratio_x;
            const double rect_near_bottom = near_bottom + (double(viewport[3]) - double(m_rectangle_selection.get_bottom())) * ratio_y;
            double rect_near_right = near_left + double(m_rectangle_selection.get_right()) * ratio_x;
            double rect_near_top   = near_bottom + (double(viewport[3]) - double(m_rectangle_selection.get_top())) * ratio_y;

            if (rect_near_left == rect_near_right)
                rect_near_right = rect_near_left + ratio_x;
            if (rect_near_bottom == rect_near_top)
                rect_near_top = rect_near_bottom + ratio_y;

            framebuffer_camera.look_at(camera->get_position(), camera->get_target(), camera->get_dir_up());
            framebuffer_camera.apply_projection(rect_near_left, rect_near_right, rect_near_bottom, rect_near_top, camera->get_near_z(), camera->get_far_z());
            framebuffer_camera.set_viewport(0, 0, width, height);
            framebuffer_camera.apply_viewport();
            camera = &framebuffer_camera;
        }

        _render_volumes_for_picking(*camera);
        //BBS: remove the bed picking logic
        //_render_bed_for_picking(!wxGetApp().plater()->get_camera().is_looking_downward());

        if (m_multisample_allowed)
            glsafe(::glEnable(GL_MULTISAMPLE));

        const size_t px_count = width * height;

        const size_t left = use_framebuffer ? 0 : (size_t)m_rectangle_selection.get_left();
        const size_t top  = use_framebuffer ? 0 : (size_t)get_canvas_size().get_height() - (size_t)m_rectangle_selection.get_top();
#define USE_PARALLEL 1
#if USE_PARALLEL
            struct Pixel
            {
                std::array<GLubyte, 4> data;
            	// Only non-interpolated colors are valid, those have their lowest three bits zeroed.
                bool valid() const { return picking_checksum_alpha_channel(data[0], data[1], data[2]) == data[3]; }
                // we reserve color = (0,0,0) for occluders (as the printbed)
                // volumes' id are shifted by 1
                // see: _render_volumes_for_picking()
                //BBS: remove the bed picking logic
                int id() const { return data[0] + (data[1] << 8) + (data[2] << 16); }
                //int id() const { return data[0] + (data[1] << 8) + (data[2] << 16) - 1; }
            };

            std::vector<Pixel> frame(px_count);
            glsafe(::glReadPixels(left, top, width, height, GL_RGBA, GL_UNSIGNED_BYTE, (void*)frame.data()));

            tbb::spin_mutex mutex;
            tbb::parallel_for(tbb::blocked_range<size_t>(0, frame.size(), (size_t)width),
                [this, &frame, &idxs, &mutex](const tbb::blocked_range<size_t>& range) {
                for (size_t i = range.begin(); i < range.end(); ++i)
                	if (frame[i].valid()) {
                    	int volume_id = frame[i].id();
                    	if (0 <= volume_id && volume_id < (int)m_volumes.volumes.size()) {
                        	mutex.lock();
                        	idxs.insert(volume_id);
                        	mutex.unlock();
                    	}
                	}
            });
#else
            std::vector<GLubyte> frame(4 * px_count);
            glsafe(::glReadPixels(left, top, width, height, GL_RGBA, GL_UNSIGNED_BYTE, (void*)frame.data()));

            for (int i = 0; i < px_count; ++i)
            {
                int px_id = 4 * i;
                int volume_id = frame[px_id] + (frame[px_id + 1] << 8) + (frame[px_id + 2] << 16);
                if (0 <= volume_id && volume_id < (int)m_volumes.volumes.size())
                    idxs.insert(volume_id);
            }
#endif // USE_PARALLEL
            if (camera != &main_camera)
                main_camera.apply_viewport();

            if (framebuffers_type == OpenGLManager::EFramebufferType::Arb) {
                glsafe(::glBindFramebuffer(GL_FRAMEBUFFER, 0));
                if (render_depth != 0)
                    glsafe(::glDeleteRenderbuffers(1, &render_depth));
                if (render_fbo != 0)
                    glsafe(::glDeleteFramebuffers(1, &render_fbo));
            }
            else if (framebuffers_type == OpenGLManager::EFramebufferType::Ext) {
                glsafe(::glBindFramebufferEXT(GL_FRAMEBUFFER_EXT, 0));
                if (render_depth != 0)
                    glsafe(::glDeleteRenderbuffersEXT(1, &render_depth));
                if (render_fbo != 0)
                    glsafe(::glDeleteFramebuffersEXT(1, &render_fbo));
            }

            if (render_tex != 0)
                glsafe(::glDeleteTextures(1, &render_tex));
    }

    m_hover_volume_idxs.assign(idxs.begin(), idxs.end());
    _update_volumes_hover_state();
}

void GLCanvas3D::_render_background()
{
    bool use_error_color = false;
    if (wxGetApp().is_editor()) {
        use_error_color = m_dynamic_background_enabled &&
        (current_printer_technology() != ptSLA || !m_volumes.empty());

        if (!m_volumes.empty())
            use_error_color &= _is_any_volume_outside();
        else {
            //BBS: use current plater's bounding box
            //BoundingBoxf3 test_volume = (m_config != nullptr) ? print_volume(*m_config) : BoundingBoxf3();
            BoundingBoxf3 test_volume = (const_cast<GLCanvas3D*>(this))->_get_current_partplate_print_volume();
            const BoundingBoxf3& path_bounding_box = m_gcode_viewer.get_paths_bounding_box();
            if (empty(path_bounding_box))
                use_error_color = false;
            else
                //BBS: use previous result
                use_error_color = (test_volume.radius() > 0.0) ? m_toolpath_outside : false;
            //use_error_color &= (test_volume.radius() > 0.0) ? !test_volume.contains(path_bounding_box) : false;
        }
    }

    // Draws a bottom to top gradient over the complete screen.
    glsafe(::glDisable(GL_DEPTH_TEST));

    ColorRGBA background_color = m_is_dark ? DEFAULT_BG_LIGHT_COLOR_DARK : DEFAULT_BG_LIGHT_COLOR;
    ColorRGBA error_background_color = m_is_dark ? ERROR_BG_LIGHT_COLOR_DARK : ERROR_BG_LIGHT_COLOR;
    const ColorRGBA bottom_color = use_error_color ? error_background_color : background_color;

    if (!m_background.is_initialized()) {
        m_background.reset();

        GLModel::Geometry init_data;
        init_data.format = { GLModel::Geometry::EPrimitiveType::Triangles, GLModel::Geometry::EVertexLayout::P2T2 };
        init_data.reserve_vertices(4);
        init_data.reserve_indices(6);

        // vertices
        init_data.add_vertex(Vec2f(-1.0f, -1.0f), Vec2f(0.0f, 0.0f));
        init_data.add_vertex(Vec2f(1.0f, -1.0f),  Vec2f(1.0f, 0.0f));
        init_data.add_vertex(Vec2f(1.0f, 1.0f),   Vec2f(1.0f, 1.0f));
        init_data.add_vertex(Vec2f(-1.0f, 1.0f),  Vec2f(0.0f, 1.0f));

        // indices
        init_data.add_triangle(0, 1, 2);
        init_data.add_triangle(2, 3, 0);

        m_background.init_from(std::move(init_data));
    }

    GLShaderProgram* shader = wxGetApp().get_shader("background");
    if (shader != nullptr) {
        shader->start_using();
        shader->set_uniform("top_color", bottom_color);
        shader->set_uniform("bottom_color", bottom_color);
        m_background.render();
        shader->stop_using();
    }

    glsafe(::glEnable(GL_DEPTH_TEST));
}

void GLCanvas3D::_render_bed(const Transform3d& view_matrix, const Transform3d& projection_matrix, bool bottom, bool show_axes)
{
    float scale_factor = 1.0;
#if ENABLE_RETINA_GL
    scale_factor = m_retina_helper->get_scale_factor();
#endif // ENABLE_RETINA_GL

    /*
    bool show_texture = ! bottom ||
            (m_gizmos.get_current_type() != GLGizmosManager::FdmSupports
          && m_gizmos.get_current_type() != GLGizmosManager::SlaSupports
          && m_gizmos.get_current_type() != GLGizmosManager::Hollow
          && m_gizmos.get_current_type() != GLGizmosManager::Seam
          && m_gizmos.get_current_type() != GLGizmosManager::MmuSegmentation);
    */
    //bool show_texture = true;
    //BBS set axes mode
    m_bed.set_axes_mode(m_main_toolbar.is_enabled());
    m_bed.render(*this, view_matrix, projection_matrix, bottom, scale_factor, show_axes);
}

void GLCanvas3D::_render_platelist(const Transform3d& view_matrix, const Transform3d& projection_matrix, bool bottom, bool only_current, bool only_body, int hover_id, bool render_cali)
{
    wxGetApp().plater()->get_partplate_list().render(view_matrix, projection_matrix, bottom, only_current, only_body, hover_id, render_cali);
}

void GLCanvas3D::_render_plane() const
{
    ;//TODO render assemble plane
}

//BBS: add outline drawing logic
void GLCanvas3D::_render_objects(GLVolumeCollection::ERenderType type, bool with_outline)
{
    if (m_volumes.empty())
        return;

    glsafe(::glEnable(GL_DEPTH_TEST));

    m_camera_clipping_plane = m_gizmos.get_clipping_plane();

    if (m_picking_enabled)
        // Update the layer editing selection to the first object selected, update the current object maximum Z.
        m_layers_editing.select_object(*m_model, this->is_layers_editing_enabled() ? m_selection.get_object_idx() : -1);

    if (const BuildVolume &build_volume = m_bed.build_volume(); build_volume.valid()) {
        switch (build_volume.type()) {
        case BuildVolume_Type::Rectangle: {
            const BoundingBox3Base<Vec3d> bed_bb = build_volume.bounding_volume().inflated(BuildVolume::SceneEpsilon);
            m_volumes.set_print_volume({ 0, // Rectangle
                { float(bed_bb.min.x()), float(bed_bb.min.y()), float(bed_bb.max.x()), float(bed_bb.max.y()) },
                { 0.0f, float(build_volume.printable_height()) } });
            break;
        }
        case BuildVolume_Type::Circle: {
            m_volumes.set_print_volume({ 1, // Circle
                { unscaled<float>(build_volume.circle().center.x()), unscaled<float>(build_volume.circle().center.y()), unscaled<float>(build_volume.circle().radius + BuildVolume::SceneEpsilon), 0.0f },
                { 0.0f, float(build_volume.printable_height() + BuildVolume::SceneEpsilon) } });
            break;
        }
        default:
        case BuildVolume_Type::Convex:
        case BuildVolume_Type::Custom: {
            m_volumes.set_print_volume({ static_cast<int>(type),
                { -FLT_MAX, -FLT_MAX, FLT_MAX, FLT_MAX },
                { -FLT_MAX, FLT_MAX } }
            );
        }
        }
        if (m_requires_check_outside_state) {
            m_volumes.check_outside_state(build_volume, nullptr);
            m_requires_check_outside_state = false;
        }
    }

    if (m_use_clipping_planes)
        m_volumes.set_z_range(-m_clipping_planes[0].get_data()[3], m_clipping_planes[1].get_data()[3]);
    else
        m_volumes.set_z_range(-FLT_MAX, FLT_MAX);

    GLGizmosManager& gm = get_gizmos_manager();
    GLGizmoBase* current_gizmo = gm.get_current();
    if (m_canvas_type == CanvasAssembleView) {
        m_volumes.set_clipping_plane(m_gizmos.get_assemble_view_clipping_plane().get_data());
    }
    else if (current_gizmo && !current_gizmo->apply_clipping_plane()) {
        m_volumes.set_clipping_plane(ClippingPlane::ClipsNothing().get_data());
    }
    else {
        m_volumes.set_clipping_plane(m_camera_clipping_plane.get_data());
    }
    if (m_canvas_type == CanvasAssembleView)
        m_volumes.set_show_sinking_contours(false);
    else
        m_volumes.set_show_sinking_contours(!m_gizmos.is_hiding_instances());

    GLShaderProgram* shader = wxGetApp().get_shader("gouraud");
    ECanvasType canvas_type = this->m_canvas_type;
    if (shader != nullptr) {
        shader->start_using();

        switch (type)
        {
        default:
        case GLVolumeCollection::ERenderType::Opaque:
        {
            GLGizmosManager& gm = get_gizmos_manager();
            if (dynamic_cast<GLGizmoPainterBase*>(gm.get_current()) == nullptr)
            {
                if (m_picking_enabled && m_layers_editing.is_enabled() && (m_layers_editing.last_object_id != -1) && (m_layers_editing.object_max_z() > 0.0f)) {
                    int object_id = m_layers_editing.last_object_id;
                const Camera& camera = wxGetApp().plater()->get_camera();
                m_volumes.render(type, false, camera.get_view_matrix(), camera.get_projection_matrix(), [object_id](const GLVolume& volume) {
                    // Which volume to paint without the layer height profile shader?
                    return volume.is_active && (volume.is_modifier || volume.composite_id.object_id != object_id);
                    });
                    m_layers_editing.render_volumes(*this, m_volumes);
                }
                else {
                    /*if (wxGetApp().plater()->is_wireframe_enabled()) {
                        if (wxGetApp().plater()->is_show_wireframe())
                            shader->set_uniform("show_wireframe", true);
                        else
                            shader->set_uniform("show_wireframe", false);
                    }*/
                    //BBS:add assemble view related logic
                    // do not cull backfaces to show broken geometry, if any
                const Camera& camera = wxGetApp().plater()->get_camera();
                    m_volumes.render(type, m_picking_enabled, camera.get_view_matrix(), camera.get_projection_matrix(), [this, canvas_type](const GLVolume& volume) {
                        if (canvas_type == ECanvasType::CanvasAssembleView) {
                            return !volume.is_modifier && !volume.is_wipe_tower;
                        }
                        else {
                            return (m_render_sla_auxiliaries || volume.composite_id.volume_id >= 0);
                        }
                        }, with_outline);
                }
            }
            else {
                // In case a painting gizmo is open, it should render the painted triangles
                // before transparent objects are rendered. Otherwise they would not be
                // visible when inside modifier meshes etc.
//                GLGizmosManager::EType type = gm.get_current_type();
                if (dynamic_cast<GLGizmoPainterBase*>(gm.get_current())) {
                    shader->stop_using();
                    gm.render_painter_gizmo();
                    shader->start_using();
                }
            }

            break;
        }
        case GLVolumeCollection::ERenderType::Transparent:
        {
            /*if (wxGetApp().plater()->is_wireframe_enabled()) {
                if (wxGetApp().plater()->is_show_wireframe())
                    shader->set_uniform("show_wireframe", true);
                else
                    shader->set_uniform("show_wireframe", false);
            }*/
            const Camera& camera = wxGetApp().plater()->get_camera();
            //BBS:add assemble view related logic
            m_volumes.render(type, false, camera.get_view_matrix(), camera.get_projection_matrix(), [this, canvas_type](const GLVolume& volume) {
                if (canvas_type == ECanvasType::CanvasAssembleView) {
                    return !volume.is_modifier;
                }
                else {
                    return true;
                }
                }, with_outline);
            if (m_canvas_type == CanvasAssembleView && m_gizmos.m_assemble_view_data->model_objects_clipper()->get_position() > 0) {
                const GLGizmosManager& gm = get_gizmos_manager();
                shader->stop_using();
                gm.render_painter_assemble_view();
                shader->start_using();
            }
            break;
        }
        }

        /*if (wxGetApp().plater()->is_wireframe_enabled()) {
            shader->set_uniform("show_wireframe", false);
        }*/

        shader->stop_using();
    }

    m_camera_clipping_plane = ClippingPlane::ClipsNothing();
}

//BBS: GUI refactor: add canvas size as parameters
void GLCanvas3D::_render_gcode(int canvas_width, int canvas_height)
{
    m_gcode_viewer.render(canvas_width, canvas_height, SLIDER_RIGHT_MARGIN * GCODE_VIEWER_SLIDER_SCALE);
    IMSlider *layers_slider = m_gcode_viewer.get_layers_slider();
    IMSlider *moves_slider  = m_gcode_viewer.get_moves_slider();

    if (layers_slider->is_need_post_tick_event()) {
        auto evt = new wxCommandEvent(EVT_CUSTOMEVT_TICKSCHANGED, m_canvas->GetId());
        evt->SetInt((int)layers_slider->get_post_tick_event_type());
        wxPostEvent(m_canvas, *evt);
        layers_slider->reset_post_tick_event();
    }

    if (layers_slider->is_dirty()) {
        set_volumes_z_range({layers_slider->GetLowerValueD(), layers_slider->GetHigherValueD()});
        if (m_gcode_viewer.has_data()) {
            m_gcode_viewer.set_layers_z_range({static_cast<unsigned int>(layers_slider->GetLowerValue()), static_cast<unsigned int>(layers_slider->GetHigherValue())});
        }
        layers_slider->set_as_dirty(false);
        post_event(SimpleEvent(EVT_GLCANVAS_UPDATE));
        m_gcode_viewer.update_marker_curr_move();
    }

    if (moves_slider->is_dirty()) {
        moves_slider->set_as_dirty(false);
        m_gcode_viewer.update_sequential_view_current((moves_slider->GetLowerValueD() - 1.0), static_cast<unsigned int>(moves_slider->GetHigherValueD() - 1.0));
        post_event(SimpleEvent(EVT_GLCANVAS_UPDATE));
        m_gcode_viewer.update_marker_curr_move();
    }
}

void GLCanvas3D::_render_selection()
{
    float scale_factor = 1.0;
#if ENABLE_RETINA_GL
    scale_factor = m_retina_helper->get_scale_factor();
#endif // ENABLE_RETINA_GL

    if (!m_gizmos.is_running())
        m_selection.render(scale_factor);
}

void GLCanvas3D::_render_sequential_clearance()
{
    if (m_gizmos.is_dragging())
        return;

    switch (m_gizmos.get_current_type())
    {
    case GLGizmosManager::EType::Flatten:
    case GLGizmosManager::EType::Cut:
    // case GLGizmosManager::EType::Hollow:
    // case GLGizmosManager::EType::SlaSupports:
    case GLGizmosManager::EType::FdmSupports:
    case GLGizmosManager::EType::Seam: { return; }
    default: { break; }
    }

    m_sequential_print_clearance.render();
}

#if ENABLE_RENDER_SELECTION_CENTER
void GLCanvas3D::_render_selection_center()
{
    m_selection.render_center(m_gizmos.is_dragging());
}
#endif // ENABLE_RENDER_SELECTION_CENTER

void GLCanvas3D::_check_and_update_toolbar_icon_scale()
{
    // Update collapse toolbar
    GLToolbar& collapse_toolbar = wxGetApp().plater()->get_collapse_toolbar();
    collapse_toolbar.set_enabled(wxGetApp().plater()->get_sidebar_docking_state() != Sidebar::None);

    // Don't update a toolbar scale, when we are on a Preview
    if (wxGetApp().plater()->is_preview_shown()) {
        IMSlider   *m_layers_slider = get_gcode_viewer().get_layers_slider();
        IMSlider   *m_moves_slider  = get_gcode_viewer().get_moves_slider();
        float sc              = get_scale();
#ifdef WIN32
        int dpi = get_dpi_for_window(wxGetApp().GetTopWindow());
        sc *= (float) dpi / (float) DPI_DEFAULT;
#endif // WIN32

        m_layers_slider->set_scale(sc * GCODE_VIEWER_SLIDER_SCALE);
        m_moves_slider->set_scale(sc * GCODE_VIEWER_SLIDER_SCALE);
        m_gcode_viewer.set_scale(sc);

        auto *m_notification = wxGetApp().plater()->get_notification_manager();
        m_notification->set_scale(sc);
        return;
    }

    float scale = wxGetApp().toolbar_icon_scale();
    Size cnv_size = get_canvas_size();

    //BBS: GUI refactor: GLToolbar
    float size = GLToolbar::Default_Icons_Size * scale;
    //float main_size = GLGizmosManager::Default_Icons_Size * scale;

    // Set current size for all top toolbars. It will be used for next calculations
#if ENABLE_RETINA_GL
    const float sc = m_retina_helper->get_scale_factor() * scale;
    //BBS: GUI refactor: GLToolbar
    m_main_toolbar.set_scale(sc);
    m_assemble_view_toolbar.set_scale(sc);
    m_separator_toolbar.set_scale(sc);
    collapse_toolbar.set_scale(sc / 2.0);
    size *= m_retina_helper->get_scale_factor();

    auto* m_notification = wxGetApp().plater()->get_notification_manager();
    m_notification->set_scale(sc);
    m_gizmos.set_overlay_scale(sc);
#else
    //BBS: GUI refactor: GLToolbar
    m_main_toolbar.set_icons_size(GLGizmosManager::Default_Icons_Size * scale);
    m_assemble_view_toolbar.set_icons_size(size);
    m_separator_toolbar.set_icons_size(size);
    collapse_toolbar.set_icons_size(size / 2.0);
    m_gizmos.set_overlay_icon_size(size);
#endif // ENABLE_RETINA_GL

    //BBS: GUI refactor: GLToolbar
#if BBS_TOOLBAR_ON_TOP
    float collapse_toolbar_width = collapse_toolbar.is_enabled() ? collapse_toolbar.get_width() : 0;

    float top_tb_width = m_main_toolbar.get_width() + m_gizmos.get_scaled_total_width() + m_assemble_view_toolbar.get_width() + m_separator_toolbar.get_width() + collapse_toolbar_width * 2;
    int   items_cnt = m_main_toolbar.get_visible_items_cnt() + m_gizmos.get_selectable_icons_cnt() + m_assemble_view_toolbar.get_visible_items_cnt() + m_separator_toolbar.get_visible_items_cnt() + collapse_toolbar.get_visible_items_cnt();
    float noitems_width = top_tb_width - size * items_cnt; // width of separators and borders in top toolbars

    // calculate scale needed for items in all top toolbars
    float new_h_scale = (cnv_size.get_width() - noitems_width) / (items_cnt * GLToolbar::Default_Icons_Size);

    //for protect
    if (new_h_scale <= 0) {
        new_h_scale = 1;
    }

    //use the same value as horizon
    float new_v_scale = new_h_scale;
#else
    float top_tb_width = = collapse_toolbar.get_width();
    int   items_cnt = collapse_toolbar.get_visible_items_cnt();
    float noitems_width = top_tb_width - size * items_cnt; // width of separators and borders in top toolbars

    // calculate scale needed for items in all top toolbars
    float new_h_scale = (cnv_size.get_width() - noitems_width) / (items_cnt * GLToolbar::Default_Icons_Size);

    //items_cnt = m_main_toolbar.get_visible_items_cnt() + m_gizmos.get_selectable_icons_cnt() + 3; // +3 means a place for top and view toolbars and separators in gizmos toolbar

    // calculate scale needed for items in the gizmos toolbar
    items_cnt = m_main_toolbar.get_visible_items_cnt() + m_gizmos.get_selectable_icons_cnt() + m_assemble_view_toolbar.get_visible_items_cnt();
    float new_v_scale = cnv_size.get_height() / (items_cnt * GLGizmosManager::Default_Icons_Size);
#endif

    // set minimum scale as a auto scale for the toolbars
    float new_scale = std::min(new_h_scale, new_v_scale);
#if ENABLE_RETINA_GL
    new_scale /= m_retina_helper->get_scale_factor();
#endif
    if (fabs(new_scale - scale) > 0.01) // scale is changed by 1% and more
        wxGetApp().set_auto_toolbar_icon_scale(new_scale);
}

void GLCanvas3D::_render_overlays()
{
    glsafe(::glDisable(GL_DEPTH_TEST));

    _check_and_update_toolbar_icon_scale();

    _render_assemble_control();
    _render_assemble_info();

    _render_separator_toolbar_right();
    _render_separator_toolbar_left();
    _render_main_toolbar();
    _render_collapse_toolbar();
    _render_assemble_view_toolbar();
    //BBS: GUI refactor: GLToolbar
    _render_imgui_select_plate_toolbar();
    _render_return_toolbar();
    // BBS
    //_render_view_toolbar();
    _render_paint_toolbar();

    //BBS: GUI refactor: GLToolbar
    //move gizmos behind of main
    _render_gizmos_overlay();

    if (m_layers_editing.last_object_id >= 0 && m_layers_editing.object_max_z() > 0.0f)
        m_layers_editing.render_overlay(*this);

	auto curr_plate = wxGetApp().plater()->get_partplate_list().get_curr_plate();
    auto curr_print_seq = curr_plate->get_real_print_seq();
    const Print* print = fff_print();
    bool sequential_print = (curr_print_seq == PrintSequence::ByObject) || print->config().print_order == PrintOrder::AsObjectList;
    std::vector<const ModelInstance*> sorted_instances;
    if (sequential_print) {
        if (print) {
            for (const PrintObject *print_object : print->objects())
            {
                for (const PrintInstance &instance : print_object->instances())
                {
                    sorted_instances.emplace_back(instance.model_instance);
                }
            }
        }
        /*for (ModelObject* model_object : m_model->objects)
            for (ModelInstance* model_instance : model_object->instances) {
                sorted_instances.emplace_back(model_instance);
            }*/
    }
    m_labels.render(sorted_instances);

    _render_3d_navigator();
}

void GLCanvas3D::_render_style_editor()
{
    bool show_style_editor = true;
    ImGui::Begin("ImGui Style Editor", &show_style_editor);
    // You can pass in a reference ImGuiStyle structure to compare to, revert to and save to
    // (without a reference style pointer, we will use one compared locally as a reference)

    ImGui::PushItemWidth(ImGui::GetWindowWidth() * 0.50f);
    ImGui::ShowFontSelector("Fonts##Selector");
    ImGui::Separator();

    if (ImGui::BeginTabBar("##tabs", ImGuiTabBarFlags_None))
    {
        if (ImGui::BeginTabItem("Colors"))
        {
            static int output_dest = 0;
            static bool output_only_modified = false;
            if (ImGui::Button("Export"))
            {
                if (output_dest == 0)
                    ImGui::LogToClipboard();
                else
                    ImGui::LogToTTY();

                ImGui::LogText("RenderColors:" IM_NEWLINE);
                for (int i = 0; i < RenderCol_Count; i++)
                {
                    const ImVec4& col = RenderColor::colors[i];
                    const char* name = GetRenderColName(i);
                    if (!output_only_modified || memcmp(&col, &RenderColor::colors[i], sizeof(ImVec4)) != 0)
                        ImGui::LogText("RenderColor::colors[%s]%*s= ImVec4(%.2ff, %.2ff, %.2ff, %.2ff);" IM_NEWLINE,
                            name, 23 - (int)strlen(name), "", col.x, col.y, col.z, col.w);
                }
                ImGui::LogFinish();
            }
            ImGui::SameLine(); ImGui::SetNextItemWidth(120); ImGui::Combo("##output_type", &output_dest, "To Clipboard\0To TTY\0");
            ImGui::SameLine(); ImGui::Checkbox("Only Modified Colors", &output_only_modified);

            static ImGuiTextFilter filter;
            filter.Draw("Filter colors", ImGui::GetFontSize() * 16);

            static ImGuiColorEditFlags alpha_flags = 0;
            if (ImGui::RadioButton("Opaque", alpha_flags == ImGuiColorEditFlags_None)) { alpha_flags = ImGuiColorEditFlags_None; } ImGui::SameLine();
            if (ImGui::RadioButton("Alpha", alpha_flags == ImGuiColorEditFlags_AlphaPreview)) { alpha_flags = ImGuiColorEditFlags_AlphaPreview; } ImGui::SameLine();
            if (ImGui::RadioButton("Both", alpha_flags == ImGuiColorEditFlags_AlphaPreviewHalf)) { alpha_flags = ImGuiColorEditFlags_AlphaPreviewHalf; } ImGui::SameLine();
            ImGui::TextDisabled("(?)");
            if (ImGui::IsItemHovered())
            {
                ImGui::BeginTooltip();
                ImGui::PushTextWrapPos(ImGui::GetFontSize() * 35.0f);
                ImGui::TextUnformatted("In the color list:\n"
                "Left-click on color square to open color picker,\n"
                    "Right-click to open edit options menu.");
                ImGui::PopTextWrapPos();
                ImGui::EndTooltip();
            }
            ImGui::BeginChild("##colors", ImVec2(0, 0), true, ImGuiWindowFlags_AlwaysVerticalScrollbar | ImGuiWindowFlags_AlwaysHorizontalScrollbar | ImGuiWindowFlags_NavFlattened);
            ImGui::PushItemWidth(-160);
            for (int i = 0; i < RenderCol_Count; i++)
            {
                const char* name = GetRenderColName(i);
                if (!filter.PassFilter(name))
                    continue;
                ImGui::PushID(i);
                ImGui::ColorEdit4("##color", (float*)&RenderColor::colors[i], ImGuiColorEditFlags_AlphaBar | alpha_flags);
                // Tips: in a real user application, you may want to merge and use an icon font into the main font,
                // so instead of "Save"/"Revert" you'd use icons!
                // Read the FAQ and docs/FONTS.md about using icon fonts. It's really easy and super convenient!
                ImGui::SameLine(0.0f, 3.0f);
                if (ImGui::Button("Set")) {
                    GLVolume::update_render_colors();
                    PartPlate::update_render_colors();
                    GLGizmoBase::update_render_colors();
                    GLCanvas3D::update_render_colors();
                    Bed3D::update_render_colors();
                }
                ImGui::SameLine(0.0f, 3.0f);
                ImGui::TextUnformatted(name);
                ImGui::PopID();
            }
            ImGui::PopItemWidth();
            ImGui::EndChild();

            ImGui::EndTabItem();
        }

        ImGui::EndTabBar();
    }

    ImGui::PopItemWidth();
    ImGui::End();
}

void GLCanvas3D::_render_volumes_for_picking(const Camera& camera) const
{
    GLShaderProgram* shader = wxGetApp().get_shader("flat_clip");
    if (shader == nullptr)
        return;

    // do not cull backfaces to show broken geometry, if any
    glsafe(::glDisable(GL_CULL_FACE));

    const Transform3d& view_matrix = camera.get_view_matrix();
    for (size_t type = 0; type < 2; ++ type) {
        GLVolumeWithIdAndZList to_render = volumes_to_render(m_volumes.volumes, (type == 0) ? GLVolumeCollection::ERenderType::Opaque : GLVolumeCollection::ERenderType::Transparent, view_matrix);
        for (const GLVolumeWithIdAndZ& volume : to_render)
	        if (!volume.first->disabled && (volume.first->composite_id.volume_id >= 0 || m_render_sla_auxiliaries)) {
		        // Object picking mode. Render the object with a color encoding the object index.
                // we reserve color = (0,0,0) for occluders (as the printbed)
                // so we shift volumes' id by 1 to get the proper color
                //BBS: remove the bed picking logic
                const unsigned int id = volume.second.first;
                //const unsigned int id = 1 + volume.second.first;
                volume.first->model.set_color(picking_decode(id));
                shader->start_using();
                shader->set_uniform("view_model_matrix", view_matrix * volume.first->world_matrix());
                shader->set_uniform("projection_matrix", camera.get_projection_matrix());
                shader->set_uniform("volume_world_matrix", volume.first->world_matrix());
                shader->set_uniform("z_range", m_volumes.get_z_range());
                shader->set_uniform("clipping_plane", m_volumes.get_clipping_plane());
                volume.first->picking = true;
                volume.first->render();
                volume.first->picking = false;
                shader->stop_using();
	        }
	}

    glsafe(::glEnable(GL_CULL_FACE));
}

void GLCanvas3D::_render_current_gizmo() const
{
    //BBS update inv_zoom
    GLGizmoBase::INV_ZOOM = (float)wxGetApp().plater()->get_camera().get_inv_zoom();
    m_gizmos.render_current_gizmo();
}

//BBS: GUI refactor: GLToolbar adjust
//move the size calc to GLCanvas
void GLCanvas3D::_render_gizmos_overlay()
{
/*#if ENABLE_RETINA_GL
//     m_gizmos.set_overlay_scale(m_retina_helper->get_scale_factor());
    const float scale = m_retina_helper->get_scale_factor()*wxGetApp().toolbar_icon_scale();
    m_gizmos.set_overlay_scale(scale); //! #ys_FIXME_experiment
#else
//     m_gizmos.set_overlay_scale(m_canvas->GetContentScaleFactor());
//     m_gizmos.set_overlay_scale(wxGetApp().em_unit()*0.1f);
    const float size = int(GLGizmosManager::Default_Icons_Size * wxGetApp().toolbar_icon_scale());
    m_gizmos.set_overlay_icon_size(size); //! #ys_FIXME_experiment
#endif /* __WXMSW__ */
    m_gizmos.render_overlay();

    if (m_gizmo_highlighter.m_render_arrow)
    {
        m_gizmos.render_arrow(*this, m_gizmo_highlighter.m_gizmo_type);
    }
}

float GLCanvas3D::get_main_toolbar_offset() const
{
    const float cnv_width              = get_canvas_size().get_width();
    const float collapse_toolbar_width = get_collapse_toolbar_width() * 2;
    const float gizmo_width            = m_gizmos.get_scaled_total_width();
    const float assemble_width         = m_assemble_view_toolbar.get_width();
    const float separator_width        = m_separator_toolbar.get_width();
    const float toolbar_total_width    = m_main_toolbar.get_width() + separator_width + gizmo_width + assemble_width + collapse_toolbar_width;

    if (cnv_width < toolbar_total_width) {
        return is_collapse_toolbar_on_left() ? collapse_toolbar_width : 0;
    } else {
        const float offset = (cnv_width - toolbar_total_width) / 2;
        return is_collapse_toolbar_on_left() ? offset + collapse_toolbar_width : offset;
    }
}

//BBS: GUI refactor: GLToolbar adjust
//when rendering, {0, 0} is at the center, left-up is -0.5, 0.5, right-up is 0.5, -0.5
void GLCanvas3D::_render_main_toolbar()
{
    if (!m_main_toolbar.is_enabled())
        return;

    const Size cnv_size = get_canvas_size();
    const float top = 0.5f * (float)cnv_size.get_height();

    const float left = -0.5f * cnv_size.get_width() + get_main_toolbar_offset();
    m_main_toolbar.set_position(top, left);
    m_main_toolbar.render(*this);
    if (m_toolbar_highlighter.m_render_arrow)
        m_main_toolbar.render_arrow(*this, m_toolbar_highlighter.m_toolbar_item);
}

//BBS: GUI refactor: GLToolbar adjust
//when rendering, {0, 0} is at the center, {-0.5, 0.5} at the left-up
void GLCanvas3D::_render_imgui_select_plate_toolbar()
{
    if (!m_sel_plate_toolbar.is_enabled()) {
        if (!m_render_preview)
            m_render_preview = true;
        return;
    }

    IMToolbarItem* all_plates_stats_item = m_sel_plate_toolbar.m_all_plates_stats_item;

    PartPlateList& plate_list = wxGetApp().plater()->get_partplate_list();
    for (int i = 0; i < plate_list.get_plate_count(); i++) {
        if (i < m_sel_plate_toolbar.m_items.size()) {
            if (i == plate_list.get_curr_plate_index() && !all_plates_stats_item->selected)
                m_sel_plate_toolbar.m_items[i]->selected = true;
            else
                m_sel_plate_toolbar.m_items[i]->selected = false;

            m_sel_plate_toolbar.m_items[i]->percent = plate_list.get_plate(i)->get_slicing_percent();

            if (plate_list.get_plate(i)->is_slice_result_valid()) {
                if (plate_list.get_plate(i)->is_slice_result_ready_for_print())
                    m_sel_plate_toolbar.m_items[i]->slice_state = IMToolbarItem::SliceState::SLICED;
                else
                    m_sel_plate_toolbar.m_items[i]->slice_state = IMToolbarItem::SliceState::SLICE_FAILED;
                continue;
            }
            if (plate_list.get_plate(i)->get_slicing_percent() < 0.0f)
                m_sel_plate_toolbar.m_items[i]->slice_state = IMToolbarItem::SliceState::UNSLICED;
            else
                m_sel_plate_toolbar.m_items[i]->slice_state = IMToolbarItem::SliceState::SLICING;
        }
    }
    if (m_sel_plate_toolbar.show_stats_item) {
        all_plates_stats_item->percent = 0.0f;

        size_t sliced_plates_cnt = 0;
        bool slice_failed = false;
        for (auto plate : plate_list.get_nonempty_plate_list()) {
            if (plate->is_slice_result_valid() && plate->is_slice_result_ready_for_print())
                sliced_plates_cnt++;
            if (plate->is_slice_result_valid() && !plate->is_slice_result_ready_for_print())
                slice_failed = true;
        }
        all_plates_stats_item->percent = (float)(sliced_plates_cnt) / (float)(plate_list.get_nonempty_plate_list().size()) * 100.0f;

        if (all_plates_stats_item->percent == 0.0f)
            all_plates_stats_item->slice_state = IMToolbarItem::SliceState::UNSLICED;
        else if (sliced_plates_cnt == plate_list.get_nonempty_plate_list().size())
            all_plates_stats_item->slice_state = IMToolbarItem::SliceState::SLICED;
        else if (all_plates_stats_item->percent < 100.0f)
            all_plates_stats_item->slice_state = IMToolbarItem::SliceState::SLICING;

        if (slice_failed)
            all_plates_stats_item->slice_state = IMToolbarItem::SliceState::SLICE_FAILED;

        // Changing parameters does not invalid all plates, need extra logic to validate
        bool gcode_result_valid = true;
        for (auto gcode_result : plate_list.get_nonempty_plates_slice_results()) {
            if (gcode_result->moves.size() == 0) {
                gcode_result_valid = false;
            }
        }
        if (all_plates_stats_item->selected && all_plates_stats_item->slice_state == IMToolbarItem::SliceState::SLICED && gcode_result_valid) {
            m_gcode_viewer.render_all_plates_stats(plate_list.get_nonempty_plates_slice_results());
            m_render_preview = false;
        }
        else{
            m_gcode_viewer.render_all_plates_stats(plate_list.get_nonempty_plates_slice_results(), false);
            m_render_preview = true;
        }
    }else
        m_render_preview = true;

    // places the toolbar on the top_left corner of the 3d scene
#if ENABLE_RETINA_GL
    float f_scale  = m_retina_helper->get_scale_factor();
#else
    float f_scale  = 1.0;
#endif
    Size cnv_size = get_canvas_size();
    auto canvas_w = float(cnv_size.get_width());
    auto canvas_h = float(cnv_size.get_height());

    bool is_hovered = false;

    m_sel_plate_toolbar.set_icon_size(100.0f * f_scale, 100.0f * f_scale);

    float button_width = m_sel_plate_toolbar.icon_width;
    float button_height = m_sel_plate_toolbar.icon_height;

    float frame_padding = 1.0f * f_scale;
    float margin_size = 4.0f * f_scale;
    float button_margin = frame_padding;

    ImGuiWrapper& imgui = *wxGetApp().imgui();
    int item_count = m_sel_plate_toolbar.m_items.size() + (m_sel_plate_toolbar.show_stats_item ? 1 : 0);
    bool show_scroll = item_count * (button_height + frame_padding * 2.0f + button_margin) - button_margin + 22.0f * f_scale > canvas_h ? true: false;
    show_scroll = m_sel_plate_toolbar.is_display_scrollbar && show_scroll;
    float window_height = std::min(item_count * (button_height + (frame_padding + margin_size) * 2.0f + button_margin) - button_margin + 28.0f * f_scale, canvas_h);
    float window_width = m_sel_plate_toolbar.icon_width + margin_size * 2 + (show_scroll ? 28.0f * f_scale : 20.0f * f_scale);

    ImVec4 window_bg = ImVec4(0.82f, 0.82f, 0.82f, 0.5f);
    ImVec4 button_active = ImGuiWrapper::COL_ORCA; // ORCA: Selected Thumbnail border
    ImVec4 button_hover = ImVec4(0.67f, 0.67f, 0.67, 1.0f);
    ImVec4 scroll_col = ImVec4(0.77f, 0.77f, 0.77f, 1.0f);
    //ImGui::PushStyleColor(ImGuiCol_Text, ImVec4(0.f, 0.f, 0.f, 1.0f));
    //use white text as the background switch to black
    ImGui::PushStyleColor(ImGuiCol_Text, ImVec4(1.0f, 1.0f, 1.0f, 1.0f));
    ImGui::PushStyleColor(ImGuiCol_WindowBg, window_bg);
    ImGui::PushStyleColor(ImGuiCol_ScrollbarBg, window_bg);
    ImGui::PushStyleColor(ImGuiCol_ScrollbarGrabActive, scroll_col);
    ImGui::PushStyleColor(ImGuiCol_ScrollbarGrabHovered, scroll_col);
    ImGui::PushStyleColor(ImGuiCol_ScrollbarGrab, scroll_col);
    ImGui::PushStyleColor(ImGuiCol_ButtonActive, button_active);
    ImGui::PushStyleColor(ImGuiCol_ButtonHovered, button_hover);

    ImGui::PushStyleVar(ImGuiStyleVar_ScrollbarSize, 10.0f);
    ImGui::PushStyleVar(ImGuiStyleVar_WindowBorderSize, 0.0f);
    ImGui::PushStyleVar(ImGuiStyleVar_WindowRounding, 4.0f);
    ImGui::PushStyleVar(ImGuiStyleVar_FrameRounding, 3.0f);

    const float y_offset = is_collapse_toolbar_on_left() ? (get_collapse_toolbar_height() + 5) : 0;
    imgui.set_next_window_pos(canvas_w * 0, canvas_h * 0 + y_offset, ImGuiCond_Always, 0, 0);
    imgui.set_next_window_size(window_width, window_height, ImGuiCond_Always);

    if (show_scroll)
        imgui.begin(_L("Select Plate"), ImGuiWindowFlags_NoResize | ImGuiWindowFlags_NoMove | ImGuiWindowFlags_NoTitleBar | ImGuiWindowFlags_NoCollapse);
    else
        imgui.begin(_L("Select Plate"), ImGuiWindowFlags_NoResize | ImGuiWindowFlags_NoScrollbar | ImGuiWindowFlags_NoMove | ImGuiWindowFlags_NoTitleBar | ImGuiWindowFlags_NoCollapse);
    ImGui::SetWindowFontScale(1.2f);

    ImGui::PushStyleVar(ImGuiStyleVar_FrameBorderSize, 1.0f * f_scale);

    ImVec2 size = ImVec2(button_width, button_height); // Size of the image we want to make visible
    ImVec4 bg_col = ImVec4(128.0f, 128.0f, 128.0f, 0.0f);
    ImVec4 tint_col = ImVec4(1.0f, 1.0f, 1.0f, 1.0f);               // No tint
    ImVec2 margin = ImVec2(margin_size, margin_size);

    if(m_sel_plate_toolbar.show_stats_item)
    {
        // draw image
        ImVec2 button_start_pos = ImGui::GetCursorScreenPos();

        if (all_plates_stats_item->selected) {
            ImGui::PushStyleColor(ImGuiCol_Button, button_active);
            ImGui::PushStyleColor(ImGuiCol_ButtonHovered, button_active);
            ImGui::PushStyleColor(ImGuiCol_ButtonActive, button_active);
        }
        else {
            ImGui::PushStyleColor(ImGuiCol_Button, ImVec4(128.0f, 128.0f, 128.0f, 0.0f));
            if (all_plates_stats_item->slice_state == IMToolbarItem::SliceState::SLICE_FAILED) {
                ImGui::PushStyleColor(ImGuiCol_ButtonHovered, ImGui::GetStyleColorVec4(ImGuiCol_Button));
                ImGui::PushStyleColor(ImGuiCol_ButtonActive, ImGui::GetStyleColorVec4(ImGuiCol_Button));
            }
            else {
                ImGui::PushStyleColor(ImGuiCol_ButtonHovered, button_hover);
                ImGui::PushStyleColor(ImGuiCol_ButtonActive, button_hover);
            }
        }

        ImVec4 text_clr;
        ImTextureID btn_texture_id;
        if (all_plates_stats_item->slice_state == IMToolbarItem::SliceState::UNSLICED || all_plates_stats_item->slice_state == IMToolbarItem::SliceState::SLICING || all_plates_stats_item->slice_state == IMToolbarItem::SliceState::SLICE_FAILED)
        {
            text_clr       = ImVec4(0.f, 0.59f, 0.53f, 0.2f); // ORCA COLOR with transparency. "All Plates Text" Color while all plates not sliced / slicing
            btn_texture_id = (ImTextureID)(intptr_t)(all_plates_stats_item->image_texture_transparent.get_id());
        }
        else
        {
            text_clr       = ImGuiWrapper::COL_ORCA; // ORCA COLOR. "All Plates Text" Color when all plates sliced
            btn_texture_id = (ImTextureID)(intptr_t)(all_plates_stats_item->image_texture.get_id());
        }

        if (ImGui::ImageButton2(btn_texture_id, size, {0,0}, {1,1}, frame_padding, bg_col, tint_col, margin)) {
            if (all_plates_stats_item->slice_state != IMToolbarItem::SliceState::SLICE_FAILED) {
                if (m_process && !m_process->running()) {
                    for (int i = 0; i < m_sel_plate_toolbar.m_items.size(); i++) {
                        m_sel_plate_toolbar.m_items[i]->selected = false;
                    }
                    all_plates_stats_item->selected = true;
                    wxGetApp().plater()->update(true, true);
                    wxCommandEvent evt = wxCommandEvent(EVT_GLTOOLBAR_SLICE_ALL);
                    wxPostEvent(wxGetApp().plater(), evt);
                }
            }
        }

        ImGui::PopStyleColor(3);

        ImVec2 start_pos = ImVec2(button_start_pos.x + frame_padding + margin.x, button_start_pos.y + frame_padding + margin.y);
        if (all_plates_stats_item->slice_state == IMToolbarItem::SliceState::UNSLICED) {
            ImVec2 size = ImVec2(button_width, button_height);
            ImVec2 end_pos = ImVec2(start_pos.x + size.x, start_pos.y + size.y);
            ImGui::GetForegroundDrawList()->AddRectFilled(start_pos, end_pos, IM_COL32(0, 0, 0, 80));
        }
        else if (all_plates_stats_item->slice_state == IMToolbarItem::SliceState::SLICING) {
            ImVec2 size = ImVec2(button_width, button_height * all_plates_stats_item->percent / 100.0f);
            ImVec2 rect_start_pos = ImVec2(start_pos.x, start_pos.y + size.y);
            ImVec2 rect_end_pos = ImVec2(start_pos.x + button_width, start_pos.y + button_height);
            ImGui::GetForegroundDrawList()->AddRectFilled(start_pos, rect_end_pos, IM_COL32(0, 0, 0, 10));
            ImGui::GetForegroundDrawList()->AddRectFilled(rect_start_pos, rect_end_pos, IM_COL32(0, 0, 0, 80));
        }
        else if (all_plates_stats_item->slice_state == IMToolbarItem::SliceState::SLICE_FAILED) {
            ImVec2 size = ImVec2(button_width, button_height);
            ImVec2 end_pos = ImVec2(start_pos.x + size.x, start_pos.y + size.y);
            ImGui::GetForegroundDrawList()->AddRectFilled(start_pos, end_pos, IM_COL32(40, 1, 1, 64));
            ImGui::GetForegroundDrawList()->AddRect(start_pos, end_pos, IM_COL32(208, 27, 27, 255), 0.0f, 0, 1.0f);
        }
        else if (all_plates_stats_item->slice_state == IMToolbarItem::SliceState::SLICED) {
            ImVec2 size = ImVec2(button_width, button_height);
            ImVec2 end_pos = ImVec2(start_pos.x + size.x, start_pos.y + size.y);
            ImGui::GetForegroundDrawList()->AddRectFilled(start_pos, end_pos, IM_COL32(0, 0, 0, 10));
        }

        // draw text
        GImGui->FontSize = 15.0f;
        ImGui::PushStyleColor(ImGuiCol_Text, text_clr);
        ImVec2 text_size = ImGui::CalcTextSize(("All Plates"));
        ImVec2 text_start_pos = ImVec2(start_pos.x + (button_width - text_size.x) / 2, start_pos.y + 3.0f * button_height / 5.0f);
        ImGui::RenderText(text_start_pos, ("All Plates"));
        text_size = ImGui::CalcTextSize(("Stats"));
        text_start_pos = ImVec2(start_pos.x + (button_width - text_size.x) / 2, text_start_pos.y + ImGui::GetTextLineHeight());
        ImGui::RenderText(text_start_pos, ("Stats"));
        ImGui::PopStyleColor();
        ImGui::SetWindowFontScale(1.2f);
    }

    for (int i = 0; i < m_sel_plate_toolbar.m_items.size(); i++) {
        IMToolbarItem* item = m_sel_plate_toolbar.m_items[i];

        // draw image
        ImVec2 button_start_pos = ImGui::GetCursorScreenPos();
        ImGui::PushID(i);
        ImVec2 uv0 = ImVec2(0.0f, 1.0f);    // UV coordinates for lower-left
        ImVec2 uv1 = ImVec2(1.0f, 0.0f);    // UV coordinates in our texture

        auto button_pos = ImGui::GetCursorPos();
        ImGui::SetCursorPos(button_pos + margin);

        ImGui::Image(item->texture_id, size, uv0, uv1, tint_col);

        ImGui::SetCursorPos(button_pos);

        // invisible button
        auto button_size = size + margin + margin + ImVec2(2 * frame_padding, 2 * frame_padding);
        ImGui::PushStyleVar(ImGuiStyleVar_FrameBorderSize, 2.0f * f_scale);
        ImGui::PushStyleColor(ImGuiCol_Button, ImVec4(.0f, .0f, .0f, .0f));
        ImGui::PushStyleColor(ImGuiCol_ButtonHovered, ImVec4(.0f, .0f, .0f, .0f));
        ImGui::PushStyleColor(ImGuiCol_ButtonActive, ImVec4(.0f, .0f, .0f, .0f));
        if (item->selected) {
            ImGui::PushStyleColor(ImGuiCol_Border, button_active);
        }
        else {
            if (ImGui::IsMouseHoveringRect(button_pos, button_pos + button_size)) {
                ImGui::PushStyleColor(ImGuiCol_Border, button_hover);
            }
            else {
                ImGui::PushStyleColor(ImGuiCol_Border, ImVec4(.0f, .0f, .0f, .0f));
            }
        }
        if(ImGui::Button("##invisible_button", button_size)){
            if (m_process && !m_process->running()) {
                all_plates_stats_item->selected = false;
                item->selected = true;
                // begin to slicing plate
                if (item->slice_state != IMToolbarItem::SliceState::SLICED)
                    wxGetApp().plater()->update(true, true);
                wxCommandEvent* evt = new wxCommandEvent(EVT_GLTOOLBAR_SELECT_SLICED_PLATE);
                evt->SetInt(i);
                wxQueueEvent(wxGetApp().plater(), evt);
            }
        }
        ImGui::PopStyleColor(4);
        ImGui::PopStyleVar();

        ImVec2 start_pos = ImVec2(button_start_pos.x + frame_padding + margin.x, button_start_pos.y + frame_padding + margin.y);
        if (item->slice_state == IMToolbarItem::SliceState::UNSLICED) {
            ImVec2 size = ImVec2(button_width, button_height);
            ImVec2 end_pos = ImVec2(start_pos.x + size.x, start_pos.y + size.y);
            ImGui::GetForegroundDrawList()->AddRectFilled(start_pos, end_pos, IM_COL32(0, 0, 0, 80));
        } else if (item->slice_state == IMToolbarItem::SliceState::SLICING) {
            ImVec2 size = ImVec2(button_width, button_height * item->percent / 100.0f);
            ImVec2 rect_start_pos = ImVec2(start_pos.x, start_pos.y + size.y);
            ImVec2 rect_end_pos = ImVec2(start_pos.x + button_width, start_pos.y + button_height);
            ImGui::GetForegroundDrawList()->AddRectFilled(start_pos, rect_end_pos, IM_COL32(0, 0, 0, 10));
            ImGui::GetForegroundDrawList()->AddRectFilled(rect_start_pos, rect_end_pos, IM_COL32(0, 0, 0, 80));
        } else if (item->slice_state == IMToolbarItem::SliceState::SLICE_FAILED) {
            ImVec2 size    = ImVec2(button_width, button_height);
            ImVec2 end_pos = ImVec2(start_pos.x + size.x, start_pos.y + size.y);
            ImGui::GetForegroundDrawList()->AddRectFilled(start_pos, end_pos, IM_COL32(40, 1, 1, 64));
            ImGui::GetForegroundDrawList()->AddRect(start_pos, end_pos, IM_COL32(208, 27, 27, 255), 0.0f, 0, 1.0f);
        } else if (item->slice_state == IMToolbarItem::SliceState::SLICED) {
            ImVec2 size = ImVec2(button_width, button_height);
            ImVec2 end_pos = ImVec2(start_pos.x + size.x, start_pos.y + size.y);
            ImGui::GetForegroundDrawList()->AddRectFilled(start_pos, end_pos, IM_COL32(0, 0, 0, 10));
        }

        // draw text
        ImVec2 text_start_pos = ImVec2(start_pos.x + 3.0f, start_pos.y + 2.0f); // ORCA: Use Plate number text on a bit closer to border so it will not overlaps with thumbnail
        ImGui::RenderText(text_start_pos, std::to_string(i + 1).c_str());

        ImGui::PopID();
    }
    ImGui::SetWindowFontScale(1.0f);
    ImGui::PopStyleColor(8);
    ImGui::PopStyleVar(5);

    if (ImGui::IsWindowHovered() || is_hovered) {
        m_sel_plate_toolbar.is_display_scrollbar = true;
    } else {
        m_sel_plate_toolbar.is_display_scrollbar = false;
    }

    imgui.end();
    m_sel_plate_toolbar.is_render_finish = true;
}

//BBS: GUI refactor: GLToolbar adjust
//when rendering, {0, 0} is at the center, {-0.5, 0.5} at the left-up
void GLCanvas3D::_render_assemble_view_toolbar() const
{
    if (!m_assemble_view_toolbar.is_enabled())
        return;

    const Size cnv_size = get_canvas_size();
    const float gizmo_width = m_gizmos.get_scaled_total_width();
    const float separator_width = m_separator_toolbar.get_width();
    const float top = 0.5f * (float)cnv_size.get_height();
    const float main_toolbar_left = -0.5f * cnv_size.get_width() + get_main_toolbar_offset();
    const float left = main_toolbar_left + (m_main_toolbar.get_width() + gizmo_width + separator_width);

    m_assemble_view_toolbar.set_position(top, left);
    m_assemble_view_toolbar.render(*this);
}

void GLCanvas3D::_render_return_toolbar() const
{
    if (!m_return_toolbar.is_enabled())
        return;

    float font_size = ImGui::GetFontSize();
    ImVec2 real_size = ImVec2(font_size * 4, font_size * 1.7);
    ImVec2 button_icon_size = ImVec2(font_size * 1.3, font_size * 1.3);

    ImGuiWrapper& imgui = *wxGetApp().imgui();
    Size cnv_size = get_canvas_size();
    auto canvas_w = float(cnv_size.get_width());
    auto canvas_h = float(cnv_size.get_height());
    float window_width = real_size.x + button_icon_size.x + imgui.scaled(2.0f);
    float window_height = button_icon_size.y + imgui.scaled(2.0f);
    float window_pos_x = 30.0f + (is_collapse_toolbar_on_left() ? (get_collapse_toolbar_width() + 5.f) : 0);
    float window_pos_y = 14.0f;

    imgui.set_next_window_pos(window_pos_x, window_pos_y, ImGuiCond_Always, 0, 0);
#ifdef __WINDOWS__
    imgui.set_next_window_size(window_width, window_height, ImGuiCond_Always);
#endif

    ImGui::PushStyleVar(ImGuiStyleVar_FrameRounding, 18.0f);
    ImGui::PushStyleColor(ImGuiCol_Button, ImVec4(0.149f, 0.180f, 0.188f, 0.3f));
    ImGui::PushStyleColor(ImGuiCol_ButtonHovered, ImVec4(0.149f, 0.180f, 0.188f, 0.15f));
    ImGui::PushStyleColor(ImGuiCol_ButtonActive, ImVec4(0.149f, 0.180f, 0.188f, 0.5f));
    ImGui::PushStyleColor(ImGuiCol_WindowBg, ImVec4(0.0f, 0.0f, 0.0f, 0.0f));
    ImGui::PushStyleColor(ImGuiCol_Text, ImVec4(1.0f, 1.0f, 1.0f, 1.0f));

    imgui.begin(_L("Assembly Return"), ImGuiWindowFlags_NoResize | ImGuiWindowFlags_NoScrollbar | ImGuiWindowFlags_NoBackground
        | ImGuiWindowFlags_NoMove | ImGuiWindowFlags_NoTitleBar | ImGuiWindowFlags_NoCollapse);

    float button_width = 20;
    float button_height = 20;
    ImVec2 size = ImVec2(button_width, button_height); // Size of the image we want to make visible
    ImVec2 uv0 = ImVec2(0.0f, 0.0f);
    ImVec2 uv1 = ImVec2(1.0f, 1.0f);

    ImVec4 bg_col = ImVec4(0.0f, 0.0f, 0.0f, 0.0f);
    ImVec4 tint_col = ImVec4(1.0f, 1.0f, 1.0f, 1.0f);
    ImVec2 margin = ImVec2(10.0f, 5.0f);

	ImGuiWrapper::push_default_button_style(); // ORCA match button style
    if (ImGui::ImageTextButton(real_size,_utf8(L("return")).c_str(), m_return_toolbar.get_return_texture_id(), button_icon_size, uv0, uv1, -1, bg_col, tint_col, margin)) {
        if (m_canvas != nullptr)
            wxPostEvent(m_canvas, SimpleEvent(EVT_GLVIEWTOOLBAR_3D));
        const_cast<GLGizmosManager*>(&m_gizmos)->reset_all_states();
        wxGetApp().plater()->get_view3D_canvas3D()->get_gizmos_manager().reset_all_states();
    }
    ImGuiWrapper::pop_default_button_style(); // ORCA match button style
    ImGui::PopStyleColor(5);
    ImGui::PopStyleVar(1);

    imgui.end();
}

void GLCanvas3D::_render_separator_toolbar_right() const
{
    if (!m_separator_toolbar.is_enabled())
        return;

    const Size cnv_size = get_canvas_size();
    const float gizmo_width = m_gizmos.get_scaled_total_width();
    const float separator_width = m_separator_toolbar.get_width();
    const float top = 0.5f * (float)cnv_size.get_height();
    const float main_toolbar_left = -0.5f * cnv_size.get_width() + get_main_toolbar_offset();
    const float left = main_toolbar_left + (m_main_toolbar.get_width() + gizmo_width + separator_width / 2);

    m_separator_toolbar.set_position(top, left);
    m_separator_toolbar.render(*this,GLToolbarItem::SeparatorLine);
}

void GLCanvas3D::_render_separator_toolbar_left() const
{
    if (!m_separator_toolbar.is_enabled())
        return;

    const Size cnv_size = get_canvas_size();
    const float top = 0.5f * (float)cnv_size.get_height();
    const float main_toolbar_left = -0.5f * cnv_size.get_width() + get_main_toolbar_offset();
    const float left = main_toolbar_left + (m_main_toolbar.get_width());

    m_separator_toolbar.set_position(top, left);
    m_separator_toolbar.render(*this,GLToolbarItem::SeparatorLine);
}

void GLCanvas3D::_render_collapse_toolbar() const
{
    auto&      plater              = *wxGetApp().plater();
    const auto sidebar_docking_dir = plater.get_sidebar_docking_state();
    if (sidebar_docking_dir == Sidebar::None) {
        return;
    }

    GLToolbar& collapse_toolbar = plater.get_collapse_toolbar();

    const Size cnv_size = get_canvas_size();
    const float top  = 0.5f * (float)cnv_size.get_height();
    const float left = sidebar_docking_dir == Sidebar::Right ? 0.5f * (float) cnv_size.get_width() - (float) collapse_toolbar.get_width() :
                                                               -0.5f * (float) cnv_size.get_width();

    collapse_toolbar.set_position(top, left);
    collapse_toolbar.render(*this);
}

//BBS reander assemble toolbar
void GLCanvas3D::_render_paint_toolbar() const
{
    if (m_canvas_type != ECanvasType::CanvasAssembleView)
        return;
#if ENABLE_RETINA_GL
    float f_scale = m_retina_helper->get_scale_factor();
#else
    float f_scale = 1.0f;
#endif
    int em_unit = wxGetApp().em_unit() / 10;

    std::vector<std::string> colors = wxGetApp().plater()->get_extruder_colors_from_plater_config();
    int extruder_num = colors.size();
    std::vector<std::string> filament_text_first_line;
    std::vector<std::string> filament_text_second_line;
    {
        auto preset_bundle = wxGetApp().preset_bundle;
        for (auto filament_name : preset_bundle->filament_presets) {
            for (auto iter = preset_bundle->filaments.lbegin(); iter != preset_bundle->filaments.end(); iter++) {
                if (filament_name.compare(iter->name) == 0) {
                    std::string display_filament_type;
                    iter->config.get_filament_type(display_filament_type);
                    auto pos = display_filament_type.find(' ');
                    if (pos != std::string::npos) {
                        filament_text_first_line.push_back(display_filament_type.substr(0, pos));
                        filament_text_second_line.push_back(display_filament_type.substr(pos + 1));
                    }
                    else {
                        filament_text_first_line.push_back(display_filament_type);
                        filament_text_second_line.push_back("");
                    }
                }
            }
        }
    }

    ImGuiWrapper& imgui = *wxGetApp().imgui();
    const float canvas_w = float(get_canvas_size().get_width());
    const ImVec2 button_size = ImVec2(64.0f, 48.0f) * f_scale * em_unit;
    const float spacing = 4.0f * em_unit * f_scale;
    const float return_button_margin = 130.0f * em_unit * f_scale;

    ImGui::PushStyleVar(ImGuiStyleVar_WindowPadding, ImVec2(spacing, spacing));
    ImGui::PushStyleVar(ImGuiStyleVar_WindowBorderSize, 0);
    ImGui::PushStyleVar(ImGuiStyleVar_ItemSpacing, ImVec2(spacing, 0));
    ImGui::PushStyleColor(ImGuiCol_WindowBg, { 0.f, 0.f, 0.f, 0.4f });

    imgui.set_next_window_pos(0.5f * canvas_w, 0, ImGuiCond_Always, 0.5f, 0.0f);
    float constraint_window_width = canvas_w - 2 * return_button_margin;
    ImGui::SetNextWindowSizeConstraints({ 0, 0 }, { constraint_window_width, FLT_MAX });
    imgui.begin(_L("Paint Toolbar"), ImGuiWindowFlags_AlwaysAutoResize | ImGuiWindowFlags_NoTitleBar | ImGuiWindowFlags_NoScrollbar | ImGuiWindowFlags_NoScrollWithMouse);

    const float cursor_y = ImGui::GetCursorPosY();
    const ImVec2 arrow_button_size = ImVec2(0.375f * button_size.x, ImGui::GetWindowHeight());
    const ImRect left_arrow_button = ImRect(ImGui::GetCurrentWindow()->Pos, ImGui::GetCurrentWindow()->Pos + arrow_button_size);
    const ImRect right_arrow_button = ImRect(ImGui::GetCurrentWindow()->Pos + ImGui::GetWindowSize() - arrow_button_size, ImGui::GetCurrentWindow()->Pos + ImGui::GetWindowSize());
    ImU32 left_arrow_button_color = IM_COL32(0, 0, 0, 0.4f * 255);
    ImU32 right_arrow_button_color = IM_COL32(0, 0, 0, 0.4f * 255);
    ImU32 arrow_color = IM_COL32(255, 255, 255, 255);
    ImDrawList* draw_list = ImGui::GetWindowDrawList();
    ImGuiContext& context = *GImGui;
    bool disabled = !wxGetApp().plater()->can_fillcolor();
    ColorRGBA rgba;

    for (int i = 0; i < extruder_num; i++) {
        if (i > 0)
            ImGui::SameLine();
        decode_color(colors[i], rgba);
        ImGui::PushStyleColor(ImGuiCol_Button, ImGuiWrapper::to_ImVec4(rgba));
        ImGui::PushStyleColor(ImGuiCol_ButtonHovered, ImGuiWrapper::to_ImVec4(rgba));
        ImGui::PushStyleColor(ImGuiCol_ButtonActive, ImGuiWrapper::to_ImVec4(rgba));
        if (disabled)
            ImGui::PushItemFlag(ImGuiItemFlags_Disabled, true);
        if (ImGui::Button(("##filament_button" + std::to_string(i)).c_str(), button_size)) {
            if (!ImGui::IsMouseHoveringRect(left_arrow_button.Min, left_arrow_button.Max) && !ImGui::IsMouseHoveringRect(right_arrow_button.Min, right_arrow_button.Max))
                wxPostEvent(m_canvas, IntEvent(EVT_GLTOOLBAR_FILLCOLOR, i + 1));
        }
        if (ImGui::IsItemHovered() && i < 9) {
            if (!ImGui::IsMouseHoveringRect(left_arrow_button.Min, left_arrow_button.Max) && !ImGui::IsMouseHoveringRect(right_arrow_button.Min, right_arrow_button.Max)) {
                ImGui::PushStyleVar(ImGuiStyleVar_WindowPadding, { 20.0f * f_scale, 10.0f * f_scale });
                ImGui::PushStyleVar(ImGuiStyleVar_WindowRounding, 3.0f * f_scale);
                imgui.tooltip(_L("Shortcut Key ") + std::to_string(i + 1), ImGui::GetFontSize() * 20.0f);
                ImGui::PopStyleVar(2);
            }
        }
        ImGui::PopStyleColor(3);
        if (disabled)
            ImGui::PopItemFlag();
    }

    const float text_offset_y = 4.0f * em_unit * f_scale;
    for (int i = 0; i < extruder_num; i++) {
        decode_color(colors[i], rgba);
        float  gray       = 0.299 * rgba.r_uchar() + 0.587 * rgba.g_uchar() + 0.114 * rgba.b_uchar();
        ImVec4 text_color = gray < 80 ? ImVec4(1.0f, 1.0f, 1.0f, 1.0f) : ImVec4(0, 0, 0, 1.0f);

        imgui.push_bold_font();
        ImVec2 number_label_size = ImGui::CalcTextSize(std::to_string(i + 1).c_str());
        ImGui::SetCursorPosY(cursor_y + text_offset_y);
        ImGui::SetCursorPosX(spacing + i * (spacing + button_size.x) + (button_size.x - number_label_size.x) / 2);
        ImGui::TextColored(text_color, std::to_string(i + 1).c_str());
        imgui.pop_bold_font();

        ImVec2 filament_first_line_label_size = ImGui::CalcTextSize(filament_text_first_line[i].c_str());
        ImGui::SetCursorPosY(cursor_y + text_offset_y + number_label_size.y);
        ImGui::SetCursorPosX(spacing + i * (spacing + button_size.x) + (button_size.x - filament_first_line_label_size.x) / 2);
        ImGui::TextColored(text_color, filament_text_first_line[i].c_str());

        ImVec2 filament_second_line_label_size = ImGui::CalcTextSize(filament_text_second_line[i].c_str());
        ImGui::SetCursorPosY(cursor_y + text_offset_y + number_label_size.y + filament_first_line_label_size.y);
        ImGui::SetCursorPosX(spacing + i * (spacing + button_size.x) + (button_size.x - filament_second_line_label_size.x) / 2);
        ImGui::TextColored(text_color, filament_text_second_line[i].c_str());
    }

    if (ImGui::GetWindowWidth() == constraint_window_width) {
        if (ImGui::IsMouseHoveringRect(left_arrow_button.Min, left_arrow_button.Max)) {
            left_arrow_button_color = IM_COL32(0, 0, 0, 0.64f * 255);
            if (context.IO.MouseClicked[ImGuiMouseButton_Left]) {
                ImGui::SetScrollX(ImGui::GetScrollX() - button_size.x);
                imgui.set_requires_extra_frame();
            }
        }
        draw_list->AddRectFilled(left_arrow_button.Min, left_arrow_button.Max, left_arrow_button_color);
        ImGui::BBLRenderArrow(draw_list, left_arrow_button.GetCenter() - ImVec2(draw_list->_Data->FontSize, draw_list->_Data->FontSize) * 0.5f, arrow_color, ImGuiDir_Left, 2.0f);

        if (ImGui::IsMouseHoveringRect(right_arrow_button.Min, right_arrow_button.Max)) {
            right_arrow_button_color = IM_COL32(0, 0, 0, 0.64f * 255);
            if (context.IO.MouseClicked[ImGuiMouseButton_Left]) {
                ImGui::SetScrollX(ImGui::GetScrollX() + button_size.x);
                imgui.set_requires_extra_frame();
            }
        }
        draw_list->AddRectFilled(right_arrow_button.Min, right_arrow_button.Max, right_arrow_button_color);
        ImGui::BBLRenderArrow(draw_list, right_arrow_button.GetCenter() - ImVec2(draw_list->_Data->FontSize, draw_list->_Data->FontSize) * 0.5f, arrow_color, ImGuiDir_Right, 2.0f);
    }

    m_paint_toolbar_width = (ImGui::GetWindowWidth() + 50.0f * em_unit * f_scale);
    imgui.end();
    ImGui::PopStyleVar(3);
    ImGui::PopStyleColor();
}

//BBS
void GLCanvas3D::_render_assemble_control() const
{
    if (m_canvas_type != ECanvasType::CanvasAssembleView) {
        GLVolume::explosion_ratio = m_explosion_ratio = 1.0;
        return;
    }
    if (m_gizmos.get_current_type() == GLGizmosManager::EType::MmuSegmentation) {
        m_gizmos.m_assemble_view_data->model_objects_clipper()->set_position(0.0, true);
        return;
    }

    ImGuiWrapper* imgui = wxGetApp().imgui();

    ImGuiWrapper::push_toolbar_style(get_scale());

    auto canvas_w = float(get_canvas_size().get_width());
    auto canvas_h = float(get_canvas_size().get_height());

    const float text_padding = 7.0f;
    const float text_size_x = std::max(imgui->calc_text_size(_L("Reset direction")).x + 2 * ImGui::GetStyle().FramePadding.x,
        std::max(imgui->calc_text_size(_L("Explosion Ratio")).x, imgui->calc_text_size(_L("Section View")).x));
    const float slider_width = 75.0f;
    const float value_size = imgui->calc_text_size(std::string_view{"3.00"}).x + text_padding * 2;
    const float item_spacing = imgui->get_item_spacing().x;
    ImVec2 window_padding = ImGui::GetStyle().WindowPadding;

    imgui->set_next_window_pos(canvas_w / 2, canvas_h - 10.0f * get_scale(), ImGuiCond_Always, 0.5f, 1.0f);
    imgui->begin(_L("Assemble Control"), ImGuiWindowFlags_NoMove | ImGuiWindowFlags_AlwaysAutoResize | ImGuiWindowFlags_NoCollapse | ImGuiWindowFlags_NoTitleBar);

    ImGui::AlignTextToFramePadding();

    {
        float clp_dist = m_gizmos.m_assemble_view_data->model_objects_clipper()->get_position();
        if (clp_dist == 0.f) {
            ImGui::AlignTextToFramePadding();
            imgui->text(_L("Section View"));
        }
        else {
            ImGuiWrapper::push_default_button_style(); // ORCA match button Style
            if (imgui->button(_L("Reset direction"))) {
                wxGetApp().CallAfter([this]() {
                    m_gizmos.m_assemble_view_data->model_objects_clipper()->set_position(-1., false);
                    });
            }
            ImGuiWrapper::pop_default_button_style(); // ORCA match button Style
        }

        ImGui::SameLine(window_padding.x + text_size_x + item_spacing);
        ImGui::PushItemWidth(slider_width + value_size + item_spacing * 2);
		//ORCA match slider style
        bool view_slider_changed = imgui->slider_float("##clp_dist", &clp_dist, 0.f, 1.f, "%.2f", 1.0f, true);

        //ImGui::SameLine(window_padding.x + text_size_x + slider_width + item_spacing * 2);
        //ImGui::PushItemWidth(value_size);
        //bool view_input_changed = ImGui::BBLDragFloat("##clp_dist_input", &clp_dist, 0.05f, 0.0f, 0.0f, "%.2f");

        if (view_slider_changed)
            m_gizmos.m_assemble_view_data->model_objects_clipper()->set_position(clp_dist, true);
    }

    {
        //ImGui::SameLine(window_padding.x + text_size_x + slider_width + item_spacing * 6 + value_size);
        ImGui::SameLine(0, item_spacing * 2); // ORCA add spacing after end of previous element
        imgui->text(_L("Explosion Ratio"));

        //ImGui::SameLine(window_padding.x + 2 * text_size_x + slider_width + item_spacing * 7 + value_size);
        ImGui::SameLine(); // ORCA Use default item spacing
        ImGui::PushItemWidth(slider_width + value_size + item_spacing * 2);
        // ORCA match slider style
        bool explosion_slider_changed = imgui->slider_float("##ratio_slider", &m_explosion_ratio, 1.0f, 3.0f, "%1.2f");

        //ImGui::SameLine(window_padding.x + 2 * text_size_x + 2 * slider_width + item_spacing * 8 + value_size);
        //ImGui::PushItemWidth(value_size);
        //bool explosion_input_changed = ImGui::BBLDragFloat("##ratio_input", &m_explosion_ratio, 0.1f, 1.0f, 3.0f, "%1.2f");
    }

    imgui->end();

    ImGuiWrapper::pop_toolbar_style();

    //BBS check ratio changed
    if (m_explosion_ratio != GLVolume::explosion_ratio) {
        for (GLVolume* volume : m_volumes.volumes) {
            volume->set_bounding_boxes_as_dirty();
        }
        GLVolume::explosion_ratio = m_explosion_ratio;
    }
}
void GLCanvas3D::_render_assemble_info() const
{
    if (m_canvas_type != ECanvasType::CanvasAssembleView) {
        return;
    }

    if (m_selection.is_empty()) {
        return;
    }

    ImGuiWrapper* imgui = wxGetApp().imgui();
    auto canvas_w = float(get_canvas_size().get_width());
    auto canvas_h = float(get_canvas_size().get_height());
    float space_size = imgui->get_style_scaling() * 8.0f;
    float caption_max = imgui->calc_text_size(_L("Total Volume:")).x + 3 * space_size;
    char buf[3][64];

    ImGuiIO& io = ImGui::GetIO();
    ImFont* font = io.Fonts->Fonts[0];
    float origScale = font->Scale;
    font->Scale = 1.2;
    ImGui::PushFont(font);
    ImGui::PopFont();
    float margin = 10.0f * get_scale();
    imgui->set_next_window_pos(canvas_w - margin, canvas_h - margin, ImGuiCond_Always, 1.0f, 1.0f);
    ImGuiWrapper::push_common_window_style(get_scale()); // ORCA use window style for popups with title
    ImGui::PushStyleVar(ImGuiStyleVar_WindowTitleAlign, ImVec2(0.5f, 0.5f)); // ORCA center titlebar text
    imgui->begin(_L("Assembly Info"), ImGuiWindowFlags_NoCollapse | ImGuiWindowFlags_NoResize | ImGuiWindowFlags_NoMove | ImGuiWindowFlags_NoCollapse);
    font->Scale = origScale;
    ImGui::PushFont(font);
    ImGui::PopFont();

    double size0 = m_selection.get_bounding_box().size()(0);
    double size1 = m_selection.get_bounding_box().size()(1);
    double size2 = m_selection.get_bounding_box().size()(2);
    if (!m_selection.is_empty()) {
		//ORCA use all with new line to reduce window size. This will prevent overlapping with slider bar while window width is low
        ImGui::Text(_L("Volume:").ToUTF8());
		//ImGui::SameLine(caption_max); 
        ImGui::Text("%.2f", size0 * size1 * size2);
        ImGui::Dummy(ImVec2(0,2)); // ORCA add a little spacing between them for seperation
        ImGui::Text(_L("Size:").ToUTF8());
		//ImGui::SameLine(caption_max);
        ImGui::Text("%.2f x %.2f x %.2f", size0, size1, size2);
    }
    imgui->end();
    ImGui::PopStyleVar(1);
    ImGuiWrapper::pop_common_window_style();
}

#if ENABLE_SHOW_CAMERA_TARGET
void GLCanvas3D::_render_camera_target()
{
    static const float half_length = 5.0f;

    glsafe(::glDisable(GL_DEPTH_TEST));
    glsafe(::glLineWidth(2.0f));
    const Vec3f& target = wxGetApp().plater()->get_camera().get_target().cast<float>();
    bool target_changed = !m_camera_target.target.isApprox(target.cast<double>());
    m_camera_target.target = target.cast<double>();

    for (int i = 0; i < 3; ++i) {
        if (!m_camera_target.axis[i].is_initialized() || target_changed) {
            m_camera_target.axis[i].reset();

            GLModel::Geometry init_data;
            init_data.format = { GLModel::Geometry::EPrimitiveType::Lines, GLModel::Geometry::EVertexLayout::P3, GLModel::Geometry::EIndexType::USHORT };
            init_data.color = (i == X) ? ColorRGBA::X() : ((i == Y) ? ColorRGBA::Y() : ColorRGBA::Z());
            init_data.reserve_vertices(2);
            init_data.reserve_indices(2);

            // vertices
            if (i == X) {
                init_data.add_vertex(Vec3f(target.x() - half_length, target.y(), target.z()));
                init_data.add_vertex(Vec3f(target.x() + half_length, target.y(), target.z()));
            }
            else if (i == Y) {
                init_data.add_vertex(Vec3f(target.x(), target.y() - half_length, target.z()));
                init_data.add_vertex(Vec3f(target.x(), target.y() + half_length, target.z()));
            }
            else {
                init_data.add_vertex(Vec3f(target.x(), target.y(), target.z() - half_length));
                init_data.add_vertex(Vec3f(target.x(), target.y(), target.z() + half_length));
            }

            // indices
            init_data.add_line(0, 1);

            m_camera_target.axis[i].init_from(std::move(init_data));
        }
    }

    GLShaderProgram* shader = wxGetApp().get_shader("flat");
    if (shader != nullptr) {
        shader->start_using();
        const Camera& camera = wxGetApp().plater()->get_camera();
        shader->set_uniform("view_model_matrix", camera.get_view_matrix());
        shader->set_uniform("projection_matrix", camera.get_projection_matrix());
        for (int i = 0; i < 3; ++i) {
            m_camera_target.axis[i].render();
        }
        shader->stop_using();
    }
}
#endif // ENABLE_SHOW_CAMERA_TARGET

void GLCanvas3D::_render_sla_slices()
{
    if (!m_use_clipping_planes || current_printer_technology() != ptSLA)
        return;

    const SLAPrint* print = this->sla_print();
    const PrintObjects& print_objects = print->objects();
    if (print_objects.empty())
        // nothing to render, return
        return;

    double clip_min_z = -m_clipping_planes[0].get_data()[3];
    double clip_max_z = m_clipping_planes[1].get_data()[3];
    for (unsigned int i = 0; i < (unsigned int)print_objects.size(); ++i) {
        const SLAPrintObject* obj = print_objects[i];

        if (!obj->is_step_done(slaposSliceSupports))
            continue;

        SlaCap::ObjectIdToModelsMap::iterator it_caps_bottom = m_sla_caps[0].triangles.find(i);
        SlaCap::ObjectIdToModelsMap::iterator it_caps_top = m_sla_caps[1].triangles.find(i);
        {
            if (it_caps_bottom == m_sla_caps[0].triangles.end())
                it_caps_bottom = m_sla_caps[0].triangles.emplace(i, SlaCap::Triangles()).first;
            if (!m_sla_caps[0].matches(clip_min_z)) {
                m_sla_caps[0].z = clip_min_z;
                it_caps_bottom->second.object.reset();
                it_caps_bottom->second.supports.reset();
            }
            if (it_caps_top == m_sla_caps[1].triangles.end())
                it_caps_top = m_sla_caps[1].triangles.emplace(i, SlaCap::Triangles()).first;
            if (!m_sla_caps[1].matches(clip_max_z)) {
                m_sla_caps[1].z = clip_max_z;
                it_caps_top->second.object.reset();
                it_caps_top->second.supports.reset();
            }
        }
        GLModel& bottom_obj_triangles = it_caps_bottom->second.object;
        GLModel& bottom_sup_triangles = it_caps_bottom->second.supports;
        GLModel& top_obj_triangles = it_caps_top->second.object;
        GLModel& top_sup_triangles = it_caps_top->second.supports;

        auto init_model = [](GLModel& model, const Pointf3s& triangles, const ColorRGBA& color) {
            GLModel::Geometry init_data;
            init_data.format = { GLModel::Geometry::EPrimitiveType::Triangles, GLModel::Geometry::EVertexLayout::P3 };
            init_data.reserve_vertices(triangles.size());
            init_data.reserve_indices(triangles.size() / 3);
            init_data.color = color;

            unsigned int vertices_count = 0;
            for (const Vec3d& v : triangles) {
                init_data.add_vertex((Vec3f)v.cast<float>());
                ++vertices_count;
                if (vertices_count % 3 == 0) {
                    init_data.add_triangle(vertices_count - 3, vertices_count - 2, vertices_count - 1);
                }
            }

            if (!init_data.is_empty())
                model.init_from(std::move(init_data));
        };

        if ((!bottom_obj_triangles.is_initialized() || !bottom_sup_triangles.is_initialized() ||
            !top_obj_triangles.is_initialized() || !top_sup_triangles.is_initialized()) && !obj->get_slice_index().empty()) {
            double layer_height         = print->default_object_config().layer_height.value;
            double initial_layer_height = print->material_config().initial_layer_height.value;
            bool   left_handed          = obj->is_left_handed();

            coord_t key_zero = obj->get_slice_index().front().print_level();
            // Slice at the center of the slab starting at clip_min_z will be rendered for the lower plane.
            coord_t key_low  = coord_t((clip_min_z - initial_layer_height + layer_height) / SCALING_FACTOR) + key_zero;
            // Slice at the center of the slab ending at clip_max_z will be rendered for the upper plane.
            coord_t key_high = coord_t((clip_max_z - initial_layer_height) / SCALING_FACTOR) + key_zero;

            const SliceRecord& slice_low  = obj->closest_slice_to_print_level(key_low, coord_t(SCALED_EPSILON));
            const SliceRecord& slice_high = obj->closest_slice_to_print_level(key_high, coord_t(SCALED_EPSILON));

            // Offset to avoid OpenGL Z fighting between the object's horizontal surfaces and the triangluated surfaces of the cuts.
            double plane_shift_z = 0.002;

            if (slice_low.is_valid()) {
                const ExPolygons& obj_bottom = slice_low.get_slice(soModel);
                const ExPolygons& sup_bottom = slice_low.get_slice(soSupport);
                // calculate model bottom cap
                // calculate model bottom cap
                if (!bottom_obj_triangles.is_initialized() && !obj_bottom.empty())
                    init_model(bottom_obj_triangles, triangulate_expolygons_3d(obj_bottom, clip_min_z - plane_shift_z, !left_handed), { 1.0f, 0.37f, 0.0f, 1.0f });
                // calculate support bottom cap
                if (!bottom_sup_triangles.is_initialized() && !sup_bottom.empty())
                    init_model(bottom_sup_triangles, triangulate_expolygons_3d(sup_bottom, clip_min_z - plane_shift_z, !left_handed), { 1.0f, 0.0f, 0.37f, 1.0f });
            }

            if (slice_high.is_valid()) {
                const ExPolygons& obj_top = slice_high.get_slice(soModel);
                const ExPolygons& sup_top = slice_high.get_slice(soSupport);
                // calculate model top cap
                // calculate model top cap
                if (!top_obj_triangles.is_initialized() && !obj_top.empty())
                    init_model(top_obj_triangles, triangulate_expolygons_3d(obj_top, clip_max_z + plane_shift_z, left_handed), { 1.0f, 0.37f, 0.0f, 1.0f });
                // calculate support top cap
                if (!top_sup_triangles.is_initialized() && !sup_top.empty())
                    init_model(top_sup_triangles, triangulate_expolygons_3d(sup_top, clip_max_z + plane_shift_z, left_handed), { 1.0f, 0.0f, 0.37f, 1.0f });
            }
        }

        GLShaderProgram* shader = wxGetApp().get_shader("flat");
        if (shader != nullptr) {
            shader->start_using();

            for (const SLAPrintObject::Instance& inst : obj->instances()) {
                const Camera& camera = wxGetApp().plater()->get_camera();
                const Transform3d view_model_matrix = camera.get_view_matrix() *
                    Geometry::assemble_transform(Vec3d(unscale<double>(inst.shift.x()), unscale<double>(inst.shift.y()), 0.0),
                        inst.rotation * Vec3d::UnitZ(), Vec3d::Ones(),
                        obj->is_left_handed() ? Vec3d(-1.0f, 1.0f, 1.0f) : Vec3d::Ones());

                shader->set_uniform("view_model_matrix", view_model_matrix);
                shader->set_uniform("projection_matrix", camera.get_projection_matrix());

                bottom_obj_triangles.render();
                top_obj_triangles.render();
                bottom_sup_triangles.render();
                top_sup_triangles.render();

            }

            shader->stop_using();
        }
    }
}

void GLCanvas3D::_render_selection_sidebar_hints()
{
    m_selection.render_sidebar_hints(m_sidebar_field, m_gizmos.get_uniform_scaling());
}

void GLCanvas3D::_update_volumes_hover_state()
{
    for (GLVolume* v : m_volumes.volumes) {
        v->hover = GLVolume::HS_None;
    }

    if (m_hover_volume_idxs.empty())
        return;

    bool ctrl_pressed = wxGetKeyState(WXK_CONTROL); // additive select/deselect
    bool shift_pressed = wxGetKeyState(WXK_SHIFT);  // select by rectangle
    bool alt_pressed = wxGetKeyState(WXK_ALT);      // deselect by rectangle

    if (alt_pressed && (shift_pressed || ctrl_pressed)) {
        // illegal combinations of keys
        m_hover_volume_idxs.clear();
        return;
    }

    bool selection_modifiers_only = m_selection.is_empty() || m_selection.is_any_modifier();

    bool hover_modifiers_only = true;
    for (int i : m_hover_volume_idxs) {
        if (!m_volumes.volumes[i]->is_modifier) {
            hover_modifiers_only = false;
            break;
        }
    }

    std::set<std::pair<int, int>> hover_instances;
    for (int i : m_hover_volume_idxs) {
        const GLVolume& v = *m_volumes.volumes[i];
        hover_instances.insert(std::make_pair(v.object_idx(), v.instance_idx()));
    }

    bool hover_from_single_instance = hover_instances.size() == 1;

    if (hover_modifiers_only && !hover_from_single_instance) {
        // do not allow to select volumes from different instances
        m_hover_volume_idxs.clear();
        return;
    }

    for (int i : m_hover_volume_idxs) {
        GLVolume& volume = *m_volumes.volumes[i];
        if (volume.hover != GLVolume::HS_None)
            continue;

        bool deselect = volume.selected && ((ctrl_pressed && !shift_pressed) || alt_pressed);
        // (volume->is_modifier && !selection_modifiers_only && !is_ctrl_pressed) -> allows hovering on selected modifiers belonging to selection of type Instance
        bool select = (!volume.selected || (volume.is_modifier && !selection_modifiers_only && !ctrl_pressed)) && !alt_pressed;

        if (select || deselect) {
            bool as_volume =
                volume.is_modifier && hover_from_single_instance && !ctrl_pressed &&
                (
                (!deselect) ||
                (deselect && !m_selection.is_single_full_instance() && (volume.object_idx() == m_selection.get_object_idx()) && (volume.instance_idx() == m_selection.get_instance_idx()))
                );

            if (as_volume)
                volume.hover = deselect ? GLVolume::HS_Deselect : GLVolume::HS_Select;
            else {
                int object_idx = volume.object_idx();
                int instance_idx = volume.instance_idx();

                for (GLVolume* v : m_volumes.volumes) {
                    if (v->object_idx() == object_idx && v->instance_idx() == instance_idx)
                        v->hover = deselect ? GLVolume::HS_Deselect : GLVolume::HS_Select;
                }
            }
        }
        else if (volume.selected)
            volume.hover = GLVolume::HS_Hover;
    }
}

void GLCanvas3D::_perform_layer_editing_action(wxMouseEvent* evt)
{
    int object_idx_selected = m_layers_editing.last_object_id;
    if (object_idx_selected == -1)
        return;

    // A volume is selected. Test, whether hovering over a layer thickness bar.
    if (evt != nullptr) {
        const Rect& rect = LayersEditing::get_bar_rect_screen(*this);
        float b = rect.get_bottom();
        m_layers_editing.last_z = m_layers_editing.object_max_z() * (b - evt->GetY() - 1.0f) / (b - rect.get_top());
        m_layers_editing.last_action =
            evt->ShiftDown() ? (evt->RightIsDown() ? LAYER_HEIGHT_EDIT_ACTION_SMOOTH : LAYER_HEIGHT_EDIT_ACTION_REDUCE) :
            (evt->RightIsDown() ? LAYER_HEIGHT_EDIT_ACTION_INCREASE : LAYER_HEIGHT_EDIT_ACTION_DECREASE);
    }

    m_layers_editing.adjust_layer_height_profile();
    _refresh_if_shown_on_screen();

    // Automatic action on mouse down with the same coordinate.
    _start_timer();
}

Vec3d GLCanvas3D::_mouse_to_3d(const Point& mouse_pos, float* z)
{
    if (m_canvas == nullptr)
        return Vec3d(DBL_MAX, DBL_MAX, DBL_MAX);

    if (z == nullptr) {
        const SceneRaycaster::HitResult hit = m_scene_raycaster.hit(mouse_pos.cast<double>(), wxGetApp().plater()->get_camera(), nullptr);
        return hit.is_valid() ? hit.position.cast<double>() : _mouse_to_bed_3d(mouse_pos);
    }
    else {
        const Camera& camera = wxGetApp().plater()->get_camera();
        const Vec4i viewport(camera.get_viewport().data());
        Vec3d out;
        igl::unproject(Vec3d(mouse_pos.x(), viewport[3] - mouse_pos.y(), *z), camera.get_view_matrix().matrix(), camera.get_projection_matrix().matrix(), viewport, out);
        return out;
    }
}

Vec3d GLCanvas3D::_mouse_to_bed_3d(const Point& mouse_pos)
{
    return mouse_ray(mouse_pos).intersect_plane(0.0);
}

void GLCanvas3D::_start_timer()
{
    m_timer.Start(100, wxTIMER_CONTINUOUS);
}

void GLCanvas3D::_stop_timer()
{
    m_timer.Stop();
}

void GLCanvas3D::_load_print_toolpaths(const BuildVolume &build_volume)
{
    const Print *print = this->fff_print();
    if (print == nullptr)
        return;

    if (! print->is_step_done(psSkirtBrim))
        return;

    if (!print->has_skirt() && !print->has_brim())
        return;

    const ColorRGBA color = ColorRGBA::GREENISH();

    // number of skirt layers
    size_t total_layer_count = 0;
    for (const PrintObject* print_object : print->objects()) {
        total_layer_count = std::max(total_layer_count, print_object->total_layer_count());
    }
    size_t skirt_height = print->has_infinite_skirt() ? total_layer_count : std::min<size_t>(print->config().skirt_height.value, total_layer_count);
    if (skirt_height == 0 && print->has_brim())
        skirt_height = 1;

    // Get first skirt_height layers.
    //FIXME This code is fishy. It may not work for multiple objects with different layering due to variable layer height feature.
    // This is not critical as this is just an initial preview.
    const PrintObject* highest_object = *std::max_element(print->objects().begin(), print->objects().end(), [](auto l, auto r){ return l->layers().size() < r->layers().size(); });
    std::vector<float> print_zs;
    print_zs.reserve(skirt_height * 2);
    for (size_t i = 0; i < std::min(skirt_height, highest_object->layers().size()); ++ i)
        print_zs.emplace_back(float(highest_object->layers()[i]->print_z));
    // Only add skirt for the raft layers.
    for (size_t i = 0; i < std::min(skirt_height, std::min(highest_object->slicing_parameters().raft_layers(), highest_object->support_layers().size())); ++ i)
        print_zs.emplace_back(float(highest_object->support_layers()[i]->print_z));
    sort_remove_duplicates(print_zs);
    skirt_height = std::min(skirt_height, print_zs.size());
    print_zs.erase(print_zs.begin() + skirt_height, print_zs.end());

    GLVolume* volume = m_volumes.new_toolpath_volume(color);
    GLModel::Geometry init_data;
    init_data.format = { GLModel::Geometry::EPrimitiveType::Triangles, GLModel::Geometry::EVertexLayout::P3N3 };
    for (size_t i = 0; i < skirt_height; ++ i) {
        volume->print_zs.emplace_back(print_zs[i]);
        volume->offsets.emplace_back(init_data.indices_count());
        //BBS: usage of m_brim are deleted
        _3DScene::extrusionentity_to_verts(print->skirt(), print_zs[i], Point(0, 0), init_data);
        // Ensure that no volume grows over the limits. If the volume is too large, allocate a new one.
        if (init_data.vertices_size_bytes() > MAX_VERTEX_BUFFER_SIZE) {
            volume->model.init_from(std::move(init_data));
            GLVolume &vol = *volume;
            volume = m_volumes.new_toolpath_volume(vol.color);
        }
    }
    volume->model.init_from(std::move(init_data));
    volume->is_outside = !contains(build_volume, volume->model);
}

void GLCanvas3D::_load_print_object_toolpaths(const PrintObject& print_object, const BuildVolume& build_volume, const std::vector<std::string>& str_tool_colors, const std::vector<CustomGCode::Item>& color_print_values)
{
    std::vector<ColorRGBA> tool_colors;
    decode_colors(str_tool_colors, tool_colors);

    struct Ctxt
    {
        const PrintInstances        *shifted_copies;
        std::vector<const Layer*>    layers;
        bool                         has_perimeters;
        bool                         has_infill;
        bool                         has_support;
        const std::vector<ColorRGBA>* tool_colors;
        bool                         is_single_material_print;
        int                          filaments_cnt;
        const std::vector<CustomGCode::Item>*   color_print_values;

        static ColorRGBA color_perimeters()           { return ColorRGBA::YELLOW(); }
        static ColorRGBA color_infill()               { return ColorRGBA::REDISH(); }
        static ColorRGBA color_support()              { return ColorRGBA::GREENISH(); }
        static ColorRGBA color_pause_or_custom_code() { return ColorRGBA::GRAY(); }

        // For cloring by a tool, return a parsed color.
        bool                         color_by_tool() const { return tool_colors != nullptr; }
        size_t                       number_tools() const { return color_by_tool() ? tool_colors->size() : 0; }
        const ColorRGBA&             color_tool(size_t tool) const { return (*tool_colors)[tool]; }

        // For coloring by a color_print(M600), return a parsed color.
        bool                         color_by_color_print() const { return color_print_values!=nullptr; }
        const size_t                 color_print_color_idx_by_layer_idx(const size_t layer_idx) const {
            const CustomGCode::Item value{layers[layer_idx]->print_z + EPSILON, CustomGCode::Custom, 0, ""};
            auto it = std::lower_bound(color_print_values->begin(), color_print_values->end(), value);
            return (it - color_print_values->begin()) % number_tools();
        }

        const size_t                 color_print_color_idx_by_layer_idx_and_extruder(const size_t layer_idx, const int extruder) const
        {
            const coordf_t print_z = layers[layer_idx]->print_z;

            auto it = std::find_if(color_print_values->begin(), color_print_values->end(),
                [print_z](const CustomGCode::Item& code)
                { return fabs(code.print_z - print_z) < EPSILON; });
            if (it != color_print_values->end()) {
                CustomGCode::Type type = it->type;
                // pause print or custom Gcode
                if (type == CustomGCode::PausePrint ||
                    (type != CustomGCode::ColorChange && type != CustomGCode::ToolChange))
                    return number_tools()-1; // last color item is a gray color for pause print or custom G-code

                // change tool (extruder)
                if (type == CustomGCode::ToolChange)
                    return get_color_idx_for_tool_change(it, extruder);
                // change color for current extruder
                if (type == CustomGCode::ColorChange) {
                    int color_idx = get_color_idx_for_color_change(it, extruder);
                    if (color_idx >= 0)
                        return color_idx;
                }
            }

            const CustomGCode::Item value{print_z + EPSILON, CustomGCode::Custom, 0, ""};
            it = std::lower_bound(color_print_values->begin(), color_print_values->end(), value);
            while (it != color_print_values->begin()) {
                --it;
                // change color for current extruder
                if (it->type == CustomGCode::ColorChange) {
                    int color_idx = get_color_idx_for_color_change(it, extruder);
                    if (color_idx >= 0)
                        return color_idx;
                }
                // change tool (extruder)
                if (it->type == CustomGCode::ToolChange)
                    return get_color_idx_for_tool_change(it, extruder);
            }

            return std::min<int>(filaments_cnt - 1, std::max<int>(extruder - 1, 0));;
        }

    private:
        int get_m600_color_idx(std::vector<CustomGCode::Item>::const_iterator it) const
        {
            int shift = 0;
            while (it != color_print_values->begin()) {
                --it;
                if (it->type == CustomGCode::ColorChange)
                    shift++;
            }
            return filaments_cnt + shift;
        }

        int get_color_idx_for_tool_change(std::vector<CustomGCode::Item>::const_iterator it, const int extruder) const
        {
            const int current_extruder = it->extruder == 0 ? extruder : it->extruder;
            if (number_tools() == size_t(filaments_cnt + 1)) // there is no one "M600"
                return std::min<int>(filaments_cnt - 1, std::max<int>(current_extruder - 1, 0));

            auto it_n = it;
            while (it_n != color_print_values->begin()) {
                --it_n;
                if (it_n->type == CustomGCode::ColorChange && it_n->extruder == current_extruder)
                    return get_m600_color_idx(it_n);
            }

            return std::min<int>(filaments_cnt - 1, std::max<int>(current_extruder - 1, 0));
        }

        int get_color_idx_for_color_change(std::vector<CustomGCode::Item>::const_iterator it, const int extruder) const
        {
            if (filaments_cnt == 1)
                return get_m600_color_idx(it);

            auto it_n = it;
            bool is_tool_change = false;
            while (it_n != color_print_values->begin()) {
                --it_n;
                if (it_n->type == CustomGCode::ToolChange) {
                    is_tool_change = true;
                    if (it_n->extruder == it->extruder || (it_n->extruder == 0 && it->extruder == extruder))
                        return get_m600_color_idx(it);
                    break;
                }
            }
            if (!is_tool_change && it->extruder == extruder)
                return get_m600_color_idx(it);

            return -1;
        }

    } ctxt;

    ctxt.has_perimeters = print_object.is_step_done(posPerimeters);
    ctxt.has_infill = print_object.is_step_done(posInfill);
    ctxt.has_support = print_object.is_step_done(posSupportMaterial);
    ctxt.tool_colors = tool_colors.empty() ? nullptr : &tool_colors;
    ctxt.color_print_values = color_print_values.empty() ? nullptr : &color_print_values;
    ctxt.is_single_material_print = this->fff_print()->extruders().size()==1;
    ctxt.filaments_cnt = wxGetApp().filaments_cnt();

    ctxt.shifted_copies = &print_object.instances();

    // order layers by print_z
    {
        size_t nlayers = 0;
        if (ctxt.has_perimeters || ctxt.has_infill)
            nlayers = print_object.layers().size();
        if (ctxt.has_support)
            nlayers += print_object.support_layers().size();
        ctxt.layers.reserve(nlayers);
    }
    if (ctxt.has_perimeters || ctxt.has_infill)
        for (const Layer *layer : print_object.layers())
            ctxt.layers.emplace_back(layer);
    if (ctxt.has_support)
        for (const Layer *layer : print_object.support_layers())
            ctxt.layers.emplace_back(layer);
    std::sort(ctxt.layers.begin(), ctxt.layers.end(), [](const Layer *l1, const Layer *l2) { return l1->print_z < l2->print_z; });

    // Maximum size of an allocation block: 32MB / sizeof(float)
    BOOST_LOG_TRIVIAL(debug) << "Loading print object toolpaths in parallel - start" << m_volumes.log_memory_info() << log_memory_info();

    const bool is_selected_separate_extruder = m_selected_extruder > 0 && ctxt.color_by_color_print();

    //FIXME Improve the heuristics for a grain size.
    size_t          grain_size = std::max(ctxt.layers.size() / 16, size_t(1));
    tbb::spin_mutex new_volume_mutex;
    auto            new_volume = [this, &new_volume_mutex](const ColorRGBA& color) {
        // Allocate the volume before locking.
		GLVolume *volume = new GLVolume(color);
		volume->is_extrusion_path = true;
        // to prevent sending data to gpu (in the main thread) while
        // editing the model geometry
        volume->model.disable_render();
        tbb::spin_mutex::scoped_lock lock;
    	// Lock by ROII, so if the emplace_back() fails, the lock will be released.
        lock.acquire(new_volume_mutex);
        m_volumes.volumes.emplace_back(volume);
        lock.release();
        return volume;
    };
    const size_t    volumes_cnt_initial = m_volumes.volumes.size();
    tbb::parallel_for(
        tbb::blocked_range<size_t>(0, ctxt.layers.size(), grain_size),
        [&ctxt, &new_volume, is_selected_separate_extruder, this](const tbb::blocked_range<size_t>& range) {
        GLVolumePtrs 		vols;
        std::vector<GLModel::Geometry> geometries;
        auto select_geometry = [&ctxt, &geometries](size_t layer_idx, int extruder, int feature) -> GLModel::Geometry& {
            return geometries[ctxt.color_by_color_print() ?
                ctxt.color_print_color_idx_by_layer_idx_and_extruder(layer_idx, extruder) :
                ctxt.color_by_tool() ?
                std::min<int>(ctxt.number_tools() - 1, std::max<int>(extruder - 1, 0)) :
                feature
            ];
        };
        if (ctxt.color_by_color_print() || ctxt.color_by_tool()) {
            for (size_t i = 0; i < ctxt.number_tools(); ++i) {
                vols.emplace_back(new_volume(ctxt.color_tool(i)));
                geometries.emplace_back(GLModel::Geometry());
            }
        }
        else {
            vols = { new_volume(ctxt.color_perimeters()), new_volume(ctxt.color_infill()), new_volume(ctxt.color_support()) };
            geometries = { GLModel::Geometry(), GLModel::Geometry(), GLModel::Geometry() };
        }

        assert(vols.size() == geometries.size());
        for (GLModel::Geometry& g : geometries) {
            g.format = { GLModel::Geometry::EPrimitiveType::Triangles, GLModel::Geometry::EVertexLayout::P3N3 };
        }
        for (size_t idx_layer = range.begin(); idx_layer < range.end(); ++ idx_layer) {
            const Layer *layer = ctxt.layers[idx_layer];

            if (is_selected_separate_extruder) {
                bool at_least_one_has_correct_extruder = false;
                for (const LayerRegion* layerm : layer->regions()) {
                    if (layerm->slices.surfaces.empty())
                        continue;
                    const PrintRegionConfig& cfg = layerm->region().config();
                    if (cfg.wall_filament.value    == m_selected_extruder ||
                        cfg.sparse_infill_filament.value       == m_selected_extruder ||
                        cfg.solid_infill_filament.value == m_selected_extruder ) {
                        at_least_one_has_correct_extruder = true;
                        break;
                    }
                }
                if (!at_least_one_has_correct_extruder)
                    continue;
            }

            for (size_t i = 0; i < vols.size(); ++i) {
                GLVolume* vol = vols[i];
                if (vol->print_zs.empty() || vol->print_zs.back() != layer->print_z) {
                    vol->print_zs.emplace_back(layer->print_z);
                    vol->offsets.emplace_back(geometries[i].indices_count());
                }
            }

            for (const PrintInstance &instance : *ctxt.shifted_copies) {
                const Point &copy = instance.shift;
                for (const LayerRegion *layerm : layer->regions()) {
                    if (is_selected_separate_extruder)
                    {
                        const PrintRegionConfig& cfg = layerm->region().config();
                        if (cfg.wall_filament.value    != m_selected_extruder ||
                            cfg.sparse_infill_filament.value       != m_selected_extruder ||
                            cfg.solid_infill_filament.value != m_selected_extruder)
                            continue;
                    }
                    if (ctxt.has_perimeters)
                        _3DScene::extrusionentity_to_verts(layerm->perimeters, float(layer->print_z), copy,
                        	select_geometry(idx_layer, layerm->region().config().wall_filament.value, 0));
                    if (ctxt.has_infill) {
                        for (const ExtrusionEntity *ee : layerm->fills.entities) {
                            // fill represents infill extrusions of a single island.
                            const auto *fill = dynamic_cast<const ExtrusionEntityCollection*>(ee);
                            if (! fill->entities.empty())
                                _3DScene::extrusionentity_to_verts(*fill, float(layer->print_z), copy,
                                    select_geometry(idx_layer, is_solid_infill(fill->entities.front()->role()) ?
                                                    layerm->region().config().solid_infill_filament :
                                                    layerm->region().config().sparse_infill_filament, 1));
                        }
                    }
                }
                if (ctxt.has_support) {
                    const SupportLayer *support_layer = dynamic_cast<const SupportLayer*>(layer);
                    if (support_layer) {
                        for (const ExtrusionEntity *extrusion_entity : support_layer->support_fills.entities)
                            _3DScene::extrusionentity_to_verts(extrusion_entity, float(layer->print_z), copy,
	                            select_geometry(idx_layer, (extrusion_entity->role() == erSupportMaterial || extrusion_entity->role() == erSupportTransition) ?
                                                support_layer->object()->config().support_filament :
                                                support_layer->object()->config().support_interface_filament, 2));
                    }
                }
            }
            // Ensure that no volume grows over the limits. If the volume is too large, allocate a new one.
	        for (size_t i = 0; i < vols.size(); ++i) {
	            GLVolume &vol = *vols[i];
                if (geometries[i].vertices_size_bytes() > MAX_VERTEX_BUFFER_SIZE) {
                    vol.model.init_from(std::move(geometries[i]));
                    vols[i] = new_volume(vol.color);
                }
	        }
        }
        for (size_t i = 0; i < vols.size(); ++i) {
            if (!geometries[i].is_empty())
                vols[i]->model.init_from(std::move(geometries[i]));
        }
    });

    BOOST_LOG_TRIVIAL(debug) << "Loading print object toolpaths in parallel - finalizing results" << m_volumes.log_memory_info() << log_memory_info();
    // Remove empty volumes from the newly added volumes.
    {
        for (auto ptr_it = m_volumes.volumes.begin() + volumes_cnt_initial; ptr_it != m_volumes.volumes.end(); ++ptr_it)
            if ((*ptr_it)->empty()) {
                delete *ptr_it;
                *ptr_it = nullptr;
            }
        m_volumes.volumes.erase(std::remove(m_volumes.volumes.begin() + volumes_cnt_initial, m_volumes.volumes.end(), nullptr), m_volumes.volumes.end());
    }
    for (size_t i = volumes_cnt_initial; i < m_volumes.volumes.size(); ++i) {
        GLVolume* v = m_volumes.volumes[i];
        v->is_outside = !contains(build_volume, v->model);
        // We are done editinig the model, now it can be sent to gpu
        v->model.enable_render();
    }

    BOOST_LOG_TRIVIAL(debug) << "Loading print object toolpaths in parallel - end" << m_volumes.log_memory_info() << log_memory_info();
}

void GLCanvas3D::_load_wipe_tower_toolpaths(const BuildVolume& build_volume, const std::vector<std::string>& str_tool_colors)
{
    const Print *print = this->fff_print();
    if (print == nullptr || print->wipe_tower_data().tool_changes.empty())
        return;

    if (!print->is_step_done(psWipeTower))
        return;

    std::vector<ColorRGBA> tool_colors;
    decode_colors(str_tool_colors, tool_colors);

    struct Ctxt
    {
        const Print                  *print;
        const std::vector<ColorRGBA> *tool_colors;
        Vec2f                         wipe_tower_pos;
        float                         wipe_tower_angle;

        static ColorRGBA color_support() { return ColorRGBA::GREENISH(); }

        // For cloring by a tool, return a parsed color.
        bool                         color_by_tool() const { return tool_colors != nullptr; }
        size_t                       number_tools() const { return this->color_by_tool() ? tool_colors->size() : 0; }
        const ColorRGBA&             color_tool(size_t tool) const { return (*tool_colors)[tool]; }
        int                          volume_idx(int tool, int feature) const {
            return this->color_by_tool() ? std::min<int>(this->number_tools() - 1, std::max<int>(tool, 0)) : feature;
        }

        const std::vector<WipeTower::ToolChangeResult>& tool_change(size_t idx) {
            const auto &tool_changes = print->wipe_tower_data().tool_changes;
            return priming.empty() ?
                ((idx == tool_changes.size()) ? final : tool_changes[idx]) :
                ((idx == 0) ? priming : (idx == tool_changes.size() + 1) ? final : tool_changes[idx - 1]);
        }
        std::vector<WipeTower::ToolChangeResult> priming;
        std::vector<WipeTower::ToolChangeResult> final;
    } ctxt;

    ctxt.print = print;
    ctxt.tool_colors = tool_colors.empty() ? nullptr : &tool_colors;
    //BBS: has no single_extruder_multi_material_priming
    //if (print->wipe_tower_data().priming && print->config().single_extruder_multi_material_priming)
    if (print->wipe_tower_data().priming)
        for (int i=0; i<(int)print->wipe_tower_data().priming.get()->size(); ++i)
            ctxt.priming.emplace_back(print->wipe_tower_data().priming.get()->at(i));
    if (print->wipe_tower_data().final_purge)
        ctxt.final.emplace_back(*print->wipe_tower_data().final_purge.get());

    ctxt.wipe_tower_angle = ctxt.print->config().wipe_tower_rotation_angle.value/180.f * PI;

    // BBS: add partplate logic
    int plate_idx = print->get_plate_index();
    Vec3d plate_origin = print->get_plate_origin();
    double wipe_tower_x = ctxt.print->config().wipe_tower_x.get_at(plate_idx) + plate_origin(0);
    double wipe_tower_y = ctxt.print->config().wipe_tower_y.get_at(plate_idx) + plate_origin(1);
    ctxt.wipe_tower_pos = Vec2f(wipe_tower_x, wipe_tower_y);

    BOOST_LOG_TRIVIAL(debug) << "Loading wipe tower toolpaths in parallel - start" << m_volumes.log_memory_info() << log_memory_info();

    //FIXME Improve the heuristics for a grain size.
    size_t          n_items = print->wipe_tower_data().tool_changes.size() + (ctxt.priming.empty() ? 0 : 1);
    size_t          grain_size = std::max(n_items / 128, size_t(1));
    tbb::spin_mutex new_volume_mutex;
    auto            new_volume = [this, &new_volume_mutex](const ColorRGBA& color) {
        auto *volume = new GLVolume(color);
		volume->is_extrusion_path = true;
        // to prevent sending data to gpu (in the main thread) while
        // editing the model geometry
        volume->model.disable_render();
        tbb::spin_mutex::scoped_lock lock;
        lock.acquire(new_volume_mutex);
        m_volumes.volumes.emplace_back(volume);
        lock.release();
        return volume;
    };
    const size_t   volumes_cnt_initial = m_volumes.volumes.size();
    std::vector<GLVolumeCollection> volumes_per_thread(n_items);
    tbb::parallel_for(
        tbb::blocked_range<size_t>(0, n_items, grain_size),
        [&ctxt, &new_volume](const tbb::blocked_range<size_t>& range) {
        // Bounding box of this slab of a wipe tower.
        GLVolumePtrs vols;
        std::vector<GLModel::Geometry> geometries;
        if (ctxt.color_by_tool()) {
            for (size_t i = 0; i < ctxt.number_tools(); ++i) {
                vols.emplace_back(new_volume(ctxt.color_tool(i)));
                geometries.emplace_back(GLModel::Geometry());
            }
        }
        else {
            vols = { new_volume(ctxt.color_support()) };
            geometries = { GLModel::Geometry() };
        }

        assert(vols.size() == geometries.size());
        for (GLModel::Geometry& g : geometries) {
            g.format = { GLModel::Geometry::EPrimitiveType::Triangles, GLModel::Geometry::EVertexLayout::P3N3 };
        }
        for (size_t idx_layer = range.begin(); idx_layer < range.end(); ++idx_layer) {
            const std::vector<WipeTower::ToolChangeResult> &layer = ctxt.tool_change(idx_layer);
            for (size_t i = 0; i < vols.size(); ++i) {
                GLVolume &vol = *vols[i];
                if (vol.print_zs.empty() || vol.print_zs.back() != layer.front().print_z) {
                    vol.print_zs.emplace_back(layer.front().print_z);
                    vol.offsets.emplace_back(geometries[i].indices_count());
                }
            }
            for (const WipeTower::ToolChangeResult &extrusions : layer) {
                for (size_t i = 1; i < extrusions.extrusions.size();) {
                    const WipeTower::Extrusion &e = extrusions.extrusions[i];
                    if (e.width == 0.) {
                        ++i;
                        continue;
                    }
                    size_t j = i + 1;
                    if (ctxt.color_by_tool())
                        for (; j < extrusions.extrusions.size() && extrusions.extrusions[j].tool == e.tool && extrusions.extrusions[j].width > 0.f; ++j);
                    else
                        for (; j < extrusions.extrusions.size() && extrusions.extrusions[j].width > 0.f; ++j);
                    size_t              n_lines = j - i;
                    Lines               lines;
                    std::vector<double> widths;
                    std::vector<double> heights;
                    lines.reserve(n_lines);
                    widths.reserve(n_lines);
                    heights.assign(n_lines, extrusions.layer_height);
                    WipeTower::Extrusion e_prev = extrusions.extrusions[i-1];

                    if (!extrusions.priming) { // wipe tower extrusions describe the wipe tower at the origin with no rotation
                        e_prev.pos = Eigen::Rotation2Df(ctxt.wipe_tower_angle) * e_prev.pos;
                        e_prev.pos += ctxt.wipe_tower_pos;
                    }

                    for (; i < j; ++i) {
                        WipeTower::Extrusion e = extrusions.extrusions[i];
                        assert(e.width > 0.f);
                        if (!extrusions.priming) {
                            e.pos = Eigen::Rotation2Df(ctxt.wipe_tower_angle) * e.pos;
                            e.pos += ctxt.wipe_tower_pos;
                        }

                        lines.emplace_back(Point::new_scale(e_prev.pos.x(), e_prev.pos.y()), Point::new_scale(e.pos.x(), e.pos.y()));
                        widths.emplace_back(e.width);

                        e_prev = e;
                    }
                    _3DScene::thick_lines_to_verts(lines, widths, heights, lines.front().a == lines.back().b, extrusions.print_z,
                        geometries[ctxt.volume_idx(e.tool, 0)]);
                }
            }
        }
        for (size_t i = 0; i < vols.size(); ++i) {
            GLVolume &vol = *vols[i];
            if (geometries[i].vertices_size_bytes() > MAX_VERTEX_BUFFER_SIZE) {
                vol.model.init_from(std::move(geometries[i]));
                vols[i] = new_volume(vol.color);
            }
        }
        for (size_t i = 0; i < vols.size(); ++i) {
            if (!geometries[i].is_empty())
                vols[i]->model.init_from(std::move(geometries[i]));
        }
        });

    BOOST_LOG_TRIVIAL(debug) << "Loading wipe tower toolpaths in parallel - finalizing results" << m_volumes.log_memory_info() << log_memory_info();
    // Remove empty volumes from the newly added volumes.
    {
        for (auto ptr_it = m_volumes.volumes.begin() + volumes_cnt_initial; ptr_it != m_volumes.volumes.end(); ++ptr_it)
            if ((*ptr_it)->empty()) {
                delete *ptr_it;
                *ptr_it = nullptr;
            }
        m_volumes.volumes.erase(std::remove(m_volumes.volumes.begin() + volumes_cnt_initial, m_volumes.volumes.end(), nullptr), m_volumes.volumes.end());
    }
    for (size_t i = volumes_cnt_initial; i < m_volumes.volumes.size(); ++i) {
        GLVolume* v = m_volumes.volumes[i];
        v->is_outside = !contains(build_volume, v->model);
        // We are done editinig the model, now it can be sent to gpu
        v->model.enable_render();
    }

    BOOST_LOG_TRIVIAL(debug) << "Loading wipe tower toolpaths in parallel - end" << m_volumes.log_memory_info() << log_memory_info();
}

// While it looks like we can call
// this->reload_scene(true, true)
// the two functions are quite different:
// 1) This function only loads objects, for which the step slaposSliceSupports already finished. Therefore objects outside of the print bed never load.
// 2) This function loads object mesh with the relative scaling correction (the "relative_correction" parameter) was applied,
// 	  therefore the mesh may be slightly larger or smaller than the mesh shown in the 3D scene.
void GLCanvas3D::_load_sla_shells()
{
    const SLAPrint* print = this->sla_print();
    if (print->objects().empty())
        // nothing to render, return
        return;

    auto add_volume = [this](const SLAPrintObject &object, int volume_id, const SLAPrintObject::Instance& instance,
        const TriangleMesh& mesh, const ColorRGBA& color, bool outside_printer_detection_enabled) {
        m_volumes.volumes.emplace_back(new GLVolume(color));
        GLVolume& v = *m_volumes.volumes.back();
#if ENABLE_SMOOTH_NORMALS
        v.model.init_from(mesh, true);
#else
        v.model.init_from(mesh);
#endif // ENABLE_SMOOTH_NORMALS
        v.shader_outside_printer_detection_enabled = outside_printer_detection_enabled;
        v.composite_id.volume_id = volume_id;
        v.set_instance_offset(unscale(instance.shift.x(), instance.shift.y(), 0.0));
        v.set_instance_rotation({ 0.0, 0.0, (double)instance.rotation });
        v.set_instance_mirror(X, object.is_left_handed() ? -1. : 1.);
        v.set_convex_hull(mesh.convex_hull_3d());
    };

    // adds objects' volumes
    for (const SLAPrintObject* obj : print->objects())
        if (obj->is_step_done(slaposSliceSupports)) {
            unsigned int initial_volumes_count = (unsigned int)m_volumes.volumes.size();
            for (const SLAPrintObject::Instance& instance : obj->instances()) {
                add_volume(*obj, 0, instance, obj->get_mesh_to_print(), GLVolume::MODEL_COLOR[0], true);
                // Set the extruder_id and volume_id to achieve the same color as in the 3D scene when
                // through the update_volumes_colors_by_extruder() call.
                m_volumes.volumes.back()->extruder_id = obj->model_object()->volumes.front()->extruder_id();
                if (obj->is_step_done(slaposSupportTree) && obj->has_mesh(slaposSupportTree))
                    add_volume(*obj, -int(slaposSupportTree), instance, obj->support_mesh(), GLVolume::SLA_SUPPORT_COLOR, true);
                if (obj->is_step_done(slaposPad) && obj->has_mesh(slaposPad))
                    add_volume(*obj, -int(slaposPad), instance, obj->pad_mesh(), GLVolume::SLA_PAD_COLOR, false);
            }
            double shift_z = obj->get_current_elevation();
            for (unsigned int i = initial_volumes_count; i < m_volumes.volumes.size(); ++ i) {
                // apply shift z
                m_volumes.volumes[i]->set_sla_shift_z(shift_z);
            }
        }

    update_volumes_colors_by_extruder();
}

void GLCanvas3D::_update_sla_shells_outside_state()
{
    check_volumes_outside_state();
}

void GLCanvas3D::_set_warning_notification_if_needed(EWarning warning)
{
    _set_current();
    bool show = false;
    if (!m_volumes.empty()) {
        show = _is_any_volume_outside();
        show &= m_gcode_viewer.has_data() && m_gcode_viewer.is_contained_in_bed() && m_gcode_viewer.m_conflict_result.has_value();
    } else {
        if (wxGetApp().is_editor()) {
            if (current_printer_technology() != ptSLA) {
                unsigned int max_z_layer = m_gcode_viewer.get_layers_z_range().back();
                if (warning == EWarning::ToolHeightOutside)  // check if max z_layer height exceed max print height
                    show = m_gcode_viewer.has_data() && (m_gcode_viewer.get_layers_zs()[max_z_layer] - m_gcode_viewer.get_max_print_height() >= 1e-6);
                else if (warning == EWarning::ToolpathOutside) { // check if max x,y coords exceed bed area
                    show = m_gcode_viewer.has_data() && !m_gcode_viewer.is_contained_in_bed() &&
                           (m_gcode_viewer.get_max_print_height() -m_gcode_viewer.get_layers_zs()[max_z_layer] >= 1e-6);
                }
                else if (warning == EWarning::GCodeConflict)
                    show = m_gcode_viewer.has_data() && m_gcode_viewer.is_contained_in_bed() && m_gcode_viewer.m_conflict_result.has_value();
            }
        }
    }

    _set_warning_notification(warning, show);
}

void GLCanvas3D::_set_warning_notification(EWarning warning, bool state)
{
    enum ErrorType{
        PLATER_WARNING,
        PLATER_ERROR,
        SLICING_SERIOUS_WARNING,
        SLICING_ERROR
    };
    std::string text;
    ErrorType error = ErrorType::PLATER_WARNING;
    const ModelObject* conflictObj=nullptr;
    switch (warning) {
    case EWarning::GCodeConflict: {
        static std::string prevConflictText;
        text  = prevConflictText;
        error = ErrorType::SLICING_SERIOUS_WARNING;
        if (!m_gcode_viewer.m_conflict_result) { break; }
        std::string objName1 = m_gcode_viewer.m_conflict_result.value()._objName1;
        std::string objName2 = m_gcode_viewer.m_conflict_result.value()._objName2;
        double      height   = m_gcode_viewer.m_conflict_result.value()._height;
        int         layer    = m_gcode_viewer.m_conflict_result.value().layer;
        text = (boost::format(_u8L("Conflicts of gcode paths have been found at layer %d, z = %.2lf mm. Please separate the conflicted objects farther (%s <-> %s).")) % layer %
                height % objName1 % objName2)
                   .str();
        prevConflictText        = text;
        const PrintObject *obj2 = reinterpret_cast<const PrintObject *>(m_gcode_viewer.m_conflict_result.value()._obj2);
        conflictObj             = obj2->model_object();
        break;
    }
    case EWarning::ObjectOutside:      text = _u8L("An object is layed over the boundary of plate."); break;
    case EWarning::ToolHeightOutside:  text = _u8L("A G-code path goes beyond the max print height."); error = ErrorType::SLICING_ERROR; break;
    case EWarning::ToolpathOutside:    text = _u8L("A G-code path goes beyond the boundary of plate."); error = ErrorType::SLICING_ERROR; break;
    // BBS: remove _u8L() for SLA
    case EWarning::SlaSupportsOutside: text = ("SLA supports outside the print area were detected."); error = ErrorType::PLATER_ERROR; break;
    case EWarning::SomethingNotShown:  text = _u8L("Only the object being edit is visible."); break;
    case EWarning::ObjectClashed:
        text = _u8L("An object is laid over the boundary of plate or exceeds the height limit.\n"
            "Please solve the problem by moving it totally on or off the plate, and confirming that the height is within the build volume.");
        error = ErrorType::PLATER_ERROR;
        break;
    }
    //BBS: this may happened when exit the app, plater is null
    if (!wxGetApp().plater())
        return;
    auto& notification_manager = *wxGetApp().plater()->get_notification_manager();

    switch (error)
    {
    case PLATER_WARNING:
        if (state)
            notification_manager.push_plater_warning_notification(text);
        else
            notification_manager.close_plater_warning_notification(text);
        break;
    case PLATER_ERROR:
        if (state)
            notification_manager.push_plater_error_notification(text);
        else
            notification_manager.close_plater_error_notification(text);
        break;
    case SLICING_SERIOUS_WARNING:
        if (state)
            notification_manager.push_slicing_serious_warning_notification(text, conflictObj ? std::vector<ModelObject const*>{conflictObj} : std::vector<ModelObject const*>{});
        else
            notification_manager.close_slicing_serious_warning_notification(text);
        break;
    case SLICING_ERROR:
        if (state)
            notification_manager.push_slicing_error_notification(text, conflictObj ? std::vector<ModelObject const*>{conflictObj} : std::vector<ModelObject const*>{});
        else
            notification_manager.close_slicing_error_notification(text);
        break;
    default:
        break;
    }
}

bool GLCanvas3D::_is_any_volume_outside() const
{
    for (const GLVolume* volume : m_volumes.volumes) {
        if (volume != nullptr && volume->is_outside)
            return true;
    }

    return false;
}

void GLCanvas3D::_update_selection_from_hover()
{
    bool ctrl_pressed = wxGetKeyState(WXK_CONTROL);

    if (m_hover_volume_idxs.empty()) {
        if (!ctrl_pressed && (m_rectangle_selection.get_state() == GLSelectionRectangle::Select))
            m_selection.remove_all();

        return;
    }

    GLSelectionRectangle::EState state = m_rectangle_selection.get_state();

    bool hover_modifiers_only = true;
    for (int i : m_hover_volume_idxs) {
        if (!m_volumes.volumes[i]->is_modifier) {
            hover_modifiers_only = false;
            break;
        }
    }

    bool selection_changed = false;
    if (state == GLSelectionRectangle::Select) {
        bool contains_all = true;
        for (int i : m_hover_volume_idxs) {
            if (!m_selection.contains_volume((unsigned int)i)) {
                contains_all = false;
                break;
            }
        }

        // the selection is going to be modified (Add)
        if (!contains_all) {
            wxGetApp().plater()->take_snapshot(std::string("Select by rectangle"), UndoRedo::SnapshotType::Selection);
            selection_changed = true;
        }
    }
    else {
        bool contains_any = false;
        for (int i : m_hover_volume_idxs) {
            if (m_selection.contains_volume((unsigned int)i)) {
                contains_any = true;
                break;
            }
        }

        // the selection is going to be modified (Remove)
        if (contains_any) {
            wxGetApp().plater()->take_snapshot(std::string("Unselect by rectangle"), UndoRedo::SnapshotType::Selection);
            selection_changed = true;
        }
    }

    if (!selection_changed)
        return;

    Plater::SuppressSnapshots suppress(wxGetApp().plater());

    if ((state == GLSelectionRectangle::Select) && !ctrl_pressed)
        m_selection.clear();

    for (int i : m_hover_volume_idxs) {
        if (state == GLSelectionRectangle::Select) {
            if (hover_modifiers_only) {
                const GLVolume& v = *m_volumes.volumes[i];
                m_selection.add_volume(v.object_idx(), v.volume_idx(), v.instance_idx(), false);
            }
            else
                m_selection.add(i, false);
        }
        else
            m_selection.remove(i);
    }

    if (m_selection.is_empty())
        m_gizmos.reset_all_states();
    else
        m_gizmos.refresh_on_off_state();

    m_gizmos.update_data();
    post_event(SimpleEvent(EVT_GLCANVAS_OBJECT_SELECT));
    m_dirty = true;
}

bool GLCanvas3D::_deactivate_arrange_menu()
{
    if (m_main_toolbar.is_item_pressed("arrange")) {
        m_main_toolbar.force_right_action(m_main_toolbar.get_item_id("arrange"), *this);
        return true;
    }

    return false;
}

//BBS: add deactivate orient menu
bool GLCanvas3D::_deactivate_orient_menu()
{
    if (m_main_toolbar.is_item_pressed("orient")) {
        m_main_toolbar.force_right_action(m_main_toolbar.get_item_id("orient"), *this);
        return true;
    }

    return false;
}

//BBS: add deactivate layersediting menu
bool GLCanvas3D::_deactivate_layersediting_menu()
{
    if (m_main_toolbar.is_item_pressed("layersediting")) {
        m_main_toolbar.force_left_action(m_main_toolbar.get_item_id("layersediting"), *this);
        return true;
    }

    return false;
}

bool GLCanvas3D::_deactivate_collapse_toolbar_items()
{
    GLToolbar& collapse_toolbar = wxGetApp().plater()->get_collapse_toolbar();
    if (collapse_toolbar.is_item_pressed("print")) {
        collapse_toolbar.force_left_action(collapse_toolbar.get_item_id("print"), *this);
        return true;
    }

    return false;
}

void GLCanvas3D::highlight_toolbar_item(const std::string& item_name)
{
    GLToolbarItem* item = m_main_toolbar.get_item(item_name);
    if (!item || !item->is_visible())
        return;
    m_toolbar_highlighter.init(item, this);
}

void GLCanvas3D::highlight_gizmo(const std::string& gizmo_name)
{
    GLGizmosManager::EType gizmo = m_gizmos.get_gizmo_from_name(gizmo_name);
    if(gizmo == GLGizmosManager::EType::Undefined)
        return;
    m_gizmo_highlighter.init(&m_gizmos, gizmo, this);
}

const Print* GLCanvas3D::fff_print() const
{
    return (m_process == nullptr) ? nullptr : m_process->fff_print();
}

const SLAPrint* GLCanvas3D::sla_print() const
{
    return (m_process == nullptr) ? nullptr : m_process->sla_print();
}

void GLCanvas3D::WipeTowerInfo::apply_wipe_tower() const
{
    // BBS: add partplate logic
    DynamicConfig& proj_cfg = wxGetApp().preset_bundle->project_config;
    Vec3d plate_origin = wxGetApp().plater()->get_partplate_list().get_plate(m_plate_idx)->get_origin();
    ConfigOptionFloat wipe_tower_x(m_pos(X) - plate_origin(0));
    ConfigOptionFloat wipe_tower_y(m_pos(Y) - plate_origin(1));

    ConfigOptionFloats* wipe_tower_x_opt = proj_cfg.option<ConfigOptionFloats>("wipe_tower_x", true);
    ConfigOptionFloats* wipe_tower_y_opt = proj_cfg.option<ConfigOptionFloats>("wipe_tower_y", true);
    wipe_tower_x_opt->set_at(&wipe_tower_x, m_plate_idx, 0);
    wipe_tower_y_opt->set_at(&wipe_tower_y, m_plate_idx, 0);

    //q->update();
}

void GLCanvas3D::RenderTimer::Notify()
{
    wxPostEvent((wxEvtHandler*)GetOwner(), RenderTimerEvent( EVT_GLCANVAS_RENDER_TIMER, *this));
}

void GLCanvas3D::ToolbarHighlighterTimer::Notify()
{
    wxPostEvent((wxEvtHandler*)GetOwner(), ToolbarHighlighterTimerEvent(EVT_GLCANVAS_TOOLBAR_HIGHLIGHTER_TIMER, *this));
}

void GLCanvas3D::GizmoHighlighterTimer::Notify()
{
    wxPostEvent((wxEvtHandler*)GetOwner(), GizmoHighlighterTimerEvent(EVT_GLCANVAS_GIZMO_HIGHLIGHTER_TIMER, *this));
}

void GLCanvas3D::ToolbarHighlighter::set_timer_owner(wxEvtHandler* owner, int timerid/* = wxID_ANY*/)
{
    m_timer.SetOwner(owner, timerid);
}

void GLCanvas3D::ToolbarHighlighter::init(GLToolbarItem* toolbar_item, GLCanvas3D* canvas)
{
    if (m_timer.IsRunning())
        invalidate();
    if (!toolbar_item || !canvas)
        return;

    m_timer.Start(300, false);

    m_toolbar_item = toolbar_item;
    m_canvas       = canvas;
}

void GLCanvas3D::ToolbarHighlighter::invalidate()
{
    m_timer.Stop();

    if (m_toolbar_item) {
        m_toolbar_item->set_highlight(GLToolbarItem::EHighlightState::NotHighlighted);
    }
    m_toolbar_item = nullptr;
    m_blink_counter = 0;
    m_render_arrow = false;
}

void GLCanvas3D::ToolbarHighlighter::blink()
{
    if (m_toolbar_item) {
        char state = m_toolbar_item->get_highlight();
        if (state != (char)GLToolbarItem::EHighlightState::HighlightedShown)
            m_toolbar_item->set_highlight(GLToolbarItem::EHighlightState::HighlightedShown);
        else
            m_toolbar_item->set_highlight(GLToolbarItem::EHighlightState::HighlightedHidden);

        m_render_arrow = !m_render_arrow;
        m_canvas->set_as_dirty();
    }
    else
        invalidate();

    if ((++m_blink_counter) >= 11)
        invalidate();
}

void GLCanvas3D::GizmoHighlighter::set_timer_owner(wxEvtHandler* owner, int timerid/* = wxID_ANY*/)
{
    m_timer.SetOwner(owner, timerid);
}

void GLCanvas3D::GizmoHighlighter::init(GLGizmosManager* manager, GLGizmosManager::EType gizmo, GLCanvas3D* canvas)
{
    if (m_timer.IsRunning())
        invalidate();
    if (!gizmo || !canvas)
        return;

    m_timer.Start(300, false);

    m_gizmo_manager = manager;
    m_gizmo_type    = gizmo;
    m_canvas        = canvas;
}

void GLCanvas3D::GizmoHighlighter::invalidate()
{
    m_timer.Stop();

    if (m_gizmo_manager) {
        m_gizmo_manager->set_highlight(GLGizmosManager::EType::Undefined, false);
    }
    m_gizmo_manager = nullptr;
    m_gizmo_type = GLGizmosManager::EType::Undefined;
    m_blink_counter = 0;
    m_render_arrow = false;
}

void GLCanvas3D::GizmoHighlighter::blink()
{
    if (m_gizmo_manager) {
        if (m_blink_counter % 2 == 0)
            m_gizmo_manager->set_highlight(m_gizmo_type, true);
        else
            m_gizmo_manager->set_highlight(m_gizmo_type, false);

        m_render_arrow = !m_render_arrow;
        m_canvas->set_as_dirty();
    }
    else
        invalidate();

    if ((++m_blink_counter) >= 11)
        invalidate();
}

const ModelVolume *get_model_volume(const GLVolume &v, const Model &model)
{
    const ModelVolume * ret = nullptr;

    if (v.object_idx() < (int)model.objects.size()) {
        const ModelObject *obj = model.objects[v.object_idx()];
        if (v.volume_idx() < (int)obj->volumes.size())
            ret = obj->volumes[v.volume_idx()];
    }

    return ret;
}

ModelVolume *get_model_volume(const ObjectID &volume_id, const ModelObjectPtrs &objects)
{
    for (const ModelObject *obj : objects)
        for (ModelVolume *vol : obj->volumes)
            if (vol->id() == volume_id)
                return vol;
    return nullptr;
}

ModelVolume *get_model_volume(const GLVolume &v, const ModelObject& object) {
    if (v.volume_idx() < 0)
        return nullptr;

    size_t volume_idx = static_cast<size_t>(v.volume_idx());
    if (volume_idx >= object.volumes.size())
        return nullptr;

    return object.volumes[volume_idx];
}

ModelVolume *get_model_volume(const GLVolume &v, const ModelObjectPtrs &objects)
{
    if (v.object_idx() < 0)
        return nullptr;
    size_t objext_idx = static_cast<size_t>(v.object_idx());
    if (objext_idx >= objects.size())
        return nullptr;
    if (objects[objext_idx] == nullptr)
        return nullptr;
    return get_model_volume(v, *objects[objext_idx]);
}

GLVolume *get_first_hovered_gl_volume(const GLCanvas3D &canvas) {
    int hovered_id_signed = canvas.get_first_hover_volume_idx();
    if (hovered_id_signed < 0)
        return nullptr;

    size_t hovered_id = static_cast<size_t>(hovered_id_signed);
    const GLVolumePtrs &volumes = canvas.get_volumes().volumes;
    if (hovered_id >= volumes.size())
        return nullptr;

    return volumes[hovered_id];
}

GLVolume *get_selected_gl_volume(const GLCanvas3D &canvas) {
    const GLVolume *gl_volume = get_selected_gl_volume(canvas.get_selection());
    if (gl_volume == nullptr)
        return nullptr;

    const GLVolumePtrs &gl_volumes = canvas.get_volumes().volumes;
    for (GLVolume *v : gl_volumes)
        if (v->composite_id == gl_volume->composite_id)
            return v;
    return nullptr;
}

ModelObject *get_model_object(const GLVolume &gl_volume, const Model &model) {
    return get_model_object(gl_volume, model.objects);
}

ModelObject *get_model_object(const GLVolume &gl_volume, const ModelObjectPtrs &objects) {
    if (gl_volume.object_idx() < 0)
        return nullptr;
    size_t objext_idx = static_cast<size_t>(gl_volume.object_idx());
    if (objext_idx >= objects.size())
        return nullptr;
    return objects[objext_idx];
}

ModelInstance *get_model_instance(const GLVolume &gl_volume, const Model& model) {
    return get_model_instance(gl_volume, model.objects);
}

ModelInstance *get_model_instance(const GLVolume &gl_volume, const ModelObjectPtrs &objects) {
    if (gl_volume.instance_idx() < 0)
        return nullptr;
    ModelObject *object = get_model_object(gl_volume, objects);
    return get_model_instance(gl_volume, *object);
}

ModelInstance *get_model_instance(const GLVolume &gl_volume, const ModelObject &object) {
    if (gl_volume.instance_idx() < 0)
        return nullptr;
    size_t instance_idx = static_cast<size_t>(gl_volume.instance_idx());
    if (instance_idx >= object.instances.size())
        return nullptr;
    return object.instances[instance_idx];
}

} // namespace GUI
} // namespace Slic3r<|MERGE_RESOLUTION|>--- conflicted
+++ resolved
@@ -5572,13 +5572,9 @@
         appcfg->set("arrange", dist_key.c_str(), float_to_string_decimal_point(settings_out.distance));
         settings_changed = true;
     }
-<<<<<<< HEAD
-    //ImGui::Separator(); ORCA no need for separator
-=======
     imgui->text(_L("0 means auto spacing."));
 
     ImGui::Separator();
->>>>>>> 3acd8a2b
     if (imgui->bbl_checkbox(_L("Auto rotate for arrangement"), settings.enable_rotation)) {
         settings_out.enable_rotation = settings.enable_rotation;
         appcfg->set("arrange", rot_key.c_str(), settings_out.enable_rotation);
