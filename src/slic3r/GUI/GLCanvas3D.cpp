///|/ Copyright (c) Prusa Research 2018 - 2023 Enrico Turri @enricoturri1966, Oleksandra Iushchenko @YuSanka, Tomáš Mészáros @tamasmeszaros, Lukáš Matěna @lukasmatena, Vojtěch Bubník @bubnikv, David Kocík @kocikdav, Filip Sykala @Jony01, Lukáš Hejl @hejllukas, Vojtěch Král @vojtechkral
///|/ Copyright (c) BambuStudio 2023 manch1n @manch1n
///|/ Copyright (c) SuperSlicer 2023 Remi Durand @supermerill
///|/ Copyright (c) 2020 Benjamin Greiner
///|/ Copyright (c) 2019 John Drake @foxox
///|/ Copyright (c) 2019 BeldrothTheGold @BeldrothTheGold
///|/ Copyright (c) 2019 Thomas Moore
///|/
///|/ PrusaSlicer is released under the terms of the AGPLv3 or higher
///|/
#include "libslic3r/libslic3r.h"
#include "GLCanvas3D.hpp"

#include <igl/unproject.h>

#include "libslic3r/BuildVolume.hpp"
#include "libslic3r/ClipperUtils.hpp"
#include "libslic3r/PrintConfig.hpp"
#include "libslic3r/GCode/ThumbnailData.hpp"
#include "libslic3r/Geometry/ConvexHull.hpp"
#include "libslic3r/ExtrusionEntity.hpp"
#include "libslic3r/Layer.hpp"
#include "libslic3r/Utils.hpp"
#include "libslic3r/Technologies.hpp"
#include "libslic3r/Tesselate.hpp"
#include "libslic3r/PresetBundle.hpp"
#include "3DBed.hpp"
#include "3DScene.hpp"
#include "BackgroundSlicingProcess.hpp"
#include "GLShader.hpp"
#include "GUI.hpp"
#include "Tab.hpp"
#include "GUI_Preview.hpp"
#include "OpenGLManager.hpp"
#include "Plater.hpp"
#include "MainFrame.hpp"
#include "GUI_App.hpp"
#include "GUI_ObjectList.hpp"
#include "GUI_Colors.hpp"
#include "Mouse3DController.hpp"
#include "I18N.hpp"
#include "NotificationManager.hpp"
#include "format.hpp"
#include "DailyTips.hpp"

#include "slic3r/GUI/Gizmos/GLGizmoPainterBase.hpp"
#include "slic3r/Utils/UndoRedo.hpp"
#include "slic3r/Utils/MacDarkMode.hpp"

#include <slic3r/GUI/GUI_Utils.hpp>

#if ENABLE_RETINA_GL
#include "slic3r/Utils/RetinaHelper.hpp"
#endif

#include <GL/glew.h>

#include <wx/glcanvas.h>
#include <wx/bitmap.h>
#include <wx/dcmemory.h>
#include <wx/image.h>
#include <wx/settings.h>
#include <wx/tooltip.h>
#include <wx/debug.h>
#include <wx/fontutil.h>
// Print now includes tbb, and tbb includes Windows. This breaks compilation of wxWidgets if included before wx.
#include "libslic3r/Print.hpp"
#include "libslic3r/SLAPrint.hpp"

#include "wxExtensions.hpp"

#include <tbb/parallel_for.h>
#include <tbb/spin_mutex.h>

#include <boost/log/trivial.hpp>
#include <boost/algorithm/string/predicate.hpp>

#include <iostream>
#include <float.h>
#include <algorithm>
#include <cmath>

#ifndef IMGUI_DEFINE_MATH_OPERATORS
#define IMGUI_DEFINE_MATH_OPERATORS
#endif
#include <imgui/imgui_internal.h>

static constexpr const float TRACKBALLSIZE = 0.8f;

static Slic3r::ColorRGBA DEFAULT_BG_LIGHT_COLOR      = { 0.906f, 0.906f, 0.906f, 1.0f };
static Slic3r::ColorRGBA DEFAULT_BG_LIGHT_COLOR_DARK = { 0.329f, 0.329f, 0.353f, 1.0f };
static Slic3r::ColorRGBA ERROR_BG_LIGHT_COLOR        = { 0.753f, 0.192f, 0.039f, 1.0f };
static Slic3r::ColorRGBA ERROR_BG_LIGHT_COLOR_DARK   = { 0.753f, 0.192f, 0.039f, 1.0f };

void GLCanvas3D::update_render_colors()
{
    DEFAULT_BG_LIGHT_COLOR = ImGuiWrapper::from_ImVec4(RenderColor::colors[RenderCol_3D_Background]);
}

void GLCanvas3D::load_render_colors()
{
    RenderColor::colors[RenderCol_3D_Background] = ImGuiWrapper::to_ImVec4(DEFAULT_BG_LIGHT_COLOR);
}

//static constexpr const float AXES_COLOR[3][3] = { { 1.0f, 0.0f, 0.0f }, { 0.0f, 1.0f, 0.0f }, { 0.0f, 0.0f, 1.0f } };

// Number of floats
static constexpr const size_t MAX_VERTEX_BUFFER_SIZE     = 131072 * 6; // 3.15MB

namespace Slic3r {
namespace GUI {

#ifdef __WXGTK3__
// wxGTK3 seems to simulate OSX behavior in regard to HiDPI scaling support.
RetinaHelper::RetinaHelper(wxWindow* window) : m_window(window), m_self(nullptr) {}
RetinaHelper::~RetinaHelper() {}
float RetinaHelper::get_scale_factor() { return float(m_window->GetContentScaleFactor()); }
#endif // __WXGTK3__

// Fixed the collision between BuildVolume_Type::Convex and macro Convex defined inside /usr/include/X11/X.h that is included by WxWidgets 3.0.
#if defined(__linux__) && defined(Convex)
#undef Convex
#endif

GLCanvas3D::LayersEditing::~LayersEditing()
{
    if (m_z_texture_id != 0) {
        glsafe(::glDeleteTextures(1, &m_z_texture_id));
        m_z_texture_id = 0;
    }
    delete m_slicing_parameters;
}

const float GLCanvas3D::LayersEditing::THICKNESS_BAR_WIDTH = 70.0f;

void GLCanvas3D::LayersEditing::init()
{
    glsafe(::glGenTextures(1, (GLuint*)&m_z_texture_id));
    glsafe(::glBindTexture(GL_TEXTURE_2D, m_z_texture_id));
    glsafe(::glTexParameteri(GL_TEXTURE_2D, GL_TEXTURE_WRAP_S, GL_CLAMP));
    glsafe(::glTexParameteri(GL_TEXTURE_2D, GL_TEXTURE_WRAP_T, GL_CLAMP));
    glsafe(::glTexParameteri(GL_TEXTURE_2D, GL_TEXTURE_MAG_FILTER, GL_LINEAR));
    glsafe(::glTexParameteri(GL_TEXTURE_2D, GL_TEXTURE_MIN_FILTER, GL_LINEAR_MIPMAP_NEAREST));
    glsafe(::glTexParameteri(GL_TEXTURE_2D, GL_TEXTURE_MAX_LEVEL, 1));
    glsafe(::glBindTexture(GL_TEXTURE_2D, 0));
}

void GLCanvas3D::LayersEditing::set_config(const DynamicPrintConfig* config)
{
    m_config = config;
    delete m_slicing_parameters;
    m_slicing_parameters = nullptr;
    m_layers_texture.valid = false;
    m_layer_height_profile.clear();
}

void GLCanvas3D::LayersEditing::select_object(const Model& model, int object_id)
{
    const ModelObject* model_object_new = (object_id >= 0) ? model.objects[object_id] : nullptr;
    // Maximum height of an object changes when the object gets rotated or scaled.
    // Changing maximum height of an object will invalidate the layer heigth editing profile.
    // m_model_object->bounding_box() is cached, therefore it is cheap even if this method is called frequently.
    const float new_max_z = (model_object_new == nullptr) ? 0.0f : static_cast<float>(model_object_new->bounding_box().max.z());
    if (m_model_object != model_object_new || this->last_object_id != object_id || m_object_max_z != new_max_z ||
        (model_object_new != nullptr && m_model_object->id() != model_object_new->id())) {
        m_layer_height_profile.clear();
        delete m_slicing_parameters;
        m_slicing_parameters = nullptr;
        m_layers_texture.valid = false;
        this->last_object_id = object_id;
        m_model_object = model_object_new;
        m_object_max_z = new_max_z;
    }
}

bool GLCanvas3D::LayersEditing::is_allowed() const
{
    return wxGetApp().get_shader("variable_layer_height") != nullptr && m_z_texture_id > 0;
}

bool GLCanvas3D::LayersEditing::is_enabled() const
{
    return m_enabled;
}

void GLCanvas3D::LayersEditing::set_enabled(bool enabled)
{
    m_enabled = is_allowed() && enabled;
}

float GLCanvas3D::LayersEditing::s_overlay_window_width;

void GLCanvas3D::LayersEditing::show_tooltip_information(const GLCanvas3D& canvas, std::map<wxString, wxString> captions_texts, float x, float y)
{
    ImTextureID normal_id = canvas.get_gizmos_manager().get_icon_texture_id(GLGizmosManager::MENU_ICON_NAME::IC_TOOLBAR_TOOLTIP);
    ImTextureID hover_id = canvas.get_gizmos_manager().get_icon_texture_id(GLGizmosManager::MENU_ICON_NAME::IC_TOOLBAR_TOOLTIP_HOVER);

    ImGuiWrapper& imgui = *wxGetApp().imgui();
    float caption_max = 0.f;
    for (auto caption_text : captions_texts) {
        caption_max = std::max(imgui.calc_text_size(caption_text.first).x, caption_max);
    }
    caption_max += GImGui->Style.WindowPadding.x + imgui.scaled(1);

    float font_size = ImGui::GetFontSize();
    ImVec2 button_size = ImVec2(font_size * 1.8, font_size * 1.3);
    ImGui::PushStyleVar(ImGuiStyleVar_FrameBorderSize, 0.0f);
    ImGui::PushStyleVar(ImGuiStyleVar_FramePadding, {0.0f, GImGui->Style.FramePadding.y});
    ImGui::ImageButton3(normal_id, hover_id, button_size);

    if (ImGui::IsItemHovered()) {
        ImGui::BeginTooltip2(ImVec2(x, y));
        auto draw_text_with_caption = [this, &caption_max, &imgui](const wxString& caption, const wxString& text) {
            imgui.text_colored(ImGuiWrapper::COL_ACTIVE, caption);
            ImGui::SameLine(caption_max);
            imgui.text_colored(ImGuiWrapper::COL_WINDOW_BG, text);
        };

        for (const auto& caption_text : captions_texts) draw_text_with_caption(caption_text.first, caption_text.second);

        ImGui::EndTooltip();
    }
    ImGui::PopStyleVar(2);
}

void GLCanvas3D::LayersEditing::render_variable_layer_height_dialog(const GLCanvas3D& canvas) {
    if (!m_enabled)
        return;

    ImGuiWrapper& imgui = *wxGetApp().imgui();
    const Size& cnv_size = canvas.get_canvas_size();
    float left_pos = canvas.m_main_toolbar.get_item("layersediting")->render_left_pos;
    const float x = (1 + left_pos) * cnv_size.get_width() / 2;
    imgui.set_next_window_pos(x, canvas.m_main_toolbar.get_height(), ImGuiCond_Always, 0.0f, 0.0f);

    imgui.push_toolbar_style(canvas.get_scale());
    ImGui::PushStyleVar(ImGuiStyleVar_FramePadding, ImVec2(6.0f * canvas.get_scale(), 4.0f * canvas.get_scale()));
    ImGui::PushStyleVar(ImGuiStyleVar_ItemSpacing, ImVec2(6.0f * canvas.get_scale(), 10.0f * canvas.get_scale()));
    imgui.begin(_L("Variable layer height"), ImGuiWindowFlags_AlwaysAutoResize | ImGuiWindowFlags_NoTitleBar | ImGuiWindowFlags_NoMove | ImGuiWindowFlags_NoCollapse);
    const float sliders_width = imgui.scaled(7.0f);
    const float input_box_width = 1.5 * imgui.get_slider_icon_size().x;

    if (imgui.button(_L("Adaptive")))
        wxPostEvent((wxEvtHandler*)canvas.get_wxglcanvas(), Event<float>(EVT_GLCANVAS_ADAPTIVE_LAYER_HEIGHT_PROFILE, m_adaptive_quality));
    ImGui::SameLine();
    static float text_align = ImGui::GetCursorPosX();
    ImGui::AlignTextToFramePadding();
    text_align = std::max(text_align, ImGui::GetCursorPosX());
    ImGui::SetCursorPosX(text_align);
    imgui.text(_L("Quality / Speed"));
    if (ImGui::IsItemHovered()) {
        //ImGui::BeginTooltip();
        //ImGui::TextUnformatted(_L("Higher print quality versus higher print speed.").ToUTF8());
        //ImGui::EndTooltip();
    }
    ImGui::SameLine();
    static float slider_align = ImGui::GetCursorPosX();
    ImGui::PushItemWidth(sliders_width);
    m_adaptive_quality = std::clamp(m_adaptive_quality, 0.0f, 1.f);
    slider_align = std::max(slider_align, ImGui::GetCursorPosX());
    ImGui::SetCursorPosX(slider_align);
    imgui.bbl_slider_float_style("##adaptive_slider", &m_adaptive_quality, 0.0f, 1.f, "%.2f");
    ImGui::SameLine();
    static float input_align = ImGui::GetCursorPosX();
    ImGui::PushItemWidth(input_box_width);
    input_align = std::max(input_align, ImGui::GetCursorPosX());
    ImGui::SetCursorPosX(input_align);
    ImGui::BBLDragFloat("##adaptive_input", &m_adaptive_quality, 0.05f, 0.0f, 0.0f, "%.2f");

    if (imgui.button(_L("Smooth")))
        wxPostEvent((wxEvtHandler*)canvas.get_wxglcanvas(), HeightProfileSmoothEvent(EVT_GLCANVAS_SMOOTH_LAYER_HEIGHT_PROFILE, m_smooth_params));
    ImGui::SameLine();
    text_align = std::max(text_align, ImGui::GetCursorPosX());
    ImGui::SetCursorPosX(text_align);
    ImGui::AlignTextToFramePadding();
    imgui.text(_L("Radius"));
    ImGui::SameLine();
    slider_align = std::max(slider_align, ImGui::GetCursorPosX());
    ImGui::SetCursorPosX(slider_align);
    ImGui::PushItemWidth(sliders_width);
    int radius = (int)m_smooth_params.radius;
    int v_min = 1, v_max = 10;
    ImGui::PushStyleVar(ImGuiStyleVar_FrameBorderSize, 0.0f);
    ImGui::PushStyleColor(ImGuiCol_FrameBgHovered, ImVec4(238 / 255.0f, 238 / 255.0f, 238 / 255.0f, 0.00f));
    ImGui::PushStyleColor(ImGuiCol_FrameBgActive, ImVec4(238 / 255.0f, 238 / 255.0f, 238 / 255.0f, 0.00f));
    ImGui::PushStyleColor(ImGuiCol_SliderGrab, ImVec4(0.81f, 0.81f, 0.81f, 1.0f));
    ImGui::PushStyleColor(ImGuiCol_SliderGrabActive, ImVec4(0.00f, 0.59f, 0.53f, 1.00f));
    if(ImGui::BBLSliderScalar("##radius_slider", ImGuiDataType_S32, &radius, &v_min, &v_max)){
        radius = std::clamp(radius, 1, 10);
        m_smooth_params.radius = (unsigned int)radius;
    }
    ImGui::PopStyleColor(4);
    ImGui::PopStyleVar();
    ImGui::SameLine();
    input_align = std::max(input_align, ImGui::GetCursorPosX());
    ImGui::SetCursorPosX(input_align);
    ImGui::PushItemWidth(input_box_width);
    ImGui::PushStyleColor(ImGuiCol_BorderActive, ImVec4(0.00f, 0.59f, 0.53f, 1.00f));
    ImGui::PushStyleColor(ImGuiCol_FrameBgHovered, ImVec4(0.00f, 0.59f, 0.53f, 0.00f));
    ImGui::PushStyleColor(ImGuiCol_FrameBgActive, ImVec4(0.00f, 0.59f, 0.53f, 0.00f));
    ImGui::BBLDragScalar("##radius_input", ImGuiDataType_S32, &radius, 1, &v_min, &v_max);
    ImGui::PopStyleColor(3);

    imgui.bbl_checkbox("##keep_min", m_smooth_params.keep_min);
    ImGui::SameLine();
    ImGui::AlignTextToFramePadding();
    imgui.text(_L("Keep min"));

    ImGui::Separator();

    float get_cur_y = ImGui::GetContentRegionMax().y + ImGui::GetFrameHeight() + canvas.m_main_toolbar.get_height();
    std::map<wxString, wxString> captions_texts = {
        {_L("Left mouse button:") ,_L("Add detail")},
        {_L("Right mouse button:"), _L("Remove detail")},
        {_L("Shift + Left mouse button:"),_L("Reset to base")},
        {_L("Shift + Right mouse button:"), _L("Smoothing")},
        {_L("Mouse wheel:"), _L("Increase/decrease edit area")}
    };
    show_tooltip_information(canvas, captions_texts, x, get_cur_y);
    ImGui::SameLine();
    if (imgui.button(_L("Reset")))
        wxPostEvent((wxEvtHandler*)canvas.get_wxglcanvas(), SimpleEvent(EVT_GLCANVAS_RESET_LAYER_HEIGHT_PROFILE));

    GLCanvas3D::LayersEditing::s_overlay_window_width = ImGui::GetWindowSize().x;
    imgui.end();
    ImGui::PopStyleVar(2);
    imgui.pop_toolbar_style();
}

void GLCanvas3D::LayersEditing::render_overlay(const GLCanvas3D& canvas)
{
    render_variable_layer_height_dialog(canvas);
    render_active_object_annotations(canvas);
    render_profile(canvas);
}

float GLCanvas3D::LayersEditing::get_cursor_z_relative(const GLCanvas3D& canvas)
{
    const Vec2d mouse_pos = canvas.get_local_mouse_position();
    const Rect& rect = get_bar_rect_screen(canvas);
    float x = (float)mouse_pos.x();
    float y = (float)mouse_pos.y();
    float t = rect.get_top();
    float b = rect.get_bottom();

    return (rect.get_left() <= x && x <= rect.get_right() && t <= y && y <= b) ?
        // Inside the bar.
        (b - y - 1.0f) / (b - t - 1.0f) :
        // Outside the bar.
        -1000.0f;
}

bool GLCanvas3D::LayersEditing::bar_rect_contains(const GLCanvas3D& canvas, float x, float y)
{
    const Rect& rect = get_bar_rect_screen(canvas);
    return rect.get_left() <= x && x <= rect.get_right() && rect.get_top() <= y && y <= rect.get_bottom();
}

Rect GLCanvas3D::LayersEditing::get_bar_rect_screen(const GLCanvas3D& canvas)
{
    const Size& cnv_size = canvas.get_canvas_size();
    float w = (float)cnv_size.get_width();
    float h = (float)cnv_size.get_height();

    return { w - thickness_bar_width(canvas), 0.0f, w, h };
}

bool GLCanvas3D::LayersEditing::is_initialized() const
{
    return wxGetApp().get_shader("variable_layer_height") != nullptr;
}

std::string GLCanvas3D::LayersEditing::get_tooltip(const GLCanvas3D& canvas) const
{
    std::string ret;
    if (m_enabled && m_layer_height_profile.size() >= 4) {
        float z = get_cursor_z_relative(canvas);
        if (z != -1000.0f) {
            z *= m_object_max_z;

            float h = 0.0f;
            for (size_t i = m_layer_height_profile.size() - 2; i >= 2; i -= 2) {
                const float zi = static_cast<float>(m_layer_height_profile[i]);
                const float zi_1 = static_cast<float>(m_layer_height_profile[i - 2]);
                if (zi_1 <= z && z <= zi) {
                    float dz = zi - zi_1;
                    h = (dz != 0.0f) ? static_cast<float>(lerp(m_layer_height_profile[i - 1], m_layer_height_profile[i + 1], (z - zi_1) / dz)) :
                        static_cast<float>(m_layer_height_profile[i + 1]);
                    break;
                }
            }
            if (h > 0.0f)
                ret = std::to_string(h);
        }
    }
    return ret;
}

void GLCanvas3D::LayersEditing::render_active_object_annotations(const GLCanvas3D& canvas)
{
    if (!m_enabled)
        return;

    const Size cnv_size = canvas.get_canvas_size();
    const float cnv_width  = (float)cnv_size.get_width();
    const float cnv_height = (float)cnv_size.get_height();
    if (cnv_width == 0.0f || cnv_height == 0.0f)
        return;

    const float cnv_inv_width = 1.0f / cnv_width;

    GLShaderProgram* shader = wxGetApp().get_shader("variable_layer_height");
    if (shader == nullptr)
        return;

    shader->start_using();

    shader->set_uniform("z_to_texture_row", float(m_layers_texture.cells - 1) / (float(m_layers_texture.width) * m_object_max_z));
    shader->set_uniform("z_texture_row_to_normalized", 1.0f / (float)m_layers_texture.height);
    shader->set_uniform("z_cursor", m_object_max_z * this->get_cursor_z_relative(canvas));
    shader->set_uniform("z_cursor_band_width", band_width);
    shader->set_uniform("object_max_z", m_object_max_z);
    shader->set_uniform("view_model_matrix", Transform3d::Identity());
    shader->set_uniform("projection_matrix", Transform3d::Identity());
    shader->set_uniform("view_normal_matrix", (Matrix3d)Matrix3d::Identity());

    glsafe(::glPixelStorei(GL_UNPACK_ALIGNMENT, 1));
    glsafe(::glBindTexture(GL_TEXTURE_2D, m_z_texture_id));

    // Render the color bar
    if (!m_profile.background.is_initialized() || m_profile.old_canvas_width != cnv_width) {
        m_profile.old_canvas_width = cnv_width;
        m_profile.background.reset();

        GLModel::Geometry init_data;
        init_data.format = { GLModel::Geometry::EPrimitiveType::Triangles, GLModel::Geometry::EVertexLayout::P3N3T2 };
        init_data.reserve_vertices(4);
        init_data.reserve_indices(6);

        // vertices
        const float l = 1.0f - 2.0f * THICKNESS_BAR_WIDTH * cnv_inv_width;
        const float r = 1.0f;
        const float t = 1.0f;
        const float b = -1.0f;
        init_data.add_vertex(Vec3f(l, b, 0.0f), Vec3f::UnitZ(), Vec2f(0.0f, 0.0f));
        init_data.add_vertex(Vec3f(r, b, 0.0f), Vec3f::UnitZ(), Vec2f(1.0f, 0.0f));
        init_data.add_vertex(Vec3f(r, t, 0.0f), Vec3f::UnitZ(), Vec2f(1.0f, 1.0f));
        init_data.add_vertex(Vec3f(l, t, 0.0f), Vec3f::UnitZ(), Vec2f(0.0f, 1.0f));

        // indices
        init_data.add_triangle(0, 1, 2);
        init_data.add_triangle(2, 3, 0);

        m_profile.background.init_from(std::move(init_data));
    }

    m_profile.background.render();

    glsafe(::glBindTexture(GL_TEXTURE_2D, 0));

    shader->stop_using();
}

void GLCanvas3D::LayersEditing::render_profile(const GLCanvas3D& canvas)
{
    if (!m_enabled)
        return;

    //FIXME show some kind of legend.

    if (!m_slicing_parameters)
        return;

    const Size cnv_size = canvas.get_canvas_size();
    const float cnv_width  = (float)cnv_size.get_width();
    const float cnv_height = (float)cnv_size.get_height();
    if (cnv_width == 0.0f || cnv_height == 0.0f)
        return;

    // Make the vertical bar a bit wider so the layer height curve does not touch the edge of the bar region.
    const float scale_x = THICKNESS_BAR_WIDTH / float(1.12 * m_slicing_parameters->max_layer_height);
    const float scale_y = cnv_height / m_object_max_z;

    const float cnv_inv_width  = 1.0f / cnv_width;
    const float cnv_inv_height = 1.0f / cnv_height;

    // Baseline
    if (!m_profile.baseline.is_initialized() || m_profile.old_layer_height_profile != m_layer_height_profile) {
        m_profile.baseline.reset();

        GLModel::Geometry init_data;
        init_data.format = { GLModel::Geometry::EPrimitiveType::Lines, GLModel::Geometry::EVertexLayout::P2};
        init_data.color = ColorRGBA::BLACK();
        init_data.reserve_vertices(2);
        init_data.reserve_indices(2);

        // vertices
        const float axis_x = 2.0f * ((cnv_width - THICKNESS_BAR_WIDTH + float(m_slicing_parameters->layer_height) * scale_x) * cnv_inv_width - 0.5f);
        init_data.add_vertex(Vec2f(axis_x, -1.0f));
        init_data.add_vertex(Vec2f(axis_x, 1.0f));

        // indices
        init_data.add_line(0, 1);

        m_profile.baseline.init_from(std::move(init_data));
    }

    if (!m_profile.profile.is_initialized() || m_profile.old_layer_height_profile != m_layer_height_profile) {
        m_profile.old_layer_height_profile = m_layer_height_profile;
        m_profile.profile.reset();

        GLModel::Geometry init_data;
        init_data.format = { GLModel::Geometry::EPrimitiveType::LineStrip, GLModel::Geometry::EVertexLayout::P2 };
        init_data.color = ColorRGBA::BLUE();
        init_data.reserve_vertices(m_layer_height_profile.size() / 2);
        init_data.reserve_indices(m_layer_height_profile.size() / 2);

        // vertices + indices
        for (unsigned int i = 0; i < (unsigned int)m_layer_height_profile.size(); i += 2) {
            init_data.add_vertex(Vec2f(2.0f * ((cnv_width - THICKNESS_BAR_WIDTH + float(m_layer_height_profile[i + 1]) * scale_x) * cnv_inv_width - 0.5f),
                                       2.0f * (float(m_layer_height_profile[i]) * scale_y * cnv_inv_height - 0.5)));
            init_data.add_index(i / 2);
        }

        m_profile.profile.init_from(std::move(init_data));
    }

    GLShaderProgram* shader = wxGetApp().get_shader("flat");
    if (shader != nullptr) {
        shader->start_using();
        shader->set_uniform("view_model_matrix", Transform3d::Identity());
        shader->set_uniform("projection_matrix", Transform3d::Identity());
        m_profile.baseline.render();
        m_profile.profile.render();
        shader->stop_using();
    }
}

void GLCanvas3D::LayersEditing::render_volumes(const GLCanvas3D& canvas, const GLVolumeCollection& volumes)
{
    assert(this->is_allowed());
    assert(this->last_object_id != -1);

    GLShaderProgram* current_shader = wxGetApp().get_current_shader();
    ScopeGuard guard([current_shader]() { if (current_shader != nullptr) current_shader->start_using(); });
    if (current_shader != nullptr)
        current_shader->stop_using();

    GLShaderProgram* shader = wxGetApp().get_shader("variable_layer_height");
    if (shader == nullptr)
        return;

    shader->start_using();

    generate_layer_height_texture();

    // Uniforms were resolved, go ahead using the layer editing shader.
    shader->set_uniform("z_to_texture_row", float(m_layers_texture.cells - 1) / (float(m_layers_texture.width) * float(m_object_max_z)));
    shader->set_uniform("z_texture_row_to_normalized", 1.0f / float(m_layers_texture.height));
    shader->set_uniform("z_cursor", float(m_object_max_z) * float(this->get_cursor_z_relative(canvas)));
    shader->set_uniform("z_cursor_band_width", float(this->band_width));

    const Camera& camera = wxGetApp().plater()->get_camera();
    shader->set_uniform("projection_matrix", camera.get_projection_matrix());

    // Initialize the layer height texture mapping.
    const GLsizei w = (GLsizei)m_layers_texture.width;
    const GLsizei h = (GLsizei)m_layers_texture.height;
    const GLsizei half_w = w / 2;
    const GLsizei half_h = h / 2;
    glsafe(::glPixelStorei(GL_UNPACK_ALIGNMENT, 1));
    glsafe(::glBindTexture(GL_TEXTURE_2D, m_z_texture_id));
    glsafe(::glTexImage2D(GL_TEXTURE_2D, 0, GL_RGBA, w, h, 0, GL_RGBA, GL_UNSIGNED_BYTE, 0));
    glsafe(::glTexImage2D(GL_TEXTURE_2D, 1, GL_RGBA, half_w, half_h, 0, GL_RGBA, GL_UNSIGNED_BYTE, 0));
    glsafe(::glTexSubImage2D(GL_TEXTURE_2D, 0, 0, 0, w, h, GL_RGBA, GL_UNSIGNED_BYTE, m_layers_texture.data.data()));
    glsafe(::glTexSubImage2D(GL_TEXTURE_2D, 1, 0, 0, half_w, half_h, GL_RGBA, GL_UNSIGNED_BYTE, m_layers_texture.data.data() + m_layers_texture.width * m_layers_texture.height * 4));
    for (GLVolume* glvolume : volumes.volumes) {
        // Render the object using the layer editing shader and texture.
        if (!glvolume->is_active || glvolume->composite_id.object_id != this->last_object_id || glvolume->is_modifier)
            continue;

        shader->set_uniform("volume_world_matrix", glvolume->world_matrix());
        shader->set_uniform("object_max_z", 0.0f);
        const Transform3d& view_matrix = camera.get_view_matrix();
        const Transform3d model_matrix = glvolume->world_matrix();
        shader->set_uniform("view_model_matrix", view_matrix * model_matrix);
        const Matrix3d view_normal_matrix = view_matrix.matrix().block(0, 0, 3, 3) * model_matrix.matrix().block(0, 0, 3, 3).inverse().transpose();
        shader->set_uniform("view_normal_matrix", view_normal_matrix);

        glvolume->render();
    }
    // Revert back to the previous shader.
    glBindTexture(GL_TEXTURE_2D, 0);
}

void GLCanvas3D::LayersEditing::adjust_layer_height_profile()
{
    this->update_slicing_parameters();
    PrintObject::update_layer_height_profile(*m_model_object, *m_slicing_parameters, m_layer_height_profile);
    Slic3r::adjust_layer_height_profile(*m_slicing_parameters, m_layer_height_profile, this->last_z, this->strength, this->band_width, this->last_action);
    m_layers_texture.valid = false;
}

void GLCanvas3D::LayersEditing::reset_layer_height_profile(GLCanvas3D & canvas)
{
    const_cast<ModelObject*>(m_model_object)->layer_height_profile.clear();
    m_layer_height_profile.clear();
    m_layers_texture.valid = false;
    canvas.post_event(SimpleEvent(EVT_GLCANVAS_SCHEDULE_BACKGROUND_PROCESS));
    wxGetApp().obj_list()->update_info_items(last_object_id);
}

void GLCanvas3D::LayersEditing::adaptive_layer_height_profile(GLCanvas3D & canvas, float quality_factor)
{
    this->update_slicing_parameters();
    m_layer_height_profile = layer_height_profile_adaptive(*m_slicing_parameters, *m_model_object, quality_factor);
    const_cast<ModelObject*>(m_model_object)->layer_height_profile.set(m_layer_height_profile);
    m_layers_texture.valid = false;
    canvas.post_event(SimpleEvent(EVT_GLCANVAS_SCHEDULE_BACKGROUND_PROCESS));
    wxGetApp().obj_list()->update_info_items(last_object_id);
}

void GLCanvas3D::LayersEditing::smooth_layer_height_profile(GLCanvas3D & canvas, const HeightProfileSmoothingParams & smoothing_params)
{
    this->update_slicing_parameters();
    m_layer_height_profile = smooth_height_profile(m_layer_height_profile, *m_slicing_parameters, smoothing_params);
    const_cast<ModelObject*>(m_model_object)->layer_height_profile.set(m_layer_height_profile);
    m_layers_texture.valid = false;
    canvas.post_event(SimpleEvent(EVT_GLCANVAS_SCHEDULE_BACKGROUND_PROCESS));
    wxGetApp().obj_list()->update_info_items(last_object_id);
}

void GLCanvas3D::LayersEditing::generate_layer_height_texture()
{
    this->update_slicing_parameters();
    // Always try to update the layer height profile.
    bool update = !m_layers_texture.valid;
    if (PrintObject::update_layer_height_profile(*m_model_object, *m_slicing_parameters, m_layer_height_profile)) {
        // Initialized to the default value.
        update = true;
    }
    // Update if the layer height profile was changed, or when the texture is not valid.
    if (!update && !m_layers_texture.data.empty() && m_layers_texture.cells > 0)
        // Texture is valid, don't update.
        return;

    if (m_layers_texture.data.empty()) {
        m_layers_texture.width = 1024;
        m_layers_texture.height = 1024;
        m_layers_texture.levels = 2;
        m_layers_texture.data.assign(m_layers_texture.width * m_layers_texture.height * 5, 0);
    }

    bool level_of_detail_2nd_level = true;
    m_layers_texture.cells = Slic3r::generate_layer_height_texture(
        *m_slicing_parameters,
        Slic3r::generate_object_layers(*m_slicing_parameters, m_layer_height_profile),
        m_layers_texture.data.data(), m_layers_texture.height, m_layers_texture.width, level_of_detail_2nd_level);
    m_layers_texture.valid = true;
}

void GLCanvas3D::LayersEditing::accept_changes(GLCanvas3D & canvas)
{
    if (last_object_id >= 0) {
        wxGetApp().plater()->take_snapshot("Variable layer height - Manual edit");
        const_cast<ModelObject*>(m_model_object)->layer_height_profile.set(m_layer_height_profile);
        canvas.post_event(SimpleEvent(EVT_GLCANVAS_SCHEDULE_BACKGROUND_PROCESS));
        wxGetApp().obj_list()->update_info_items(last_object_id);
    }
}

void GLCanvas3D::LayersEditing::update_slicing_parameters()
{
    if (m_slicing_parameters == nullptr) {
        m_slicing_parameters = new SlicingParameters();
        *m_slicing_parameters = PrintObject::slicing_parameters(*m_config, *m_model_object, m_object_max_z);
    }
}

float GLCanvas3D::LayersEditing::thickness_bar_width(const GLCanvas3D & canvas)
{
    return
#if ENABLE_RETINA_GL
        canvas.get_canvas_size().get_scale_factor()
#else
        canvas.get_wxglcanvas()->GetContentScaleFactor()
#endif
        * THICKNESS_BAR_WIDTH;
}

const Point GLCanvas3D::Mouse::Drag::Invalid_2D_Point(INT_MAX, INT_MAX);
const Vec3d GLCanvas3D::Mouse::Drag::Invalid_3D_Point(DBL_MAX, DBL_MAX, DBL_MAX);
const int GLCanvas3D::Mouse::Drag::MoveThresholdPx = 5;

GLCanvas3D::Mouse::Drag::Drag()
    : start_position_2D(Invalid_2D_Point)
    , start_position_3D(Invalid_3D_Point)
    , move_volume_idx(-1)
    , move_requires_threshold(false)
    , move_start_threshold_position_2D(Invalid_2D_Point)
{
}

GLCanvas3D::Mouse::Mouse()
    : dragging(false)
    , position(DBL_MAX, DBL_MAX)
    , scene_position(DBL_MAX, DBL_MAX, DBL_MAX)
    , ignore_left_up(false)
    , ignore_right_up(false)
{
}

void GLCanvas3D::Labels::render(const std::vector<const ModelInstance*>& sorted_instances) const
{
    if (!m_enabled || !is_shown() || m_canvas.get_gizmos_manager().is_running())
        return;

    const Camera& camera = wxGetApp().plater()->get_camera();
    const Model* model = m_canvas.get_model();
    if (model == nullptr)
        return;

    Transform3d world_to_eye = camera.get_view_matrix();
    Transform3d world_to_screen = camera.get_projection_matrix() * world_to_eye;
    const std::array<int, 4>& viewport = camera.get_viewport();

    struct Owner
    {
        int obj_idx;
        int inst_idx;
        size_t model_instance_id;
        BoundingBoxf3 world_box;
        double eye_center_z;
        std::string title;
        std::string label;
        std::string print_order;
        bool selected;
    };

    // collect owners world bounding boxes and data from volumes
    std::vector<Owner> owners;
    const GLVolumeCollection& volumes = m_canvas.get_volumes();
    PartPlate* cur_plate = wxGetApp().plater()->get_partplate_list().get_curr_plate();
    for (const GLVolume* volume : volumes.volumes) {
        int obj_idx = volume->object_idx();
        if (0 <= obj_idx && obj_idx < (int)model->objects.size()) {
            int inst_idx = volume->instance_idx();
            //only show current plate's label
            if (!cur_plate->contain_instance(obj_idx, inst_idx))
                continue;
            std::vector<Owner>::iterator it = std::find_if(owners.begin(), owners.end(), [obj_idx, inst_idx](const Owner& owner) {
                return (owner.obj_idx == obj_idx) && (owner.inst_idx == inst_idx);
                });
            if (it != owners.end()) {
                it->world_box.merge(volume->transformed_bounding_box());
                it->selected &= volume->selected;
            } else {
                const ModelObject* model_object = model->objects[obj_idx];
                Owner owner;
                owner.obj_idx = obj_idx;
                owner.inst_idx = inst_idx;
                owner.model_instance_id = model_object->instances[inst_idx]->id().id;
                owner.world_box = volume->transformed_bounding_box();
                owner.title = "object" + std::to_string(obj_idx) + "_inst##" + std::to_string(inst_idx);
                owner.label = model_object->name;
                if (model_object->instances.size() > 1)
                    owner.label += " (" + std::to_string(inst_idx + 1) + ")";
                owner.selected = volume->selected;
                owners.emplace_back(owner);
            }
        }
    }

    // updates print order strings
    if (sorted_instances.size() > 0) {
        for (size_t i = 0; i < sorted_instances.size(); ++i) {
            size_t id = sorted_instances[i]->id().id;
            std::vector<Owner>::iterator it = std::find_if(owners.begin(), owners.end(), [id](const Owner& owner) {
                return owner.model_instance_id == id;
                });
            if (it != owners.end())
                //it->print_order = std::string((_(L("Sequence"))).ToUTF8()) + "#: " + std::to_string(i + 1);
                it->print_order = std::string((_(L("Sequence"))).ToUTF8()) + "#: " + std::to_string(sorted_instances[i]->arrange_order);
        }
    }

    // calculate eye bounding boxes center zs
    for (Owner& owner : owners) {
        owner.eye_center_z = (world_to_eye * owner.world_box.center())(2);
    }

    // sort owners by center eye zs and selection
    std::sort(owners.begin(), owners.end(), [](const Owner& owner1, const Owner& owner2) {
        if (!owner1.selected && owner2.selected)
            return true;
        else if (owner1.selected && !owner2.selected)
            return false;
        else
            return (owner1.eye_center_z < owner2.eye_center_z);
        });

    ImGuiWrapper& imgui = *wxGetApp().imgui();

    // render info windows
    for (const Owner& owner : owners) {
        Vec3d screen_box_center = world_to_screen * owner.world_box.center();
        float x = 0.0f;
        float y = 0.0f;
        if (camera.get_type() == Camera::EType::Perspective) {
            x = (0.5f + 0.001f * 0.5f * (float)screen_box_center(0)) * viewport[2];
            y = (0.5f - 0.001f * 0.5f * (float)screen_box_center(1)) * viewport[3];
        } else {
            x = (0.5f + 0.5f * (float)screen_box_center(0)) * viewport[2];
            y = (0.5f - 0.5f * (float)screen_box_center(1)) * viewport[3];
        }

        if (x < 0.0f || viewport[2] < x || y < 0.0f || viewport[3] < y)
            continue;

        ImGui::PushStyleVar(ImGuiStyleVar_WindowBorderSize, owner.selected ? 3.0f : 1.5f);
        ImGui::PushStyleVar(ImGuiStyleVar_WindowRounding, 0.0f);
        ImGui::PushStyleColor(ImGuiCol_Border, owner.selected ? ImVec4(0.757f, 0.404f, 0.216f, 1.0f) : ImVec4(0.75f, 0.75f, 0.75f, 1.0f));
        imgui.set_next_window_pos(x, y, ImGuiCond_Always, 0.5f, 0.5f);
        imgui.begin(owner.title, ImGuiWindowFlags_NoMouseInputs | ImGuiWindowFlags_AlwaysAutoResize | ImGuiWindowFlags_NoDecoration | ImGuiWindowFlags_NoMove);
        ImGui::BringWindowToDisplayFront(ImGui::GetCurrentWindow());
        float win_w = ImGui::GetWindowWidth();
        ImGui::AlignTextToFramePadding();
        imgui.text(owner.label);

        if (!owner.print_order.empty()) {
            ImGui::Separator();
            float po_len = imgui.calc_text_size(owner.print_order).x;
            ImGui::SetCursorPosX(0.5f * (win_w - po_len));
            ImGui::AlignTextToFramePadding();
            imgui.text(owner.print_order);
        }

        // force re-render while the windows gets to its final size (it takes several frames)
        if (ImGui::GetWindowContentRegionWidth() + 2.0f * ImGui::GetStyle().WindowPadding.x != ImGui::CalcWindowNextAutoFitSize(ImGui::GetCurrentWindow()).x)
            imgui.set_requires_extra_frame();

        imgui.end();
        ImGui::PopStyleColor();
        ImGui::PopStyleVar(2);
    }
}

void GLCanvas3D::Tooltip::set_text(const std::string& text)
{
    // If the mouse is inside an ImGUI dialog, then the tooltip is suppressed.
    m_text = m_in_imgui ? std::string() : text;
}

void GLCanvas3D::Tooltip::render(const Vec2d& mouse_position, GLCanvas3D& canvas)
{
    static ImVec2 size(0.0f, 0.0f);

    auto validate_position = [](const Vec2d& position, const GLCanvas3D& canvas, const ImVec2& wnd_size) {
        const Size cnv_size = canvas.get_canvas_size();
        const float x = std::clamp((float)position.x(), 0.0f, (float)cnv_size.get_width() - wnd_size.x);
        const float y = std::clamp((float)position.y() + 16.0f, 0.0f, (float)cnv_size.get_height() - wnd_size.y);
        return Vec2f(x, y);
    };

    if (m_text.empty()) {
        m_start_time = std::chrono::steady_clock::now();
        return;
    }

    // draw the tooltip as hidden until the delay is expired
    // use a value of alpha slightly different from 0.0f because newer imgui does not calculate properly the window size if alpha == 0.0f
    const float alpha = (std::chrono::duration_cast<std::chrono::milliseconds>(std::chrono::steady_clock::now() - m_start_time).count() < 500) ? 0.01f : 1.0f;

    const Vec2f position = validate_position(mouse_position, canvas, size);

    ImGuiWrapper& imgui = *wxGetApp().imgui();
    ImGui::PushStyleVar(ImGuiStyleVar_WindowRounding, 0.0f);
    ImGui::PushStyleVar(ImGuiStyleVar_Alpha, alpha);
    imgui.set_next_window_pos(position.x(), position.y(), ImGuiCond_Always, 0.0f, 0.0f);

    imgui.begin(wxString("canvas_tooltip"), ImGuiWindowFlags_AlwaysAutoResize | ImGuiWindowFlags_NoMouseInputs | ImGuiWindowFlags_NoMove | ImGuiWindowFlags_NoDecoration | ImGuiWindowFlags_NoFocusOnAppearing);
    ImGui::BringWindowToDisplayFront(ImGui::GetCurrentWindow());
    ImGui::TextUnformatted(m_text.c_str());

    // force re-render while the windows gets to its final size (it may take several frames) or while hidden
#if ENABLE_ENHANCED_IMGUI_SLIDER_FLOAT
    if (alpha < 1.0f || ImGui::GetWindowContentRegionWidth() + 2.0f * ImGui::GetStyle().WindowPadding.x != ImGui::CalcWindowNextAutoFitSize(ImGui::GetCurrentWindow()).x)
        imgui.set_requires_extra_frame();
#else
    if (alpha < 1.0f || ImGui::GetWindowContentRegionWidth() + 2.0f * ImGui::GetStyle().WindowPadding.x != ImGui::CalcWindowNextAutoFitSize(ImGui::GetCurrentWindow()).x)
        canvas.request_extra_frame();
#endif // ENABLE_ENHANCED_IMGUI_SLIDER_FLOAT

    size = ImGui::GetWindowSize();

    imgui.end();
    ImGui::PopStyleVar(2);
}

//BBS: add height limit logic
void GLCanvas3D::SequentialPrintClearance::set_polygons(const Polygons& polygons, const std::vector<std::pair<Polygon, float>>& height_polygons)
{
    //BBS: add height limit logic
    m_height_limit.reset();
    m_perimeter.reset();
    m_fill.reset();
    if (!polygons.empty()) {
        if (m_render_fill) {
            GLModel::Geometry fill_data;
            fill_data.format = { GLModel::Geometry::EPrimitiveType::Triangles, GLModel::Geometry::EVertexLayout::P3 };
            fill_data.color  = { 0.8f, 0.8f, 1.0f, 0.5f };

            // vertices + indices
            const ExPolygons polygons_union = union_ex(polygons);
            unsigned int vertices_counter = 0;
            for (const ExPolygon& poly : polygons_union) {
                const std::vector<Vec3d> triangulation = triangulate_expolygon_3d(poly);
                fill_data.reserve_vertices(fill_data.vertices_count() + triangulation.size());
                fill_data.reserve_indices(fill_data.indices_count() + triangulation.size());
                for (const Vec3d& v : triangulation) {
                    fill_data.add_vertex((Vec3f)(v.cast<float>() + 0.0125f * Vec3f::UnitZ())); // add a small positive z to avoid z-fighting
                    ++vertices_counter;
                    if (vertices_counter % 3 == 0)
                        fill_data.add_triangle(vertices_counter - 3, vertices_counter - 2, vertices_counter - 1);
                }
            }

            m_fill.init_from(std::move(fill_data));
        }

        m_perimeter.init_from(polygons, 0.025f); // add a small positive z to avoid z-fighting
    }

    //BBS: add the height limit compute logic
    if (!height_polygons.empty()) {
        GLModel::Geometry height_fill_data;
        height_fill_data.format = { GLModel::Geometry::EPrimitiveType::Triangles, GLModel::Geometry::EVertexLayout::P3 };
        height_fill_data.color  = {0.8f, 0.8f, 1.0f, 0.5f};

        // vertices + indices
        unsigned int vertices_counter = 0;
        for (const auto &poly : height_polygons) {
            ExPolygon                ex_poly(poly.first);
            const std::vector<Vec3d> height_triangulation = triangulate_expolygon_3d(ex_poly);
            for (const Vec3d &v : height_triangulation) {
                Vec3f point{(float) v.x(), (float) v.y(), poly.second};
                height_fill_data.add_vertex(point);
                ++vertices_counter;
                if (vertices_counter % 3 == 0)
                    height_fill_data.add_triangle(vertices_counter - 3, vertices_counter - 2, vertices_counter - 1);
            }
        }

        m_height_limit.init_from(std::move(height_fill_data));
    }
}

void GLCanvas3D::SequentialPrintClearance::render()
{
    const ColorRGBA FILL_COLOR = { 0.7f, 0.7f, 1.0f, 0.5f };
    const ColorRGBA NO_FILL_COLOR = { 0.75f, 0.75f, 0.75f, 0.75f };

    GLShaderProgram* shader = wxGetApp().get_shader("flat");
    if (shader == nullptr)
        return;

    shader->start_using();

    const Camera& camera = wxGetApp().plater()->get_camera();
    shader->set_uniform("view_model_matrix", camera.get_view_matrix());
    shader->set_uniform("projection_matrix", camera.get_projection_matrix());

    glsafe(::glEnable(GL_DEPTH_TEST));
    glsafe(::glDisable(GL_CULL_FACE));
    glsafe(::glEnable(GL_BLEND));
    glsafe(::glBlendFunc(GL_SRC_ALPHA, GL_ONE_MINUS_SRC_ALPHA));

    m_perimeter.set_color(m_render_fill ? FILL_COLOR : NO_FILL_COLOR);
    m_perimeter.render();
    m_fill.render();
    //BBS: add height limit
    m_height_limit.set_color(m_render_fill ? FILL_COLOR : NO_FILL_COLOR);
    m_height_limit.render();

    glsafe(::glDisable(GL_BLEND));
    glsafe(::glEnable(GL_CULL_FACE));
    glsafe(::glDisable(GL_DEPTH_TEST));

    shader->stop_using();
}

wxDEFINE_EVENT(EVT_GLCANVAS_SCHEDULE_BACKGROUND_PROCESS, SimpleEvent);
wxDEFINE_EVENT(EVT_GLCANVAS_OBJECT_SELECT, SimpleEvent);
wxDEFINE_EVENT(EVT_GLCANVAS_PLATE_NAME_CHANGE, SimpleEvent);
wxDEFINE_EVENT(EVT_GLCANVAS_PLATE_SELECT, SimpleEvent);
wxDEFINE_EVENT(EVT_GLCANVAS_RIGHT_CLICK, RBtnEvent);
wxDEFINE_EVENT(EVT_GLCANVAS_PLATE_RIGHT_CLICK, RBtnPlateEvent);
wxDEFINE_EVENT(EVT_GLCANVAS_REMOVE_OBJECT, SimpleEvent);
wxDEFINE_EVENT(EVT_GLCANVAS_ARRANGE, SimpleEvent);
//BBS: add arrange and orient event
wxDEFINE_EVENT(EVT_GLCANVAS_ARRANGE_PARTPLATE, SimpleEvent);
wxDEFINE_EVENT(EVT_GLCANVAS_ORIENT, SimpleEvent);
wxDEFINE_EVENT(EVT_GLCANVAS_ORIENT_PARTPLATE, SimpleEvent);
wxDEFINE_EVENT(EVT_GLCANVAS_SELECT_CURR_PLATE_ALL, SimpleEvent);
wxDEFINE_EVENT(EVT_GLCANVAS_SELECT_ALL, SimpleEvent);
wxDEFINE_EVENT(EVT_GLCANVAS_QUESTION_MARK, SimpleEvent);
wxDEFINE_EVENT(EVT_GLCANVAS_INCREASE_INSTANCES, Event<int>);
wxDEFINE_EVENT(EVT_GLCANVAS_INSTANCE_MOVED, SimpleEvent);
wxDEFINE_EVENT(EVT_GLCANVAS_INSTANCE_ROTATED, SimpleEvent);
wxDEFINE_EVENT(EVT_GLCANVAS_INSTANCE_SCALED, SimpleEvent);
wxDEFINE_EVENT(EVT_GLCANVAS_FORCE_UPDATE, SimpleEvent);
wxDEFINE_EVENT(EVT_GLCANVAS_ENABLE_ACTION_BUTTONS, Event<bool>);
wxDEFINE_EVENT(EVT_GLCANVAS_UPDATE_GEOMETRY, Vec3dsEvent<2>);
wxDEFINE_EVENT(EVT_GLCANVAS_MOUSE_DRAGGING_STARTED, SimpleEvent);
wxDEFINE_EVENT(EVT_GLCANVAS_MOUSE_DRAGGING_FINISHED, SimpleEvent);
wxDEFINE_EVENT(EVT_GLCANVAS_UPDATE_BED_SHAPE, SimpleEvent);
wxDEFINE_EVENT(EVT_GLCANVAS_TAB, SimpleEvent);
wxDEFINE_EVENT(EVT_GLCANVAS_RESETGIZMOS, SimpleEvent);
wxDEFINE_EVENT(EVT_GLCANVAS_MOVE_SLIDERS, wxKeyEvent);
wxDEFINE_EVENT(EVT_GLCANVAS_EDIT_COLOR_CHANGE, wxKeyEvent);
wxDEFINE_EVENT(EVT_GLCANVAS_JUMP_TO, wxKeyEvent);
wxDEFINE_EVENT(EVT_GLCANVAS_UNDO, SimpleEvent);
wxDEFINE_EVENT(EVT_GLCANVAS_REDO, SimpleEvent);
wxDEFINE_EVENT(EVT_GLCANVAS_COLLAPSE_SIDEBAR, SimpleEvent);
wxDEFINE_EVENT(EVT_GLCANVAS_RELOAD_FROM_DISK, SimpleEvent);
wxDEFINE_EVENT(EVT_GLCANVAS_RENDER_TIMER, wxTimerEvent/*RenderTimerEvent*/);
wxDEFINE_EVENT(EVT_GLCANVAS_TOOLBAR_HIGHLIGHTER_TIMER, wxTimerEvent);
wxDEFINE_EVENT(EVT_GLCANVAS_GIZMO_HIGHLIGHTER_TIMER, wxTimerEvent);
wxDEFINE_EVENT(EVT_GLCANVAS_UPDATE, SimpleEvent);
wxDEFINE_EVENT(EVT_CUSTOMEVT_TICKSCHANGED, wxCommandEvent);
wxDEFINE_EVENT(EVT_GLCANVAS_RESET_LAYER_HEIGHT_PROFILE, SimpleEvent);
wxDEFINE_EVENT(EVT_GLCANVAS_ADAPTIVE_LAYER_HEIGHT_PROFILE, Event<float>);
wxDEFINE_EVENT(EVT_GLCANVAS_SMOOTH_LAYER_HEIGHT_PROFILE, HeightProfileSmoothEvent);

const double GLCanvas3D::DefaultCameraZoomToBoxMarginFactor = 1.25;
const double GLCanvas3D::DefaultCameraZoomToBedMarginFactor = 2.00;
const double GLCanvas3D::DefaultCameraZoomToPlateMarginFactor = 1.25;

void GLCanvas3D::load_arrange_settings()
{
    std::string dist_fff_str =
        wxGetApp().app_config->get("arrange", "min_object_distance_fff");

    std::string dist_fff_seq_print_str =
        wxGetApp().app_config->get("arrange", "min_object_distance_seq_print_fff");

    std::string dist_sla_str =
        wxGetApp().app_config->get("arrange", "min_object_distance_sla");

    std::string en_rot_fff_str =
        wxGetApp().app_config->get("arrange", "enable_rotation_fff");

    std::string en_rot_fff_seqp_str =
        wxGetApp().app_config->get("arrange", "enable_rotation_seq_print");

    std::string en_rot_sla_str =
        wxGetApp().app_config->get("arrange", "enable_rotation_sla");
    
    std::string en_allow_multiple_materials_str =
        wxGetApp().app_config->get("arrange", "allow_multi_materials_on_same_plate");
    
    std::string en_avoid_region_str =
        wxGetApp().app_config->get("arrange", "avoid_extrusion_cali_region");
    
    

    if (!dist_fff_str.empty())
        m_arrange_settings_fff.distance = std::stof(dist_fff_str);

    if (!dist_fff_seq_print_str.empty())
        m_arrange_settings_fff_seq_print.distance = std::stof(dist_fff_seq_print_str);

    if (!dist_sla_str.empty())
        m_arrange_settings_sla.distance = std::stof(dist_sla_str);

    if (!en_rot_fff_str.empty())
        m_arrange_settings_fff.enable_rotation = (en_rot_fff_str == "1" || en_rot_fff_str == "true");
    
    if (!en_allow_multiple_materials_str.empty())
        m_arrange_settings_fff.allow_multi_materials_on_same_plate = (en_allow_multiple_materials_str == "1" || en_allow_multiple_materials_str == "true");
    

    if (!en_rot_fff_seqp_str.empty())
        m_arrange_settings_fff_seq_print.enable_rotation = (en_rot_fff_seqp_str == "1" || en_rot_fff_seqp_str == "true");
    
    if(!en_avoid_region_str.empty())
        m_arrange_settings_fff.avoid_extrusion_cali_region = (en_avoid_region_str == "1" || en_avoid_region_str == "true");

    if (!en_rot_sla_str.empty())
        m_arrange_settings_sla.enable_rotation = (en_rot_sla_str == "1" || en_rot_sla_str == "true");

    //BBS: add specific arrange settings
    m_arrange_settings_fff_seq_print.is_seq_print = true;
}

int GLCanvas3D::GetHoverId()
{
    if (m_hover_plate_idxs.size() == 0) {
        return -1; }
    return m_hover_plate_idxs.front();

}

PrinterTechnology GLCanvas3D::current_printer_technology() const {
    return m_process->current_printer_technology();
}

GLCanvas3D::GLCanvas3D(wxGLCanvas* canvas, Bed3D &bed)
    : m_canvas(canvas)
    , m_context(nullptr)
    , m_bed(bed)
#if ENABLE_RETINA_GL
    , m_retina_helper(nullptr)
#endif
    , m_in_render(false)
    , m_main_toolbar(GLToolbar::Normal, "Main")
    , m_separator_toolbar(GLToolbar::Normal, "Separator")
    , m_assemble_view_toolbar(GLToolbar::Normal, "Assembly_View")
    , m_return_toolbar()
    , m_canvas_type(ECanvasType::CanvasView3D)
    , m_gizmos(*this)
    , m_use_clipping_planes(false)
    , m_sidebar_field("")
    , m_extra_frame_requested(false)
    , m_config(nullptr)
    , m_process(nullptr)
    , m_model(nullptr)
    , m_dirty(true)
    , m_initialized(false)
    , m_apply_zoom_to_volumes_filter(false)
    , m_picking_enabled(false)
    , m_moving_enabled(false)
    , m_dynamic_background_enabled(false)
    , m_multisample_allowed(false)
    , m_moving(false)
    , m_tab_down(false)
    , m_cursor_type(Standard)
    , m_color_by("volume")
    , m_reload_delayed(false)
    , m_render_sla_auxiliaries(true)
    , m_labels(*this)
    , m_slope(m_volumes)
{
    if (m_canvas != nullptr) {
        m_timer.SetOwner(m_canvas);
        m_render_timer.SetOwner(m_canvas);
#if ENABLE_RETINA_GL
        m_retina_helper.reset(new RetinaHelper(canvas));
#endif // ENABLE_RETINA_GL
    }

    load_arrange_settings();

    m_selection.set_volumes(&m_volumes.volumes);
}

GLCanvas3D::~GLCanvas3D()
{
    reset_volumes();

    m_sel_plate_toolbar.del_all_item();
    m_sel_plate_toolbar.del_stats_item();
}

void GLCanvas3D::post_event(wxEvent &&event)
{
    event.SetEventObject(m_canvas);
    wxPostEvent(m_canvas, event);
}

bool GLCanvas3D::init()
{
    if (m_initialized)
        return true;

    if (m_canvas == nullptr || m_context == nullptr)
        return false;

    // init dark mode status
    on_change_color_mode(wxGetApp().app_config->get("dark_color_mode") == "1", false);

    BOOST_LOG_TRIVIAL(info) <<__FUNCTION__<< " enter";
    glsafe(::glClearColor(1.0f, 1.0f, 1.0f, 1.0f));
    glsafe(::glClearDepth(1.0f));

    glsafe(::glDepthFunc(GL_LESS));

    glsafe(::glEnable(GL_DEPTH_TEST));
    glsafe(::glEnable(GL_CULL_FACE));
    glsafe(::glEnable(GL_BLEND));
    glsafe(::glBlendFunc(GL_SRC_ALPHA, GL_ONE_MINUS_SRC_ALPHA));

    if (m_multisample_allowed)
        glsafe(::glEnable(GL_MULTISAMPLE));

    BOOST_LOG_TRIVIAL(info) << __FUNCTION__ << ": before m_layers_editing init";
    if (m_main_toolbar.is_enabled())
        m_layers_editing.init();

    BOOST_LOG_TRIVIAL(info) <<__FUNCTION__<< ": before gizmo init";
    if (m_gizmos.is_enabled() && !m_gizmos.init())
        std::cout << "Unable to initialize gizmos: please, check that all the required textures are available" << std::endl;

    BOOST_LOG_TRIVIAL(info) <<__FUNCTION__<< ": before _init_toolbars";
    if (!_init_toolbars())
        return false;

    BOOST_LOG_TRIVIAL(info) <<__FUNCTION__<< ": finish _init_toolbars";
    if (m_selection.is_enabled() && !m_selection.init())
        return false;

    BOOST_LOG_TRIVIAL(info) <<__FUNCTION__<< ": finish m_selection";

#if ENABLE_IMGUI_STYLE_EDITOR
    //BBS load render color for style editor
    GLVolume::load_render_colors();
    PartPlate::load_render_colors();
    GLGizmoBase::load_render_colors();
    GLCanvas3D::load_render_colors();
    Bed3D::load_render_colors();
#endif
    //if (!wxGetApp().is_gl_version_greater_or_equal_to(3, 0))
    //    wxGetApp().plater()->enable_wireframe(false);
    m_initialized = true;

    return true;
}

void GLCanvas3D::on_change_color_mode(bool is_dark, bool reinit) {
    m_is_dark = is_dark;
    // Bed color
    m_bed.on_change_color_mode(is_dark);
    // GcodeViewer color
    m_gcode_viewer.on_change_color_mode(is_dark);
    // ImGui Style
    wxGetApp().imgui()->on_change_color_mode(is_dark);
    // Notification
    wxGetApp().plater()->get_notification_manager()->on_change_color_mode(is_dark);
    // DailyTips Window
    wxGetApp().plater()->get_dailytips()->on_change_color_mode(is_dark);
    // Preview Slider
    IMSlider* m_layers_slider = get_gcode_viewer().get_layers_slider();
    IMSlider* m_moves_slider = get_gcode_viewer().get_moves_slider();
    m_layers_slider->on_change_color_mode(is_dark);
    m_moves_slider->on_change_color_mode(is_dark);
    // Partplate
    wxGetApp().plater()->get_partplate_list().on_change_color_mode(is_dark);

    // Toolbar
    if (m_canvas_type == CanvasView3D) {
        m_gizmos.on_change_color_mode(is_dark);
        if (reinit) {
            // reset svg
            _switch_toolbars_icon_filename();
            m_gizmos.switch_gizmos_icon_filename();
            // set dirty to re-generate icon texture
            m_separator_toolbar.set_icon_dirty();
            m_main_toolbar.set_icon_dirty();
            wxGetApp().plater()->get_collapse_toolbar().set_icon_dirty();
            m_assemble_view_toolbar.set_icon_dirty();
            m_gizmos.set_icon_dirty();
        }
    }
    if (m_canvas_type == CanvasAssembleView) {
        m_gizmos.on_change_color_mode(is_dark);
        if (reinit) {
            // reset svg
            m_gizmos.switch_gizmos_icon_filename();
            // set dirty to re-generate icon texture
            m_gizmos.set_icon_dirty();
        }
    }
}

void GLCanvas3D::set_as_dirty()
{
    m_dirty = true;
}

const float GLCanvas3D::get_scale() const
{
#if ENABLE_RETINA_GL
    return m_retina_helper->get_scale_factor();
#else
    return 1.0f;
#endif
}

unsigned int GLCanvas3D::get_volumes_count() const
{
    return (unsigned int)m_volumes.volumes.size();
}

void GLCanvas3D::reset_volumes()
{
    if (!m_initialized)
        return;

    if (m_volumes.empty())
        return;

    _set_current();

    m_selection.clear();
    m_volumes.clear();
    m_dirty = true;

    _set_warning_notification(EWarning::ObjectOutside, false);
}

//BBS: get current plater's bounding box
BoundingBoxf3 GLCanvas3D::_get_current_partplate_print_volume()
{
    BoundingBoxf3 test_volume;
    if (m_process && m_config)
    {
        BoundingBoxf3 plate_bb = m_process->get_current_plate()->get_bounding_box(false);
        BoundingBoxf3 print_volume({ plate_bb.min(0), plate_bb.min(1), 0.0 }, { plate_bb.max(0), plate_bb.max(1), m_config->opt_float("printable_height") });
        // Allow the objects to protrude below the print bed
        print_volume.min(2) = -1e10;
        print_volume.min(0) -= Slic3r::BuildVolume::BedEpsilon;
        print_volume.min(1) -= Slic3r::BuildVolume::BedEpsilon;
        print_volume.max(0) += Slic3r::BuildVolume::BedEpsilon;
        print_volume.max(1) += Slic3r::BuildVolume::BedEpsilon;
        test_volume = print_volume;
    }
    else
        test_volume = BoundingBoxf3();

    return test_volume;
}

ModelInstanceEPrintVolumeState GLCanvas3D::check_volumes_outside_state() const
{
    //BBS: if not initialized, return inside directly insteadof assert
    if (!m_initialized) {
        return ModelInstancePVS_Inside;
    }
    //assert(m_initialized);

    ModelInstanceEPrintVolumeState state;
    m_volumes.check_outside_state(m_bed.build_volume(), &state);
    return state;
}

void GLCanvas3D::toggle_sla_auxiliaries_visibility(bool visible, const ModelObject* mo, int instance_idx)
{
    if (current_printer_technology() != ptSLA)
        return;

    m_render_sla_auxiliaries = visible;

    std::vector<std::shared_ptr<SceneRaycasterItem>>* raycasters = get_raycasters_for_picking(SceneRaycaster::EType::Volume);

    for (GLVolume* vol : m_volumes.volumes) {
        if (vol->composite_id.object_id >= 1000 &&
            vol->composite_id.object_id < 1000 + wxGetApp().plater()->get_partplate_list().get_plate_count())
            continue; // the wipe tower
      if ((mo == nullptr || m_model->objects[vol->composite_id.object_id] == mo)
            && (instance_idx == -1 || vol->composite_id.instance_id == instance_idx)
            && vol->composite_id.volume_id < 0) {
            vol->is_active = visible;
            auto it = std::find_if(raycasters->begin(), raycasters->end(), [vol](std::shared_ptr<SceneRaycasterItem> item) { return item->get_raycaster() == vol->mesh_raycaster.get(); });
            if (it != raycasters->end())
                (*it)->set_active(vol->is_active);
        }
    }
}

void GLCanvas3D::toggle_model_objects_visibility(bool visible, const ModelObject* mo, int instance_idx, const ModelVolume* mv)
{
    std::vector<std::shared_ptr<SceneRaycasterItem>>* raycasters = get_raycasters_for_picking(SceneRaycaster::EType::Volume);
    for (GLVolume* vol : m_volumes.volumes) {
        // BBS: add partplate logic
        if (vol->composite_id.object_id >= 1000 &&
            vol->composite_id.object_id < 1000 + wxGetApp().plater()->get_partplate_list().get_plate_count()) { // wipe tower
            vol->is_active = (visible && mo == nullptr);
        }
        else {
            if ((mo == nullptr || m_model->objects[vol->composite_id.object_id] == mo)
            && (instance_idx == -1 || vol->composite_id.instance_id == instance_idx)
            && (mv == nullptr || m_model->objects[vol->composite_id.object_id]->volumes[vol->composite_id.volume_id] == mv)) {
                vol->is_active = visible;
                if (!vol->is_modifier)
                    vol->color.a(1.f);

                if (instance_idx == -1) {
                    vol->force_native_color = false;
                    vol->force_neutral_color = false;
                } else {
                    const GLGizmosManager& gm = get_gizmos_manager();
                    auto gizmo_type = gm.get_current_type();
                    if (  (gizmo_type == GLGizmosManager::FdmSupports
                        || gizmo_type == GLGizmosManager::Seam
                        || gizmo_type == GLGizmosManager::Cut)
                        && !vol->is_modifier) {
                        vol->force_neutral_color = true;
                    }
                    else if (gizmo_type == GLGizmosManager::MmuSegmentation)
                        vol->is_active = false;
                    else
                        vol->force_native_color = true;
                }
            }
        }

        auto it = std::find_if(raycasters->begin(), raycasters->end(), [vol](std::shared_ptr<SceneRaycasterItem> item) { return item->get_raycaster() == vol->mesh_raycaster.get(); });
        if (it != raycasters->end())
            (*it)->set_active(vol->is_active);
    }

    if (visible && !mo)
        toggle_sla_auxiliaries_visibility(true, mo, instance_idx);

    if (!mo && !visible && !m_model->objects.empty() && (m_model->objects.size() > 1 || m_model->objects.front()->instances.size() > 1))
        _set_warning_notification(EWarning::SomethingNotShown, true);

    if (!mo && visible)
        _set_warning_notification(EWarning::SomethingNotShown, false);
}

void GLCanvas3D::update_instance_printable_state_for_object(const size_t obj_idx)
{
    ModelObject* model_object = m_model->objects[obj_idx];
    for (int inst_idx = 0; inst_idx < (int)model_object->instances.size(); ++inst_idx) {
        ModelInstance* instance = model_object->instances[inst_idx];

        for (GLVolume* volume : m_volumes.volumes) {
            if ((volume->object_idx() == (int)obj_idx) && (volume->instance_idx() == inst_idx))
                volume->printable = instance->printable;
                if (!volume->printable) {
                    volume->render_color = GLVolume::UNPRINTABLE_COLOR;
                }
        }
    }
}

void GLCanvas3D::update_instance_printable_state_for_objects(const std::vector<size_t>& object_idxs)
{
    for (size_t obj_idx : object_idxs)
        update_instance_printable_state_for_object(obj_idx);
}

void GLCanvas3D::set_config(const DynamicPrintConfig* config)
{
    m_config = config;
    m_layers_editing.set_config(config);
}

void GLCanvas3D::set_process(BackgroundSlicingProcess *process)
{
    m_process = process;
}

void GLCanvas3D::set_model(Model* model)
{
    m_model = model;
    m_selection.set_model(m_model);
}

void GLCanvas3D::bed_shape_changed()
{
    refresh_camera_scene_box();
    wxGetApp().plater()->get_camera().requires_zoom_to_bed = true;
    m_dirty = true;
}

void GLCanvas3D::plates_count_changed()
{
    refresh_camera_scene_box();
    m_dirty = true;
}

Camera& GLCanvas3D::get_camera()
{
    return camera;
}

void GLCanvas3D::set_color_by(const std::string& value)
{
    m_color_by = value;
}

void GLCanvas3D::refresh_camera_scene_box()
{
    wxGetApp().plater()->get_camera().set_scene_box(scene_bounding_box());
}

BoundingBoxf3 GLCanvas3D::volumes_bounding_box(bool current_plate_only) const
{
    BoundingBoxf3 bb;
    PartPlate    *plate = wxGetApp().plater()->get_partplate_list().get_curr_plate();

    for (const GLVolume *volume : m_volumes.volumes) {
        if (!m_apply_zoom_to_volumes_filter || ((volume != nullptr) && volume->zoom_to_volumes)) {
                const auto plate_bb = plate->get_bounding_box();
                const auto v_bb     = volume->transformed_bounding_box();
                if (!plate_bb.overlap(v_bb))
                    continue;
                bb.merge(v_bb);
        }
    }
    return bb;
}

BoundingBoxf3 GLCanvas3D::scene_bounding_box() const
{
    BoundingBoxf3 bb = volumes_bounding_box();
    bb.merge(m_bed.extended_bounding_box());
    double h = m_bed.build_volume().printable_height();
    //FIXME why -h?
    bb.min.z() = std::min(bb.min.z(), -h);
    bb.max.z() = std::max(bb.max.z(), h);

    //BBS merge plate scene bounding box
    if (m_canvas_type == ECanvasType::CanvasView3D) {
        PartPlateList& plate = wxGetApp().plater()->get_partplate_list();
        bb.merge(plate.get_bounding_box());
    }

    return bb;
}

BoundingBoxf3 GLCanvas3D::plate_scene_bounding_box(int plate_idx) const
{
    PartPlate* plate = wxGetApp().plater()->get_partplate_list().get_plate(plate_idx);

    BoundingBoxf3 bb = plate->get_bounding_box(true);
    if (m_config != nullptr) {
        double h = m_config->opt_float("printable_height");
        bb.min(2) = std::min(bb.min(2), -h);
        bb.max(2) = std::max(bb.max(2), h);
    }

    return bb;
}

bool GLCanvas3D::is_layers_editing_enabled() const
{
    return m_layers_editing.is_enabled();
}

bool GLCanvas3D::is_layers_editing_allowed() const
{
    return m_layers_editing.is_allowed();
}

void GLCanvas3D::reset_layer_height_profile()
{
    wxGetApp().plater()->take_snapshot("Variable layer height - Reset");
    m_layers_editing.reset_layer_height_profile(*this);
    m_layers_editing.state = LayersEditing::Completed;
    m_dirty = true;
}

void GLCanvas3D::adaptive_layer_height_profile(float quality_factor)
{
    wxGetApp().plater()->take_snapshot("Variable layer height - Adaptive");
    m_layers_editing.adaptive_layer_height_profile(*this, quality_factor);
    m_layers_editing.state = LayersEditing::Completed;
    m_dirty = true;
}

void GLCanvas3D::smooth_layer_height_profile(const HeightProfileSmoothingParams& smoothing_params)
{
    wxGetApp().plater()->take_snapshot("Variable layer height - Smooth all");
    m_layers_editing.smooth_layer_height_profile(*this, smoothing_params);
    m_layers_editing.state = LayersEditing::Completed;
    m_dirty = true;
}

bool GLCanvas3D::is_reload_delayed() const
{
    return m_reload_delayed;
}

void GLCanvas3D::enable_layers_editing(bool enable)
{
    m_layers_editing.set_enabled(enable);
    set_as_dirty();
}

void GLCanvas3D::enable_legend_texture(bool enable)
{
    m_gcode_viewer.enable_legend(enable);
}

void GLCanvas3D::enable_picking(bool enable)
{
    m_picking_enabled = enable;
}

void GLCanvas3D::enable_moving(bool enable)
{
    m_moving_enabled = enable;
}

void GLCanvas3D::enable_gizmos(bool enable)
{
    m_gizmos.set_enabled(enable);
}

void GLCanvas3D::enable_selection(bool enable)
{
    m_selection.set_enabled(enable);
}

void GLCanvas3D::enable_main_toolbar(bool enable)
{
    m_main_toolbar.set_enabled(enable);
}

void GLCanvas3D::reset_select_plate_toolbar_selection() {
    if (m_sel_plate_toolbar.m_all_plates_stats_item)
        m_sel_plate_toolbar.m_all_plates_stats_item->selected = false;
    if (wxGetApp().mainframe)
        wxGetApp().mainframe->update_slice_print_status(MainFrame::eEventSliceUpdate, true, true);
}

void GLCanvas3D::enable_select_plate_toolbar(bool enable)
{
    m_sel_plate_toolbar.set_enabled(enable);
}

void GLCanvas3D::enable_assemble_view_toolbar(bool enable)
{
    m_assemble_view_toolbar.set_enabled(enable);
}

void GLCanvas3D::enable_return_toolbar(bool enable)
{
    m_return_toolbar.set_enabled(enable);
}

void GLCanvas3D::enable_separator_toolbar(bool enable)
{
    m_separator_toolbar.set_enabled(enable);
}

void GLCanvas3D::enable_dynamic_background(bool enable)
{
    m_dynamic_background_enabled = enable;
}

void GLCanvas3D::allow_multisample(bool allow)
{
    m_multisample_allowed = allow;
}

void GLCanvas3D::zoom_to_bed()
{
    BoundingBoxf3 box = m_bed.build_volume().bounding_volume();
    box.min.z() = 0.0;
    box.max.z() = 0.0;
    _zoom_to_box(box, DefaultCameraZoomToBedMarginFactor);
}

void GLCanvas3D::zoom_to_volumes()
{
    m_apply_zoom_to_volumes_filter = true;
    _zoom_to_box(volumes_bounding_box());
    m_apply_zoom_to_volumes_filter = false;
}

void GLCanvas3D::zoom_to_selection()
{
    if (!m_selection.is_empty())
        _zoom_to_box(m_selection.get_bounding_box());
}

void GLCanvas3D::zoom_to_gcode()
{
    _zoom_to_box(m_gcode_viewer.get_paths_bounding_box(), 1.05);
}

void GLCanvas3D::zoom_to_plate(int plate_idx)
{
    BoundingBoxf3 box;
    if (plate_idx == REQUIRES_ZOOM_TO_ALL_PLATE) {
        box = wxGetApp().plater()->get_partplate_list().get_bounding_box();
        box.min.z() = 0.0;
        box.max.z() = 0.0;
        _zoom_to_box(box, DefaultCameraZoomToPlateMarginFactor);
    } else {
        PartPlate* plate = nullptr;
        if (plate_idx == REQUIRES_ZOOM_TO_CUR_PLATE) {
            plate = wxGetApp().plater()->get_partplate_list().get_curr_plate();
        }else {
            assert(plate_idx >= 0 && plate_idx < wxGetApp().plater()->get_partplate_list().get_plate_count());
            plate = wxGetApp().plater()->get_partplate_list().get_plate(plate_idx);
        }
        box = plate->get_bounding_box(true);
        box.min.z() = 0.0;
        box.max.z() = 0.0;
        _zoom_to_box(box, DefaultCameraZoomToPlateMarginFactor);
    }
}

void GLCanvas3D::select_view(const std::string& direction)
{
    wxGetApp().plater()->get_camera().select_view(direction);
    if (m_canvas != nullptr)
        m_canvas->Refresh();
}

void GLCanvas3D::select_plate()
{
    wxGetApp().plater()->get_partplate_list().select_plate_view();
    if (m_canvas != nullptr)
        m_canvas->Refresh();
}

void GLCanvas3D::update_volumes_colors_by_extruder()
{
    if (m_config != nullptr)
        m_volumes.update_colors_by_extruder(m_config);
}

bool GLCanvas3D::is_collapse_toolbar_on_left() const
{
    auto state = wxGetApp().plater()->get_sidebar_docking_state();
    return state == Sidebar::Left;
}

float GLCanvas3D::get_collapse_toolbar_width() const
{
    GLToolbar& collapse_toolbar = wxGetApp().plater()->get_collapse_toolbar();
    const auto state            = wxGetApp().plater()->get_sidebar_docking_state();

    return state != Sidebar::None ? collapse_toolbar.get_width() : 0;
}

float GLCanvas3D::get_collapse_toolbar_height() const
{
    GLToolbar& collapse_toolbar = wxGetApp().plater()->get_collapse_toolbar();
    const auto state            = wxGetApp().plater()->get_sidebar_docking_state();

    return state != Sidebar::None ? collapse_toolbar.get_height() : 0;
}

bool GLCanvas3D::make_current_for_postinit() {
    return _set_current();
}

void GLCanvas3D::render(bool only_init)
{
    if (m_in_render) {
        // if called recursively, return
        m_dirty = true;
        return;
    }

    m_in_render = true;
    Slic3r::ScopeGuard in_render_guard([this]() { m_in_render = false; });
    (void)in_render_guard;

    if (m_canvas == nullptr)
        return;

    //BBS: add enable_render
    if (!m_enable_render)
        return;

    // ensures this canvas is current and initialized
    if (!_is_shown_on_screen() || !_set_current() || !wxGetApp().init_opengl())
        return;

    if (!is_initialized() && !init())
        return;

    if (!m_main_toolbar.is_enabled())
        m_gcode_viewer.init(wxGetApp().get_mode(), wxGetApp().preset_bundle);

    if (! m_bed.build_volume().valid()) {
        // this happens at startup when no data is still saved under <>\AppData\Roaming\Slic3rPE
        post_event(SimpleEvent(EVT_GLCANVAS_UPDATE_BED_SHAPE));
        return;
    }

    if (only_init)
        return;

#if ENABLE_ENVIRONMENT_MAP
    if (wxGetApp().is_editor())
        wxGetApp().plater()->init_environment_texture();
#endif // ENABLE_ENVIRONMENT_MAP

    const Size& cnv_size = get_canvas_size();
    // Probably due to different order of events on Linux/GTK2, when one switched from 3D scene
    // to preview, this was called before canvas had its final size. It reported zero width
    // and the viewport was set incorrectly, leading to tripping glAsserts further down
    // the road (in apply_projection). That's why the minimum size is forced to 10.
    Camera& camera = wxGetApp().plater()->get_camera();
    camera.set_viewport(0, 0, std::max(10u, (unsigned int)cnv_size.get_width()), std::max(10u, (unsigned int)cnv_size.get_height()));
    camera.apply_viewport();

    if (camera.requires_zoom_to_bed) {
        zoom_to_bed();
        _resize((unsigned int)cnv_size.get_width(), (unsigned int)cnv_size.get_height());
        camera.requires_zoom_to_bed = false;
    }

    if (camera.requires_zoom_to_plate > REQUIRES_ZOOM_TO_PLATE_IDLE) {
        zoom_to_plate(camera.requires_zoom_to_plate);
        _resize((unsigned int)cnv_size.get_width(), (unsigned int)cnv_size.get_height());
        camera.requires_zoom_to_plate = REQUIRES_ZOOM_TO_PLATE_IDLE;
    }

    if (camera.requires_zoom_to_volumes) {
        zoom_to_volumes();
        _resize((unsigned int)cnv_size.get_width(), (unsigned int)cnv_size.get_height());
        camera.requires_zoom_to_volumes = false;
    }

    camera.apply_projection(_max_bounding_box(true, true, true));

    wxGetApp().imgui()->new_frame();

    if (m_picking_enabled) {
        if (m_rectangle_selection.is_dragging())
            // picking pass using rectangle selection
            _rectangular_selection_picking_pass();
        //BBS: enable picking when no volumes for partplate logic
        //else if (!m_volumes.empty())
        else {
            // regular picking pass
            _picking_pass();

#if ENABLE_RAYCAST_PICKING_DEBUG
            ImGuiWrapper& imgui = *wxGetApp().imgui();
            imgui.begin(std::string("Hit result"), ImGuiWindowFlags_AlwaysAutoResize);
            imgui.text("Picking disabled");
            imgui.end();
#endif // ENABLE_RAYCAST_PICKING_DEBUG
        }
    }

    // draw scene
    glsafe(::glClear(GL_COLOR_BUFFER_BIT | GL_DEPTH_BUFFER_BIT));
    _render_background();

    //BBS add partplater rendering logic
    bool only_current = false, only_body = false, show_axes = true, no_partplate = false;
    GLGizmosManager::EType gizmo_type = m_gizmos.get_current_type();
    if (!m_main_toolbar.is_enabled()) {
        //only_body = true;
        only_current = true;
    }
    else if ((gizmo_type == GLGizmosManager::FdmSupports) || (gizmo_type == GLGizmosManager::Seam) || (gizmo_type == GLGizmosManager::MmuSegmentation))
        no_partplate = true;

    /* view3D render*/
    int hover_id = (m_hover_plate_idxs.size() > 0)?m_hover_plate_idxs.front():-1;
    if (m_canvas_type == ECanvasType::CanvasView3D) {
        //BBS: add outline logic
        _render_objects(GLVolumeCollection::ERenderType::Opaque, !m_gizmos.is_running());
        _render_sla_slices();
        _render_selection();
        if (!no_partplate)
            _render_bed(camera.get_view_matrix(), camera.get_projection_matrix(), !camera.is_looking_downward(), show_axes);
        if (!no_partplate) //BBS: add outline logic
            _render_platelist(camera.get_view_matrix(), camera.get_projection_matrix(), !camera.is_looking_downward(), only_current, only_body, hover_id, true);
        _render_objects(GLVolumeCollection::ERenderType::Transparent, !m_gizmos.is_running());
    }
    /* preview render */
    else if (m_canvas_type == ECanvasType::CanvasPreview && m_render_preview) {
        _render_objects(GLVolumeCollection::ERenderType::Opaque, !m_gizmos.is_running());
        _render_sla_slices();
        _render_selection();
        _render_bed(camera.get_view_matrix(), camera.get_projection_matrix(), !camera.is_looking_downward(), show_axes);
        _render_platelist(camera.get_view_matrix(), camera.get_projection_matrix(), !camera.is_looking_downward(), only_current, true, hover_id);
        // BBS: GUI refactor: add canvas size as parameters
        _render_gcode(cnv_size.get_width(), cnv_size.get_height());
    }
    /* assemble render*/
    else if (m_canvas_type == ECanvasType::CanvasAssembleView) {
        //BBS: add outline logic
        _render_objects(GLVolumeCollection::ERenderType::Opaque, !m_gizmos.is_running());
        //_render_bed(camera.get_view_matrix(), camera.get_projection_matrix(), !camera.is_looking_downward(), show_axes);
        _render_plane();
        //BBS: add outline logic insteadof selection under assemble view
        //_render_selection();
        // BBS: add outline logic
        _render_objects(GLVolumeCollection::ERenderType::Transparent, !m_gizmos.is_running());
    }

    _render_sequential_clearance();
#if ENABLE_RENDER_SELECTION_CENTER
    _render_selection_center();
#endif // ENABLE_RENDER_SELECTION_CENTER

    // we need to set the mouse's scene position here because the depth buffer
    // could be invalidated by the following gizmo render methods
    // this position is used later into on_mouse() to drag the objects
    if (m_picking_enabled)
        m_mouse.scene_position = _mouse_to_3d(m_mouse.position.cast<coord_t>());

    // sidebar hints need to be rendered before the gizmos because the depth buffer
    // could be invalidated by the following gizmo render methods
    _render_selection_sidebar_hints();
    _render_current_gizmo();

#if ENABLE_RAYCAST_PICKING_DEBUG
    if (m_picking_enabled && !m_mouse.dragging && !m_gizmos.is_dragging() && !m_rectangle_selection.is_dragging())
        m_scene_raycaster.render_hit(camera);
#endif // ENABLE_RAYCAST_PICKING_DEBUG

#if ENABLE_SHOW_CAMERA_TARGET
    _render_camera_target();
#endif // ENABLE_SHOW_CAMERA_TARGET

    if (m_picking_enabled && m_rectangle_selection.is_dragging())
        m_rectangle_selection.render(*this);

    // draw overlays
    _render_overlays();

    if (wxGetApp().plater()->is_render_statistic_dialog_visible()) {
        ImGui::ShowMetricsWindow();

        ImGuiWrapper& imgui = *wxGetApp().imgui();
        imgui.begin(std::string("Render statistics"), ImGuiWindowFlags_AlwaysAutoResize | ImGuiWindowFlags_NoResize | ImGuiWindowFlags_NoCollapse);
        imgui.text("FPS (SwapBuffers() calls per second):");
        ImGui::SameLine();
        imgui.text(std::to_string(m_render_stats.get_fps_and_reset_if_needed()));
        ImGui::Separator();
        imgui.text("Compressed textures:");
        ImGui::SameLine();
        imgui.text(OpenGLManager::are_compressed_textures_supported() ? "supported" : "not supported");
        imgui.text("Max texture size:");
        ImGui::SameLine();
        imgui.text(std::to_string(OpenGLManager::get_gl_info().get_max_tex_size()));
        imgui.end();
    }

#if ENABLE_PROJECT_DIRTY_STATE_DEBUG_WINDOW
    if (wxGetApp().is_editor() && wxGetApp().plater()->is_view3D_shown())
        wxGetApp().plater()->render_project_state_debug_window();
#endif // ENABLE_PROJECT_DIRTY_STATE_DEBUG_WINDOW

#if ENABLE_CAMERA_STATISTICS
    camera.debug_render();
#endif // ENABLE_CAMERA_STATISTICS

#if ENABLE_IMGUI_STYLE_EDITOR
    if (wxGetApp().get_mode() == ConfigOptionMode::comDevelop)
        _render_style_editor();
#endif


    std::string tooltip;

	// Negative coordinate means out of the window, likely because the window was deactivated.
	// In that case the tooltip should be hidden.
    if (m_mouse.position.x() >= 0. && m_mouse.position.y() >= 0.) {
        if (tooltip.empty())
            tooltip = m_layers_editing.get_tooltip(*this);

	    if (tooltip.empty())
	        tooltip = m_gizmos.get_tooltip();

	    if (tooltip.empty())
	        tooltip = m_main_toolbar.get_tooltip();

        //BBS: GUI refactor: GLToolbar
        if (tooltip.empty())
            tooltip = m_assemble_view_toolbar.get_tooltip();

	    if (tooltip.empty())
            tooltip = wxGetApp().plater()->get_collapse_toolbar().get_tooltip();

        // BBS
#if 0
	    if (tooltip.empty())
            tooltip = wxGetApp().plater()->get_view_toolbar().get_tooltip();
#endif
    }

    set_tooltip(tooltip);

    if (m_tooltip_enabled)
        m_tooltip.render(m_mouse.position, *this);

    wxGetApp().plater()->get_mouse3d_controller().render_settings_dialog(*this);

    if (m_canvas_type != ECanvasType::CanvasAssembleView) {
        float right_margin = SLIDER_DEFAULT_RIGHT_MARGIN;
        float bottom_margin = SLIDER_DEFAULT_BOTTOM_MARGIN;
        if (m_canvas_type == ECanvasType::CanvasPreview) {
            float scale_factor = get_scale();
#ifdef WIN32
            int dpi = get_dpi_for_window(wxGetApp().GetTopWindow());
            scale_factor *= (float) dpi / (float) DPI_DEFAULT;
#endif // WIN32
            right_margin = SLIDER_RIGHT_MARGIN * scale_factor * GCODE_VIEWER_SLIDER_SCALE;
            bottom_margin = SLIDER_BOTTOM_MARGIN * scale_factor * GCODE_VIEWER_SLIDER_SCALE;
        }
        wxGetApp().plater()->get_notification_manager()->render_notifications(*this, get_overlay_window_width(), bottom_margin, right_margin);
        wxGetApp().plater()->get_dailytips()->render();
    }

    wxGetApp().imgui()->render();

    m_canvas->SwapBuffers();
    m_render_stats.increment_fps_counter();
}

void GLCanvas3D::render_thumbnail(ThumbnailData& thumbnail_data, unsigned int w, unsigned int h, const ThumbnailsParams& thumbnail_params, Camera::EType camera_type, bool use_top_view, bool for_picking)
{
    render_thumbnail(thumbnail_data, w, h, thumbnail_params, m_volumes, camera_type, use_top_view, for_picking);
}

void GLCanvas3D::render_thumbnail(ThumbnailData& thumbnail_data, unsigned int w, unsigned int h, const ThumbnailsParams& thumbnail_params,
    const GLVolumeCollection& volumes, Camera::EType camera_type, bool use_top_view, bool for_picking)
{
    GLShaderProgram* shader = wxGetApp().get_shader("thumbnail");
    ModelObjectPtrs& model_objects = GUI::wxGetApp().model().objects;
    std::vector<ColorRGBA> colors = ::get_extruders_colors();
    switch (OpenGLManager::get_framebuffers_type())
    {
    case OpenGLManager::EFramebufferType::Arb:
        { render_thumbnail_framebuffer(thumbnail_data, w, h, thumbnail_params,
            wxGetApp().plater()->get_partplate_list(), model_objects, volumes, colors, shader, camera_type, use_top_view, for_picking); break; }
    case OpenGLManager::EFramebufferType::Ext:
        { render_thumbnail_framebuffer_ext(thumbnail_data, w, h, thumbnail_params,
            wxGetApp().plater()->get_partplate_list(), model_objects, volumes, colors, shader, camera_type, use_top_view, for_picking); break; }
    default:
        { render_thumbnail_legacy(thumbnail_data, w, h, thumbnail_params,
            wxGetApp().plater()->get_partplate_list(), model_objects, volumes, colors, shader, camera_type); break; }
    }
}

void GLCanvas3D::render_calibration_thumbnail(ThumbnailData& thumbnail_data, unsigned int w, unsigned int h, const ThumbnailsParams& thumbnail_params)
{
    //load current plate gcode
    m_gcode_viewer.render_calibration_thumbnail(thumbnail_data, w, h, thumbnail_params,
        wxGetApp().plater()->get_partplate_list(), wxGetApp().get_opengl_manager());
}

//BBS
void GLCanvas3D::select_curr_plate_all()
{
    m_selection.add_curr_plate();
    m_dirty = true;
}

void GLCanvas3D::select_object_from_idx(std::vector<int>& object_idxs) {
    m_selection.add_object_from_idx(object_idxs);
    m_dirty = true;
}

//BBS
void GLCanvas3D::remove_curr_plate_all()
{
    m_selection.remove_curr_plate();
    m_dirty = true;
}

void GLCanvas3D::update_plate_thumbnails()
{
    _update_imgui_select_plate_toolbar();
}

void GLCanvas3D::select_all()
{
    m_selection.add_all();
    m_dirty = true;
}

void GLCanvas3D::deselect_all()
{
    m_selection.remove_all();
    // BBS
    //wxGetApp().obj_manipul()->set_dirty();
    m_gizmos.reset_all_states();
    m_gizmos.update_data();
    post_event(SimpleEvent(EVT_GLCANVAS_OBJECT_SELECT));
}

void GLCanvas3D::set_selected_visible(bool visible)
{
    for (unsigned int i : m_selection.get_volume_idxs()) {
        GLVolume* volume = const_cast<GLVolume*>(m_selection.get_volume(i));
        volume->visible = visible;
        volume->color.a(visible ? 1.f : GLVolume::MODEL_HIDDEN_COL.a());
        volume->render_color.a(volume->color.a());
        volume->force_native_color = !visible;
    }
}

void GLCanvas3D::delete_selected()
{
    m_selection.erase();
}

void GLCanvas3D::ensure_on_bed(unsigned int object_idx, bool allow_negative_z)
{
    //BBS if asseble view canvas
    if (m_canvas_type == ECanvasType::CanvasAssembleView) {
        return;
    }

    if (allow_negative_z)
        return;

    typedef std::map<std::pair<int, int>, double> InstancesToZMap;
    InstancesToZMap instances_min_z;

    for (GLVolume* volume : m_volumes.volumes) {
        if (volume->object_idx() == (int)object_idx && !volume->is_modifier) {
            double min_z = volume->transformed_convex_hull_bounding_box().min.z();
            std::pair<int, int> instance = std::make_pair(volume->object_idx(), volume->instance_idx());
            InstancesToZMap::iterator it = instances_min_z.find(instance);
            if (it == instances_min_z.end())
                it = instances_min_z.insert(InstancesToZMap::value_type(instance, DBL_MAX)).first;

            it->second = std::min(it->second, min_z);
        }
    }

    for (GLVolume* volume : m_volumes.volumes) {
        std::pair<int, int> instance = std::make_pair(volume->object_idx(), volume->instance_idx());
        InstancesToZMap::iterator it = instances_min_z.find(instance);
        if (it != instances_min_z.end())
            volume->set_instance_offset(Z, volume->get_instance_offset(Z) - it->second);
    }
}


const std::vector<double>& GLCanvas3D::get_gcode_layers_zs() const
{
    return m_gcode_viewer.get_layers_zs();
}

std::vector<double> GLCanvas3D::get_volumes_print_zs(bool active_only) const
{
    return m_volumes.get_current_print_zs(active_only);
}

void GLCanvas3D::set_gcode_options_visibility_from_flags(unsigned int flags)
{
    m_gcode_viewer.set_options_visibility_from_flags(flags);
}

void GLCanvas3D::set_volumes_z_range(const std::array<double, 2>& range)
{
    m_volumes.set_range(range[0] - 1e-6, range[1] + 1e-6);
}

std::vector<int> GLCanvas3D::load_object(const ModelObject& model_object, int obj_idx, std::vector<int> instance_idxs)
{
    if (instance_idxs.empty()) {
        for (unsigned int i = 0; i < model_object.instances.size(); ++i) {
            instance_idxs.emplace_back(i);
        }
    }
    return m_volumes.load_object(&model_object, obj_idx, instance_idxs, m_color_by, m_initialized);
}

std::vector<int> GLCanvas3D::load_object(const Model& model, int obj_idx)
{
    if (0 <= obj_idx && obj_idx < (int)model.objects.size()) {
        const ModelObject* model_object = model.objects[obj_idx];
        if (model_object != nullptr)
            return load_object(*model_object, obj_idx, std::vector<int>());
    }

    return std::vector<int>();
}

void GLCanvas3D::mirror_selection(Axis axis)
{
    TransformationType transformation_type;
    if (wxGetApp().obj_manipul()->is_local_coordinates())
        transformation_type.set_local();
    else if (wxGetApp().obj_manipul()->is_instance_coordinates())
        transformation_type.set_instance();

    transformation_type.set_relative();

    m_selection.setup_cache();
    m_selection.mirror(axis, transformation_type);

    do_mirror(L("Mirror Object"));
    // BBS
    //wxGetApp().obj_manipul()->set_dirty();
}

// Reload the 3D scene of
// 1) Model / ModelObjects / ModelInstances / ModelVolumes
// 2) Print bed
// 3) SLA support meshes for their respective ModelObjects / ModelInstances
// 4) Wipe tower preview
// 5) Out of bed collision status & message overlay (texture)
void GLCanvas3D::reload_scene(bool refresh_immediately, bool force_full_scene_refresh)
{
    if (m_canvas == nullptr || m_config == nullptr || m_model == nullptr)
        return;

    if (!m_initialized)
        return;
    
    _set_current();

    m_hover_volume_idxs.clear();

    struct ModelVolumeState {
        ModelVolumeState(const GLVolume* volume) :
            model_volume(nullptr), geometry_id(volume->geometry_id), volume_idx(-1) {}
        ModelVolumeState(const ModelVolume* model_volume, const ObjectID& instance_id, const GLVolume::CompositeID& composite_id) :
            model_volume(model_volume), geometry_id(std::make_pair(model_volume->id().id, instance_id.id)), composite_id(composite_id), volume_idx(-1) {}
        ModelVolumeState(const ObjectID& volume_id, const ObjectID& instance_id) :
            model_volume(nullptr), geometry_id(std::make_pair(volume_id.id, instance_id.id)), volume_idx(-1) {}
        bool new_geometry() const { return this->volume_idx == size_t(-1); }
        const ModelVolume* model_volume;
        // ObjectID of ModelVolume + ObjectID of ModelInstance
        // or timestamp of an SLAPrintObjectStep + ObjectID of ModelInstance
        std::pair<size_t, size_t>   geometry_id;
        GLVolume::CompositeID       composite_id;
        // Volume index in the new GLVolume vector.
        size_t                      volume_idx;
    };
    std::vector<ModelVolumeState> model_volume_state;
    std::vector<ModelVolumeState> aux_volume_state;

    struct GLVolumeState {
        GLVolumeState() :
            volume_idx(size_t(-1)) {}
        GLVolumeState(const GLVolume* volume, unsigned int volume_idx) :
            composite_id(volume->composite_id), volume_idx(volume_idx) {}
        GLVolumeState(const GLVolume::CompositeID &composite_id) :
            composite_id(composite_id), volume_idx(size_t(-1)) {}

        GLVolume::CompositeID       composite_id;
        // Volume index in the old GLVolume vector.
        size_t                      volume_idx;
    };

    // SLA steps to pull the preview meshes for.
	typedef std::array<SLAPrintObjectStep, 3> SLASteps;
    SLASteps sla_steps = { slaposDrillHoles, slaposSupportTree, slaposPad };
    struct SLASupportState {
        std::array<PrintStateBase::StateWithTimeStamp, std::tuple_size<SLASteps>::value> step;
    };
    // State of the sla_steps for all SLAPrintObjects.
    std::vector<SLASupportState>   sla_support_state;

    std::vector<size_t> instance_ids_selected;
    std::vector<size_t> map_glvolume_old_to_new(m_volumes.volumes.size(), size_t(-1));
    std::vector<GLVolumeState> deleted_volumes;
    // BBS
    std::vector<GLVolumeState> deleted_wipe_towers;
    std::vector<GLVolume*> glvolumes_new;
    glvolumes_new.reserve(m_volumes.volumes.size());
    auto model_volume_state_lower = [](const ModelVolumeState& m1, const ModelVolumeState& m2) { return m1.geometry_id < m2.geometry_id; };

    m_reload_delayed = !m_canvas->IsShown() && !refresh_immediately && !force_full_scene_refresh;

    PrinterTechnology printer_technology = current_printer_technology();

    // BBS: support wipe tower for multi-plates
    PartPlateList& ppl = wxGetApp().plater()->get_partplate_list();
    int n_plates = ppl.get_plate_count();
    std::vector<int> volume_idxs_wipe_tower_old(n_plates, -1);

    // Release invalidated volumes to conserve GPU memory in case of delayed refresh (see m_reload_delayed).
    // First initialize model_volumes_new_sorted & model_instances_new_sorted.
    for (int object_idx = 0; object_idx < (int)m_model->objects.size(); ++object_idx) {
        const ModelObject* model_object = m_model->objects[object_idx];
        for (int instance_idx = 0; instance_idx < (int)model_object->instances.size(); ++instance_idx) {
            const ModelInstance* model_instance = model_object->instances[instance_idx];
            for (int volume_idx = 0; volume_idx < (int)model_object->volumes.size(); ++volume_idx) {
                const ModelVolume* model_volume = model_object->volumes[volume_idx];
                if (m_canvas_type == ECanvasType::CanvasAssembleView) {
                    if (model_volume->is_model_part())
                        model_volume_state.emplace_back(model_volume, model_instance->id(), GLVolume::CompositeID(object_idx, volume_idx, instance_idx));
                }
                else {
                    model_volume_state.emplace_back(model_volume, model_instance->id(), GLVolume::CompositeID(object_idx, volume_idx, instance_idx));
                }
            }
        }
    }
    if (printer_technology == ptSLA) {
        const SLAPrint* sla_print = this->sla_print();
#ifndef NDEBUG
        // Verify that the SLAPrint object is synchronized with m_model.
        check_model_ids_equal(*m_model, sla_print->model());
#endif /* NDEBUG */
        sla_support_state.reserve(sla_print->objects().size());
        for (const SLAPrintObject* print_object : sla_print->objects()) {
            SLASupportState state;
            for (size_t istep = 0; istep < sla_steps.size(); ++istep) {
                state.step[istep] = print_object->step_state_with_timestamp(sla_steps[istep]);
                if (state.step[istep].state == PrintStateBase::DONE) {
                    if (!print_object->has_mesh(sla_steps[istep]))
                        // Consider the DONE step without a valid mesh as invalid for the purpose
                        // of mesh visualization.
                        state.step[istep].state = PrintStateBase::INVALID;
                    else if (sla_steps[istep] != slaposDrillHoles)
                        for (const ModelInstance* model_instance : print_object->model_object()->instances)
                            // Only the instances, which are currently printable, will have the SLA support structures kept.
                            // The instances outside the print bed will have the GLVolumes of their support structures released.
                            if (model_instance->is_printable())
                                aux_volume_state.emplace_back(state.step[istep].timestamp, model_instance->id());
                }
            }
            sla_support_state.emplace_back(state);
        }
    }
    std::sort(model_volume_state.begin(), model_volume_state.end(), model_volume_state_lower);
    std::sort(aux_volume_state.begin(), aux_volume_state.end(), model_volume_state_lower);

    // BBS: normalize painting data with current filament count
    for (unsigned int obj_idx = 0; obj_idx < (unsigned int)m_model->objects.size(); ++obj_idx) {
        const ModelObject& model_object = *m_model->objects[obj_idx];
        for (int volume_idx = 0; volume_idx < (int)model_object.volumes.size(); ++volume_idx) {
            ModelVolume& model_volume = *model_object.volumes[volume_idx];
            if (!model_volume.is_model_part())
                continue;

            unsigned int filaments_count = (unsigned int)dynamic_cast<const ConfigOptionStrings*>(m_config->option("filament_colour"))->values.size();
            model_volume.update_extruder_count(filaments_count);
        }
    }

    // Release all ModelVolume based GLVolumes not found in the current Model. Find the GLVolume of a hollowed mesh.
    for (size_t volume_id = 0; volume_id < m_volumes.volumes.size(); ++volume_id) {
        GLVolume* volume = m_volumes.volumes[volume_id];
        ModelVolumeState  key(volume);
        ModelVolumeState* mvs = nullptr;
        if (volume->volume_idx() < 0) {
            auto it = std::lower_bound(aux_volume_state.begin(), aux_volume_state.end(), key, model_volume_state_lower);
            if (it != aux_volume_state.end() && it->geometry_id == key.geometry_id)
                // This can be an SLA support structure that should not be rendered (in case someone used undo
                // to revert to before it was generated). We only reuse the volume if that's not the case.
                if (m_model->objects[volume->composite_id.object_id]->sla_points_status != sla::PointsStatus::NoPoints)
                    mvs = &(*it);
        }
        else {
            auto it = std::lower_bound(model_volume_state.begin(), model_volume_state.end(), key, model_volume_state_lower);
            if (it != model_volume_state.end() && it->geometry_id == key.geometry_id)
                mvs = &(*it);
        }
        // Emplace instance ID of the volume. Both the aux volumes and model volumes share the same instance ID.
        // The wipe tower has its own wipe_tower_instance_id().
        if (m_selection.contains_volume(volume_id)) {
            if (m_canvas_type == ECanvasType::CanvasAssembleView) {
                if (!volume->is_modifier)
                    instance_ids_selected.emplace_back(volume->geometry_id.second);
            }
            else {
                instance_ids_selected.emplace_back(volume->geometry_id.second);
            }
        }
        if (mvs == nullptr || force_full_scene_refresh) {
            // This GLVolume will be released.
            if (volume->is_wipe_tower) {
                // There is only one wipe tower.
                //assert(volume_idx_wipe_tower_old == -1);
                int plate_id = volume->composite_id.object_id - 1000;
                if (plate_id < n_plates)
                    volume_idxs_wipe_tower_old[plate_id] = (int)volume_id;
            }
            if (!m_reload_delayed) {
                deleted_volumes.emplace_back(volume, volume_id);
                // BBS
                if (volume->is_wipe_tower)
                    deleted_wipe_towers.emplace_back(volume, volume_id);
                delete volume;
            }
        }
        else {
            // This GLVolume will be reused.
            volume->set_sla_shift_z(0.0);
            map_glvolume_old_to_new[volume_id] = glvolumes_new.size();
            mvs->volume_idx = glvolumes_new.size();
            glvolumes_new.emplace_back(volume);
            // Update color of the volume based on the current extruder.
            if (mvs->model_volume != nullptr) {
                int extruder_id = mvs->model_volume->extruder_id();
                if (extruder_id != -1)
                    volume->extruder_id = extruder_id;

                volume->is_modifier = !mvs->model_volume->is_model_part();
                volume->set_color(color_from_model_volume(*mvs->model_volume));

                // updates volumes transformations
                if (m_canvas_type != ECanvasType::CanvasAssembleView) {
                    volume->set_instance_transformation(mvs->model_volume->get_object()->instances[mvs->composite_id.instance_id]->get_transformation());
                    volume->set_volume_transformation(mvs->model_volume->get_transformation());
                    // updates volumes convex hull
                    if (mvs->model_volume->is_model_part() && ! volume->convex_hull())
                        // Model volume was likely changed from modifier or support blocker / enforcer to a model part.
                        // Only model parts require convex hulls.
                        volume->set_convex_hull(mvs->model_volume->get_convex_hull_shared_ptr());
                    volume->set_offset_to_assembly(Vec3d(0, 0, 0));
                }
                else {
                    volume->set_instance_transformation(mvs->model_volume->get_object()->instances[mvs->composite_id.instance_id]->get_assemble_transformation());
                    volume->set_volume_transformation(mvs->model_volume->get_transformation());
                    // updates volumes convex hull
                    if (mvs->model_volume->is_model_part() && ! volume->convex_hull())
                        // Model volume was likely changed from modifier or support blocker / enforcer to a model part.
                        // Only model parts require convex hulls.
                        volume->set_convex_hull(mvs->model_volume->get_convex_hull_shared_ptr());
                    volume->set_offset_to_assembly(mvs->model_volume->get_object()->instances[mvs->composite_id.instance_id]->get_offset_to_assembly());
                }
            }
        }
    }
    sort_remove_duplicates(instance_ids_selected);
    auto deleted_volumes_lower = [](const GLVolumeState &v1, const GLVolumeState &v2) { return v1.composite_id < v2.composite_id; };
    std::sort(deleted_volumes.begin(), deleted_volumes.end(), deleted_volumes_lower);

    //BBS clean hover_volume_idxs
    m_hover_volume_idxs.clear();

    if (m_reload_delayed)
        return;

    // BBS: do not check wipe tower changes
    bool update_object_list = false;
    if (deleted_volumes.size() != deleted_wipe_towers.size())
        update_object_list = true;

    if (m_volumes.volumes != glvolumes_new && !update_object_list) {
        int vol_idx = 0;
        for (; vol_idx < std::min(m_volumes.volumes.size(), glvolumes_new.size()); vol_idx++) {
            if (m_volumes.volumes[vol_idx] != glvolumes_new[vol_idx]) {
                update_object_list = true;
                break;
            }
        }
        for (int temp_idx = vol_idx; temp_idx < m_volumes.volumes.size() && !update_object_list; temp_idx++) {
            // Volumes in m_volumes might not exist anymore, so we cannot
            // directly check if they are is_wipe_towers, for which we do
            // not want to update the object list.  Instead, we do a kind of
            // slow thing of seeing if they were in the deleted list, and if
            // so, if they were a wipe tower.
            bool was_deleted_wipe_tower = false;
            for (int del_idx = 0; del_idx < deleted_wipe_towers.size(); del_idx++) {
                if (deleted_wipe_towers[del_idx].volume_idx == temp_idx) {
                    was_deleted_wipe_tower = true;
                    break;
                }
            }
            if (!was_deleted_wipe_tower) {
                update_object_list = true;
            }
        }
        for (int temp_idx = vol_idx; temp_idx < glvolumes_new.size() && !update_object_list; temp_idx++) {
            if (!glvolumes_new[temp_idx]->is_wipe_tower)
                update_object_list = true;
        }
    }
    m_volumes.volumes = std::move(glvolumes_new);
    for (unsigned int obj_idx = 0; obj_idx < (unsigned int)m_model->objects.size(); ++ obj_idx) {
        const ModelObject &model_object = *m_model->objects[obj_idx];
        for (int volume_idx = 0; volume_idx < (int)model_object.volumes.size(); ++ volume_idx) {
			const ModelVolume &model_volume = *model_object.volumes[volume_idx];
            if (m_canvas_type == ECanvasType::CanvasAssembleView && !model_volume.is_model_part())
                continue;
            for (int instance_idx = 0; instance_idx < (int)model_object.instances.size(); ++ instance_idx) {
				const ModelInstance &model_instance = *model_object.instances[instance_idx];
				ModelVolumeState key(model_volume.id(), model_instance.id());
				auto it = std::lower_bound(model_volume_state.begin(), model_volume_state.end(), key, model_volume_state_lower);
				assert(it != model_volume_state.end() && it->geometry_id == key.geometry_id);
                if (it->new_geometry()) {
                    // New volume.
                    auto it_old_volume = std::lower_bound(deleted_volumes.begin(), deleted_volumes.end(), GLVolumeState(it->composite_id), deleted_volumes_lower);
                    if (it_old_volume != deleted_volumes.end() && it_old_volume->composite_id == it->composite_id)
                        // If a volume changed its ObjectID, but it reuses a GLVolume's CompositeID, maintain its selection.
                        map_glvolume_old_to_new[it_old_volume->volume_idx] = m_volumes.volumes.size();
                    // Note the index of the loaded volume, so that we can reload the main model GLVolume with the hollowed mesh
                    // later in this function.
                    it->volume_idx = m_volumes.volumes.size();
                    m_volumes.load_object_volume(&model_object, obj_idx, volume_idx, instance_idx, m_color_by, m_initialized, m_canvas_type == ECanvasType::CanvasAssembleView);
                    m_volumes.volumes.back()->geometry_id = key.geometry_id;
                    update_object_list = true;
                } else {
					// Recycling an old GLVolume.
					GLVolume &existing_volume = *m_volumes.volumes[it->volume_idx];
                    assert(existing_volume.geometry_id == key.geometry_id);
					// Update the Object/Volume/Instance indices into the current Model.
					if (existing_volume.composite_id != it->composite_id) {
						existing_volume.composite_id = it->composite_id;
						update_object_list = true;
					}
                }
            }
        }
    }
    if (printer_technology == ptSLA) {
        size_t idx = 0;
        const SLAPrint *sla_print = this->sla_print();
		std::vector<double> shift_zs(m_model->objects.size(), 0);
        double relative_correction_z = sla_print->relative_correction().z();
        if (relative_correction_z <= EPSILON)
            relative_correction_z = 1.;
		for (const SLAPrintObject *print_object : sla_print->objects()) {
            SLASupportState   &state        = sla_support_state[idx ++];
            const ModelObject *model_object = print_object->model_object();
            // Find an index of the ModelObject
            int object_idx;
            // There may be new SLA volumes added to the scene for this print_object.
            // Find the object index of this print_object in the Model::objects list.
            auto it = std::find(sla_print->model().objects.begin(), sla_print->model().objects.end(), model_object);
            assert(it != sla_print->model().objects.end());
			object_idx = it - sla_print->model().objects.begin();
			// Cache the Z offset to be applied to all volumes with this object_idx.
			shift_zs[object_idx] = print_object->get_current_elevation() / relative_correction_z;
            // Collect indices of this print_object's instances, for which the SLA support meshes are to be added to the scene.
            // pairs of <instance_idx, print_instance_idx>
			std::vector<std::pair<size_t, size_t>> instances[std::tuple_size<SLASteps>::value];
            for (size_t print_instance_idx = 0; print_instance_idx < print_object->instances().size(); ++ print_instance_idx) {
                const SLAPrintObject::Instance &instance = print_object->instances()[print_instance_idx];
                // Find index of ModelInstance corresponding to this SLAPrintObject::Instance.
				auto it = std::find_if(model_object->instances.begin(), model_object->instances.end(),
                    [&instance](const ModelInstance *mi) { return mi->id() == instance.instance_id; });
                assert(it != model_object->instances.end());
                int instance_idx = it - model_object->instances.begin();
                for (size_t istep = 0; istep < sla_steps.size(); ++ istep)
                    if (sla_steps[istep] == slaposDrillHoles) {
                    	// Hollowing is a special case, where the mesh from the backend is being loaded into the 1st volume of an instance,
                    	// not into its own GLVolume.
                        // There shall always be such a GLVolume allocated.
                        ModelVolumeState key(model_object->volumes.front()->id(), instance.instance_id);
                        auto it = std::lower_bound(model_volume_state.begin(), model_volume_state.end(), key, model_volume_state_lower);
                        assert(it != model_volume_state.end() && it->geometry_id == key.geometry_id);
                        assert(!it->new_geometry());
                        GLVolume &volume = *m_volumes.volumes[it->volume_idx];
                        if (! volume.offsets.empty() && state.step[istep].timestamp != volume.offsets.front()) {
                        	// The backend either produced a new hollowed mesh, or it invalidated the one that the front end has seen.
                            volume.model.reset();
                            if (state.step[istep].state == PrintStateBase::DONE) {
                                TriangleMesh mesh = print_object->get_mesh(slaposDrillHoles);
	                            assert(! mesh.empty());
                                mesh.transform(sla_print->sla_trafo(*m_model->objects[volume.object_idx()]).inverse());
#if ENABLE_SMOOTH_NORMALS
                                volume.model.init_from(mesh, true);
#else
                                volume.model.init_from(mesh);
                                volume.mesh_raycaster = std::make_unique<GUI::MeshRaycaster>(std::make_shared<TriangleMesh>(mesh));
#endif // ENABLE_SMOOTH_NORMALS
                            }
                            else {
	                        	// Reload the original volume.
#if ENABLE_SMOOTH_NORMALS
                                volume.model.init_from(m_model->objects[volume.object_idx()]->volumes[volume.volume_idx()]->mesh(), true);
#else
                                const TriangleMesh& new_mesh = m_model->objects[volume.object_idx()]->volumes[volume.volume_idx()]->mesh();
                                volume.model.init_from(new_mesh);
                                volume.mesh_raycaster = std::make_unique<GUI::MeshRaycaster>(std::make_shared<TriangleMesh>(new_mesh));
#endif // ENABLE_SMOOTH_NORMALS
                            }
	                    }
                    	//FIXME it is an ugly hack to write the timestamp into the "offsets" field to not have to add another member variable
                    	// to the GLVolume. We should refactor GLVolume significantly, so that the GLVolume will not contain member variables
                    	// of various concenrs (model vs. 3D print path).
                    	volume.offsets = { state.step[istep].timestamp };
                    }
                    else if (state.step[istep].state == PrintStateBase::DONE) {
                        // Check whether there is an existing auxiliary volume to be updated, or a new auxiliary volume to be created.
						ModelVolumeState key(state.step[istep].timestamp, instance.instance_id.id);
						auto it = std::lower_bound(aux_volume_state.begin(), aux_volume_state.end(), key, model_volume_state_lower);
						assert(it != aux_volume_state.end() && it->geometry_id == key.geometry_id);
                    	if (it->new_geometry()) {
                            // This can be an SLA support structure that should not be rendered (in case someone used undo
                            // to revert to before it was generated). If that's the case, we should not generate anything.
                            if (model_object->sla_points_status != sla::PointsStatus::NoPoints)
                                instances[istep].emplace_back(std::pair<size_t, size_t>(instance_idx, print_instance_idx));
                            else
                                shift_zs[object_idx] = 0.;
                        }
                        else {
                            // Recycling an old GLVolume. Update the Object/Instance indices into the current Model.
                            m_volumes.volumes[it->volume_idx]->composite_id = GLVolume::CompositeID(object_idx, m_volumes.volumes[it->volume_idx]->volume_idx(), instance_idx);
                            m_volumes.volumes[it->volume_idx]->set_instance_transformation(model_object->instances[instance_idx]->get_transformation());
                        }
                    }
            }

            for (size_t istep = 0; istep < sla_steps.size(); ++istep)
                if (!instances[istep].empty())
                    m_volumes.load_object_auxiliary(print_object, object_idx, instances[istep], sla_steps[istep], state.step[istep].timestamp);
        }

		// Shift-up all volumes of the object so that it has the right elevation with respect to the print bed
		for (GLVolume* volume : m_volumes.volumes)
			if (volume->object_idx() < (int)m_model->objects.size() && m_model->objects[volume->object_idx()]->instances[volume->instance_idx()]->is_printable())
				volume->set_sla_shift_z(shift_zs[volume->object_idx()]);
    }

    // BBS
    if (printer_technology == ptFFF && m_config->has("filament_colour") && (m_canvas_type != ECanvasType::CanvasAssembleView)) {
        // Should the wipe tower be visualized ?
        unsigned int filaments_count = (unsigned int)dynamic_cast<const ConfigOptionStrings*>(m_config->option("filament_colour"))->values.size();

        bool wt = dynamic_cast<const ConfigOptionBool*>(m_config->option("enable_prime_tower"))->value;
        auto co = dynamic_cast<const ConfigOptionEnum<PrintSequence>*>(m_config->option<ConfigOptionEnum<PrintSequence>>("print_sequence"));

        const DynamicPrintConfig &dconfig           = wxGetApp().preset_bundle->prints.get_edited_preset().config;
        auto timelapse_type = dconfig.option<ConfigOptionEnum<TimelapseType>>("timelapse_type");
        bool timelapse_enabled = timelapse_type ? (timelapse_type->value == TimelapseType::tlSmooth) : false;

        if (wt && (timelapse_enabled || filaments_count > 1)) {
            for (int plate_id = 0; plate_id < n_plates; plate_id++) {
                // If print ByObject and there is only one object in the plate, the wipe tower is allowed to be generated.
                PartPlate* part_plate = ppl.get_plate(plate_id);
                if (part_plate->get_print_seq() == PrintSequence::ByObject ||
                    (part_plate->get_print_seq() == PrintSequence::ByDefault && co != nullptr && co->value == PrintSequence::ByObject)) {
                    if (ppl.get_plate(plate_id)->printable_instance_size() != 1)
                        continue;
                }

                DynamicPrintConfig& proj_cfg = wxGetApp().preset_bundle->project_config;
                float x = dynamic_cast<const ConfigOptionFloats*>(proj_cfg.option("wipe_tower_x"))->get_at(plate_id);
                float y = dynamic_cast<const ConfigOptionFloats*>(proj_cfg.option("wipe_tower_y"))->get_at(plate_id);
                float w = dynamic_cast<const ConfigOptionFloat*>(m_config->option("prime_tower_width"))->value;
                float a = dynamic_cast<const ConfigOptionFloat*>(proj_cfg.option("wipe_tower_rotation_angle"))->value;
                // BBS
                // float v = dynamic_cast<const ConfigOptionFloat*>(m_config->option("prime_volume"))->value;
                Vec3d plate_origin = ppl.get_plate(plate_id)->get_origin();

                const Print* print = m_process->fff_print();
                const auto& wipe_tower_data = print->wipe_tower_data(filaments_count);
                float brim_width = wipe_tower_data.brim_width;
                const DynamicPrintConfig &print_cfg   = wxGetApp().preset_bundle->prints.get_edited_preset().config;
                Vec3d wipe_tower_size = ppl.get_plate(plate_id)->estimate_wipe_tower_size(print_cfg, w, wipe_tower_data.depth);

                const float margin = WIPE_TOWER_MARGIN;
                BoundingBoxf3 plate_bbox = wxGetApp().plater()->get_partplate_list().get_plate(plate_id)->get_bounding_box();
                coordf_t plate_bbox_x_max_local_coord = plate_bbox.max(0) - plate_origin(0);
                coordf_t plate_bbox_y_max_local_coord = plate_bbox.max(1) - plate_origin(1);
                bool need_update = false;
                if (x + margin + wipe_tower_size(0) > plate_bbox_x_max_local_coord) {
                    x = plate_bbox_x_max_local_coord - wipe_tower_size(0) - margin;
                    need_update = true;
                }
                else if (x < margin) {
                    x = margin;
                    need_update = true;
                }
                if (need_update) {
                    ConfigOptionFloat wt_x_opt(x);
                    dynamic_cast<ConfigOptionFloats *>(proj_cfg.option("wipe_tower_x"))->set_at(&wt_x_opt, plate_id, 0);
                    need_update = false;
                }

                if (y + margin + wipe_tower_size(1) > plate_bbox_y_max_local_coord) {
                    y = plate_bbox_y_max_local_coord - wipe_tower_size(1) - margin;
                    need_update = true;
                }
                else if (y < margin) {
                    y = margin;
                    need_update = true;
                }
                if (need_update) {
                    ConfigOptionFloat wt_y_opt(y);
                    dynamic_cast<ConfigOptionFloats *>(proj_cfg.option("wipe_tower_y"))->set_at(&wt_y_opt, plate_id, 0);
                }

                int volume_idx_wipe_tower_new = m_volumes.load_wipe_tower_preview(
                    1000 + plate_id, x + plate_origin(0), y + plate_origin(1),
                    (float)wipe_tower_size(0), (float)wipe_tower_size(1), (float)wipe_tower_size(2), a,
                    /*!print->is_step_done(psWipeTower)*/ true, brim_width);
                int volume_idx_wipe_tower_old = volume_idxs_wipe_tower_old[plate_id];
                if (volume_idx_wipe_tower_old != -1)
                    map_glvolume_old_to_new[volume_idx_wipe_tower_old] = volume_idx_wipe_tower_new;
            }
        }
    }

    update_volumes_colors_by_extruder();
	// Update selection indices based on the old/new GLVolumeCollection.
    if (m_selection.get_mode() == Selection::Instance)
        m_selection.instances_changed(instance_ids_selected);
    else
        m_selection.volumes_changed(map_glvolume_old_to_new);

    // @Enrico suggest this solution to preven accessing pointer on caster without data
    m_scene_raycaster.remove_raycasters(SceneRaycaster::EType::Bed);
    m_scene_raycaster.remove_raycasters(SceneRaycaster::EType::Volume);
    m_gizmos.update_data();
    m_gizmos.update_assemble_view_data();
    m_gizmos.refresh_on_off_state();

    // Update the toolbar
    //BBS: notify the PartPlateList to reload all objects
    if (update_object_list)
        post_event(SimpleEvent(EVT_GLCANVAS_OBJECT_SELECT));

    //BBS:exclude the assmble view
    if (m_canvas_type != ECanvasType::CanvasAssembleView) {
        _set_warning_notification_if_needed(EWarning::GCodeConflict);
        // checks for geometry outside the print volume to render it accordingly
        if (!m_volumes.empty()) {
            ModelInstanceEPrintVolumeState state;
            const bool contained_min_one = m_volumes.check_outside_state(m_bed.build_volume(), &state);
            const bool partlyOut = (state == ModelInstanceEPrintVolumeState::ModelInstancePVS_Partly_Outside);
            const bool fullyOut = (state == ModelInstanceEPrintVolumeState::ModelInstancePVS_Fully_Outside);

            _set_warning_notification(EWarning::ObjectClashed, partlyOut);
            //BBS: turn off the warning when fully outside
            //_set_warning_notification(EWarning::ObjectOutside, fullyOut);
            if (printer_technology != ptSLA || !contained_min_one)
                _set_warning_notification(EWarning::SlaSupportsOutside, false);

            post_event(Event<bool>(EVT_GLCANVAS_ENABLE_ACTION_BUTTONS,
                contained_min_one && !m_model->objects.empty() && !partlyOut));
        }
        else {
            _set_warning_notification(EWarning::ObjectOutside, false);
            _set_warning_notification(EWarning::ObjectClashed, false);
            _set_warning_notification(EWarning::SlaSupportsOutside, false);
            post_event(Event<bool>(EVT_GLCANVAS_ENABLE_ACTION_BUTTONS, false));
        }
    }

    refresh_camera_scene_box();

    if (m_selection.is_empty()) {
        // If no object is selected, deactivate the active gizmo, if any
        // Otherwise it may be shown after cleaning the scene (if it was active while the objects were deleted)
        m_gizmos.reset_all_states();
        // BBS
#if 0
        // If no object is selected, reset the objects manipulator on the sidebar
        // to force a reset of its cache
        auto manip = wxGetApp().obj_manipul();
        if (manip != nullptr)
            manip->set_dirty();
#endif
    }

    // refresh bed raycasters for picking
    if (m_canvas_type == ECanvasType::CanvasView3D) {
        wxGetApp().plater()->get_partplate_list().register_raycasters_for_picking(*this);
    }

    // refresh volume raycasters for picking
    for (size_t i = 0; i < m_volumes.volumes.size(); ++i) {
        const GLVolume* v = m_volumes.volumes[i];
        assert(v->mesh_raycaster != nullptr);
        std::shared_ptr<SceneRaycasterItem> raycaster = add_raycaster_for_picking(SceneRaycaster::EType::Volume, i, *v->mesh_raycaster, v->world_matrix());
        raycaster->set_active(v->is_active);
    }

    // refresh gizmo elements raycasters for picking
    GLGizmoBase* curr_gizmo = m_gizmos.get_current();
    if (curr_gizmo != nullptr)
        curr_gizmo->unregister_raycasters_for_picking();
    m_scene_raycaster.remove_raycasters(SceneRaycaster::EType::Gizmo);
    m_scene_raycaster.remove_raycasters(SceneRaycaster::EType::FallbackGizmo);
    if (curr_gizmo != nullptr && !m_selection.is_empty())
        curr_gizmo->register_raycasters_for_picking();

    // and force this canvas to be redrawn.
    m_dirty = true;
}

void GLCanvas3D::load_shells(const Print& print, bool force_previewing)
{
    if (m_initialized)
    {
        m_gcode_viewer.load_shells(print, m_initialized, force_previewing);
        m_gcode_viewer.update_shells_color_by_extruder(m_config);
    }
}

void GLCanvas3D::set_shell_transparence(float alpha){
    m_gcode_viewer.set_shell_transparency(alpha);

}
//BBS: add only gcode mode
void GLCanvas3D::load_gcode_preview(const GCodeProcessorResult& gcode_result, const std::vector<std::string>& str_tool_colors, bool only_gcode)
{
    PartPlateList& partplate_list = wxGetApp().plater()->get_partplate_list();
    PartPlate* plate = partplate_list.get_curr_plate();
    const std::vector<BoundingBoxf3>& exclude_bounding_box = plate->get_exclude_areas();

    //BBS: init is called in GLCanvas3D.render()
    //when load gcode directly, it is too late
    m_gcode_viewer.init(wxGetApp().get_mode(), wxGetApp().preset_bundle);
    m_gcode_viewer.load(gcode_result, *this->fff_print(), wxGetApp().plater()->build_volume(), exclude_bounding_box,
        wxGetApp().get_mode(), only_gcode);

    if (wxGetApp().is_editor()) {
        //BBS: always load shell at preview, do this in load_shells
        //m_gcode_viewer.update_shells_color_by_extruder(m_config);
        _set_warning_notification_if_needed(EWarning::ToolHeightOutside);
        _set_warning_notification_if_needed(EWarning::ToolpathOutside);
        _set_warning_notification_if_needed(EWarning::GCodeConflict);
    }

    m_gcode_viewer.refresh(gcode_result, str_tool_colors);
    set_as_dirty();
    request_extra_frame();
}

void GLCanvas3D::refresh_gcode_preview_render_paths()
{
    m_gcode_viewer.refresh_render_paths();
    set_as_dirty();
    request_extra_frame();
}

void GLCanvas3D::load_sla_preview()
{
    const SLAPrint* print = sla_print();
    if (m_canvas != nullptr && print != nullptr) {
        _set_current();
	    // Release OpenGL data before generating new data.
	    reset_volumes();
        _load_sla_shells();
        _update_sla_shells_outside_state();
        _set_warning_notification_if_needed(EWarning::SlaSupportsOutside);
    }
}

/*void GLCanvas3D::load_preview(const std::vector<std::string>& str_tool_colors, const std::vector<CustomGCode::Item>& color_print_values)
{
    const Print *print = this->fff_print();
    if (print == nullptr)
        return;

    _set_current();

    // Release OpenGL data before generating new data.
    this->reset_volumes();

    const BuildVolume &build_volume = m_bed.build_volume();
    _load_print_toolpaths(build_volume);
    _load_wipe_tower_toolpaths(build_volume, str_tool_colors);
    for (const PrintObject* object : print->objects())
        _load_print_object_toolpaths(*object, build_volume, str_tool_colors, color_print_values);

    _set_warning_notification_if_needed(EWarning::ToolpathOutside);
}*/

void GLCanvas3D::bind_event_handlers()
{
    if (m_canvas != nullptr) {
        m_canvas->Bind(wxEVT_SIZE, &GLCanvas3D::on_size, this);
        m_canvas->Bind(wxEVT_IDLE, &GLCanvas3D::on_idle, this);
        m_canvas->Bind(wxEVT_CHAR, &GLCanvas3D::on_char, this);
        m_canvas->Bind(wxEVT_KEY_DOWN, &GLCanvas3D::on_key, this);
        m_canvas->Bind(wxEVT_KEY_UP, &GLCanvas3D::on_key, this);
        m_canvas->Bind(wxEVT_MOUSEWHEEL, &GLCanvas3D::on_mouse_wheel, this);
        m_canvas->Bind(wxEVT_TIMER, &GLCanvas3D::on_timer, this);
        m_canvas->Bind(EVT_GLCANVAS_RENDER_TIMER, &GLCanvas3D::on_render_timer, this);
        m_toolbar_highlighter.set_timer_owner(m_canvas, 0);
        m_canvas->Bind(EVT_GLCANVAS_TOOLBAR_HIGHLIGHTER_TIMER, [this](wxTimerEvent&) { m_toolbar_highlighter.blink(); });
        m_gizmo_highlighter.set_timer_owner(m_canvas, 0);
        m_canvas->Bind(EVT_GLCANVAS_GIZMO_HIGHLIGHTER_TIMER, [this](wxTimerEvent&) { m_gizmo_highlighter.blink(); });
        m_canvas->Bind(wxEVT_LEFT_DOWN, &GLCanvas3D::on_mouse, this);
        m_canvas->Bind(wxEVT_LEFT_UP, &GLCanvas3D::on_mouse, this);
        m_canvas->Bind(wxEVT_MIDDLE_DOWN, &GLCanvas3D::on_mouse, this);
        m_canvas->Bind(wxEVT_MIDDLE_UP, &GLCanvas3D::on_mouse, this);
        m_canvas->Bind(wxEVT_RIGHT_DOWN, &GLCanvas3D::on_mouse, this);
        m_canvas->Bind(wxEVT_RIGHT_UP, &GLCanvas3D::on_mouse, this);
        m_canvas->Bind(wxEVT_MOTION, &GLCanvas3D::on_mouse, this);
        m_canvas->Bind(wxEVT_ENTER_WINDOW, &GLCanvas3D::on_mouse, this);
        m_canvas->Bind(wxEVT_LEAVE_WINDOW, &GLCanvas3D::on_mouse, this);
        m_canvas->Bind(wxEVT_LEFT_DCLICK, &GLCanvas3D::on_mouse, this);
        m_canvas->Bind(wxEVT_MIDDLE_DCLICK, &GLCanvas3D::on_mouse, this);
        m_canvas->Bind(wxEVT_RIGHT_DCLICK, &GLCanvas3D::on_mouse, this);
        m_canvas->Bind(wxEVT_PAINT, &GLCanvas3D::on_paint, this);
        m_canvas->Bind(wxEVT_SET_FOCUS, &GLCanvas3D::on_set_focus, this);
        m_canvas->Bind(wxEVT_KILL_FOCUS, [this](wxFocusEvent& evt) {
                ImGui::SetWindowFocus(nullptr);
                render();
                evt.Skip();
            });
        m_event_handlers_bound = true;

        m_canvas->Bind(wxEVT_GESTURE_PAN, &GLCanvas3D::on_gesture, this);
        m_canvas->Bind(wxEVT_GESTURE_ZOOM, &GLCanvas3D::on_gesture, this);
        m_canvas->Bind(wxEVT_GESTURE_ROTATE, &GLCanvas3D::on_gesture, this);
        m_canvas->EnableTouchEvents(wxTOUCH_ZOOM_GESTURE | wxTOUCH_ROTATE_GESTURE);
#if __WXOSX__
        initGestures(m_canvas->GetHandle(), m_canvas); // for UIPanGestureRecognizer allowedScrollTypesMask
#endif
    }
}

void GLCanvas3D::unbind_event_handlers()
{
    if (m_canvas != nullptr && m_event_handlers_bound) {
        m_canvas->Unbind(wxEVT_SIZE, &GLCanvas3D::on_size, this);
        m_canvas->Unbind(wxEVT_IDLE, &GLCanvas3D::on_idle, this);
        m_canvas->Unbind(wxEVT_CHAR, &GLCanvas3D::on_char, this);
        m_canvas->Unbind(wxEVT_KEY_DOWN, &GLCanvas3D::on_key, this);
        m_canvas->Unbind(wxEVT_KEY_UP, &GLCanvas3D::on_key, this);
        m_canvas->Unbind(wxEVT_MOUSEWHEEL, &GLCanvas3D::on_mouse_wheel, this);
        m_canvas->Unbind(wxEVT_TIMER, &GLCanvas3D::on_timer, this);
        m_canvas->Unbind(EVT_GLCANVAS_RENDER_TIMER, &GLCanvas3D::on_render_timer, this);
        m_canvas->Unbind(wxEVT_LEFT_DOWN, &GLCanvas3D::on_mouse, this);
		m_canvas->Unbind(wxEVT_LEFT_UP, &GLCanvas3D::on_mouse, this);
        m_canvas->Unbind(wxEVT_MIDDLE_DOWN, &GLCanvas3D::on_mouse, this);
        m_canvas->Unbind(wxEVT_MIDDLE_UP, &GLCanvas3D::on_mouse, this);
        m_canvas->Unbind(wxEVT_RIGHT_DOWN, &GLCanvas3D::on_mouse, this);
        m_canvas->Unbind(wxEVT_RIGHT_UP, &GLCanvas3D::on_mouse, this);
        m_canvas->Unbind(wxEVT_MOTION, &GLCanvas3D::on_mouse, this);
        m_canvas->Unbind(wxEVT_ENTER_WINDOW, &GLCanvas3D::on_mouse, this);
        m_canvas->Unbind(wxEVT_LEAVE_WINDOW, &GLCanvas3D::on_mouse, this);
        m_canvas->Unbind(wxEVT_LEFT_DCLICK, &GLCanvas3D::on_mouse, this);
        m_canvas->Unbind(wxEVT_MIDDLE_DCLICK, &GLCanvas3D::on_mouse, this);
        m_canvas->Unbind(wxEVT_RIGHT_DCLICK, &GLCanvas3D::on_mouse, this);
        m_canvas->Unbind(wxEVT_PAINT, &GLCanvas3D::on_paint, this);
        m_canvas->Unbind(wxEVT_SET_FOCUS, &GLCanvas3D::on_set_focus, this);
        m_event_handlers_bound = false;

        m_canvas->Unbind(wxEVT_GESTURE_PAN, &GLCanvas3D::on_gesture, this);
        m_canvas->Unbind(wxEVT_GESTURE_ZOOM, &GLCanvas3D::on_gesture, this);
        m_canvas->Unbind(wxEVT_GESTURE_ROTATE, &GLCanvas3D::on_gesture, this);
    }
}

void GLCanvas3D::on_size(wxSizeEvent& evt)
{
    m_dirty = true;
}

void GLCanvas3D::on_idle(wxIdleEvent& evt)
{
    if (!m_initialized)
        return;

    m_dirty |= m_main_toolbar.update_items_state();
    //BBS: GUI refactor: GLToolbar
    m_dirty |= m_assemble_view_toolbar.update_items_state();
    // BBS
    //m_dirty |= wxGetApp().plater()->get_view_toolbar().update_items_state();
    m_dirty |= wxGetApp().plater()->get_collapse_toolbar().update_items_state();
    _update_imgui_select_plate_toolbar();
    bool mouse3d_controller_applied = wxGetApp().plater()->get_mouse3d_controller().apply(wxGetApp().plater()->get_camera());
    m_dirty |= mouse3d_controller_applied;
    m_dirty |= wxGetApp().plater()->get_notification_manager()->update_notifications(*this);
    auto gizmo = wxGetApp().plater()->get_view3D_canvas3D()->get_gizmos_manager().get_current();
    if (gizmo != nullptr) m_dirty |= gizmo->update_items_state();
#if ENABLE_ENHANCED_IMGUI_SLIDER_FLOAT
    // ImGuiWrapper::m_requires_extra_frame may have been set by a render made outside of the OnIdle mechanism
    bool imgui_requires_extra_frame = wxGetApp().imgui()->requires_extra_frame();
    m_dirty |= imgui_requires_extra_frame;
#endif // ENABLE_ENHANCED_IMGUI_SLIDER_FLOAT

    if (!m_dirty)
        return;

#if ENABLE_ENHANCED_IMGUI_SLIDER_FLOAT
    // this needs to be done here.
    // during the render launched by the refresh the value may be set again
    wxGetApp().imgui()->reset_requires_extra_frame();
#endif // ENABLE_ENHANCED_IMGUI_SLIDER_FLOAT

    _refresh_if_shown_on_screen();

#if ENABLE_ENHANCED_IMGUI_SLIDER_FLOAT
    if (m_extra_frame_requested || mouse3d_controller_applied || imgui_requires_extra_frame || wxGetApp().imgui()->requires_extra_frame()) {
#else
    if (m_extra_frame_requested || mouse3d_controller_applied) {
        m_dirty = true;
#endif // ENABLE_ENHANCED_IMGUI_SLIDER_FLOAT
        m_extra_frame_requested = false;
        evt.RequestMore();
    }
    else
        m_dirty = false;
}

void GLCanvas3D::on_char(wxKeyEvent& evt)
{
    if (!m_initialized)
        return;

    // see include/wx/defs.h enum wxKeyCode
    int keyCode = evt.GetKeyCode();
    int ctrlMask = wxMOD_CONTROL;
    int shiftMask = wxMOD_SHIFT;

    auto imgui = wxGetApp().imgui();
    if (imgui->update_key_data(evt)) {
        render();
        return;
    }

    bool is_in_painting_mode = false;
    GLGizmoPainterBase *current_gizmo_painter = dynamic_cast<GLGizmoPainterBase *>(get_gizmos_manager().get_current());
    if (current_gizmo_painter != nullptr) {
        is_in_painting_mode = true;
    }

    //BBS: add orient deactivate logic
    if (keyCode == WXK_ESCAPE
        && (_deactivate_arrange_menu() || _deactivate_orient_menu()))
        return;

    if (m_gizmos.on_char(evt))
        return;

    if ((evt.GetModifiers() & ctrlMask) != 0) {
        // CTRL is pressed
        switch (keyCode) {
#ifdef __APPLE__
        case 'a':
        case 'A':
#else /* __APPLE__ */
        case WXK_CONTROL_A:
#endif /* __APPLE__ */
            if (!is_in_painting_mode && !m_layers_editing.is_enabled())
                post_event(SimpleEvent(EVT_GLCANVAS_SELECT_ALL));
        break;
#ifdef __APPLE__
        case 'c':
        case 'C':
#else /* __APPLE__ */
        case WXK_CONTROL_C:
#endif /* __APPLE__ */
            if (!is_in_painting_mode)
                post_event(SimpleEvent(EVT_GLTOOLBAR_COPY));
        break;
#ifdef __APPLE__
        case 'm':
        case 'M':
#else /* __APPLE__ */
        case WXK_CONTROL_M:
#endif /* __APPLE__ */
        {
#ifdef _WIN32
            if (wxGetApp().app_config->get("use_legacy_3DConnexion") == "true") {
#endif //_WIN32
#ifdef __APPLE__
            // On OSX use Cmd+Shift+M to "Show/Hide 3Dconnexion devices settings dialog"
            if ((evt.GetModifiers() & shiftMask) != 0) {
#endif // __APPLE__
                Mouse3DController& controller = wxGetApp().plater()->get_mouse3d_controller();
                controller.show_settings_dialog(!controller.is_settings_dialog_shown());
                m_dirty = true;
#ifdef __APPLE__
            }
            else
            // and Cmd+M to minimize application
                wxGetApp().mainframe->Iconize();
#endif // __APPLE__
#ifdef _WIN32
            }
#endif //_WIN32
            break;
        }
#ifdef __APPLE__
        case 'v':
        case 'V':
#else /* __APPLE__ */
        case WXK_CONTROL_V:
#endif /* __APPLE__ */
            if (!is_in_painting_mode)
                post_event(SimpleEvent(EVT_GLTOOLBAR_PASTE));
        break;

#ifdef __APPLE__
        case 'x':
        case 'X':
#else /* __APPLE__ */
        case WXK_CONTROL_X:
#endif /* __APPLE__ */
            if (!is_in_painting_mode)
                post_event(SimpleEvent(EVT_GLTOOLBAR_CUT));
        break;

#ifdef __APPLE__
        case 'f':
        case 'F':
#else /* __APPLE__ */
        case WXK_CONTROL_F:
#endif /* __APPLE__ */
            break;


#ifdef __APPLE__
        case 'y':
        case 'Y':
#else /* __APPLE__ */
        case WXK_CONTROL_Y:
#endif /* __APPLE__ */
            if (m_canvas_type == CanvasView3D || m_canvas_type == CanvasAssembleView) {
                post_event(SimpleEvent(EVT_GLCANVAS_REDO));
            }
        break;
#ifdef __APPLE__
        case 'z':
        case 'Z':
#else /* __APPLE__ */
        case WXK_CONTROL_Z:
#endif /* __APPLE__ */
            // only support redu/undo in CanvasView3D
            if (m_canvas_type == CanvasView3D || m_canvas_type == CanvasAssembleView) {
                post_event(SimpleEvent(EVT_GLCANVAS_UNDO));
            }
        break;

        // BBS
#ifdef __APPLE__
        case 'E':
        case 'e':
#else /* __APPLE__ */
        case WXK_CONTROL_E:
#endif /* __APPLE__ */
        { m_labels.show(!m_labels.is_shown()); m_dirty = true; break; }
        case '0': {
            select_view("plate");
            zoom_to_bed();
            break; }
        case '1': { select_view("top"); break; }
        case '2': { select_view("bottom"); break; }
        case '3': { select_view("front"); break; }
        case '4': { select_view("rear"); break; }
        case '5': { select_view("left"); break; }
        case '6': { select_view("right"); break; }
        case '7': { select_plate(); break; }

        //case WXK_BACK:
        //case WXK_DELETE:
#ifdef __APPLE__
        case 'd':
        case 'D':
#else /* __APPLE__ */
        case WXK_CONTROL_D:
#endif /* __APPLE__ */
            post_event(SimpleEvent(EVT_GLTOOLBAR_DELETE_ALL));
            break;
#ifdef __APPLE__
        case 'k':
        case 'K':
#else /* __APPLE__ */
        case WXK_CONTROL_K:
#endif /* __APPLE__ */
            post_event(SimpleEvent(EVT_GLTOOLBAR_CLONE));
            break;
        default:            evt.Skip();
        }
    } else {
        auto obj_list = wxGetApp().obj_list();
        switch (keyCode)
        {
        //case WXK_BACK:
        case WXK_DELETE: { post_event(SimpleEvent(EVT_GLTOOLBAR_DELETE)); break; }
        // BBS
#ifdef __APPLE__
        case WXK_BACK: { post_event(SimpleEvent(EVT_GLTOOLBAR_DELETE)); break; }
#endif
        case WXK_ESCAPE: { deselect_all(); break; }
        case WXK_F5: {
            if (wxGetApp().mainframe->is_printer_view())
                wxGetApp().mainframe->load_printer_url();
            
            //if ((wxGetApp().is_editor() && !wxGetApp().plater()->model().objects.empty()) ||
            //    (wxGetApp().is_gcode_viewer() && !wxGetApp().plater()->get_last_loaded_gcode().empty()))
            //    post_event(SimpleEvent(EVT_GLCANVAS_RELOAD_FROM_DISK));
            break;
        }

        // BBS: use keypad to change extruder
        case '1':
        case '2':
        case '3':
        case '4':
        case '5':
        case '6':
        case '7':
        case '8':
        case '9': {
            if (m_gizmos.get_current_type() != GLGizmosManager::MmuSegmentation)
                obj_list->set_extruder_for_selected_items(keyCode - '0');
            break;
        }

        //case '+': {
        //    if (dynamic_cast<Preview*>(m_canvas->GetParent()) != nullptr)
        //        post_event(wxKeyEvent(EVT_GLCANVAS_EDIT_COLOR_CHANGE, evt));
        //    else
        //        post_event(Event<int>(EVT_GLCANVAS_INCREASE_INSTANCES, +1));
        //    break;
        //}
        //case '-': {
        //    if (dynamic_cast<Preview*>(m_canvas->GetParent()) != nullptr)
        //        post_event(wxKeyEvent(EVT_GLCANVAS_EDIT_COLOR_CHANGE, evt));
        //    else
        //        post_event(Event<int>(EVT_GLCANVAS_INCREASE_INSTANCES, -1));
        //    break;
        //}
        case '?': { post_event(SimpleEvent(EVT_GLCANVAS_QUESTION_MARK)); break; }
        case 'A':
        case 'a':
            {
                if ((evt.GetModifiers() & shiftMask) != 0)
                    post_event(SimpleEvent(EVT_GLCANVAS_ARRANGE_PARTPLATE));
                else
                    post_event(SimpleEvent(EVT_GLCANVAS_ARRANGE));
                break;
            }
        case 'r':
        case 'R':
            {
                if ((evt.GetModifiers() & shiftMask) != 0)
                    post_event(SimpleEvent(EVT_GLCANVAS_ORIENT_PARTPLATE));
                else
                    post_event(SimpleEvent(EVT_GLCANVAS_ORIENT));
                break;
            }
        //case 'B':
        //case 'b': { zoom_to_bed(); break; }
        case 'C':
        case 'c': { wxGetApp().toggle_show_gcode_window(); m_dirty = true; request_extra_frame(); break; }
        //case 'G':
        //case 'g': {
        //    if ((evt.GetModifiers() & shiftMask) != 0) {
        //        if (dynamic_cast<Preview*>(m_canvas->GetParent()) != nullptr)
        //            post_event(wxKeyEvent(EVT_GLCANVAS_JUMP_TO, evt));
        //    }
        //    break;
        //}
        //case 'I':
        //case 'i': { _update_camera_zoom(1.0); break; }
        //case 'K':
        //case 'k': { wxGetApp().plater()->get_camera().select_next_type(); m_dirty = true; break; }
        //case 'L':
        //case 'l': {
            //if (!m_main_toolbar.is_enabled()) {
            //    m_gcode_viewer.enable_legend(!m_gcode_viewer.is_legend_enabled());
            //    m_dirty = true;
            //    wxGetApp().plater()->update_preview_bottom_toolbar();
            //}
            //break;
        //}
        //case 'O':
        //case 'o': { _update_camera_zoom(-1.0); break; }
        //case 'Z':
        //case 'z': {
        //    if (!m_selection.is_empty())
        //        zoom_to_selection();
        //    else {
        //        if (!m_volumes.empty())
        //            zoom_to_volumes();
        //        else
        //            _zoom_to_box(m_gcode_viewer.get_paths_bounding_box());
        //    }
        //    break;
        //}
        default:  { evt.Skip(); break; }
        }
    }
}

class TranslationProcessor
{
    using UpAction = std::function<void(void)>;
    using DownAction = std::function<void(const Vec3d&, bool, bool)>;

    UpAction m_up_action{ nullptr };
    DownAction m_down_action{ nullptr };

    bool m_running{ false };
    Vec3d m_direction{ Vec3d::UnitX() };

public:
    TranslationProcessor(UpAction up_action, DownAction down_action)
        : m_up_action(up_action), m_down_action(down_action)
    {
    }

    void process(wxKeyEvent& evt)
    {
        const int keyCode = evt.GetKeyCode();
        wxEventType type = evt.GetEventType();
        if (type == wxEVT_KEY_UP) {
            switch (keyCode)
            {
            case WXK_NUMPAD_LEFT:  case WXK_LEFT:
            case WXK_NUMPAD_RIGHT: case WXK_RIGHT:
            case WXK_NUMPAD_UP:    case WXK_UP:
            case WXK_NUMPAD_DOWN:  case WXK_DOWN:
            {
                m_running = false;
                m_up_action();
                break;
            }
            default: { break; }
            }
        }
        else if (type == wxEVT_KEY_DOWN) {
            bool apply = false;

            switch (keyCode)
            {
            case WXK_SHIFT:
            {
                if (m_running)
                    apply = true;

                break;
            }
            case WXK_NUMPAD_LEFT:
            case WXK_LEFT:
            {
                m_direction = -Vec3d::UnitX();
                apply = true;
                break;
            }
            case WXK_NUMPAD_RIGHT:
            case WXK_RIGHT:
            {
                m_direction = Vec3d::UnitX();
                apply = true;
                break;
            }
            case WXK_NUMPAD_UP:
            case WXK_UP:
            {
                m_direction = Vec3d::UnitY();
                apply = true;
                break;
            }
            case WXK_NUMPAD_DOWN:
            case WXK_DOWN:
            {
                m_direction = -Vec3d::UnitY();
                apply = true;
                break;
            }
            default: { break; }
            }

            if (apply) {
                m_running = true;
                m_down_action(m_direction, evt.ShiftDown(), evt.CmdDown());
            }
        }
    }
};

void GLCanvas3D::on_key(wxKeyEvent& evt)
{
    static GLCanvas3D const * thiz = nullptr;
    static TranslationProcessor translationProcessor(nullptr, nullptr);
    if (thiz != this) {
        thiz = this;
        translationProcessor = TranslationProcessor(
        [this]() {
            do_move(L("Tool Move"));
            m_gizmos.update_data();

            // BBS
            //wxGetApp().obj_manipul()->set_dirty();
            // Let the plater know that the dragging finished, so a delayed refresh
            // of the scene with the background processing data should be performed.
            post_event(SimpleEvent(EVT_GLCANVAS_MOUSE_DRAGGING_FINISHED));
            // updates camera target constraints
            refresh_camera_scene_box();
            m_dirty = true;
        },
        [this](const Vec3d& direction, bool slow, bool camera_space) {
            m_selection.setup_cache();
            double multiplier = slow ? 1.0 : 10.0;

            Vec3d displacement;
            if (camera_space) {
                Eigen::Matrix<double, 3, 3, Eigen::DontAlign> inv_view_3x3 = wxGetApp().plater()->get_camera().get_view_matrix().inverse().matrix().block(0, 0, 3, 3);
                displacement = multiplier * (inv_view_3x3 * direction);
                displacement.z() = 0.0;
            }
            else
                displacement = multiplier * direction;

            TransformationType trafo_type;
            trafo_type.set_relative();
            m_selection.translate(displacement, trafo_type);
            m_dirty = true;
        }
    );}

    const int keyCode = evt.GetKeyCode();

    auto imgui = wxGetApp().imgui();
    if (imgui->update_key_data(evt)) {
        render();
    }
    else
    {
        if (!m_gizmos.on_key(evt)) {
            if (evt.GetEventType() == wxEVT_KEY_UP) {
                if (evt.ShiftDown() && evt.ControlDown() && keyCode == WXK_SPACE) {
#if !BBL_RELEASE_TO_PUBLIC
                    wxGetApp().plater()->toggle_render_statistic_dialog();
                    m_dirty = true;
#endif
                } else if ((evt.ShiftDown() && evt.ControlDown() && keyCode == WXK_RETURN) ||
                    evt.ShiftDown() && evt.AltDown() && keyCode == WXK_RETURN) {
                    wxGetApp().plater()->toggle_show_wireframe();
                    m_dirty = true;
                }
                else if (m_tab_down && keyCode == WXK_TAB && !evt.HasAnyModifiers()) {
                    // Enable switching between 3D and Preview with Tab
                    // m_canvas->HandleAsNavigationKey(evt);   // XXX: Doesn't work in some cases / on Linux
                    post_event(SimpleEvent(EVT_GLCANVAS_TAB));
                }
                else if (keyCode == WXK_TAB && evt.ShiftDown() && !evt.ControlDown() && ! wxGetApp().is_gcode_viewer()) {
                    // Collapse side-panel with Shift+Tab
                    post_event(SimpleEvent(EVT_GLCANVAS_COLLAPSE_SIDEBAR));
                }
                else if (keyCode == WXK_SHIFT) {
                    translationProcessor.process(evt);

                    if (m_picking_enabled && m_rectangle_selection.is_dragging()) {
                        _update_selection_from_hover();
                        m_rectangle_selection.stop_dragging();
                        m_mouse.ignore_left_up = true;
                        m_dirty = true;
                    }
//                    set_cursor(Standard);
                }
                else if (keyCode == WXK_ALT) {
                    if (m_picking_enabled && m_rectangle_selection.is_dragging()) {
                        _update_selection_from_hover();
                        m_rectangle_selection.stop_dragging();
                        m_mouse.ignore_left_up = true;
                        m_dirty = true;
                    }
//                    set_cursor(Standard);
                }
                else if (keyCode == WXK_CONTROL)
                    m_dirty = true;
                else if (m_gizmos.is_enabled() && !m_selection.is_empty() && m_canvas_type != CanvasAssembleView) {
                    translationProcessor.process(evt);

                    switch (keyCode)
                    {
                    case WXK_NUMPAD_PAGEUP:   case WXK_PAGEUP:
                    case WXK_NUMPAD_PAGEDOWN: case WXK_PAGEDOWN:
                    {
                        do_rotate(L("Tool Rotate"));
                        m_gizmos.update_data();

                        // BBS
                        //wxGetApp().obj_manipul()->set_dirty();
                        // Let the plater know that the dragging finished, so a delayed refresh
                        // of the scene with the background processing data should be performed.
                        post_event(SimpleEvent(EVT_GLCANVAS_MOUSE_DRAGGING_FINISHED));
                        // updates camera target constraints
                        refresh_camera_scene_box();
                        m_dirty = true;

                        break;
                    }
                    default: { break; }
                    }
                }

                // BBS: add select view logic
                if (evt.ControlDown()) {
                    switch (keyCode) {
                        case '0':
                        case WXK_NUMPAD0: //0 on numpad
                            { select_view("plate");
                              zoom_to_bed();
                            break;
                        }
                        case '1':
                        case WXK_NUMPAD1: //1 on numpad
                            { select_view("top"); break; }
                        case '2':
                        case WXK_NUMPAD2: //2 on numpad
                            { select_view("bottom"); break; }
                        case '3':
                        case WXK_NUMPAD3: //3 on numpad
                            { select_view("front"); break; }
                        case '4':
                        case WXK_NUMPAD4: //4 on numpad
                            { select_view("rear"); break; }
                        case '5':
                        case WXK_NUMPAD5: //5 on numpad
                            { select_view("left"); break; }
                        case '6':
                        case WXK_NUMPAD6: //6 on numpad
                            { select_view("right"); break; }
                        case '7':
                        case WXK_NUMPAD7: //7 on numpad
                            { select_plate(); break; }
                        default: break;
                    }
                }
            }
            else if (evt.GetEventType() == wxEVT_KEY_DOWN) {
                m_tab_down = keyCode == WXK_TAB && !evt.HasAnyModifiers();
                if (keyCode == WXK_SHIFT) {
                    translationProcessor.process(evt);

                    if (m_picking_enabled /*&& (m_gizmos.get_current_type() != GLGizmosManager::SlaSupports)*/)
                    {
                        m_mouse.ignore_left_up = false;
//                        set_cursor(Cross);
                    }
                }
                else if (keyCode == WXK_ALT) {
                    if (m_picking_enabled /*&& (m_gizmos.get_current_type() != GLGizmosManager::SlaSupports)*/)
                    {
                        m_mouse.ignore_left_up = false;
//                        set_cursor(Cross);
                    }
                }
                else if (keyCode == WXK_CONTROL)
                    m_dirty = true;
                else if (m_gizmos.is_enabled() && !m_selection.is_empty() && m_canvas_type != CanvasAssembleView) {
                    auto _do_rotate = [this](double angle_z_rad) {
                        m_selection.setup_cache();
                        m_selection.rotate(Vec3d(0.0, 0.0, angle_z_rad), TransformationType(TransformationType::World_Relative_Joint));
                        m_dirty = true;
//                        wxGetApp().obj_manipul()->set_dirty();
                    };

                    translationProcessor.process(evt);

                    switch (keyCode)
                    {
                    case WXK_NUMPAD_PAGEUP:   case WXK_PAGEUP:   { _do_rotate(0.25 * M_PI); break; }
                    case WXK_NUMPAD_PAGEDOWN: case WXK_PAGEDOWN: { _do_rotate(-0.25 * M_PI); break; }
                    default: { break; }
                    }
                } else if (!m_gizmos.is_enabled()) {
                    // DoubleSlider navigation in Preview
                    if (m_canvas_type == CanvasPreview) {
                        IMSlider *m_layers_slider = get_gcode_viewer().get_layers_slider();
                        IMSlider *m_moves_slider  = get_gcode_viewer().get_moves_slider();
                        if (evt.CmdDown() || evt.ShiftDown()) {
                            if (evt.GetKeyCode() == 'G') {
                                m_layers_slider->show_go_to_layer(true);
                            }
                            IMSlider *m_layers_slider = get_gcode_viewer().get_layers_slider();
                            IMSlider *m_moves_slider  = get_gcode_viewer().get_moves_slider();
                            if (keyCode == WXK_UP || keyCode == WXK_DOWN) {
                                int new_pos;
                                if (m_layers_slider->GetSelection() == ssHigher) {
                                    new_pos = keyCode == WXK_UP ? m_layers_slider->GetHigherValue() + 5 : m_layers_slider->GetHigherValue() - 5;
                                    m_layers_slider->SetHigherValue(new_pos);
                                }
                                else if (m_layers_slider->GetSelection() == ssLower) {
                                    new_pos = keyCode == WXK_UP ? m_layers_slider->GetLowerValue() + 5 : m_layers_slider->GetLowerValue() - 5;
                                    m_layers_slider->SetLowerValue(new_pos);
                                }
                                if (m_layers_slider->is_one_layer()) m_layers_slider->SetLowerValue(m_layers_slider->GetHigherValue());
                                // BBS set as dirty, update in render_gcode()
                                m_layers_slider->set_as_dirty();
                            } else if (keyCode == WXK_LEFT || keyCode == WXK_RIGHT) {
                                const int new_pos = keyCode == WXK_RIGHT ? m_moves_slider->GetHigherValue() + 5 : m_moves_slider->GetHigherValue() - 5;
                                m_moves_slider->SetHigherValue(new_pos);
                                // BBS set as dirty, update in render_gcode()
                                m_moves_slider->set_as_dirty();
                            }
                        }
                        else if (keyCode == WXK_UP || keyCode == WXK_DOWN) {
                            int new_pos;
                            if (m_layers_slider->GetSelection() == ssHigher) {
                                new_pos = keyCode == WXK_UP ? m_layers_slider->GetHigherValue() + 1 : m_layers_slider->GetHigherValue() - 1;
                                m_layers_slider->SetHigherValue(new_pos);
                            }
                            else if (m_layers_slider->GetSelection() == ssLower) {
                                new_pos = keyCode == WXK_UP ? m_layers_slider->GetLowerValue() + 1 : m_layers_slider->GetLowerValue() - 1;
                                m_layers_slider->SetLowerValue(new_pos);
                            }
                            if (m_layers_slider->is_one_layer()) m_layers_slider->SetLowerValue(m_layers_slider->GetHigherValue());
                            // BBS set as dirty, update in render_gcode()
                            m_layers_slider->set_as_dirty();
                        } else if (keyCode == WXK_LEFT || keyCode == WXK_RIGHT) {
                            const int new_pos = keyCode == WXK_RIGHT ? m_moves_slider->GetHigherValue() + 1 : m_moves_slider->GetHigherValue() - 1;
                            m_moves_slider->SetHigherValue(new_pos);
                            // BBS set as dirty, update in render_gcode()
                            m_moves_slider->set_as_dirty();
                        }
                        m_dirty = true;
                    }
                }
            }
        }
        else return;
    }

    if (keyCode != WXK_TAB
        && keyCode != WXK_LEFT
        && keyCode != WXK_UP
        && keyCode != WXK_RIGHT
        && keyCode != WXK_DOWN) {
        evt.Skip();   // Needed to have EVT_CHAR generated as well
    }
}

void GLCanvas3D::on_mouse_wheel(wxMouseEvent& evt)
{
#ifdef WIN32
    // Try to filter out spurious mouse wheel events comming from 3D mouse.
    if (wxGetApp().plater()->get_mouse3d_controller().process_mouse_wheel())
        return;
#endif

    if (!m_initialized)
        return;

    // Ignore the wheel events if the middle button is pressed.
    if (evt.MiddleIsDown())
        return;

#if ENABLE_RETINA_GL
    const float scale = m_retina_helper->get_scale_factor();
    evt.SetX(evt.GetX() * scale);
    evt.SetY(evt.GetY() * scale);
#endif

    if (wxGetApp().imgui()->update_mouse_data(evt)) {
        if (m_canvas_type == CanvasPreview) {
            IMSlider* m_layers_slider = get_gcode_viewer().get_layers_slider();
            IMSlider* m_moves_slider = get_gcode_viewer().get_moves_slider();
            m_layers_slider->on_mouse_wheel(evt);
            m_moves_slider->on_mouse_wheel(evt);
        }
        render();
        m_dirty = true;
        return;
    }

#ifdef __WXMSW__
	// For some reason the Idle event is not being generated after the mouse scroll event in case of scrolling with the two fingers on the touch pad,
	// if the event is not allowed to be passed further.
    // evt.Skip() used to trigger the needed screen refresh, but it does no more. wxWakeUpIdle() seem to work now.
    wxWakeUpIdle();
#endif /* __WXMSW__ */

    // Performs layers editing updates, if enabled
    if (is_layers_editing_enabled()) {
        int object_idx_selected = m_selection.get_object_idx();
        if (object_idx_selected != -1) {
            // A volume is selected. Test, whether hovering over a layer thickness bar.
            if (m_layers_editing.bar_rect_contains(*this, (float)evt.GetX(), (float)evt.GetY())) {
                // Adjust the width of the selection.
                m_layers_editing.band_width = std::max(std::min(m_layers_editing.band_width * (1.0f + 0.1f * (float)evt.GetWheelRotation() / (float)evt.GetWheelDelta()), 10.0f), 1.5f);
                if (m_canvas != nullptr)
                    m_canvas->Refresh();

                return;
            }
        }
    }

    // Inform gizmos about the event so they have the opportunity to react.
    if (m_gizmos.on_mouse_wheel(evt))
        return;

    if (m_canvas_type == CanvasAssembleView && (evt.AltDown() || evt.CmdDown())) {
        float rotation = (float)evt.GetWheelRotation() / (float)evt.GetWheelDelta();
        if (evt.AltDown()) {
            auto clp_dist = m_gizmos.m_assemble_view_data->model_objects_clipper()->get_position();
            clp_dist = rotation < 0.f
                ? std::max(0., clp_dist - 0.01)
                : std::min(1., clp_dist + 0.01);
            m_gizmos.m_assemble_view_data->model_objects_clipper()->set_position(clp_dist, true);
        }
        else if (evt.CmdDown()) {
            m_explosion_ratio = rotation < 0.f
                ? std::max(1., m_explosion_ratio - 0.01)
                : std::min(3., m_explosion_ratio + 0.01);
            if (m_explosion_ratio != GLVolume::explosion_ratio) {
                for (GLVolume* volume : m_volumes.volumes) {
                    volume->set_bounding_boxes_as_dirty();
                }
                GLVolume::explosion_ratio = m_explosion_ratio;
            }
        }
        return;
    }
    // Calculate the zoom delta and apply it to the current zoom factor
#ifdef SUPPORT_REVERSE_MOUSE_ZOOM
    double direction_factor = (wxGetApp().app_config->get("reverse_mouse_wheel_zoom") == "1") ? -1.0 : 1.0;
#else
    double direction_factor = 1.0;
#endif
    auto delta = direction_factor * (double)evt.GetWheelRotation() / (double)evt.GetWheelDelta();
    bool zoom_to_mouse = wxGetApp().app_config->get("zoom_to_mouse") == "true";
    if (!zoom_to_mouse) {// zoom to center
        _update_camera_zoom(delta);
    }
    else {
        auto cnv_size = get_canvas_size();
        auto screen_center_3d_pos = _mouse_to_3d({ cnv_size.get_width() * 0.5, cnv_size.get_height() * 0.5 });
        auto mouse_3d_pos = _mouse_to_3d({evt.GetX(), evt.GetY()});
        Vec3d displacement = mouse_3d_pos - screen_center_3d_pos;
        wxGetApp().plater()->get_camera().translate(displacement);
        auto origin_zoom = wxGetApp().plater()->get_camera().get_zoom();
        _update_camera_zoom(delta);
        auto new_zoom = wxGetApp().plater()->get_camera().get_zoom();
        wxGetApp().plater()->get_camera().translate((-displacement) / (new_zoom / origin_zoom));
    }
}

void GLCanvas3D::on_timer(wxTimerEvent& evt)
{
    if (m_layers_editing.state == LayersEditing::Editing)
        _perform_layer_editing_action();
}

void GLCanvas3D::on_render_timer(wxTimerEvent& evt)
{
    // no need to wake up idle
    // right after this event, idle event is fired
    // m_dirty = true;
    // wxWakeUpIdle();
}


void GLCanvas3D::schedule_extra_frame(int miliseconds)
{
    // Schedule idle event right now
    if (miliseconds == 0)
    {
        // We want to wakeup idle evnt but most likely this is call inside render cycle so we need to wait
        if (m_in_render)
            miliseconds = 33;
        else {
            m_dirty = true;
            wxWakeUpIdle();
            return;
        }
    }
    int remaining_time = m_render_timer.GetInterval();
    // Timer is not running
    if (!m_render_timer.IsRunning()) {
        m_render_timer.StartOnce(miliseconds);
    // Timer is running - restart only if new period is shorter than remaning period
    } else {
        if (miliseconds + 20 < remaining_time) {
            m_render_timer.Stop();
            m_render_timer.StartOnce(miliseconds);
        }
    }
}

#ifndef NDEBUG
// #define SLIC3R_DEBUG_MOUSE_EVENTS
#endif

#ifdef SLIC3R_DEBUG_MOUSE_EVENTS
std::string format_mouse_event_debug_message(const wxMouseEvent &evt)
{
	static int idx = 0;
	char buf[2048];
	std::string out;
	sprintf(buf, "Mouse Event %d - ", idx ++);
	out = buf;

	if (evt.Entering())
		out += "Entering ";
	if (evt.Leaving())
		out += "Leaving ";
	if (evt.Dragging())
		out += "Dragging ";
	if (evt.Moving())
		out += "Moving ";
	if (evt.Magnify())
		out += "Magnify ";
	if (evt.LeftDown())
		out += "LeftDown ";
	if (evt.LeftUp())
		out += "LeftUp ";
	if (evt.LeftDClick())
		out += "LeftDClick ";
	if (evt.MiddleDown())
		out += "MiddleDown ";
	if (evt.MiddleUp())
		out += "MiddleUp ";
	if (evt.MiddleDClick())
		out += "MiddleDClick ";
	if (evt.RightDown())
		out += "RightDown ";
	if (evt.RightUp())
		out += "RightUp ";
	if (evt.RightDClick())
		out += "RightDClick ";

	sprintf(buf, "(%d, %d)", evt.GetX(), evt.GetY());
	out += buf;
	return out;
}
#endif /* SLIC3R_DEBUG_MOUSE_EVENTS */

void GLCanvas3D::on_gesture(wxGestureEvent &evt)
{
    if (!m_initialized || !_set_current())
        return;

    auto & camera = wxGetApp().plater()->get_camera();
    if (evt.GetEventType() == wxEVT_GESTURE_PAN) {
        auto p = evt.GetPosition();
        auto d = static_cast<wxPanGestureEvent&>(evt).GetDelta();
        float z = 0;
        const Vec3d &p2 = _mouse_to_3d({p.x, p.y}, &z);
        const Vec3d &p1 = _mouse_to_3d({p.x - d.x, p.y - d.y}, &z);
        camera.set_target(camera.get_target() + p1 - p2);
    } else if (evt.GetEventType() == wxEVT_GESTURE_ZOOM) {
        static float zoom_start = 1;
        if (evt.IsGestureStart())
            zoom_start = camera.get_zoom();
        camera.set_zoom(zoom_start * static_cast<wxZoomGestureEvent&>(evt).GetZoomFactor());
    } else if (evt.GetEventType() == wxEVT_GESTURE_ROTATE) {
        PartPlate* plate = wxGetApp().plater()->get_partplate_list().get_curr_plate();
        bool rotate_limit = current_printer_technology() != ptSLA;
        static double last_rotate = 0;
        if (evt.IsGestureStart())
            last_rotate = 0;
        auto rotate = static_cast<wxRotateGestureEvent&>(evt).GetRotationAngle() - last_rotate;
        last_rotate += rotate;
        if (plate)
            camera.rotate_on_sphere_with_target(-rotate, 0, rotate_limit, plate->get_bounding_box().center());
        else
            camera.rotate_on_sphere(-rotate, 0, rotate_limit);
    }
    m_dirty = true;
}

void GLCanvas3D::on_mouse(wxMouseEvent& evt)
{
    if (!m_initialized || !_set_current())
        return;

    // BBS: single snapshot
    Plater::SingleSnapshot single(wxGetApp().plater());

#if ENABLE_RETINA_GL
    const float scale = m_retina_helper->get_scale_factor();
    evt.SetX(evt.GetX() * scale);
    evt.SetY(evt.GetY() * scale);
#endif

    Point pos(evt.GetX(), evt.GetY());

    ImGuiWrapper* imgui = wxGetApp().imgui();
    if (m_tooltip.is_in_imgui() && evt.LeftUp())
        // ignore left up events coming from imgui windows and not processed by them
        m_mouse.ignore_left_up = true;
    m_tooltip.set_in_imgui(false);
    if (imgui->update_mouse_data(evt)) {
        if (evt.LeftDown() && m_canvas != nullptr)
            m_canvas->SetFocus();
        m_mouse.position = evt.Leaving() ? Vec2d(-1.0, -1.0) : pos.cast<double>();
        m_tooltip.set_in_imgui(true);
        render();
#ifdef SLIC3R_DEBUG_MOUSE_EVENTS
        printf((format_mouse_event_debug_message(evt) + " - Consumed by ImGUI\n").c_str());
#endif /* SLIC3R_DEBUG_MOUSE_EVENTS */
        m_dirty = true;
        // do not return if dragging or tooltip not empty to allow for tooltip update
        // also, do not return if the mouse is moving and also is inside MM gizmo to allow update seed fill selection
        if (!m_mouse.dragging && m_tooltip.is_empty() && (m_gizmos.get_current_type() != GLGizmosManager::MmuSegmentation || !evt.Moving()))
            return;
    }

#ifdef __WXMSW__
	bool on_enter_workaround = false;
    if (! evt.Entering() && ! evt.Leaving() && m_mouse.position.x() == -1.0) {
        // Workaround for SPE-832: There seems to be a mouse event sent to the window before evt.Entering()
        m_mouse.position = pos.cast<double>();
        render();
#ifdef SLIC3R_DEBUG_MOUSE_EVENTS
		printf((format_mouse_event_debug_message(evt) + " - OnEnter workaround\n").c_str());
#endif /* SLIC3R_DEBUG_MOUSE_EVENTS */
		on_enter_workaround = true;
    } else
#endif /* __WXMSW__ */
    {
#ifdef SLIC3R_DEBUG_MOUSE_EVENTS
		printf((format_mouse_event_debug_message(evt) + " - other\n").c_str());
#endif /* SLIC3R_DEBUG_MOUSE_EVENTS */
	}

    if (m_main_toolbar.on_mouse(evt, *this)) {
        if (m_main_toolbar.is_any_item_pressed())
            m_gizmos.reset_all_states();
        if (evt.LeftUp() || evt.MiddleUp() || evt.RightUp())
            mouse_up_cleanup();
        m_mouse.set_start_position_3D_as_invalid();
        return;
    }

    //BBS: GUI refactor: GLToolbar
    if (m_assemble_view_toolbar.on_mouse(evt, *this)) {
        if (evt.LeftUp() || evt.MiddleUp() || evt.RightUp())
            mouse_up_cleanup();
        m_mouse.set_start_position_3D_as_invalid();
        return;
    }

    if (wxGetApp().plater()->get_collapse_toolbar().on_mouse(evt, *this)) {
        if (evt.LeftUp() || evt.MiddleUp() || evt.RightUp())
            mouse_up_cleanup();
        m_mouse.set_start_position_3D_as_invalid();
        return;
    }

    // BBS
#if 0
    if (wxGetApp().plater()->get_view_toolbar().on_mouse(evt, *this)) {
        if (evt.LeftUp() || evt.MiddleUp() || evt.RightUp())
            mouse_up_cleanup();
        m_mouse.set_start_position_3D_as_invalid();
        return;
    }
#endif

    for (GLVolume* volume : m_volumes.volumes) {
        volume->force_sinking_contours = false;
    }

    auto show_sinking_contours = [this]() {
        const Selection::IndicesList& idxs = m_selection.get_volume_idxs();
        for (unsigned int idx : idxs) {
            m_volumes.volumes[idx]->force_sinking_contours = true;
        }
        m_dirty = true;
    };

    if (m_gizmos.on_mouse(evt)) {
        if (m_gizmos.is_running()) {
            _deactivate_arrange_menu();
            _deactivate_orient_menu();
            _deactivate_layersediting_menu();
        }
        if (wxWindow::FindFocus() != m_canvas)
            // Grab keyboard focus for input in gizmo dialogs.
            m_canvas->SetFocus();

        if (evt.LeftDown()) {
            // Clear hover state in main toolbar
            wxMouseEvent evt2 = evt;
            evt2.SetEventType(wxEVT_MOTION);
            evt2.SetLeftDown(false);
            m_main_toolbar.on_mouse(evt2, *this);
        }

        if (evt.LeftUp() || evt.MiddleUp() || evt.RightUp())
            mouse_up_cleanup();

        m_mouse.set_start_position_3D_as_invalid();
        m_mouse.position = pos.cast<double>();

        // It should be detection of volume change
        // Not only detection of some modifiers !!!
        if (evt.Dragging()) {
            GLGizmosManager::EType c = m_gizmos.get_current_type();
            if (current_printer_technology() == ptFFF &&
                (fff_print()->config().print_sequence == PrintSequence::ByObject)) {
                if (c == GLGizmosManager::EType::Move ||
                    c == GLGizmosManager::EType::Scale ||
                    c == GLGizmosManager::EType::Rotate )
                    update_sequential_clearance();
            } else {
                if (c == GLGizmosManager::EType::Move ||
                    c == GLGizmosManager::EType::Scale ||
                    c == GLGizmosManager::EType::Rotate)
                    show_sinking_contours();
            }
        }
        else if (evt.LeftUp() &&
            m_gizmos.get_current_type() == GLGizmosManager::EType::Scale &&
            m_gizmos.get_current()->get_state() == GLGizmoBase::EState::On) {
            wxGetApp().obj_list()->selection_changed();
        }

        return;
    }

    bool any_gizmo_active = m_gizmos.get_current() != nullptr;

    int selected_object_idx = m_selection.get_object_idx();
    int layer_editing_object_idx = is_layers_editing_enabled() ? selected_object_idx : -1;


    if (m_mouse.drag.move_requires_threshold && m_mouse.is_move_start_threshold_position_2D_defined() && m_mouse.is_move_threshold_met(pos)) {
        m_mouse.drag.move_requires_threshold = false;
        m_mouse.set_move_start_threshold_position_2D_as_invalid();
    }

    if (evt.ButtonDown() && wxWindow::FindFocus() != m_canvas)
        // Grab keyboard focus on any mouse click event.
        m_canvas->SetFocus();

    if (evt.Entering()) {
//#if defined(__WXMSW__) || defined(__linux__)
//        // On Windows and Linux needs focus in order to catch key events
        // Set focus in order to remove it from sidebar fields
        if (m_canvas != nullptr) {
            // Only set focus, if the top level window of this canvas is active.
            auto p = dynamic_cast<wxWindow*>(evt.GetEventObject());
            while (p->GetParent())
                p = p->GetParent();
            auto *top_level_wnd = dynamic_cast<wxTopLevelWindow*>(p);
            if (top_level_wnd && top_level_wnd->IsActive() && !wxGetApp().get_side_menu_popup_status())
                ;// m_canvas->SetFocus();
            m_mouse.position = pos.cast<double>();
            m_tooltip_enabled = false;
            // 1) forces a frame render to ensure that m_hover_volume_idxs is updated even when the user right clicks while
            // the context menu is shown, ensuring it to disappear if the mouse is outside any volume and to
            // change the volume hover state if any is under the mouse
            // 2) when switching between 3d view and preview the size of the canvas changes if the side panels are visible,
            // so forces a resize to avoid multiple renders with different sizes (seen as flickering)
            _refresh_if_shown_on_screen();
            m_tooltip_enabled = true;
        }
        m_mouse.set_start_position_2D_as_invalid();
//#endif
    }
    else if (evt.Leaving()) {
        // to remove hover on objects when the mouse goes out of this canvas
        m_mouse.position = Vec2d(-1.0, -1.0);
        m_dirty = true;
    }
    else if (evt.LeftDown() || evt.RightDown() || evt.MiddleDown()) {
        //BBS: add orient deactivate logic
        if (!m_gizmos.on_mouse(evt)) {
            if (_deactivate_arrange_menu() || _deactivate_orient_menu())
                return;
        }

        // If user pressed left or right button we first check whether this happened on a volume or not.
        m_layers_editing.state = LayersEditing::Unknown;
        if (layer_editing_object_idx != -1 && m_layers_editing.bar_rect_contains(*this, pos(0), pos(1))) {
            // A volume is selected and the mouse is inside the layer thickness bar.
            // Start editing the layer height.
            m_layers_editing.state = LayersEditing::Editing;
            _perform_layer_editing_action(&evt);
        }

        else {
            // BBS: define Alt key to enable volume selection mode
            m_selection.set_volume_selection_mode(evt.AltDown() ? Selection::Volume : Selection::Instance);
            if (evt.LeftDown() && evt.ShiftDown() && m_picking_enabled && m_layers_editing.state != LayersEditing::Editing) {
                if (/*m_gizmos.get_current_type() != GLGizmosManager::SlaSupports
                    &&*/ m_gizmos.get_current_type() != GLGizmosManager::FdmSupports
                    && m_gizmos.get_current_type() != GLGizmosManager::Seam
                    && m_gizmos.get_current_type() != GLGizmosManager::Cut
                    && m_gizmos.get_current_type() != GLGizmosManager::MmuSegmentation) {
                    m_rectangle_selection.start_dragging(m_mouse.position, evt.ShiftDown() ? GLSelectionRectangle::Select : GLSelectionRectangle::Deselect);
                    m_dirty = true;
                }
            }
            else {
                // Select volume in this 3D canvas.
                // Don't deselect a volume if layer editing is enabled or any gizmo is active. We want the object to stay selected
                // during the scene manipulation.

                if (m_picking_enabled && (!any_gizmo_active || !evt.CmdDown()) && (!m_hover_volume_idxs.empty())) {
                    if (evt.LeftDown() && !m_hover_volume_idxs.empty()) {
                        int volume_idx = get_first_hover_volume_idx();
                        bool already_selected = m_selection.contains_volume(volume_idx);
                        bool ctrl_down = evt.CmdDown();

                        Selection::IndicesList curr_idxs = m_selection.get_volume_idxs();

                        if (already_selected && ctrl_down)
                            m_selection.remove(volume_idx);
                        else {
                            m_selection.add(volume_idx, !ctrl_down, true);
                            m_mouse.drag.move_requires_threshold = !already_selected;
                            if (already_selected)
                                m_mouse.set_move_start_threshold_position_2D_as_invalid();
                            else
                                m_mouse.drag.move_start_threshold_position_2D = pos;
                        }

                        // propagate event through callback
                        if (curr_idxs != m_selection.get_volume_idxs()) {
                            if (m_selection.is_empty())
                                m_gizmos.reset_all_states();
                            else
                                m_gizmos.refresh_on_off_state();

                            m_gizmos.update_data();
                            post_event(SimpleEvent(EVT_GLCANVAS_OBJECT_SELECT));
                            m_dirty = true;
                        }
                    }
                }

                if (!m_hover_volume_idxs.empty()) {
                    if (evt.LeftDown() && m_moving_enabled && m_mouse.drag.move_volume_idx == -1) {
                        // Only accept the initial position, if it is inside the volume bounding box.
                        int volume_idx = get_first_hover_volume_idx();
                        BoundingBoxf3 volume_bbox = m_volumes.volumes[volume_idx]->transformed_bounding_box();
                        volume_bbox.offset(1.0);
                        const bool is_cut_connector_selected = m_selection.is_any_connector();
                        if ((!any_gizmo_active || !evt.CmdDown()) && volume_bbox.contains(m_mouse.scene_position) && !is_cut_connector_selected) {
                            m_volumes.volumes[volume_idx]->hover = GLVolume::HS_None;
                            // The dragging operation is initiated.
                            m_mouse.drag.move_volume_idx = volume_idx;
                            m_selection.setup_cache();
                            m_mouse.drag.start_position_3D = m_mouse.scene_position;
                            m_sequential_print_clearance_first_displacement = true;
                            m_moving = true;
                        }
                    }
                }
            }
        }
    }
    else if (evt.Dragging() && evt.LeftIsDown() && m_mouse.drag.move_volume_idx != -1 && m_layers_editing.state == LayersEditing::Unknown) {
        if (m_canvas_type != ECanvasType::CanvasAssembleView) {
            if (!m_mouse.drag.move_requires_threshold) {
                m_mouse.dragging = true;
                Vec3d cur_pos = m_mouse.drag.start_position_3D;
                // we do not want to translate objects if the user just clicked on an object while pressing shift to remove it from the selection and then drag
                if (m_selection.contains_volume(get_first_hover_volume_idx())) {
                    const Camera& camera = wxGetApp().plater()->get_camera();
                    if (std::abs(camera.get_dir_forward()(2)) < EPSILON) {
                        // side view -> move selected volumes orthogonally to camera view direction
                        Linef3 ray = mouse_ray(pos);
                        Vec3d dir = ray.unit_vector();
                        // finds the intersection of the mouse ray with the plane parallel to the camera viewport and passing throught the starting position
                        // use ray-plane intersection see i.e. https://en.wikipedia.org/wiki/Line%E2%80%93plane_intersection algebric form
                        // in our case plane normal and ray direction are the same (orthogonal view)
                        // when moving to perspective camera the negative z unit axis of the camera needs to be transformed in world space and used as plane normal
                        Vec3d inters = ray.a + (m_mouse.drag.start_position_3D - ray.a).dot(dir) / dir.squaredNorm() * dir;
                        // vector from the starting position to the found intersection
                        Vec3d inters_vec = inters - m_mouse.drag.start_position_3D;

                        Vec3d camera_right = camera.get_dir_right();
                        Vec3d camera_up = camera.get_dir_up();

                        // finds projection of the vector along the camera axes
                        double projection_x = inters_vec.dot(camera_right);
                        double projection_z = inters_vec.dot(camera_up);

                        // apply offset
                        cur_pos = m_mouse.drag.start_position_3D + projection_x * camera_right + projection_z * camera_up;
                    }
                    else {
                        // Generic view
                        // Get new position at the same Z of the initial click point.
                        float z0 = 0.0f;
                        float z1 = 1.0f;
                        cur_pos = Linef3(_mouse_to_3d(pos, &z0), _mouse_to_3d(pos, &z1)).intersect_plane(m_mouse.drag.start_position_3D(2));
                    }
                }

                TransformationType trafo_type;
                trafo_type.set_relative();
                m_selection.translate(cur_pos - m_mouse.drag.start_position_3D, trafo_type);
                if (current_printer_technology() == ptFFF && (fff_print()->config().print_sequence == PrintSequence::ByObject))
                    update_sequential_clearance();
                // BBS
                //wxGetApp().obj_manipul()->set_dirty();
                m_dirty = true;
            }
        }
    }
    else if (evt.Dragging() && evt.LeftIsDown() && m_picking_enabled && m_rectangle_selection.is_dragging()) {
        //BBS not in assemble view
        if (m_canvas_type != ECanvasType::CanvasAssembleView) {
            m_rectangle_selection.dragging(pos.cast<double>());
            m_dirty = true;
        }
    }
    else if (evt.Dragging()) {
        m_mouse.dragging = true;

        if (m_layers_editing.state != LayersEditing::Unknown && layer_editing_object_idx != -1) {
            if (m_layers_editing.state == LayersEditing::Editing) {
                _perform_layer_editing_action(&evt);
                m_mouse.position = pos.cast<double>();
            }
        }
        // do not process the dragging if the left mouse was set down in another canvas
        else if (evt.LeftIsDown()) {
            // Orca: Sphere rotation for painting view 
            // if dragging over blank area with left button, rotate
            if ((any_gizmo_active || m_hover_volume_idxs.empty()) && m_mouse.is_start_position_3D_defined()) {
                const Vec3d rot = (Vec3d(pos.x(), pos.y(), 0.) - m_mouse.drag.start_position_3D) * (PI * TRACKBALLSIZE / 180.);
                if (this->m_canvas_type == ECanvasType::CanvasAssembleView || m_gizmos.get_current_type() == GLGizmosManager::FdmSupports ||
                    m_gizmos.get_current_type() == GLGizmosManager::Seam || m_gizmos.get_current_type() == GLGizmosManager::MmuSegmentation) {
                    Camera& camera = wxGetApp().plater()->get_camera();
                    Vec3d rotate_target = Vec3d::Zero();
                    if (!m_selection.is_empty())
                        rotate_target = m_selection.get_bounding_box().center();
                    else
                        rotate_target = volumes_bounding_box().center();
                    camera.rotate_on_sphere_with_target(rot.x(), rot.y(), false, rotate_target);
                }
                else {
                    if (wxGetApp().app_config->get_bool("use_free_camera"))
                        // Virtual track ball (similar to the 3DConnexion mouse).
                        wxGetApp().plater()->get_camera().rotate_local_around_target(Vec3d(rot.y(), rot.x(), 0.));
                    else {
                        // Forces camera right vector to be parallel to XY plane in case it has been misaligned using the 3D mouse free rotation.
                        // It is cheaper to call this function right away instead of testing wxGetApp().plater()->get_mouse3d_controller().connected(),
                        // which checks an atomics (flushes CPU caches).
                        // See GH issue #3816.
                        Camera& camera = wxGetApp().plater()->get_camera();

                        bool rotate_limit = current_printer_technology() != ptSLA;

                        camera.recover_from_free_camera();
                        if (evt.ControlDown() || evt.CmdDown()) {
                            if ((m_rotation_center.x() == 0.f) && (m_rotation_center.y() == 0.f) && (m_rotation_center.z() == 0.f)) {
                                auto canvas_w = float(get_canvas_size().get_width());
                                auto canvas_h = float(get_canvas_size().get_height());
                                Point screen_center(canvas_w/2, canvas_h/2);
                                m_rotation_center = _mouse_to_3d(screen_center);
                                m_rotation_center(2) = 0.f;
                            }
                            camera.rotate_on_sphere_with_target(rot.x(), rot.y(), rotate_limit, m_rotation_center);
                        } else {
                            Vec3d rotate_target = Vec3d::Zero();
                            if (m_canvas_type == ECanvasType::CanvasPreview) {
                                PartPlate *plate = wxGetApp().plater()->get_partplate_list().get_curr_plate();
                                if (plate)
                                    rotate_target = plate->get_bounding_box().center();
                            }
                            else {
                                if (!m_selection.is_empty())
                                    rotate_target = m_selection.get_bounding_box().center();
                                else 
                                    rotate_target = volumes_bounding_box(true).center();
                            }

                            if (!rotate_target.isZero())
                                camera.rotate_on_sphere_with_target(rot.x(), rot.y(), rotate_limit, rotate_target);
                            else
                                camera.rotate_on_sphere(rot.x(), rot.y(), rotate_limit);
                        }
                    }
                }

                m_dirty = true;
            }
            m_mouse.drag.start_position_3D = Vec3d((double)pos(0), (double)pos(1), 0.0);
        }
        else if (evt.MiddleIsDown() || evt.RightIsDown()) {
            // If dragging over blank area with right button, pan.
            if (m_mouse.is_start_position_2D_defined()) {
                // get point in model space at Z = 0
                float z = 0.0f;
                const Vec3d& cur_pos = _mouse_to_3d(pos, &z);
                Vec3d orig = _mouse_to_3d(m_mouse.drag.start_position_2D, &z);
                Camera& camera = wxGetApp().plater()->get_camera();
                if (this->m_canvas_type != ECanvasType::CanvasAssembleView) {
                    if (wxGetApp().app_config->get_bool("use_free_camera"))
                        // Forces camera right vector to be parallel to XY plane in case it has been misaligned using the 3D mouse free rotation.
                        // It is cheaper to call this function right away instead of testing wxGetApp().plater()->get_mouse3d_controller().connected(),
                        // which checks an atomics (flushes CPU caches).
                        // See GH issue #3816.
                        camera.recover_from_free_camera();
                }

                camera.set_target(camera.get_target() + orig - cur_pos);
                m_dirty = true;
                m_mouse.ignore_right_up = true;
            }

            m_mouse.drag.start_position_2D = pos;
        }
    }
    else if (evt.LeftUp() || evt.MiddleUp() || evt.RightUp()) {
        m_mouse.position = pos.cast<double>();

        if (evt.LeftUp()) {
            m_rotation_center(0) = m_rotation_center(1) = m_rotation_center(2) = 0.f;
        }

        if (m_layers_editing.state != LayersEditing::Unknown) {
            m_layers_editing.state = LayersEditing::Unknown;
            _stop_timer();
            m_layers_editing.accept_changes(*this);
        }
        else if (m_mouse.drag.move_volume_idx != -1 && m_mouse.dragging) {
            do_move(L("Move Object"));
            // BBS
            //wxGetApp().obj_manipul()->set_dirty();
            // Let the plater know that the dragging finished, so a delayed refresh
            // of the scene with the background processing data should be performed.
            post_event(SimpleEvent(EVT_GLCANVAS_MOUSE_DRAGGING_FINISHED));
        }
        else if (evt.LeftUp() && m_picking_enabled && m_rectangle_selection.is_dragging() && m_layers_editing.state != LayersEditing::Editing) {
            //BBS: don't use alt as de-select
            //if (evt.ShiftDown() || evt.AltDown())
            if (evt.ShiftDown())
                _update_selection_from_hover();

            m_rectangle_selection.stop_dragging();
        }
        else if (evt.LeftUp() && !m_mouse.ignore_left_up && !m_mouse.dragging && m_hover_volume_idxs.empty() && m_hover_plate_idxs.empty() && !is_layers_editing_enabled()) {
            // deselect and propagate event through callback
            if (!evt.ShiftDown() && (!any_gizmo_active || !evt.CmdDown()) && m_picking_enabled)
                deselect_all();
        }
        //BBS Select plate in this 3D canvas.
        else if (evt.LeftUp() && !m_mouse.dragging && m_picking_enabled && !m_hover_plate_idxs.empty() && (m_canvas_type == CanvasView3D) && !is_layers_editing_enabled())
        {
                int hover_idx = m_hover_plate_idxs.front();
                wxGetApp().plater()->select_plate_by_hover_id(hover_idx);
                //wxGetApp().plater()->get_partplate_list().select_plate_view();
                //deselect all the objects
                if (m_gizmos.get_current_type() != GLGizmosManager::MeshBoolean && m_hover_volume_idxs.empty())
                    deselect_all();
        }
        else if (evt.RightUp() && !is_layers_editing_enabled()) {
            // forces a frame render to ensure that m_hover_volume_idxs is updated even when the user right clicks while
            // the context menu is already shown
            render();
            if (!m_hover_volume_idxs.empty()) {
                // if right clicking on volume, propagate event through callback (shows context menu)
                int volume_idx = get_first_hover_volume_idx();
                if (!m_volumes.volumes[volume_idx]->is_wipe_tower // no context menu for the wipe tower
                    /*&& m_gizmos.get_current_type() != GLGizmosManager::SlaSupports*/)  // disable context menu when the gizmo is open
                {
                    // forces the selection of the volume
                    /* m_selection.add(volume_idx); // #et_FIXME_if_needed
                     * To avoid extra "Add-Selection" snapshots,
                     * call add() with check_for_already_contained=true
                     * */
                    m_selection.add(volume_idx, true, true);
                    m_gizmos.refresh_on_off_state();
                    post_event(SimpleEvent(EVT_GLCANVAS_OBJECT_SELECT));
                    m_gizmos.update_data();
                    // BBS
                    //wxGetApp().obj_manipul()->set_dirty();
                    // forces a frame render to update the view before the context menu is shown
                    render();
                }
            }

            //BBS change plate selection
            if (!m_hover_plate_idxs.empty() && (m_canvas_type == CanvasView3D) && !m_mouse.dragging) {
                int hover_idx = m_hover_plate_idxs.front();
                wxGetApp().plater()->select_plate_by_hover_id(hover_idx, true);
                if (m_hover_volume_idxs.empty())
                    deselect_all();
                render();
            }

            Vec2d logical_pos = pos.cast<double>();
#if ENABLE_RETINA_GL
            const float factor = m_retina_helper->get_scale_factor();
            logical_pos = logical_pos.cwiseQuotient(Vec2d(factor, factor));
#endif // ENABLE_RETINA_GL

            if (!m_mouse.ignore_right_up) {
                //BBS post right click event
                if (!m_hover_plate_idxs.empty()) {
                    post_event(RBtnPlateEvent(EVT_GLCANVAS_PLATE_RIGHT_CLICK, { logical_pos, m_hover_plate_idxs.front() }));
                }
                else {
                    // do not post the event if the user is panning the scene
                    // or if right click was done over the wipe tower
                    bool post_right_click_event = m_hover_volume_idxs.empty() || !m_volumes.volumes[get_first_hover_volume_idx()]->is_wipe_tower;
                    if (post_right_click_event)
                        post_event(RBtnEvent(EVT_GLCANVAS_RIGHT_CLICK, { logical_pos, m_hover_volume_idxs.empty() }));
                }
            }
        }

        mouse_up_cleanup();
    }
    else if (evt.Moving()) {
        m_mouse.position = pos.cast<double>();

        // updates gizmos overlay
        if (m_selection.is_empty())
            m_gizmos.reset_all_states();

        m_dirty = true;
    }
    else
        evt.Skip();

    // Detection of doubleclick on text to open emboss edit window
    auto type = m_gizmos.get_current_type();
    if (evt.LeftDClick() && !m_hover_volume_idxs.empty() && 
        (type == GLGizmosManager::EType::Undefined ||
         type == GLGizmosManager::EType::Move ||
         type == GLGizmosManager::EType::Rotate ||
         type == GLGizmosManager::EType::Scale ||
         type == GLGizmosManager::EType::Emboss ||
         type == GLGizmosManager::EType::Svg) ) {
        for (int hover_volume_id : m_hover_volume_idxs) { 
            const GLVolume &hover_gl_volume = *m_volumes.volumes[hover_volume_id];
            int object_idx = hover_gl_volume.object_idx();
            if (object_idx < 0 || static_cast<size_t>(object_idx) >= m_model->objects.size()) continue;
            const ModelObject* hover_object = m_model->objects[object_idx];
            int hover_volume_idx = hover_gl_volume.volume_idx();
            if (hover_volume_idx < 0 || static_cast<size_t>(hover_volume_idx) >= hover_object->volumes.size()) continue;
            const ModelVolume* hover_volume = hover_object->volumes[hover_volume_idx];

            if (hover_volume->text_configuration.has_value()) {
                m_selection.add_volumes(Selection::EMode::Volume, {(unsigned) hover_volume_id});
                if (type != GLGizmosManager::EType::Emboss)
                    m_gizmos.open_gizmo(GLGizmosManager::EType::Emboss);            
                wxGetApp().obj_list()->update_selections();
                return;
            } else if (hover_volume->emboss_shape.has_value()) {
                m_selection.add_volumes(Selection::EMode::Volume, {(unsigned) hover_volume_id});
                if (type != GLGizmosManager::EType::Svg)
                    m_gizmos.open_gizmo(GLGizmosManager::EType::Svg);
                wxGetApp().obj_list()->update_selections();
                return;
            }
        }
    }

    if (m_moving)
        show_sinking_contours();

#ifdef __WXMSW__
	if (on_enter_workaround)
		m_mouse.position = Vec2d(-1., -1.);
#endif /* __WXMSW__ */
}

void GLCanvas3D::on_paint(wxPaintEvent& evt)
{
    if (m_initialized)
        m_dirty = true;
    else
        // Call render directly, so it gets initialized immediately, not from On Idle handler.
        this->render();
}

void GLCanvas3D::force_set_focus() {
    m_canvas->SetFocus();
};

void GLCanvas3D::on_set_focus(wxFocusEvent& evt)
{
    m_tooltip_enabled = false;
    if (m_canvas_type == ECanvasType::CanvasPreview) {
        // update thumbnails and update plate toolbar
        wxGetApp().plater()->update_all_plate_thumbnails();
        _update_imgui_select_plate_toolbar();
    }
    _refresh_if_shown_on_screen();
    m_tooltip_enabled = true;
}

Size GLCanvas3D::get_canvas_size() const
{
    int w = 0;
    int h = 0;

    if (m_canvas != nullptr)
        m_canvas->GetSize(&w, &h);

#if ENABLE_RETINA_GL
    const float factor = m_retina_helper->get_scale_factor();
    w *= factor;
    h *= factor;
#else
    const float factor = 1.0f;
#endif

    return Size(w, h, factor);
}

Vec2d GLCanvas3D::get_local_mouse_position() const
{
    if (m_canvas == nullptr)
		return Vec2d::Zero();

    wxPoint mouse_pos = m_canvas->ScreenToClient(wxGetMousePosition());
    const double factor =
#if ENABLE_RETINA_GL
        m_retina_helper->get_scale_factor();
#else
        1.0;
#endif
    return Vec2d(factor * mouse_pos.x, factor * mouse_pos.y);
}

void GLCanvas3D::set_tooltip(const std::string& tooltip)
{
    if (m_canvas != nullptr)
        m_tooltip.set_text(tooltip);
}

void GLCanvas3D::do_move(const std::string& snapshot_type)
{
    if (m_model == nullptr)
        return;

    if (!snapshot_type.empty())
        wxGetApp().plater()->take_snapshot(snapshot_type);

    std::set<std::pair<int, int>> done;  // keeps track of modified instances
    bool object_moved = false;

    // BBS: support wipe-tower for multi-plates
    int n_plates = wxGetApp().plater()->get_partplate_list().get_plate_count();
    std::vector<Vec3d> wipe_tower_origins(n_plates, Vec3d::Zero());

    Selection::EMode selection_mode = m_selection.get_mode();

    for (const GLVolume* v : m_volumes.volumes) {
        int object_idx = v->object_idx();
        int instance_idx = v->instance_idx();
        int volume_idx = v->volume_idx();

        if (volume_idx < 0)
            continue;

        std::pair<int, int> done_id(object_idx, instance_idx);

        if (0 <= object_idx && object_idx < (int)m_model->objects.size()) {
            done.insert(done_id);

            // Move instances/volumes
            ModelObject* model_object = m_model->objects[object_idx];
            if (model_object != nullptr) {
                if (selection_mode == Selection::Instance)
                    model_object->instances[instance_idx]->set_transformation(v->get_instance_transformation());
                else if (selection_mode == Selection::Volume) {
                    if (model_object->volumes[volume_idx]->get_transformation() != v->get_volume_transformation()) {
                        model_object->volumes[volume_idx]->set_transformation(v->get_volume_transformation());
                        // BBS: backup
                        Slic3r::save_object_mesh(*model_object);
                    }
                }

                object_moved = true;
                model_object->invalidate_bounding_box();
            }
        }
        else if (object_idx >= 1000 && object_idx < 1000 + n_plates) {
            // Move a wipe tower proxy.
            wipe_tower_origins[object_idx - 1000] = v->get_volume_offset();
        }
    }

    //BBS: notify instance updates to part plater list
    m_selection.notify_instance_update(-1, 0);

    // Fixes flying instances
    for (const std::pair<int, int>& i : done) {
        ModelObject* m = m_model->objects[i.first];
        const double shift_z = m->get_instance_min_z(i.second);
        //BBS: don't call translate if the z is zero
        if ((current_printer_technology() == ptSLA || shift_z > SINKING_Z_THRESHOLD) && (shift_z != 0.0f)) {
            const Vec3d shift(0.0, 0.0, -shift_z);
            m_selection.translate(i.first, i.second, shift);
            m->translate_instance(i.second, shift);
            //BBS: notify instance updates to part plater list
            m_selection.notify_instance_update(i.first, i.second);
        }
        wxGetApp().obj_list()->update_info_items(static_cast<size_t>(i.first));
    }
    //BBS: nofity object list to update
    wxGetApp().plater()->sidebar().obj_list()->update_plate_values_for_items();

    if (object_moved)
        post_event(SimpleEvent(EVT_GLCANVAS_INSTANCE_MOVED));

    // BBS: support wipe-tower for multi-plates
    for (int plate_id = 0; plate_id < wipe_tower_origins.size(); plate_id++) {
        Vec3d& wipe_tower_origin = wipe_tower_origins[plate_id];
        if (wipe_tower_origin == Vec3d::Zero())
            continue;

        PartPlateList& ppl = wxGetApp().plater()->get_partplate_list();
        DynamicConfig& proj_cfg = wxGetApp().preset_bundle->project_config;
        Vec3d plate_origin = ppl.get_plate(plate_id)->get_origin();
        ConfigOptionFloat wipe_tower_x(wipe_tower_origin(0) - plate_origin(0));
        ConfigOptionFloat wipe_tower_y(wipe_tower_origin(1) - plate_origin(1));

        ConfigOptionFloats* wipe_tower_x_opt = proj_cfg.option<ConfigOptionFloats>("wipe_tower_x", true);
        ConfigOptionFloats* wipe_tower_y_opt = proj_cfg.option<ConfigOptionFloats>("wipe_tower_y", true);
        wipe_tower_x_opt->set_at(&wipe_tower_x, plate_id, 0);
        wipe_tower_y_opt->set_at(&wipe_tower_y, plate_id, 0);
    }

    reset_sequential_print_clearance();

    m_dirty = true;
}

void GLCanvas3D::do_rotate(const std::string& snapshot_type)
{
    if (m_model == nullptr)
        return;

    if (!snapshot_type.empty())
        wxGetApp().plater()->take_snapshot(snapshot_type);

    // stores current min_z of instances
    std::map<std::pair<int, int>, double> min_zs;
    for (int i = 0; i < static_cast<int>(m_model->objects.size()); ++i) {
        const ModelObject* obj = m_model->objects[i];
        for (int j = 0; j < static_cast<int>(obj->instances.size()); ++j) {
            if (snapshot_type == L("Gizmo-Place on Face") && m_selection.get_object_idx() == i) {
                // This means we are flattening this object. In that case pretend
                // that it is not sinking (even if it is), so it is placed on bed
                // later on (whatever is sinking will be left sinking).
                min_zs[{ i, j }] = SINKING_Z_THRESHOLD;
            }
            else
                min_zs[{ i, j }] = obj->instance_bounding_box(j).min.z();

        }
    }

    std::set<std::pair<int, int>> done;  // keeps track of modified instances

    Selection::EMode selection_mode = m_selection.get_mode();

    for (const GLVolume* v : m_volumes.volumes) {
        const int object_idx = v->object_idx();
        if (object_idx < 0 || (int)m_model->objects.size() <= object_idx)
            continue;

        const int instance_idx = v->instance_idx();
        const int volume_idx = v->volume_idx();

        if (volume_idx < 0)
            continue;

        done.insert(std::pair<int, int>(object_idx, instance_idx));

        // Rotate instances/volumes.
        ModelObject* model_object = m_model->objects[object_idx];
        if (model_object != nullptr) {
            if (selection_mode == Selection::Instance)
                model_object->instances[instance_idx]->set_transformation(v->get_instance_transformation());
            else if (selection_mode == Selection::Volume) {
                if (model_object->volumes[volume_idx]->get_transformation() != v->get_volume_transformation()) {
                	model_object->volumes[volume_idx]->set_transformation(v->get_volume_transformation());
                    // BBS: backup
                    Slic3r::save_object_mesh(*model_object);
                }
            }
            model_object->invalidate_bounding_box();
        }
    }

    //BBS: notify instance updates to part plater list
    m_selection.notify_instance_update(-1, -1);

    // Fixes sinking/flying instances
    for (const std::pair<int, int>& i : done) {
        ModelObject* m = m_model->objects[i.first];

        //BBS: don't call translate if the z is zero
        const double shift_z = m->get_instance_min_z(i.second);
        // leave sinking instances as sinking
        if ((min_zs.find({ i.first, i.second })->second >= SINKING_Z_THRESHOLD || shift_z > SINKING_Z_THRESHOLD)&&(shift_z != 0.0f)) {
            const Vec3d shift(0.0, 0.0, -shift_z);
            m_selection.translate(i.first, i.second, shift);
            m->translate_instance(i.second, shift);
            //BBS: notify instance updates to part plater list
            m_selection.notify_instance_update(i.first, i.second);
        }

        wxGetApp().obj_list()->update_info_items(static_cast<size_t>(i.first));
    }
    //BBS: nofity object list to update
    wxGetApp().plater()->sidebar().obj_list()->update_plate_values_for_items();

    if (!done.empty())
        post_event(SimpleEvent(EVT_GLCANVAS_INSTANCE_ROTATED));

    m_dirty = true;
}

void GLCanvas3D::do_scale(const std::string& snapshot_type)
{
    if (m_model == nullptr)
        return;

    if (!snapshot_type.empty())
        wxGetApp().plater()->take_snapshot(snapshot_type);

    // stores current min_z of instances
    std::map<std::pair<int, int>, double> min_zs;
    if (!snapshot_type.empty()) {
        for (int i = 0; i < static_cast<int>(m_model->objects.size()); ++i) {
            const ModelObject* obj = m_model->objects[i];
            for (int j = 0; j < static_cast<int>(obj->instances.size()); ++j) {
                min_zs[{ i, j }] = obj->instance_bounding_box(j).min.z();
            }
        }
    }

    std::set<std::pair<int, int>> done;  // keeps track of modified instances

    Selection::EMode selection_mode = m_selection.get_mode();

    for (const GLVolume* v : m_volumes.volumes) {
        const int object_idx = v->object_idx();
        if (object_idx < 0 || (int)m_model->objects.size() <= object_idx)
            continue;

        const int instance_idx = v->instance_idx();
        const int volume_idx = v->volume_idx();

        if (volume_idx < 0)
            continue;

        done.insert(std::pair<int, int>(object_idx, instance_idx));

        // Rotate instances/volumes
        ModelObject* model_object = m_model->objects[object_idx];
        if (model_object != nullptr) {
            if (selection_mode == Selection::Instance)
                model_object->instances[instance_idx]->set_transformation(v->get_instance_transformation());
            else if (selection_mode == Selection::Volume) {
                if (model_object->volumes[volume_idx]->get_transformation() != v->get_volume_transformation()) {
                    model_object->instances[instance_idx]->set_transformation(v->get_instance_transformation());
                    model_object->volumes[volume_idx]->set_transformation(v->get_volume_transformation());
                    // BBS: backup
                    Slic3r::save_object_mesh(*model_object);
                }
            }
            model_object->invalidate_bounding_box();
        }
    }

    //BBS: notify instance updates to part plater list
    m_selection.notify_instance_update(-1, -1);

    // Fixes sinking/flying instances
    for (const std::pair<int, int>& i : done) {
        ModelObject* m = m_model->objects[i.first];

        //BBS: don't call translate if the z is zero
        double shift_z = m->get_instance_min_z(i.second);
        // leave sinking instances as sinking
        if ((min_zs.empty() || min_zs.find({ i.first, i.second })->second >= SINKING_Z_THRESHOLD || shift_z > SINKING_Z_THRESHOLD) && (shift_z != 0.0f)) {
            Vec3d shift(0.0, 0.0, -shift_z);
            m_selection.translate(i.first, i.second, shift);
            m->translate_instance(i.second, shift);
            //BBS: notify instance updates to part plater list
            m_selection.notify_instance_update(i.first, i.second);
        }
        wxGetApp().obj_list()->update_info_items(static_cast<size_t>(i.first));
    }
    //BBS: nofity object list to update
    wxGetApp().plater()->sidebar().obj_list()->update_plate_values_for_items();
    //BBS: notify object info update
    wxGetApp().plater()->show_object_info();

    if (!done.empty())
        post_event(SimpleEvent(EVT_GLCANVAS_INSTANCE_SCALED));

    m_dirty = true;
}

void GLCanvas3D::do_center()
{
    if (m_model == nullptr)
        return;

    m_selection.center();
}

void GLCanvas3D::do_center_plate(const int plate_idx) {
    if (m_model == nullptr)
        return;

    m_selection.center_plate(plate_idx);
}

void GLCanvas3D::do_mirror(const std::string& snapshot_type)
{
    if (m_model == nullptr)
        return;

    if (!snapshot_type.empty())
        wxGetApp().plater()->take_snapshot(snapshot_type);

    // stores current min_z of instances
    std::map<std::pair<int, int>, double> min_zs;
    if (!snapshot_type.empty()) {
        for (int i = 0; i < static_cast<int>(m_model->objects.size()); ++i) {
            const ModelObject* obj = m_model->objects[i];
            for (int j = 0; j < static_cast<int>(obj->instances.size()); ++j) {
                min_zs[{ i, j }] = obj->instance_bounding_box(j).min.z();
            }
        }
    }

    std::set<std::pair<int, int>> done;  // keeps track of modified instances

    Selection::EMode selection_mode = m_selection.get_mode();

    for (const GLVolume* v : m_volumes.volumes) {
        int object_idx = v->object_idx();
        if (object_idx < 0 || (int)m_model->objects.size() <= object_idx)
            continue;

        int instance_idx = v->instance_idx();
        int volume_idx = v->volume_idx();

        done.insert(std::pair<int, int>(object_idx, instance_idx));

        // Mirror instances/volumes
        ModelObject* model_object = m_model->objects[object_idx];
        if (model_object != nullptr) {
            if (selection_mode == Selection::Instance)
                model_object->instances[instance_idx]->set_transformation(v->get_instance_transformation());
            else if (selection_mode == Selection::Volume) {
                if (model_object->volumes[volume_idx]->get_transformation() != v->get_volume_transformation()) {
                    model_object->volumes[volume_idx]->set_transformation(v->get_volume_transformation());
                    // BBS: backup
                    Slic3r::save_object_mesh(*model_object);
                }
            }

            model_object->invalidate_bounding_box();
        }
    }

    //BBS: notify instance updates to part plater list
    m_selection.notify_instance_update(-1, -1);

    // Fixes sinking/flying instances
    for (const std::pair<int, int>& i : done) {
        ModelObject* m = m_model->objects[i.first];

        //BBS: don't call translate if the z is zero
        double shift_z = m->get_instance_min_z(i.second);
        // leave sinking instances as sinking
        if ((min_zs.empty() || min_zs.find({ i.first, i.second })->second >= SINKING_Z_THRESHOLD || shift_z > SINKING_Z_THRESHOLD)&&(shift_z != 0.0f)) {
            Vec3d shift(0.0, 0.0, -shift_z);
            m_selection.translate(i.first, i.second, shift);
            m->translate_instance(i.second, shift);
            //BBS: notify instance updates to part plater list
            m_selection.notify_instance_update(i.first, i.second);
        }
        wxGetApp().obj_list()->update_info_items(static_cast<size_t>(i.first));

        //BBS: notify instance updates to part plater list
        PartPlateList &plate_list = wxGetApp().plater()->get_partplate_list();
        plate_list.notify_instance_update(i.first, i.second);

        //BBS: nofity object list to update
        wxGetApp().plater()->sidebar().obj_list()->update_plate_values_for_items();
    }
    //BBS: nofity object list to update
    wxGetApp().plater()->sidebar().obj_list()->update_plate_values_for_items();

    post_event(SimpleEvent(EVT_GLCANVAS_SCHEDULE_BACKGROUND_PROCESS));

    m_dirty = true;
}

void GLCanvas3D::update_gizmos_on_off_state()
{
    set_as_dirty();
    m_gizmos.update_data();
    m_gizmos.refresh_on_off_state();
}

void GLCanvas3D::handle_sidebar_focus_event(const std::string& opt_key, bool focus_on)
{
    m_sidebar_field = focus_on ? opt_key : "";

    //BBS: this event was sent from gizmo now, no need to clear gizmo
    //if (!m_sidebar_field.empty())
    //    m_gizmos.reset_all_states();

    m_dirty = true;
}

void GLCanvas3D::handle_layers_data_focus_event(const t_layer_height_range range, const EditorType type)
{
    std::string field = "layer_" + std::to_string(type) + "_" + std::to_string(range.first) + "_" + std::to_string(range.second);
    m_gizmos.reset_all_states();
    handle_sidebar_focus_event(field, true);
}

void GLCanvas3D::update_ui_from_settings()
{
    m_dirty = true;

#if __APPLE__
    // Update OpenGL scaling on OSX after the user toggled the "use_retina_opengl" settings in Preferences dialog.
    const float orig_scaling = m_retina_helper->get_scale_factor();

    const bool use_retina = true;
    BOOST_LOG_TRIVIAL(debug) << "GLCanvas3D: Use Retina OpenGL: " << use_retina;
    m_retina_helper->set_use_retina(use_retina);
    const float new_scaling = m_retina_helper->get_scale_factor();

    if (new_scaling != orig_scaling) {
        BOOST_LOG_TRIVIAL(debug) << "GLCanvas3D: Scaling factor: " << new_scaling;

        Camera& camera = wxGetApp().plater()->get_camera();
        camera.set_zoom(camera.get_zoom() * new_scaling / orig_scaling);
        _refresh_if_shown_on_screen();
    }
#endif // ENABLE_RETINA_GL
}

// BBS: add partplate logic
GLCanvas3D::WipeTowerInfo GLCanvas3D::get_wipe_tower_info(int plate_idx) const
{
    WipeTowerInfo wti;

    for (const GLVolume* vol : m_volumes.volumes) {
        if (vol->is_wipe_tower && vol->object_idx() - 1000 == plate_idx) {
            DynamicPrintConfig& proj_cfg = wxGetApp().preset_bundle->project_config;
            wti.m_pos = Vec2d(proj_cfg.opt<ConfigOptionFloats>("wipe_tower_x")->get_at(plate_idx),
                              proj_cfg.opt<ConfigOptionFloats>("wipe_tower_y")->get_at(plate_idx));
            // BBS: don't support rotation
            //wti.m_rotation = (M_PI/180.) * proj_cfg->opt_float("wipe_tower_rotation_angle");

            auto& preset = wxGetApp().preset_bundle->prints.get_edited_preset();
            float wt_brim_width = preset.config.opt_float("prime_tower_brim_width");

            const BoundingBoxf3& bb = vol->bounding_box();
            wti.m_bb = BoundingBoxf{to_2d(bb.min), to_2d(bb.max)};
            wti.m_bb.offset(wt_brim_width);

            float brim_width = wxGetApp().preset_bundle->prints.get_edited_preset().config.opt_float("prime_tower_brim_width");
            wti.m_bb.offset((brim_width));

            // BBS: the wipe tower pos might be outside bed
            PartPlate* plate = wxGetApp().plater()->get_partplate_list().get_plate(plate_idx);
            Vec2d plate_size = plate->get_size();
            wti.m_pos.x() = std::clamp(wti.m_pos.x(), 0.0, plate_size(0) - wti.m_bb.size().x());
            wti.m_pos.y() = std::clamp(wti.m_pos.y(), 0.0, plate_size(1) - wti.m_bb.size().y());

            // BBS: add partplate logic
            wti.m_plate_idx = plate_idx;
            break;
        }
    }

    return wti;
}

Linef3 GLCanvas3D::mouse_ray(const Point& mouse_pos)
{
    float z0 = 0.0f;
    float z1 = 1.0f;
    return Linef3(_mouse_to_3d(mouse_pos, &z0), _mouse_to_3d(mouse_pos, &z1));
}

double GLCanvas3D::get_size_proportional_to_max_bed_size(double factor) const
{
    const BoundingBoxf& bbox = m_bed.build_volume().bounding_volume2d();
    return factor * std::max(bbox.size()[0], bbox.size()[1]);
}

//BBS
std::vector<Vec2f> GLCanvas3D::get_empty_cells(const Vec2f start_point, const Vec2f step)
{
    PartPlate* plate = wxGetApp().plater()->get_partplate_list().get_curr_plate();
    BoundingBoxf3 build_volume = plate->get_build_volume();
    Vec2d vmin(build_volume.min.x(), build_volume.min.y()), vmax(build_volume.max.x(), build_volume.max.y());
    BoundingBoxf bbox(vmin, vmax);
    std::vector<Vec2f> cells;
    for (float x = bbox.min.x()+step(0)/2; x < bbox.max.x()-step(0)/2; x += step(0))
        for (float y = bbox.min.y()+step(1)/2; y < bbox.max.y()-step(1)/2; y += step(1))
        {
            cells.emplace_back(x, y);
        }
    for (size_t i = 0; i < m_model->objects.size(); ++i) {
        ModelObject* model_object = m_model->objects[i];
        auto id = model_object->id().id;
        ModelInstance* model_instance0 = model_object->instances.front();
        Polygon hull_2d = model_object->convex_hull_2d(Geometry::assemble_transform({ 0.0, 0.0, model_instance0->get_offset().z() }, model_instance0->get_rotation(),
            model_instance0->get_scaling_factor(), model_instance0->get_mirror()));
        if (hull_2d.empty())
            continue;

        const auto& instances = model_object->instances;
        double rotation_z0 = instances.front()->get_rotation().z();
        for (const auto& instance : instances) {
            Geometry::Transformation transformation;
            const Vec3d& offset = instance->get_offset();
            transformation.set_offset({ scale_(offset.x()), scale_(offset.y()), 0.0 });
            transformation.set_rotation(Z, instance->get_rotation().z() - rotation_z0);
            const Transform3d& trafo = transformation.get_matrix();
            Polygon inst_hull_2d = hull_2d.transform(trafo);

            for (auto it = cells.begin(); it != cells.end(); )
            {
                if (inst_hull_2d.contains(Point(scale_(it->x()), scale_(it->y()))))
                    it = cells.erase(it);
                else
                    it++;
            }
        }
    }

    Vec2f start = start_point;
    if (start_point(0) < 0 && start_point(1) < 0) {
        start(0) = bbox.center()(0);
        start(1) = bbox.center()(1);
    }
    std::sort(cells.begin(), cells.end(), [start](const Vec2f& cell1, const Vec2f& cell2) {return (cell1 - start).norm() < (cell2 - start).norm(); });
    return cells;
}

Vec2f GLCanvas3D::get_nearest_empty_cell(const Vec2f start_point, const Vec2f step)
{
    std::vector<Vec2f> empty_cells = get_empty_cells(start_point, step);
    if (!empty_cells.empty())
        return empty_cells.front();
    else {
        double offset = get_size_proportional_to_max_bed_size(0.05);
        return { start_point(0) + offset, start_point(1) + offset };
    }
}

void GLCanvas3D::set_cursor(ECursorType type)
{
    if ((m_canvas != nullptr) && (m_cursor_type != type))
    {
        switch (type)
        {
        case Standard: { m_canvas->SetCursor(*wxSTANDARD_CURSOR); break; }
        case Cross: { m_canvas->SetCursor(*wxCROSS_CURSOR); break; }
        }

        m_cursor_type = type;
    }
}

void GLCanvas3D::msw_rescale()
{
}

bool GLCanvas3D::has_toolpaths_to_export() const
{
    return m_gcode_viewer.can_export_toolpaths();
}

void GLCanvas3D::export_toolpaths_to_obj(const char* filename) const
{
    m_gcode_viewer.export_toolpaths_to_obj(filename);
}

void GLCanvas3D::mouse_up_cleanup()
{
    m_moving = false;
    m_mouse.drag.move_volume_idx = -1;
    m_mouse.set_start_position_3D_as_invalid();
    m_mouse.set_start_position_2D_as_invalid();
    m_mouse.dragging = false;
    m_mouse.ignore_left_up = false;
    m_mouse.ignore_right_up = false;
    m_dirty = true;

    if (m_canvas->HasCapture())
        m_canvas->ReleaseMouse();
}

void GLCanvas3D::update_sequential_clearance()
{
    if (current_printer_technology() != ptFFF || (fff_print()->config().print_sequence == PrintSequence::ByLayer))
        return;

    if (m_gizmos.is_dragging())
        return;

    // collects instance transformations from volumes
    // first define temporary cache
    unsigned int instances_count = 0;
    std::vector<std::vector<std::optional<Geometry::Transformation>>> instance_transforms;
    for (size_t obj = 0; obj < m_model->objects.size(); ++obj) {
        instance_transforms.emplace_back(std::vector<std::optional<Geometry::Transformation>>());
        const ModelObject* model_object = m_model->objects[obj];
        for (size_t i = 0; i < model_object->instances.size(); ++i) {
            instance_transforms[obj].emplace_back(std::optional<Geometry::Transformation>());
            ++instances_count;
        }
    }

    //if (instances_count == 1)
    //    return;

    // second fill temporary cache with data from volumes
    for (const GLVolume* v : m_volumes.volumes) {
        if (v->is_modifier || v->is_wipe_tower)
            continue;

        auto& transform = instance_transforms[v->object_idx()][v->instance_idx()];
        if (!transform.has_value())
            transform = v->get_instance_transformation();
    }

    // calculates objects 2d hulls (see also: Print::sequential_print_horizontal_clearance_valid())
    // this is done only the first time this method is called while moving the mouse,
    // the results are then cached for following displacements
    if (m_sequential_print_clearance_first_displacement) {
        m_sequential_print_clearance.m_hull_2d_cache.clear();
        float shrink_factor = static_cast<float>(scale_(0.5 * fff_print()->config().extruder_clearance_radius.value - EPSILON));
        double mitter_limit = scale_(0.1);
        m_sequential_print_clearance.m_hull_2d_cache.reserve(m_model->objects.size());
        for (size_t i = 0; i < m_model->objects.size(); ++i) {
            ModelObject* model_object = m_model->objects[i];
            ModelInstance* model_instance0 = model_object->instances.front();
            Polygon hull_no_offset = model_object->convex_hull_2d(Geometry::assemble_transform({ 0.0, 0.0, model_instance0->get_offset().z() }, model_instance0->get_rotation(),
                model_instance0->get_scaling_factor(), model_instance0->get_mirror()));
            auto tmp = offset(hull_no_offset,
                // Shrink the extruder_clearance_radius a tiny bit, so that if the object arrangement algorithm placed the objects
                // exactly by satisfying the extruder_clearance_radius, this test will not trigger collision.
                shrink_factor,
                jtRound, mitter_limit);
            Polygon hull_2d = !tmp.empty() ? tmp.front() : hull_no_offset;// tmp may be empty due to clipper's bug, see STUDIO-2452

            Pointf3s& cache_hull_2d = m_sequential_print_clearance.m_hull_2d_cache.emplace_back(Pointf3s());
            cache_hull_2d.reserve(hull_2d.points.size());
            for (const Point& p : hull_2d.points) {
                cache_hull_2d.emplace_back(unscale<double>(p.x()), unscale<double>(p.y()), 0.0);
            }
        }
        m_sequential_print_clearance_first_displacement = false;
    }

    // calculates instances 2d hulls (see also: Print::sequential_print_horizontal_clearance_valid())
    //BBS: add the height logic
    PartPlate* plate = wxGetApp().plater()->get_partplate_list().get_curr_plate();
    Polygons polygons;
    std::vector<std::pair<Polygon, float>> height_polygons;
    polygons.reserve(instances_count);
    height_polygons.reserve(instances_count);
    std::vector<struct height_info> convex_and_bounding_boxes;
    struct height_info
    {
        double         instance_height;
        BoundingBox    bounding_box;
        Polygon        hull_polygon;
    };
    for (size_t i = 0; i < instance_transforms.size(); ++i) {
        const auto& instances = instance_transforms[i];
        double rotation_z0 = instances.front()->get_rotation().z();
        int index = 0;
        for (const auto& instance : instances) {
            Geometry::Transformation transformation;
            const Vec3d& offset = instance->get_offset();
            transformation.set_offset({ offset.x(), offset.y(), 0.0 });
            transformation.set_rotation(Z, instance->get_rotation().z() - rotation_z0);
            const Transform3d& trafo = transformation.get_matrix();
            const Pointf3s& hull_2d = m_sequential_print_clearance.m_hull_2d_cache[i];
            Points inst_pts;
            inst_pts.reserve(hull_2d.size());
            for (size_t j = 0; j < hull_2d.size(); ++j) {
                const Vec3d p = trafo * hull_2d[j];
                inst_pts.emplace_back(scaled<double>(p.x()), scaled<double>(p.y()));
            }
            Polygon convex_hull(std::move(inst_pts));
            BoundingBox bouding_box = convex_hull.bounding_box();
            BoundingBox plate_bb = plate->get_bounding_box_crd();
            double instance_height = m_model->objects[i]->get_instance_max_z(index++);
            //skip the object for not current plate
            if (!plate_bb.overlap(bouding_box))
                continue;
            convex_and_bounding_boxes.push_back({instance_height, bouding_box, convex_hull});
            polygons.emplace_back(std::move(convex_hull));
        }
    }

    //sort the print instance
    std::sort(convex_and_bounding_boxes.begin(), convex_and_bounding_boxes.end(),
        [](auto &l, auto &r) {
            auto ly1 = l.bounding_box.min.y();
            auto ly2 = l.bounding_box.max.y();
            auto ry1 = r.bounding_box.min.y();
            auto ry2 = r.bounding_box.max.y();
            auto inter_min = std::max(ly1, ry1);
            auto inter_max = std::min(ly2, ry2);
            auto lx = l.bounding_box.min.x();
            auto rx = r.bounding_box.min.x();
            if (inter_max - inter_min > 0)
                return (lx < rx) || ((lx == rx)&&(ly1 < ry1));
            else
                return (ly1 < ry1);
        });

    /*bool has_interlaced_objects = false;
    for (int k = 0; k < bounding_box_count; k++)
    {
        Polygon& convex = convex_and_bounding_boxes[k].hull_polygon;
        BoundingBox& bbox = convex_and_bounding_boxes[k].bounding_box;
        auto iy1 = bbox.min.y();
        auto iy2 = bbox.max.y();

        for (int i = k+1; i < bounding_box_count; i++)
        {
            Polygon&     next_convex = convex_and_bounding_boxes[i].hull_polygon;
            BoundingBox& next_bbox   = convex_and_bounding_boxes[i].bounding_box;
            auto py1 = next_bbox.min.y();
            auto py2 = next_bbox.max.y();
            auto inter_min = std::max(iy1, py1); // min y of intersection
            auto inter_max = std::min(iy2, py2); // max y of intersection. length=max_y-min_y>0 means intersection exists
            if (inter_max - inter_min > 0) {
                has_interlaced_objects = true;
                break;
            }
        }
        if (has_interlaced_objects)
            break;
    }*/

    int bounding_box_count = convex_and_bounding_boxes.size();
    double printable_height = fff_print()->config().printable_height;
    double hc1 = fff_print()->config().extruder_clearance_height_to_lid;
    double hc2 = fff_print()->config().extruder_clearance_height_to_rod;
    for (int k = 0; k < bounding_box_count; k++)
    {
        Polygon& convex = convex_and_bounding_boxes[k].hull_polygon;
        BoundingBox& bbox = convex_and_bounding_boxes[k].bounding_box;
        auto iy1 = bbox.min.y();
        auto iy2 = bbox.max.y();
        double height = (k == (bounding_box_count - 1))?printable_height:hc1;

        /*if (has_interlaced_objects) {
            if ((k < (bounding_box_count - 1)) && (convex_and_bounding_boxes[k].instance_height > hc2)) {
                height_polygons.emplace_back(std::make_pair(convex, hc2));
            }
        }
        else {
            if ((k < (bounding_box_count - 1)) && (convex_and_bounding_boxes[k].instance_height > hc1)) {
                height_polygons.emplace_back(std::make_pair(convex, hc1));
            }
        }*/

        for (int i = k+1; i < bounding_box_count; i++)
        {
            Polygon&     next_convex = convex_and_bounding_boxes[i].hull_polygon;
            BoundingBox& next_bbox   = convex_and_bounding_boxes[i].bounding_box;
            auto py1 = next_bbox.min.y();
            auto py2 = next_bbox.max.y();
            auto inter_min = std::max(iy1, py1); // min y of intersection
            auto inter_max = std::min(iy2, py2); // max y of intersection. length=max_y-min_y>0 means intersection exists
            if (inter_max - inter_min > 0) {
                height = hc2;
                break;
            }
        }
        if (height < convex_and_bounding_boxes[k].instance_height)
            height_polygons.emplace_back(std::make_pair(convex, height));
    }

    // sends instances 2d hulls to be rendered
    set_sequential_print_clearance_visible(true);
    set_sequential_print_clearance_render_fill(false);
    set_sequential_print_clearance_polygons(polygons, height_polygons);
}

bool GLCanvas3D::is_object_sinking(int object_idx) const
{
    for (const GLVolume* v : m_volumes.volumes) {
        if (v->object_idx() == object_idx && (v->is_sinking() || (!v->is_modifier && v->is_below_printbed())))
            return true;
    }
    return false;
}

void GLCanvas3D::apply_retina_scale(Vec2d &screen_coordinate) const 
{
#if ENABLE_RETINA_GL
    double scale = static_cast<double>(m_retina_helper->get_scale_factor());
    screen_coordinate *= scale;
#endif // ENABLE_RETINA_GL
}

bool GLCanvas3D::_is_shown_on_screen() const
{
    return (m_canvas != nullptr) ? m_canvas->IsShownOnScreen() : false;
}

// Getter for the const char*[]
static bool string_getter(const bool is_undo, int idx, const char** out_text)
{
    return wxGetApp().plater()->undo_redo_string_getter(is_undo, idx, out_text);
}

// Getter for the const char*[] for the search list
static bool search_string_getter(int idx, const char** label, const char** tooltip)
{
    return wxGetApp().plater()->search_string_getter(idx, label, tooltip);
}

//BBS: GUI refactor: adjust main toolbar position
bool GLCanvas3D::_render_orient_menu(float left, float right, float bottom, float top)
{
    ImGuiWrapper* imgui = wxGetApp().imgui();

    auto canvas_w = float(get_canvas_size().get_width());
    auto canvas_h = float(get_canvas_size().get_height());
    //BBS: GUI refactor: move main toolbar to the right
    //original use center as {0.0}, and top is (canvas_h/2), bottom is (-canvas_h/2), also plus inv_camera
    //now change to left_up as {0,0}, and top is 0, bottom is canvas_h
#if BBS_TOOLBAR_ON_TOP
    const float x = (1 + left) * canvas_w / 2;
    ImGuiWrapper::push_toolbar_style(get_scale());
    imgui->set_next_window_pos(x, m_main_toolbar.get_height(), ImGuiCond_Always, 0.5f, 0.0f);
#else
    const float x = canvas_w - m_main_toolbar.get_width();
    const float y = 0.5f * canvas_h - top * float(wxGetApp().plater()->get_camera().get_zoom());
    imgui->set_next_window_pos(x, y, ImGuiCond_Always, 1.0f, 0.0f);
#endif

    imgui->begin(_L("Auto Orientation options"), ImGuiWindowFlags_NoMove | ImGuiWindowFlags_AlwaysAutoResize | ImGuiWindowFlags_NoCollapse);

    OrientSettings settings = get_orient_settings();
    OrientSettings& settings_out = get_orient_settings();

    auto& appcfg = wxGetApp().app_config;
    PrinterTechnology ptech = current_printer_technology();

    bool settings_changed = false;
    float angle_min = 45.f;
    std::string angle_key = "overhang_angle", rot_key = "enable_rotation";
    std::string key_min_area = "min_area";
    std::string postfix = "_fff";

    if (ptech == ptSLA) {
        angle_min = 45.f;
        postfix = "_sla";
    }


    angle_key += postfix;
    rot_key += postfix;

    //if (imgui->slider_float(_L("Overhang Angle"), &settings.overhang_angle, angle_min, 90.0f, "%5.2f") || angle_min > settings.overhang_angle) {
    //    settings.overhang_angle = std::max(angle_min, settings.overhang_angle);
    //    settings_out.overhang_angle = settings.overhang_angle;
    //    appcfg->set("orient", angle_key, std::to_string(settings_out.overhang_angle));
    //    settings_changed = true;
    //}

    if (imgui->checkbox(_L("Enable rotation"), settings.enable_rotation)) {
        settings_out.enable_rotation = settings.enable_rotation;
        appcfg->set("orient", rot_key, settings_out.enable_rotation ? "1" : "0");
        settings_changed = true;
    }

    if (imgui->checkbox(_L("Optimize support interface area"), settings.min_area)) {
        settings_out.min_area = settings.min_area;
        appcfg->set("orient", key_min_area, settings_out.min_area ? "1" : "0");
        settings_changed = true;
    }

    ImGui::Separator();

    if (imgui->button(_L("Orient"))) {
        wxGetApp().plater()->set_prepare_state(Job::PREPARE_STATE_DEFAULT);
        wxGetApp().plater()->orient();
    }

    ImGui::SameLine();

    if (imgui->button(_L("Reset"))) {
        settings_out = OrientSettings{};
        settings_out.overhang_angle = 60.f;
        appcfg->set("orient", angle_key, std::to_string(settings_out.overhang_angle));
        appcfg->set("orient", rot_key, settings_out.enable_rotation ? "1" : "0");
        appcfg->set("orient", key_min_area, settings_out.min_area? "1" : "0");
        settings_changed = true;
    }

    imgui->end();
    ImGuiWrapper::pop_toolbar_style();
    return settings_changed;
}

//BBS: GUI refactor: adjust main toolbar position
bool GLCanvas3D::_render_arrange_menu(float left, float right, float bottom, float top)
{
    ImGuiWrapper *imgui = wxGetApp().imgui();

    auto canvas_w = float(get_canvas_size().get_width());
    auto canvas_h = float(get_canvas_size().get_height());
    //BBS: GUI refactor: move main toolbar to the right
    //original use center as {0.0}, and top is (canvas_h/2), bottom is (-canvas_h/2), also plus inv_camera
    //now change to left_up as {0,0}, and top is 0, bottom is canvas_h
#if BBS_TOOLBAR_ON_TOP
    float left_pos = m_main_toolbar.get_item("arrange")->render_left_pos;
    const float x = (1 + left_pos) * canvas_w / 2;
    imgui->set_next_window_pos(x, m_main_toolbar.get_height(), ImGuiCond_Always, 0.0f, 0.0f);

#else
    const float x = canvas_w - m_main_toolbar.get_width();
    const float y = 0.5f * canvas_h - top * float(wxGetApp().plater()->get_camera().get_zoom());
    imgui->set_next_window_pos(x, y, ImGuiCond_Always, 1.0f, 0.0f);
#endif

    //BBS
    ImGuiWrapper::push_toolbar_style(get_scale());

    imgui->begin(_L("Arrange options"), ImGuiWindowFlags_NoMove | ImGuiWindowFlags_AlwaysAutoResize | ImGuiWindowFlags_NoCollapse | ImGuiWindowFlags_NoTitleBar);

    ArrangeSettings settings = get_arrange_settings();
    ArrangeSettings &settings_out = get_arrange_settings();
    const float slider_icon_width = imgui->get_slider_icon_size().x;
    const float cursor_slider_left = imgui->calc_text_size(_L("Spacing")).x + imgui->scaled(1.5f);
    const float minimal_slider_width = imgui->scaled(4.f);
    float window_width  = minimal_slider_width + 2 * slider_icon_width;
    auto &appcfg = wxGetApp().app_config;
    PrinterTechnology ptech = current_printer_technology();

    bool settings_changed = false;
    float dist_min = 0.1f;  // should be larger than 0 so objects won't touch
    std::string dist_key = "min_object_distance", rot_key = "enable_rotation";
    std::string bed_shrink_x_key = "bed_shrink_x", bed_shrink_y_key = "bed_shrink_y";
    std::string multi_material_key = "allow_multi_materials_on_same_plate";
    std::string avoid_extrusion_key = "avoid_extrusion_cali_region";
    std::string align_to_y_axis_key = "align_to_y_axis";
    std::string postfix;
    //BBS:
    bool seq_print = false;

    if (ptech == ptSLA) {
        dist_min     = 0.1f;
        postfix      = "_sla";
    } else if (ptech == ptFFF) {
        auto co_opt = m_config->option<ConfigOptionEnum<PrintSequence>>("print_sequence");
        if (co_opt && (co_opt->value == PrintSequence::ByObject)) {
            dist_min     = float(min_object_distance(*m_config));
            postfix      = "_fff_seq_print";
            //BBS:
            seq_print = true;
        } else {
            dist_min     = 0.0f;
            postfix     = "_fff";
        }
    }

    dist_key += postfix;
    rot_key  += postfix;
    bed_shrink_x_key += postfix;
    bed_shrink_y_key += postfix;

    ImGui::AlignTextToFramePadding();
    imgui->text(_L("Spacing"));
    ImGui::SameLine(1.2 * cursor_slider_left);
    ImGui::PushItemWidth(window_width - slider_icon_width);
    bool b_Spacing = imgui->bbl_slider_float_style("##Spacing", &settings.distance, dist_min, 100.0f, "%5.2f") || dist_min > settings.distance;
    ImGui::SameLine(window_width - slider_icon_width + 1.3 * cursor_slider_left);
    ImGui::PushItemWidth(1.5 * slider_icon_width);
    bool b_spacing_input = ImGui::BBLDragFloat("##spacing_input", &settings.distance, 0.05f, 0.0f, 0.0f, "%.2f");
    if (b_Spacing || b_spacing_input)
    {
        settings.distance = std::max(dist_min, settings.distance);
        settings_out.distance = settings.distance;
        appcfg->set("arrange", dist_key.c_str(), float_to_string_decimal_point(settings_out.distance));
        settings_changed = true;
    }
    ImGui::Separator();
    if (imgui->bbl_checkbox(_L("Auto rotate for arrangement"), settings.enable_rotation)) {
        settings_out.enable_rotation = settings.enable_rotation;
        appcfg->set("arrange", rot_key.c_str(), settings_out.enable_rotation);
        settings_changed = true;
    }

    if (imgui->bbl_checkbox(_L("Allow multiple materials on same plate"), settings.allow_multi_materials_on_same_plate)) {
        settings_out.allow_multi_materials_on_same_plate = settings.allow_multi_materials_on_same_plate;
        appcfg->set("arrange", multi_material_key.c_str(), settings_out.allow_multi_materials_on_same_plate );
        settings_changed = true;
    }

    // only show this option if the printer has micro Lidar and can do first layer scan
    DynamicPrintConfig &current_config = wxGetApp().preset_bundle->printers.get_edited_preset().config;
    const bool has_lidar = wxGetApp().preset_bundle->is_bbl_vendor();
    auto                op             = current_config.option("scan_first_layer");
    if (has_lidar && op && op->getBool()) {
        if (imgui->bbl_checkbox(_L("Avoid extrusion calibration region"), settings.avoid_extrusion_cali_region)) {
            settings_out.avoid_extrusion_cali_region = settings.avoid_extrusion_cali_region;
            appcfg->set("arrange", avoid_extrusion_key.c_str(), settings_out.avoid_extrusion_cali_region ? "1" : "0");
            settings_changed = true;
        }
    } else {
        settings_out.avoid_extrusion_cali_region = false;
    }

    // Align to Y axis. Only enable this option when auto rotation not enabled
    {
        if (settings_out.enable_rotation) {  // do not allow align to Y axis if rotation is enabled
            imgui->disabled_begin(true);
            settings_out.align_to_y_axis = false;
        }

        if (imgui->bbl_checkbox(_L("Align to Y axis"), settings.align_to_y_axis)) {
            settings_out.align_to_y_axis = settings.align_to_y_axis;
            appcfg->set("arrange", align_to_y_axis_key, settings_out.align_to_y_axis ? "1" : "0");
            settings_changed = true;
        }

        if (settings_out.enable_rotation == true) { imgui->disabled_end(); }
    }

    ImGui::Separator();
    ImGui::PushStyleVar(ImGuiStyleVar_ItemSpacing, ImVec2(15.0f, 10.0f));
    if (imgui->button(_L("Arrange"))) {
        wxGetApp().plater()->set_prepare_state(Job::PREPARE_STATE_DEFAULT);
        wxGetApp().plater()->arrange();
    }

    ImGui::SameLine();

    if (imgui->button(_L("Reset"))) {
        settings_out = ArrangeSettings{};
        settings_out.distance = std::max(dist_min, settings_out.distance);
        //BBS: add specific arrange settings
        if (seq_print) settings_out.is_seq_print = true;

        if (auto printer_structure_opt = wxGetApp().preset_bundle->printers.get_edited_preset().config.option<ConfigOptionEnum<PrinterStructure>>("printer_structure")) {
            settings_out.align_to_y_axis = (printer_structure_opt->value == PrinterStructure::psI3);
        }
        else
            settings_out.align_to_y_axis = false;

        appcfg->set("arrange", dist_key, float_to_string_decimal_point(settings_out.distance));
        appcfg->set("arrange", rot_key, settings_out.enable_rotation ? "1" : "0");
        appcfg->set("arrange", align_to_y_axis_key, settings_out.align_to_y_axis ? "1" : "0");
        settings_changed = true;
    }
    ImGui::PopStyleVar(1);
    imgui->end();

    //BBS
    ImGuiWrapper::pop_toolbar_style();

    return settings_changed;
}

#define ENABLE_THUMBNAIL_GENERATOR_DEBUG_OUTPUT 0
#if ENABLE_THUMBNAIL_GENERATOR_DEBUG_OUTPUT
static void debug_output_thumbnail(const ThumbnailData& thumbnail_data)
{
    // debug export of generated image
    wxImage image(thumbnail_data.width, thumbnail_data.height);
    image.InitAlpha();

    for (unsigned int r = 0; r < thumbnail_data.height; ++r)
    {
        unsigned int rr = (thumbnail_data.height - 1 - r) * thumbnail_data.width;
        for (unsigned int c = 0; c < thumbnail_data.width; ++c)
        {
            unsigned char* px = (unsigned char*)thumbnail_data.pixels.data() + 4 * (rr + c);
            image.SetRGB((int)c, (int)r, px[0], px[1], px[2]);
            image.SetAlpha((int)c, (int)r, px[3]);
        }
    }

    image.SaveFile("C:/bambu/test/test.png", wxBITMAP_TYPE_PNG);
}
#endif // ENABLE_THUMBNAIL_GENERATOR_DEBUG_OUTPUT

void GLCanvas3D::render_thumbnail_internal(ThumbnailData& thumbnail_data, const ThumbnailsParams& thumbnail_params,
    PartPlateList& partplate_list, ModelObjectPtrs& model_objects, const GLVolumeCollection& volumes, std::vector<ColorRGBA>& extruder_colors,
    GLShaderProgram* shader, Camera::EType camera_type, bool use_top_view, bool for_picking)
{
    //BBS modify visible calc function
    int plate_idx = thumbnail_params.plate_id;
    PartPlate* plate = partplate_list.get_plate(plate_idx);
    BoundingBoxf3 plate_build_volume = plate->get_build_volume();
    plate_build_volume.min(0) -= Slic3r::BuildVolume::SceneEpsilon;
    plate_build_volume.min(1) -= Slic3r::BuildVolume::SceneEpsilon;
    plate_build_volume.min(2) -= Slic3r::BuildVolume::SceneEpsilon;
    plate_build_volume.max(0) += Slic3r::BuildVolume::SceneEpsilon;
    plate_build_volume.max(1) += Slic3r::BuildVolume::SceneEpsilon;
    plate_build_volume.max(2) += Slic3r::BuildVolume::SceneEpsilon;
    /*if (m_config != nullptr) {
        double h = m_config->opt_float("printable_height");
        plate_build_volume.min(2) = std::min(plate_build_volume.min(2), -h);
        plate_build_volume.max(2) = std::max(plate_build_volume.max(2), h);
    }*/

    auto is_visible = [plate_idx, plate_build_volume](const GLVolume& v) {
        bool ret = v.printable;
        if (plate_idx >= 0) {
            bool contained = false;
            BoundingBoxf3 plate_bbox = plate_build_volume;
            plate_bbox.min(2) = -1e10;
            const BoundingBoxf3& volume_bbox = v.transformed_convex_hull_bounding_box();
            if (plate_bbox.contains(volume_bbox) && (volume_bbox.max(2) > 0)) {
                contained = true;
            }
            ret &= contained;
        }
        else {
            ret &= (!v.shader_outside_printer_detection_enabled || !v.is_outside);
        }
        return ret;
    };

    static ColorRGBA curr_color;

    GLVolumePtrs visible_volumes;

    for (GLVolume* vol : volumes.volumes) {
        if (!vol->is_modifier && !vol->is_wipe_tower && (!thumbnail_params.parts_only || vol->composite_id.volume_id >= 0)) {
            if (is_visible(*vol)) {
                visible_volumes.emplace_back(vol);
            }
        }
    }

    BOOST_LOG_TRIVIAL(info) << boost::format("render_thumbnail: plate_idx %1% volumes size %2%, shader %3%, use_top_view=%4%, for_picking=%5%") % plate_idx % visible_volumes.size() %shader %use_top_view %for_picking;
    //BoundingBoxf3 volumes_box = plate_build_volume;
    BoundingBoxf3 volumes_box;
    volumes_box.min.z() = 0;
    volumes_box.max.z() = 0;
    if (!visible_volumes.empty()) {
        for (const GLVolume* vol : visible_volumes) {
            volumes_box.merge(vol->transformed_bounding_box());
        }
    }
    volumes_box.min.z() = -Slic3r::BuildVolume::SceneEpsilon;
    double width = volumes_box.max.x() - volumes_box.min.x();
    double depth = volumes_box.max.y() - volumes_box.min.y();
    double height = volumes_box.max.z() - volumes_box.min.z();
    volumes_box.max.x() = volumes_box.max.x() + width * 0.1f;
    volumes_box.min.x() = volumes_box.min.x() - width * 0.1f;
    volumes_box.max.y() = volumes_box.max.y() + depth * 0.1f;
    volumes_box.min.y() = volumes_box.min.y() - depth * 0.1f;
    volumes_box.max.z() = volumes_box.max.z() + height * 0.1f;
    volumes_box.min.z() = volumes_box.min.z() - height * 0.1f;

    Camera camera;
    camera.set_type(camera_type);
    //BBS modify scene box to plate scene bounding box
    //plate_build_volume.min(2) = - plate_build_volume.max(2);
    camera.set_scene_box(plate_build_volume);
    camera.set_viewport(0, 0, thumbnail_data.width, thumbnail_data.height);
    camera.apply_viewport();

    //BoundingBoxf3 plate_box = plate->get_bounding_box(false);
    //plate_box.min.z() = 0.0;
    //plate_box.max.z() = 0.0;

    if (use_top_view) {
        float center_x = (plate_build_volume.max(0) + plate_build_volume.min(0))/2;
        float center_y = (plate_build_volume.max(1) + plate_build_volume.min(1))/2;
        float distance_z = plate_build_volume.max(2) - plate_build_volume.min(2);
        Vec3d center(center_x, center_y, 0.f);
        double zoom_ratio, scale_x, scale_y;

        scale_x = ((double)thumbnail_data.width)/(plate_build_volume.max(0) - plate_build_volume.min(0));
        scale_y = ((double)thumbnail_data.height)/(plate_build_volume.max(1) - plate_build_volume.min(1));
        zoom_ratio = (scale_x <= scale_y)?scale_x:scale_y;
        camera.look_at(center + distance_z * Vec3d::UnitZ(), center, Vec3d::UnitY());
        camera.set_zoom(zoom_ratio);
        //camera.select_view("top");
    }
    else {
        camera.zoom_to_box(volumes_box);
        camera.select_view("iso");
    }

    const Transform3d &view_matrix = camera.get_view_matrix();

    camera.apply_projection(plate_build_volume);

    //GLShaderProgram* shader = wxGetApp().get_shader("gouraud_light");
    if (!for_picking && (shader == nullptr)) {
        BOOST_LOG_TRIVIAL(info) <<  boost::format("render_thumbnail with no picking: shader is null, return directly");
        return;
    }

    //if (thumbnail_params.transparent_background)
    glsafe(::glClearColor(0.f, 0.f, 0.f, 0.f));


    glsafe(::glClear(GL_COLOR_BUFFER_BIT | GL_DEPTH_BUFFER_BIT));
    glsafe(::glEnable(GL_DEPTH_TEST));

    const Transform3d &projection_matrix = camera.get_projection_matrix();

    if (for_picking) {
        //if (OpenGLManager::can_multisample())
              // This flag is often ignored by NVIDIA drivers if rendering into a screen buffer.
        //    glsafe(::glDisable(GL_MULTISAMPLE));

        glsafe(::glDisable(GL_BLEND));

        static const GLfloat INV_255 = 1.0f / 255.0f;

        // do not cull backfaces to show broken geometry, if any
        glsafe(::glDisable(GL_CULL_FACE));

        for (GLVolume* vol : visible_volumes) {
            // Object picking mode. Render the object with a color encoding the object index.
            // we reserve color = (0,0,0) for occluders (as the printbed)
            // so we shift volumes' id by 1 to get the proper color
            //BBS: remove the bed picking logic
            unsigned int id = vol->model_object_ID;
            //unsigned int id = 1 + volume.second.first;
            unsigned int r = (id & (0x000000FF << 0)) >> 0;
            unsigned int g = (id & (0x000000FF << 8)) >> 8;
            unsigned int b = (id & (0x000000FF << 16)) >> 16;
            unsigned int a = 0xFF;
            vol->model.set_color({(GLfloat)r * INV_255, (GLfloat)g * INV_255, (GLfloat)b * INV_255, (GLfloat)a * INV_255});
            /*curr_color[0] = (GLfloat)r * INV_255;
            curr_color[1] = (GLfloat)g * INV_255;
            curr_color[2] = (GLfloat)b * INV_255;
            curr_color[3] = (GLfloat)a * INV_255;
            shader->set_uniform("uniform_color", curr_color);*/

            const bool is_active = vol->is_active;
            vol->is_active = true;
            const Transform3d model_matrix = vol->world_matrix();
            shader->set_uniform("view_model_matrix", view_matrix * model_matrix);
            shader->set_uniform("projection_matrix", projection_matrix);
            const Matrix3d view_normal_matrix = view_matrix.matrix().block(0, 0, 3, 3) * model_matrix.matrix().block(0, 0, 3, 3).inverse().transpose();
            shader->set_uniform("view_normal_matrix", view_normal_matrix); 
            vol->simple_render(shader, model_objects, extruder_colors);
            vol->is_active = is_active;
        }

        //glsafe(::glDisableClientState(GL_NORMAL_ARRAY));
        //glsafe(::glDisableClientState(GL_VERTEX_ARRAY));

        glsafe(::glEnable(GL_CULL_FACE));

        //if (OpenGLManager::can_multisample())
        //    glsafe(::glEnable(GL_MULTISAMPLE));
    }
    else {
        shader->start_using();
        shader->set_uniform("emission_factor", 0.1f);
        for (GLVolume* vol : visible_volumes) {
            //BBS set render color for thumbnails
            curr_color = vol->color;

            ColorRGBA new_color = adjust_color_for_rendering(curr_color);
			vol->model.set_color(new_color);
            shader->set_uniform("volume_world_matrix", vol->world_matrix());
            //BBS set all volume to orange
            //shader->set_uniform("uniform_color", orange);
            /*if (plate_idx > 0) {
                shader->set_uniform("uniform_color", orange);
            }
            else {
                shader->set_uniform("uniform_color", (vol->printable && !vol->is_outside) ? orange : gray);
            }*/
            // the volume may have been deactivated by an active gizmo
            const bool is_active = vol->is_active;
            vol->is_active = true;
            const Transform3d model_matrix = vol->world_matrix();
            shader->set_uniform("view_model_matrix", view_matrix * model_matrix);
            shader->set_uniform("projection_matrix", projection_matrix);
            const Matrix3d view_normal_matrix = view_matrix.matrix().block(0, 0, 3, 3) * model_matrix.matrix().block(0, 0, 3, 3).inverse().transpose();
            shader->set_uniform("view_normal_matrix", view_normal_matrix); 
            vol->simple_render(shader,  model_objects, extruder_colors);
            vol->is_active = is_active;
        }
        shader->stop_using();
    }

    glsafe(::glDisable(GL_DEPTH_TEST));

    //don't render plate in thumbnail
    //plate->render( false, true, true);

    // restore background color
    //if (thumbnail_params.transparent_background)
    //    glsafe(::glClearColor(1.0f, 1.0f, 1.0f, 1.0f));
    BOOST_LOG_TRIVIAL(info) << boost::format("render_thumbnail: finished");
}

void GLCanvas3D::render_thumbnail_framebuffer(ThumbnailData& thumbnail_data, unsigned int w, unsigned int h, const ThumbnailsParams& thumbnail_params,
    PartPlateList& partplate_list, ModelObjectPtrs& model_objects, const GLVolumeCollection& volumes, std::vector<ColorRGBA>& extruder_colors,
    GLShaderProgram* shader, Camera::EType camera_type, bool use_top_view, bool for_picking)
{
    thumbnail_data.set(w, h);
    if (!thumbnail_data.is_valid())
        return;

    bool multisample = OpenGLManager::can_multisample();
    if (for_picking)
        multisample = false;
    //if (!multisample)
    //    glsafe(::glEnable(GL_MULTISAMPLE));

    GLint max_samples;
    glsafe(::glGetIntegerv(GL_MAX_SAMPLES, &max_samples));
    GLsizei num_samples = max_samples / 2;

    GLuint render_fbo;
    glsafe(::glGenFramebuffers(1, &render_fbo));
    glsafe(::glBindFramebuffer(GL_FRAMEBUFFER, render_fbo));

    BOOST_LOG_TRIVIAL(info) << boost::format("render_thumbnail prepare: w %1%, h %2%, max_samples  %3%, render_fbo %4%") %w %h %max_samples % render_fbo;
    GLuint render_tex = 0;
    GLuint render_tex_buffer = 0;
    if (multisample) {
        // use renderbuffer instead of texture to avoid the need to use glTexImage2DMultisample which is available only since OpenGL 3.2
        glsafe(::glGenRenderbuffers(1, &render_tex_buffer));
        glsafe(::glBindRenderbuffer(GL_RENDERBUFFER, render_tex_buffer));
        glsafe(::glRenderbufferStorageMultisample(GL_RENDERBUFFER, num_samples, GL_RGBA8, w, h));
        glsafe(::glFramebufferRenderbuffer(GL_FRAMEBUFFER, GL_COLOR_ATTACHMENT0, GL_RENDERBUFFER, render_tex_buffer));
    }
    else {
        glsafe(::glGenTextures(1, &render_tex));
        glsafe(::glBindTexture(GL_TEXTURE_2D, render_tex));
        glsafe(::glTexImage2D(GL_TEXTURE_2D, 0, GL_RGBA8, w, h, 0, GL_RGBA, GL_UNSIGNED_BYTE, nullptr));
        glsafe(::glTexParameteri(GL_TEXTURE_2D, GL_TEXTURE_MIN_FILTER, GL_LINEAR));
        glsafe(::glTexParameteri(GL_TEXTURE_2D, GL_TEXTURE_MAG_FILTER, GL_LINEAR));
        glsafe(::glFramebufferTexture2D(GL_FRAMEBUFFER, GL_COLOR_ATTACHMENT0, GL_TEXTURE_2D, render_tex, 0));
    }

    GLuint render_depth;
    glsafe(::glGenRenderbuffers(1, &render_depth));
    glsafe(::glBindRenderbuffer(GL_RENDERBUFFER, render_depth));
    if (multisample)
        glsafe(::glRenderbufferStorageMultisample(GL_RENDERBUFFER, num_samples, GL_DEPTH_COMPONENT24, w, h));
    else
        glsafe(::glRenderbufferStorage(GL_RENDERBUFFER, GL_DEPTH_COMPONENT, w, h));

    glsafe(::glFramebufferRenderbuffer(GL_FRAMEBUFFER, GL_DEPTH_ATTACHMENT, GL_RENDERBUFFER, render_depth));

    GLenum drawBufs[] = { GL_COLOR_ATTACHMENT0 };
    glsafe(::glDrawBuffers(1, drawBufs));

    if (::glCheckFramebufferStatus(GL_FRAMEBUFFER) == GL_FRAMEBUFFER_COMPLETE) {
        render_thumbnail_internal(thumbnail_data, thumbnail_params, partplate_list, model_objects, volumes, extruder_colors, shader, camera_type, use_top_view, for_picking);

        if (multisample) {
            GLuint resolve_fbo;
            glsafe(::glGenFramebuffers(1, &resolve_fbo));
            glsafe(::glBindFramebuffer(GL_FRAMEBUFFER, resolve_fbo));

            GLuint resolve_tex;
            glsafe(::glGenTextures(1, &resolve_tex));
            glsafe(::glBindTexture(GL_TEXTURE_2D, resolve_tex));
            glsafe(::glTexImage2D(GL_TEXTURE_2D, 0, GL_RGBA8, w, h, 0, GL_RGBA, GL_UNSIGNED_BYTE, nullptr));
            glsafe(::glTexParameteri(GL_TEXTURE_2D, GL_TEXTURE_MIN_FILTER, GL_LINEAR));
            glsafe(::glTexParameteri(GL_TEXTURE_2D, GL_TEXTURE_MAG_FILTER, GL_LINEAR));
            glsafe(::glFramebufferTexture2D(GL_FRAMEBUFFER, GL_COLOR_ATTACHMENT0, GL_TEXTURE_2D, resolve_tex, 0));

            glsafe(::glDrawBuffers(1, drawBufs));

            if (::glCheckFramebufferStatus(GL_FRAMEBUFFER) == GL_FRAMEBUFFER_COMPLETE) {
                glsafe(::glBindFramebuffer(GL_READ_FRAMEBUFFER, render_fbo));
                glsafe(::glBindFramebuffer(GL_DRAW_FRAMEBUFFER, resolve_fbo));
                glsafe(::glBlitFramebuffer(0, 0, w, h, 0, 0, w, h, GL_COLOR_BUFFER_BIT, GL_LINEAR));

                glsafe(::glBindFramebuffer(GL_READ_FRAMEBUFFER, resolve_fbo));
                glsafe(::glReadPixels(0, 0, w, h, GL_RGBA, GL_UNSIGNED_BYTE, (void*)thumbnail_data.pixels.data()));
            }

            glsafe(::glDeleteTextures(1, &resolve_tex));
            glsafe(::glDeleteFramebuffers(1, &resolve_fbo));
        }
        else
            glsafe(::glReadPixels(0, 0, w, h, GL_RGBA, GL_UNSIGNED_BYTE, (void*)thumbnail_data.pixels.data()));

#if ENABLE_THUMBNAIL_GENERATOR_DEBUG_OUTPUT
        debug_output_thumbnail(thumbnail_data);
#endif // ENABLE_THUMBNAIL_GENERATOR_DEBUG_OUTPUT
    }
    else {
        BOOST_LOG_TRIVIAL(info) << boost::format("render_thumbnail prepare: GL_FRAMEBUFFER not complete");
    }

    glsafe(::glBindFramebuffer(GL_FRAMEBUFFER, 0));
    glsafe(::glDeleteRenderbuffers(1, &render_depth));
    if (render_tex_buffer != 0)
        glsafe(::glDeleteRenderbuffers(1, &render_tex_buffer));
    if (render_tex != 0)
        glsafe(::glDeleteTextures(1, &render_tex));
    glsafe(::glDeleteFramebuffers(1, &render_fbo));

    //if (!multisample)
    //    glsafe(::glDisable(GL_MULTISAMPLE));
    BOOST_LOG_TRIVIAL(info) << boost::format("render_thumbnail prepare: finished");
}

void GLCanvas3D::render_thumbnail_framebuffer_ext(ThumbnailData& thumbnail_data, unsigned int w, unsigned int h, const ThumbnailsParams& thumbnail_params,
    PartPlateList& partplate_list, ModelObjectPtrs& model_objects, const GLVolumeCollection& volumes, std::vector<ColorRGBA>& extruder_colors,
    GLShaderProgram* shader, Camera::EType camera_type, bool use_top_view, bool for_picking)
{
    thumbnail_data.set(w, h);
    if (!thumbnail_data.is_valid())
        return;

    bool multisample = OpenGLManager::can_multisample();
    if (for_picking)
        multisample = false;
    //if (!multisample)
    //    glsafe(::glEnable(GL_MULTISAMPLE));

    GLint max_samples;
    glsafe(::glGetIntegerv(GL_MAX_SAMPLES_EXT, &max_samples));
    GLsizei num_samples = max_samples / 2;

    GLuint render_fbo;
    glsafe(::glGenFramebuffersEXT(1, &render_fbo));
    glsafe(::glBindFramebufferEXT(GL_FRAMEBUFFER_EXT, render_fbo));

    GLuint render_tex = 0;
    GLuint render_tex_buffer = 0;
    if (multisample) {
        // use renderbuffer instead of texture to avoid the need to use glTexImage2DMultisample which is available only since OpenGL 3.2
        glsafe(::glGenRenderbuffersEXT(1, &render_tex_buffer));
        glsafe(::glBindRenderbufferEXT(GL_RENDERBUFFER_EXT, render_tex_buffer));
        glsafe(::glRenderbufferStorageMultisampleEXT(GL_RENDERBUFFER_EXT, num_samples, GL_RGBA8, w, h));
        glsafe(::glFramebufferRenderbufferEXT(GL_FRAMEBUFFER_EXT, GL_COLOR_ATTACHMENT0_EXT, GL_RENDERBUFFER_EXT, render_tex_buffer));
    }
    else {
        glsafe(::glGenTextures(1, &render_tex));
        glsafe(::glBindTexture(GL_TEXTURE_2D, render_tex));
        glsafe(::glTexImage2D(GL_TEXTURE_2D, 0, GL_RGBA8, w, h, 0, GL_RGBA, GL_UNSIGNED_BYTE, nullptr));
        glsafe(::glTexParameteri(GL_TEXTURE_2D, GL_TEXTURE_MIN_FILTER, GL_LINEAR));
        glsafe(::glTexParameteri(GL_TEXTURE_2D, GL_TEXTURE_MAG_FILTER, GL_LINEAR));
        glsafe(::glFramebufferTexture2D(GL_FRAMEBUFFER_EXT, GL_COLOR_ATTACHMENT0_EXT, GL_TEXTURE_2D, render_tex, 0));
    }

    GLuint render_depth;
    glsafe(::glGenRenderbuffersEXT(1, &render_depth));
    glsafe(::glBindRenderbufferEXT(GL_RENDERBUFFER_EXT, render_depth));
    if (multisample)
        glsafe(::glRenderbufferStorageMultisampleEXT(GL_RENDERBUFFER_EXT, num_samples, GL_DEPTH_COMPONENT24, w, h));
    else
        glsafe(::glRenderbufferStorageEXT(GL_RENDERBUFFER_EXT, GL_DEPTH_COMPONENT, w, h));

    glsafe(::glFramebufferRenderbufferEXT(GL_FRAMEBUFFER_EXT, GL_DEPTH_ATTACHMENT_EXT, GL_RENDERBUFFER_EXT, render_depth));

    GLenum drawBufs[] = { GL_COLOR_ATTACHMENT0 };
    glsafe(::glDrawBuffers(1, drawBufs));

    if (::glCheckFramebufferStatusEXT(GL_FRAMEBUFFER_EXT) == GL_FRAMEBUFFER_COMPLETE_EXT) {
        render_thumbnail_internal(thumbnail_data, thumbnail_params, partplate_list,  model_objects, volumes, extruder_colors, shader, camera_type, use_top_view, for_picking);

        if (multisample) {
            GLuint resolve_fbo;
            glsafe(::glGenFramebuffersEXT(1, &resolve_fbo));
            glsafe(::glBindFramebufferEXT(GL_FRAMEBUFFER_EXT, resolve_fbo));

            GLuint resolve_tex;
            glsafe(::glGenTextures(1, &resolve_tex));
            glsafe(::glBindTexture(GL_TEXTURE_2D, resolve_tex));
            glsafe(::glTexImage2D(GL_TEXTURE_2D, 0, GL_RGBA8, w, h, 0, GL_RGBA, GL_UNSIGNED_BYTE, nullptr));
            glsafe(::glTexParameteri(GL_TEXTURE_2D, GL_TEXTURE_MIN_FILTER, GL_LINEAR));
            glsafe(::glTexParameteri(GL_TEXTURE_2D, GL_TEXTURE_MAG_FILTER, GL_LINEAR));
            glsafe(::glFramebufferTexture2DEXT(GL_FRAMEBUFFER_EXT, GL_COLOR_ATTACHMENT0_EXT, GL_TEXTURE_2D, resolve_tex, 0));

            glsafe(::glDrawBuffers(1, drawBufs));

            if (::glCheckFramebufferStatusEXT(GL_FRAMEBUFFER_EXT) == GL_FRAMEBUFFER_COMPLETE_EXT) {
                glsafe(::glBindFramebufferEXT(GL_READ_FRAMEBUFFER_EXT, render_fbo));
                glsafe(::glBindFramebufferEXT(GL_DRAW_FRAMEBUFFER_EXT, resolve_fbo));
                glsafe(::glBlitFramebufferEXT(0, 0, w, h, 0, 0, w, h, GL_COLOR_BUFFER_BIT, GL_LINEAR));

                glsafe(::glBindFramebufferEXT(GL_READ_FRAMEBUFFER_EXT, resolve_fbo));
                glsafe(::glReadPixels(0, 0, w, h, GL_RGBA, GL_UNSIGNED_BYTE, (void*)thumbnail_data.pixels.data()));
            }

            glsafe(::glDeleteTextures(1, &resolve_tex));
            glsafe(::glDeleteFramebuffersEXT(1, &resolve_fbo));
        }
        else
            glsafe(::glReadPixels(0, 0, w, h, GL_RGBA, GL_UNSIGNED_BYTE, (void*)thumbnail_data.pixels.data()));

#if ENABLE_THUMBNAIL_GENERATOR_DEBUG_OUTPUT
        debug_output_thumbnail(thumbnail_data);
#endif // ENABLE_THUMBNAIL_GENERATOR_DEBUG_OUTPUT
    }

    glsafe(::glBindFramebufferEXT(GL_FRAMEBUFFER_EXT, 0));
    glsafe(::glDeleteRenderbuffersEXT(1, &render_depth));
    if (render_tex_buffer != 0)
        glsafe(::glDeleteRenderbuffersEXT(1, &render_tex_buffer));
    if (render_tex != 0)
        glsafe(::glDeleteTextures(1, &render_tex));
    glsafe(::glDeleteFramebuffersEXT(1, &render_fbo));

    //if (!multisample)
    //    glsafe(::glDisable(GL_MULTISAMPLE));
}

void GLCanvas3D::render_thumbnail_legacy(ThumbnailData& thumbnail_data, unsigned int w, unsigned int h, const ThumbnailsParams& thumbnail_params, PartPlateList &partplate_list, ModelObjectPtrs& model_objects, const GLVolumeCollection& volumes, std::vector<ColorRGBA>& extruder_colors, GLShaderProgram* shader, Camera::EType camera_type)
{
    // check that thumbnail size does not exceed the default framebuffer size
    const Size& cnv_size = get_canvas_size();
    unsigned int cnv_w = (unsigned int)cnv_size.get_width();
    unsigned int cnv_h = (unsigned int)cnv_size.get_height();
    if (w > cnv_w || h > cnv_h) {
        float ratio = std::min((float)cnv_w / (float)w, (float)cnv_h / (float)h);
        w = (unsigned int)(ratio * (float)w);
        h = (unsigned int)(ratio * (float)h);
    }

    thumbnail_data.set(w, h);
    if (!thumbnail_data.is_valid())
        return;

    render_thumbnail_internal(thumbnail_data, thumbnail_params, partplate_list,  model_objects, volumes, extruder_colors, shader, camera_type);

    glsafe(::glReadPixels(0, 0, w, h, GL_RGBA, GL_UNSIGNED_BYTE, (void*)thumbnail_data.pixels.data()));
#if ENABLE_THUMBNAIL_GENERATOR_DEBUG_OUTPUT
    debug_output_thumbnail(thumbnail_data);
#endif // ENABLE_THUMBNAIL_GENERATOR_DEBUG_OUTPUT

    // restore the default framebuffer size to avoid flickering on the 3D scene
    //wxGetApp().plater()->get_camera().apply_viewport();
}

//BBS: GUI refractor

void GLCanvas3D::_switch_toolbars_icon_filename()
{
    BackgroundTexture::Metadata background_data;
    background_data.filename = m_is_dark ? "toolbar_background_dark.png" : "toolbar_background.png";
    background_data.left = 16;
    background_data.top = 16;
    background_data.right = 16;
    background_data.bottom = 16;
    m_main_toolbar.init(background_data);
    m_assemble_view_toolbar.init(background_data);
    m_separator_toolbar.init(background_data);
    wxGetApp().plater()->get_collapse_toolbar().init(background_data);

    // main toolbar
    {
        GLToolbarItem* item;
        item = m_main_toolbar.get_item("add");
        item->set_icon_filename(m_is_dark ? "toolbar_open_dark.svg" : "toolbar_open.svg");

        item = m_main_toolbar.get_item("addplate");
        item->set_icon_filename(m_is_dark ? "toolbar_add_plate_dark.svg" : "toolbar_add_plate.svg");

        item = m_main_toolbar.get_item("orient");
        item->set_icon_filename(m_is_dark ? "toolbar_orient_dark.svg" : "toolbar_orient.svg");

        item = m_main_toolbar.get_item("addplate");
        item->set_icon_filename(m_is_dark ? "toolbar_add_plate_dark.svg" : "toolbar_add_plate.svg");

        item = m_main_toolbar.get_item("arrange");
        item->set_icon_filename(m_is_dark ? "toolbar_arrange_dark.svg" : "toolbar_arrange.svg");

        item = m_main_toolbar.get_item("splitobjects");
        item->set_icon_filename(m_is_dark ? "split_objects_dark.svg" : "split_objects.svg");

        item = m_main_toolbar.get_item("splitvolumes");
        item->set_icon_filename(m_is_dark ? "split_parts_dark.svg" : "split_parts.svg");

        item = m_main_toolbar.get_item("layersediting");
        item->set_icon_filename(m_is_dark ? "toolbar_variable_layer_height_dark.svg" : "toolbar_variable_layer_height.svg");
    }

    // assemble view toolbar
    {
        GLToolbarItem* item;
        item = m_assemble_view_toolbar.get_item("assembly_view");
        item->set_icon_filename(m_is_dark ? "toolbar_assemble_dark.svg" : "toolbar_assemble.svg");
    }
}
bool GLCanvas3D::_init_toolbars()
{
    if (!_init_main_toolbar())
        return false;

    //BBS: GUI refractor
    if (!_init_assemble_view_toolbar())
        return false;

    if (!_init_return_toolbar())
        return false;

    if (!_init_separator_toolbar())
        return false;

    if (!_init_select_plate_toolbar())
        return false;

#if 0
    if (!_init_view_toolbar())
        return false;
#endif

    if (!_init_collapse_toolbar())
        return false;

    return true;
}

//BBS: GUI refactor: GLToolbar
bool GLCanvas3D::_init_main_toolbar()
{
    if (!m_main_toolbar.is_enabled())
        return true;

    BackgroundTexture::Metadata background_data;
    background_data.filename = m_is_dark ? "toolbar_background_dark.png" : "toolbar_background.png";
    background_data.left = 16;
    background_data.top = 16;
    background_data.right = 16;
    background_data.bottom = 16;

    if (!m_main_toolbar.init(background_data))
    {
        // unable to init the toolbar texture, disable it
        m_main_toolbar.set_enabled(false);
        return true;
    }
    // init arrow
    if (!m_main_toolbar.init_arrow("toolbar_arrow.svg"))
        BOOST_LOG_TRIVIAL(error) << "Main toolbar failed to load arrow texture.";

    // m_gizmos is created at constructor, thus we can init arrow here.
    if (!m_gizmos.init_arrow("toolbar_arrow.svg"))
        BOOST_LOG_TRIVIAL(error) << "Gizmos manager failed to load arrow texture.";

    m_main_toolbar.set_layout_type(GLToolbar::Layout::Horizontal);
    //BBS: main toolbar is at the top and left, we don't need the rounded-corner effect at the right side and the top side
    m_main_toolbar.set_horizontal_orientation(GLToolbar::Layout::HO_Right);
    m_main_toolbar.set_vertical_orientation(GLToolbar::Layout::VO_Top);
    m_main_toolbar.set_border(5.0f);
    m_main_toolbar.set_separator_size(5);
    m_main_toolbar.set_gap_size(4);

    m_main_toolbar.del_all_item();

    GLToolbarItem::Data item;

    item.name = "add";
    item.icon_filename = m_is_dark ? "toolbar_open_dark.svg" : "toolbar_open.svg";
    item.tooltip = _utf8(L("Add")) + " [" + GUI::shortkey_ctrl_prefix() + "I]";
    item.sprite_id = 0;
    item.left.action_callback = [this]() { if (m_canvas != nullptr) wxPostEvent(m_canvas, SimpleEvent(EVT_GLTOOLBAR_ADD)); };
    item.enabling_callback = []()->bool {return wxGetApp().plater()->can_add_model(); };
    if (!m_main_toolbar.add_item(item))
        return false;

    item.name = "addplate";
    item.icon_filename = m_is_dark ? "toolbar_add_plate_dark.svg" : "toolbar_add_plate.svg";
    item.tooltip = _utf8(L("Add plate"));
    item.sprite_id++;
    item.left.action_callback = [this]() { if (m_canvas != nullptr) wxPostEvent(m_canvas, SimpleEvent(EVT_GLTOOLBAR_ADD_PLATE)); };
    item.enabling_callback = []()->bool {return wxGetApp().plater()->can_add_plate(); };
    if (!m_main_toolbar.add_item(item))
        return false;

    item.name = "orient";
    item.icon_filename = m_is_dark ? "toolbar_orient_dark.svg" : "toolbar_orient.svg";
    item.tooltip = _utf8(L("Auto orient"));
    item.sprite_id++;
    item.left.render_callback = nullptr;
    item.enabling_callback = []()->bool { return wxGetApp().plater()->can_arrange(); };
    item.left.toggable = false;  // allow right mouse click
    //BBS: GUI refactor: adjust the main toolbar position
    item.left.action_callback = [this]() {
        if (m_canvas != nullptr)
        {
            wxGetApp().plater()->set_prepare_state(Job::PREPARE_STATE_DEFAULT);
            wxGetApp().plater()->orient();
            //BBS do not show orient menu
            //_render_orient_menu(left, right, bottom, top);
            NetworkAgent* agent = GUI::wxGetApp().getAgent();
            if (agent) agent->track_update_property("auto_orient", std::to_string(++auto_orient_count));
        }
    };
    if (!m_main_toolbar.add_item(item))
        return false;

    item.name = "arrange";
    item.icon_filename = m_is_dark ? "toolbar_arrange_dark.svg" : "toolbar_arrange.svg";
    item.tooltip = _utf8(L("Arrange all objects")) + " [A]\n" + _utf8(L("Arrange objects on selected plates")) + " [Shift+A]";
    item.sprite_id++;
    item.left.action_callback = []() {};
    item.enabling_callback = []()->bool { return wxGetApp().plater()->can_arrange(); };
    item.left.toggable = true;
    //BBS: GUI refactor: adjust the main toolbar position
    item.left.render_callback = [this](float left, float right, float bottom, float top) {
        if (m_canvas != nullptr)
        {
            _render_arrange_menu(left, right, bottom, top);
            //_render_arrange_menu(0.5f * (left + right));
        }
    };
    if (!m_main_toolbar.add_item(item))
        return false;

    item.right.toggable = false;
    item.right.render_callback = GLToolbarItem::Default_Render_Callback;

    if (!m_main_toolbar.add_separator())
        return false;

    item.name = "splitobjects";
    item.icon_filename = m_is_dark ? "split_objects_dark.svg" : "split_objects.svg";
    item.tooltip = _utf8(L("Split to objects"));
    item.sprite_id++;
    item.left.render_callback = nullptr;
    item.left.action_callback = [this]() { if (m_canvas != nullptr) wxPostEvent(m_canvas, SimpleEvent(EVT_GLTOOLBAR_SPLIT_OBJECTS)); };
    item.visibility_callback = GLToolbarItem::Default_Visibility_Callback;
    item.left.toggable = false;
    item.enabling_callback = []()->bool { return wxGetApp().plater()->can_split_to_objects(); };
    if (!m_main_toolbar.add_item(item))
        return false;

    item.name = "splitvolumes";
    item.icon_filename = m_is_dark ? "split_parts_dark.svg" : "split_parts.svg";
    item.tooltip = _utf8(L("Split to parts"));
    item.sprite_id++;
    item.left.action_callback = [this]() { if (m_canvas != nullptr) wxPostEvent(m_canvas, SimpleEvent(EVT_GLTOOLBAR_SPLIT_VOLUMES)); };
    item.visibility_callback = GLToolbarItem::Default_Visibility_Callback;
    item.enabling_callback = []()->bool { return wxGetApp().plater()->can_split_to_volumes(); };
    if (!m_main_toolbar.add_item(item))
        return false;

    item.name = "layersediting";
    item.icon_filename = m_is_dark ? "toolbar_variable_layer_height_dark.svg" : "toolbar_variable_layer_height.svg";
    item.tooltip = _utf8(L("Variable layer height"));
    item.sprite_id++;
    item.left.action_callback = [this]() { if (m_canvas != nullptr) wxPostEvent(m_canvas, SimpleEvent(EVT_GLTOOLBAR_LAYERSEDITING)); };
    item.visibility_callback = [this]()->bool {
        bool res = current_printer_technology() == ptFFF;
        // turns off if changing printer technology
        if (!res && m_main_toolbar.is_item_visible("layersediting") && m_main_toolbar.is_item_pressed("layersediting"))
            force_main_toolbar_left_action(get_main_toolbar_item_id("layersediting"));

        return res;
    };
    item.enabling_callback = []()->bool { return wxGetApp().plater()->can_layers_editing(); };
    if (!m_main_toolbar.add_item(item))
        return false;

    return true;
}

//BBS: GUI refactor: GLToolbar
bool GLCanvas3D::_init_select_plate_toolbar()
{
    std::string path = resources_dir() + "/images/";
    IMToolbarItem* item = new IMToolbarItem();
    bool result = item->image_texture.load_from_svg_file(path + "im_all_plates_stats.svg", false, false, false, 128);
    result = result && item->image_texture_transparent.load_from_svg_file(path + "im_all_plates_stats_transparent.svg", false, false, false, 128);
    m_sel_plate_toolbar.m_all_plates_stats_item = item;

    return result;
}

void GLCanvas3D::_update_select_plate_toolbar_stats_item(bool force_selected) {
    PartPlateList& plate_list = wxGetApp().plater()->get_partplate_list();
    if (plate_list.get_nonempty_plate_list().size() > 1)
        m_sel_plate_toolbar.show_stats_item = true;
    else
        m_sel_plate_toolbar.show_stats_item = false;

    if (force_selected && m_sel_plate_toolbar.show_stats_item)
        m_sel_plate_toolbar.m_all_plates_stats_item->selected = true;
}

bool GLCanvas3D::_update_imgui_select_plate_toolbar()
{
    bool result = true;
    if (!m_sel_plate_toolbar.is_enabled()) return false;

    _update_select_plate_toolbar_stats_item();

    m_sel_plate_toolbar.del_all_item();

    PartPlateList& plate_list = wxGetApp().plater()->get_partplate_list();
    for (int i = 0; i < plate_list.get_plate_count(); i++) {
        IMToolbarItem* item = new IMToolbarItem();
        PartPlate* plate = plate_list.get_plate(i);
        if (plate && plate->thumbnail_data.is_valid()) {
            PartPlate* plate = plate_list.get_plate(i);
            item->image_data = plate->thumbnail_data.pixels;
            item->image_width = plate->thumbnail_data.width;
            item->image_height = plate->thumbnail_data.height;
            result = item->generate_texture();
        }
        m_sel_plate_toolbar.m_items.push_back(item);
    }

    m_sel_plate_toolbar.is_display_scrollbar = false;
    return result;
}

//BBS: GUI refactor
//init the assemble view toolbar on the top
bool GLCanvas3D::_init_assemble_view_toolbar()
{
    BOOST_LOG_TRIVIAL(info) << __FUNCTION__ << ": enter,  m_assemble_view_toolbar.is_enabled=" << m_assemble_view_toolbar.is_enabled() << "\n";
    if (!m_assemble_view_toolbar.is_enabled())
        return true;

    BackgroundTexture::Metadata background_data;
    background_data.filename = m_is_dark ? "toolbar_background_dark.png" : "toolbar_background.png";
    background_data.left = 16;
    background_data.top = 16;
    background_data.right = 16;
    background_data.bottom = 16;

    if (!m_assemble_view_toolbar.init(background_data))
    {
        // unable to init the toolbar texture, disable it
        m_assemble_view_toolbar.set_enabled(false);
        return true;
    }

    m_assemble_view_toolbar.set_layout_type(GLToolbar::Layout::Horizontal);
    //BBS: assemble toolbar is at the top and right, we don't need the rounded-corner effect at the left side and the top side
    m_assemble_view_toolbar.set_horizontal_orientation(GLToolbar::Layout::HO_Left);
    m_assemble_view_toolbar.set_vertical_orientation(GLToolbar::Layout::VO_Top);
    m_assemble_view_toolbar.set_border(5.0f);
    m_assemble_view_toolbar.set_separator_size(10);
    m_assemble_view_toolbar.set_gap_size(4);

    m_assemble_view_toolbar.del_all_item();

    GLToolbarItem::Data item;
    item.name = "assembly_view";
    item.icon_filename = m_is_dark ? "toolbar_assemble_dark.svg" : "toolbar_assemble.svg";
    item.tooltip = _utf8(L("Assembly View"));
    item.sprite_id = 1;
    item.left.toggable = false;
    item.left.action_callback = [this]() { if (m_canvas != nullptr) wxPostEvent(m_canvas, SimpleEvent(EVT_GLVIEWTOOLBAR_ASSEMBLE)); };
    item.left.render_callback = GLToolbarItem::Default_Render_Callback;
    item.visible = true;
    item.visibility_callback = [this]()->bool { return true; };
    item.enabling_callback = [this]()->bool {
        return wxGetApp().plater()->has_assmeble_view();
    };
    if (!m_assemble_view_toolbar.add_item(item))
        return false;

    BOOST_LOG_TRIVIAL(info) << __FUNCTION__ << ": Finished Successfully\n";
    return true;
}

bool GLCanvas3D::_init_return_toolbar()
{
    if (!m_return_toolbar.is_enabled())
        return true;

    return m_return_toolbar.init();
}

bool GLCanvas3D::_init_separator_toolbar()
{
    if (!m_separator_toolbar.is_enabled())
        return true;

    BackgroundTexture::Metadata background_data;
    background_data.filename = m_is_dark ? "toolbar_background_dark.png" : "toolbar_background.png";
    background_data.left = 0;
    background_data.top = 0;
    background_data.right = 0;
    background_data.bottom = 0;

    if (!m_separator_toolbar.init(background_data))
    {
        // unable to init the toolbar texture, disable it
        m_separator_toolbar.set_enabled(false);
        return true;
    }

    m_separator_toolbar.set_layout_type(GLToolbar::Layout::Horizontal);
    //BBS: assemble toolbar is at the top and right, we don't need the rounded-corner effect at the left side and the top side
    m_separator_toolbar.set_horizontal_orientation(GLToolbar::Layout::HO_Left);
    m_separator_toolbar.set_vertical_orientation(GLToolbar::Layout::VO_Top);
    m_separator_toolbar.set_border(5.0f);

    m_separator_toolbar.del_all_item();

    GLToolbarItem::Data sperate_item;
    sperate_item.name = "start_seperator";
    sperate_item.icon_filename = "seperator.svg";
    sperate_item.sprite_id = 0;
    sperate_item.left.action_callback = [this]() {};
    sperate_item.visibility_callback = []()->bool { return true; };
    sperate_item.enabling_callback = []()->bool { return false; };
    if (!m_separator_toolbar.add_item(sperate_item))
        return false;

     return true;
}


// BBS
#if 0
bool GLCanvas3D::_init_view_toolbar()
{
    return wxGetApp().plater()->init_view_toolbar();
}
#endif

bool GLCanvas3D::_init_collapse_toolbar()
{
    return wxGetApp().plater()->init_collapse_toolbar();
}

bool GLCanvas3D::_set_current()
{
    return m_context != nullptr && m_canvas->SetCurrent(*m_context);
}

void GLCanvas3D::_resize(unsigned int w, unsigned int h)
{
    if (m_canvas == nullptr && m_context == nullptr)
        return;

    const std::array<unsigned int, 2> new_size = { w, h };
    if (m_old_size == new_size)
        return;

    m_old_size = new_size;

    auto* imgui = wxGetApp().imgui();
    imgui->set_display_size(static_cast<float>(w), static_cast<float>(h));

    //BBS reduce render
    if (m_last_w == w && m_last_h == h) {
        return;
    }

    m_last_w = w;
    m_last_h = h;

    const float font_size = 1.5f * wxGetApp().em_unit();
#if ENABLE_RETINA_GL
    imgui->set_scaling(font_size, 1.0f, m_retina_helper->get_scale_factor());
#else
    imgui->set_scaling(font_size, m_canvas->GetContentScaleFactor(), 1.0f);
#endif

    this->request_extra_frame();

    // ensures that this canvas is current
    _set_current();
}

BoundingBoxf3 GLCanvas3D::_max_bounding_box(bool include_gizmos, bool include_bed_model, bool include_plates) const
{
    BoundingBoxf3 bb = volumes_bounding_box();

    // The following is a workaround for gizmos not being taken in account when calculating the tight camera frustrum
    // A better solution would ask the gizmo manager for the bounding box of the current active gizmo, if any
    if (include_gizmos && m_gizmos.is_running())
    {
        BoundingBoxf3 sel_bb = m_selection.get_bounding_box();
        Vec3d sel_bb_center = sel_bb.center();
        Vec3d extend_by = sel_bb.max_size() * Vec3d::Ones();
        bb.merge(BoundingBoxf3(sel_bb_center - extend_by, sel_bb_center + extend_by));
    }

    bb.merge(include_bed_model ? m_bed.extended_bounding_box() : m_bed.build_volume().bounding_volume());
    if (include_plates) {
        bb.merge(wxGetApp().plater()->get_partplate_list().get_bounding_box());
    }

    if (!m_main_toolbar.is_enabled()) {
        const BoundingBoxf3& toolpath_bb = m_gcode_viewer.get_max_bounding_box();
        if (toolpath_bb.max_size() > 0.f)
            bb.merge(toolpath_bb);
        else
            bb.merge(m_gcode_viewer.get_shell_bounding_box());
    }

    if ((m_canvas_type == CanvasView3D) && (fff_print()->config().print_sequence == PrintSequence::ByObject)) {
        float height_to_lid, height_to_rod;
        wxGetApp().plater()->get_partplate_list().get_height_limits(height_to_lid, height_to_rod);
        bb.max.z() = std::max(bb.max.z(), (double)height_to_lid);
    }

    return bb;
}

void GLCanvas3D::_zoom_to_box(const BoundingBoxf3& box, double margin_factor)
{
    wxGetApp().plater()->get_camera().zoom_to_box(box, margin_factor);
    m_dirty = true;
}

void GLCanvas3D::_update_camera_zoom(double zoom)
{
    wxGetApp().plater()->get_camera().update_zoom(zoom);
    m_dirty = true;
}

void GLCanvas3D::_refresh_if_shown_on_screen()
{
    if (_is_shown_on_screen()) {
        const Size& cnv_size = get_canvas_size();
        _resize((unsigned int)cnv_size.get_width(), (unsigned int)cnv_size.get_height());

        // Because of performance problems on macOS, where PaintEvents are not delivered
        // frequently enough, we call render() here directly when we can.
        render();
    }
}

void GLCanvas3D::_picking_pass()
{
    if (!m_picking_enabled || m_mouse.dragging || m_mouse.position == Vec2d(DBL_MAX, DBL_MAX) || m_gizmos.is_dragging()) {
#if ENABLE_RAYCAST_PICKING_DEBUG
        ImGuiWrapper& imgui = *wxGetApp().imgui();
        imgui.begin(std::string("Hit result"), ImGuiWindowFlags_AlwaysAutoResize);
        imgui.text("Picking disabled");
        imgui.end();
#endif // ENABLE_RAYCAST_PICKING_DEBUG
        return;
    }

    m_hover_volume_idxs.clear();
    m_hover_plate_idxs.clear();

    // Orca: ignore clipping plane if not applying
    GLGizmoBase *current_gizmo  = m_gizmos.get_current();
    const ClippingPlane clipping_plane = ((!current_gizmo || current_gizmo->apply_clipping_plane()) ? m_gizmos.get_clipping_plane() :
                                                                                                      ClippingPlane::ClipsNothing())
                                             .inverted_normal();
    const SceneRaycaster::HitResult hit = m_scene_raycaster.hit(m_mouse.position, wxGetApp().plater()->get_camera(), &clipping_plane);
    if (hit.is_valid()) {
        switch (hit.type)
        {
        case SceneRaycaster::EType::Volume:
        {
            if (0 <= hit.raycaster_id && hit.raycaster_id < (int)m_volumes.volumes.size()) {
                const GLVolume* volume = m_volumes.volumes[hit.raycaster_id];
                if (volume->is_active && !volume->disabled && (volume->composite_id.volume_id >= 0 || m_render_sla_auxiliaries)) {
                    // do not add the volume id if any gizmo is active and CTRL is pressed
                    if (m_gizmos.get_current_type() == GLGizmosManager::EType::Undefined || !wxGetKeyState(WXK_CONTROL))
                        m_hover_volume_idxs.emplace_back(hit.raycaster_id);
                    m_gizmos.set_hover_id(-1);
                }
            }
            else
                assert(false);

            break;
        }
        case SceneRaycaster::EType::Gizmo:
        case SceneRaycaster::EType::FallbackGizmo:
        {
            const Size& cnv_size = get_canvas_size();
            const bool inside = 0 <= m_mouse.position.x() && m_mouse.position.x() < cnv_size.get_width() &&
                0 <= m_mouse.position.y() && m_mouse.position.y() < cnv_size.get_height();
            m_gizmos.set_hover_id(inside ? hit.raycaster_id : -1);
            break;
        }
        case SceneRaycaster::EType::Bed:
        {
            // BBS: add plate picking logic
            int plate_hover_id = PartPlate::PLATE_BASE_ID - hit.raycaster_id;
            if (plate_hover_id >= 0 && plate_hover_id < PartPlateList::MAX_PLATES_COUNT * PartPlate::GRABBER_COUNT) {
                wxGetApp().plater()->get_partplate_list().set_hover_id(plate_hover_id);
                m_hover_plate_idxs.emplace_back(plate_hover_id);
            } else {
                wxGetApp().plater()->get_partplate_list().reset_hover_id();
            }
            m_gizmos.set_hover_id(-1);
            break;
        }
        default:
        {
            assert(false);
            break;
        }
        }
    }
    else
        m_gizmos.set_hover_id(-1);

    _update_volumes_hover_state();

#if ENABLE_RAYCAST_PICKING_DEBUG
    ImGuiWrapper& imgui = *wxGetApp().imgui();
    imgui.begin(std::string("Hit result"), ImGuiWindowFlags_AlwaysAutoResize);
    std::string object_type = "None";
    switch (hit.type)
    {
    case SceneRaycaster::EType::Bed:   { object_type = "Bed"; break; }
    case SceneRaycaster::EType::Gizmo: { object_type = "Gizmo element"; break; }
    case SceneRaycaster::EType::FallbackGizmo: { object_type = "Gizmo2 element"; break; }
    case SceneRaycaster::EType::Volume:
    {
        if (m_volumes.volumes[hit.raycaster_id]->is_wipe_tower)
            object_type = "Volume (Wipe tower)";
        else if (m_volumes.volumes[hit.raycaster_id]->volume_idx() == -int(slaposPad))
            object_type = "Volume (SLA pad)";
        else if (m_volumes.volumes[hit.raycaster_id]->volume_idx() == -int(slaposSupportTree))
            object_type = "Volume (SLA supports)";
        else if (m_volumes.volumes[hit.raycaster_id]->is_modifier)
            object_type = "Volume (Modifier)";
        else
            object_type = "Volume (Part)";
        break;
    }
    default: { break; }
    }

    auto add_strings_row_to_table = [&imgui](const std::string& col_1, const ImVec4& col_1_color, const std::string& col_2, const ImVec4& col_2_color,
        const std::string& col_3 = "", const ImVec4& col_3_color = ImGui::GetStyleColorVec4(ImGuiCol_Text)) {
        ImGui::TableNextRow();
        ImGui::TableSetColumnIndex(0);
        imgui.text_colored(col_1_color, col_1.c_str());
        ImGui::TableSetColumnIndex(1);
        imgui.text_colored(col_2_color, col_2.c_str());
        if (!col_3.empty()) {
            ImGui::TableSetColumnIndex(2);
            imgui.text_colored(col_3_color, col_3.c_str());
        }
    };

    char buf[1024];
    if (hit.type != SceneRaycaster::EType::None) {
        if (ImGui::BeginTable("Hit", 2)) {
            add_strings_row_to_table("Object ID", ImGuiWrapper::COL_ORANGE_LIGHT, std::to_string(hit.raycaster_id), ImGui::GetStyleColorVec4(ImGuiCol_Text));
            add_strings_row_to_table("Type", ImGuiWrapper::COL_ORANGE_LIGHT, object_type, ImGui::GetStyleColorVec4(ImGuiCol_Text));
            sprintf(buf, "%.3f, %.3f, %.3f", hit.position.x(), hit.position.y(), hit.position.z());
            add_strings_row_to_table("Position", ImGuiWrapper::COL_ORANGE_LIGHT, std::string(buf), ImGui::GetStyleColorVec4(ImGuiCol_Text));
            sprintf(buf, "%.3f, %.3f, %.3f", hit.normal.x(), hit.normal.y(), hit.normal.z());
            add_strings_row_to_table("Normal", ImGuiWrapper::COL_ORANGE_LIGHT, std::string(buf), ImGui::GetStyleColorVec4(ImGuiCol_Text));
            ImGui::EndTable();
        }
    }
    else
        imgui.text("NO HIT");

    ImGui::Separator();
    imgui.text("Registered for picking:");
    if (ImGui::BeginTable("Raycasters", 2)) {
        sprintf(buf, "%d (%d)", (int)m_scene_raycaster.beds_count(), (int)m_scene_raycaster.active_beds_count());
        add_strings_row_to_table("Beds", ImGuiWrapper::COL_ORANGE_LIGHT, std::string(buf), ImGui::GetStyleColorVec4(ImGuiCol_Text));
        sprintf(buf, "%d (%d)", (int)m_scene_raycaster.volumes_count(), (int)m_scene_raycaster.active_volumes_count());
        add_strings_row_to_table("Volumes", ImGuiWrapper::COL_ORANGE_LIGHT, std::string(buf), ImGui::GetStyleColorVec4(ImGuiCol_Text));
        sprintf(buf, "%d (%d)", (int)m_scene_raycaster.gizmos_count(), (int)m_scene_raycaster.active_gizmos_count());
        add_strings_row_to_table("Gizmo elements", ImGuiWrapper::COL_ORANGE_LIGHT, std::string(buf), ImGui::GetStyleColorVec4(ImGuiCol_Text));
        sprintf(buf, "%d (%d)", (int)m_scene_raycaster.fallback_gizmos_count(), (int)m_scene_raycaster.active_fallback_gizmos_count());
        add_strings_row_to_table("Gizmo2 elements", ImGuiWrapper::COL_ORANGE_LIGHT, std::string(buf), ImGui::GetStyleColorVec4(ImGuiCol_Text));
        ImGui::EndTable();
    }

    std::vector<std::shared_ptr<SceneRaycasterItem>>* gizmo_raycasters = m_scene_raycaster.get_raycasters(SceneRaycaster::EType::Gizmo);
    if (gizmo_raycasters != nullptr && !gizmo_raycasters->empty()) {
        ImGui::Separator();
        imgui.text("Gizmo raycasters IDs:");
        if (ImGui::BeginTable("GizmoRaycasters", 3)) {
            for (size_t i = 0; i < gizmo_raycasters->size(); ++i) {
                add_strings_row_to_table(std::to_string(i), ImGuiWrapper::COL_ORANGE_LIGHT,
                    std::to_string(SceneRaycaster::decode_id(SceneRaycaster::EType::Gizmo, (*gizmo_raycasters)[i]->get_id())), ImGui::GetStyleColorVec4(ImGuiCol_Text),
                    to_string(Geometry::Transformation((*gizmo_raycasters)[i]->get_transform()).get_offset()), ImGui::GetStyleColorVec4(ImGuiCol_Text));
            }
            ImGui::EndTable();
        }
    }

    std::vector<std::shared_ptr<SceneRaycasterItem>>* gizmo2_raycasters = m_scene_raycaster.get_raycasters(SceneRaycaster::EType::FallbackGizmo);
    if (gizmo2_raycasters != nullptr && !gizmo2_raycasters->empty()) {
        ImGui::Separator();
        imgui.text("Gizmo2 raycasters IDs:");
        if (ImGui::BeginTable("Gizmo2Raycasters", 3)) {
            for (size_t i = 0; i < gizmo2_raycasters->size(); ++i) {
                add_strings_row_to_table(std::to_string(i), ImGuiWrapper::COL_ORANGE_LIGHT,
                    std::to_string(SceneRaycaster::decode_id(SceneRaycaster::EType::FallbackGizmo, (*gizmo2_raycasters)[i]->get_id())), ImGui::GetStyleColorVec4(ImGuiCol_Text),
                    to_string(Geometry::Transformation((*gizmo2_raycasters)[i]->get_transform()).get_offset()), ImGui::GetStyleColorVec4(ImGuiCol_Text));
            }
            ImGui::EndTable();
        }
    }

    imgui.end();
#endif // ENABLE_RAYCAST_PICKING_DEBUG
}

void GLCanvas3D::_rectangular_selection_picking_pass()
{
    m_gizmos.set_hover_id(-1);

    std::set<int> idxs;

    if (m_picking_enabled) {
        const size_t width  = std::max<size_t>(m_rectangle_selection.get_width(), 1);
        const size_t height = std::max<size_t>(m_rectangle_selection.get_height(), 1);

        const OpenGLManager::EFramebufferType framebuffers_type = OpenGLManager::get_framebuffers_type();
        bool use_framebuffer = framebuffers_type != OpenGLManager::EFramebufferType::Unknown;

        GLuint render_fbo = 0;
        GLuint render_tex = 0;
        GLuint render_depth = 0;
        if (use_framebuffer) {
            // setup a framebuffer which covers only the selection rectangle
            if (framebuffers_type == OpenGLManager::EFramebufferType::Arb) {
                glsafe(::glGenFramebuffers(1, &render_fbo));
                glsafe(::glBindFramebuffer(GL_FRAMEBUFFER, render_fbo));
            }
            else {
                glsafe(::glGenFramebuffersEXT(1, &render_fbo));
                glsafe(::glBindFramebufferEXT(GL_FRAMEBUFFER_EXT, render_fbo));
            }
            glsafe(::glGenTextures(1, &render_tex));
            glsafe(::glBindTexture(GL_TEXTURE_2D, render_tex));
            glsafe(::glTexImage2D(GL_TEXTURE_2D, 0, GL_RGBA8, width, height, 0, GL_RGBA, GL_UNSIGNED_BYTE, nullptr));
            glsafe(::glTexParameteri(GL_TEXTURE_2D, GL_TEXTURE_MIN_FILTER, GL_NEAREST));
            glsafe(::glTexParameteri(GL_TEXTURE_2D, GL_TEXTURE_MAG_FILTER, GL_NEAREST));
            if (framebuffers_type == OpenGLManager::EFramebufferType::Arb) {
                glsafe(::glFramebufferTexture2D(GL_FRAMEBUFFER, GL_COLOR_ATTACHMENT0, GL_TEXTURE_2D, render_tex, 0));
                glsafe(::glGenRenderbuffers(1, &render_depth));
                glsafe(::glBindRenderbuffer(GL_RENDERBUFFER, render_depth));
                glsafe(::glRenderbufferStorage(GL_RENDERBUFFER, GL_DEPTH_COMPONENT, width, height));
                glsafe(::glFramebufferRenderbuffer(GL_FRAMEBUFFER, GL_DEPTH_ATTACHMENT, GL_RENDERBUFFER, render_depth));
            }
            else {
                glsafe(::glFramebufferTexture2D(GL_FRAMEBUFFER_EXT, GL_COLOR_ATTACHMENT0_EXT, GL_TEXTURE_2D, render_tex, 0));
                glsafe(::glGenRenderbuffersEXT(1, &render_depth));
                glsafe(::glBindRenderbufferEXT(GL_RENDERBUFFER_EXT, render_depth));
                glsafe(::glRenderbufferStorageEXT(GL_RENDERBUFFER_EXT, GL_DEPTH_COMPONENT, width, height));
                glsafe(::glFramebufferRenderbufferEXT(GL_FRAMEBUFFER_EXT, GL_DEPTH_ATTACHMENT_EXT, GL_RENDERBUFFER_EXT, render_depth));
            }
            const GLenum drawBufs[] = { GL_COLOR_ATTACHMENT0 };
            glsafe(::glDrawBuffers(1, drawBufs));
            if (framebuffers_type == OpenGLManager::EFramebufferType::Arb) {
                if (::glCheckFramebufferStatus(GL_FRAMEBUFFER) != GL_FRAMEBUFFER_COMPLETE)
                    use_framebuffer = false;
            }
            else {
                if (::glCheckFramebufferStatusEXT(GL_FRAMEBUFFER_EXT) != GL_FRAMEBUFFER_COMPLETE_EXT)
                    use_framebuffer = false;
            }
        }

        if (m_multisample_allowed)
        	// This flag is often ignored by NVIDIA drivers if rendering into a screen buffer.
            glsafe(::glDisable(GL_MULTISAMPLE));

        glsafe(::glDisable(GL_BLEND));
        glsafe(::glEnable(GL_DEPTH_TEST));

        glsafe(::glClear(GL_COLOR_BUFFER_BIT | GL_DEPTH_BUFFER_BIT));

        Camera& main_camera = wxGetApp().plater()->get_camera();
        Camera framebuffer_camera;
        Camera* camera = &main_camera;
        if (use_framebuffer) {
            // setup a camera which covers only the selection rectangle
            const std::array<int, 4>& viewport = camera->get_viewport();
            const double near_left   = camera->get_near_left();
            const double near_bottom = camera->get_near_bottom();
            const double near_width  = camera->get_near_width();
            const double near_height = camera->get_near_height();

            const double ratio_x = near_width / double(viewport[2]);
            const double ratio_y = near_height / double(viewport[3]);

            const double rect_near_left   = near_left + double(m_rectangle_selection.get_left()) * ratio_x;
            const double rect_near_bottom = near_bottom + (double(viewport[3]) - double(m_rectangle_selection.get_bottom())) * ratio_y;
            double rect_near_right = near_left + double(m_rectangle_selection.get_right()) * ratio_x;
            double rect_near_top   = near_bottom + (double(viewport[3]) - double(m_rectangle_selection.get_top())) * ratio_y;

            if (rect_near_left == rect_near_right)
                rect_near_right = rect_near_left + ratio_x;
            if (rect_near_bottom == rect_near_top)
                rect_near_top = rect_near_bottom + ratio_y;

            framebuffer_camera.look_at(camera->get_position(), camera->get_target(), camera->get_dir_up());
            framebuffer_camera.apply_projection(rect_near_left, rect_near_right, rect_near_bottom, rect_near_top, camera->get_near_z(), camera->get_far_z());
            framebuffer_camera.set_viewport(0, 0, width, height);
            framebuffer_camera.apply_viewport();
            camera = &framebuffer_camera;
        }

        _render_volumes_for_picking(*camera);
        //BBS: remove the bed picking logic
        //_render_bed_for_picking(!wxGetApp().plater()->get_camera().is_looking_downward());

        if (m_multisample_allowed)
            glsafe(::glEnable(GL_MULTISAMPLE));

        const size_t px_count = width * height;

        const size_t left = use_framebuffer ? 0 : (size_t)m_rectangle_selection.get_left();
        const size_t top  = use_framebuffer ? 0 : (size_t)get_canvas_size().get_height() - (size_t)m_rectangle_selection.get_top();
#define USE_PARALLEL 1
#if USE_PARALLEL
            struct Pixel
            {
                std::array<GLubyte, 4> data;
            	// Only non-interpolated colors are valid, those have their lowest three bits zeroed.
                bool valid() const { return picking_checksum_alpha_channel(data[0], data[1], data[2]) == data[3]; }
                // we reserve color = (0,0,0) for occluders (as the printbed)
                // volumes' id are shifted by 1
                // see: _render_volumes_for_picking()
                //BBS: remove the bed picking logic
                int id() const { return data[0] + (data[1] << 8) + (data[2] << 16); }
                //int id() const { return data[0] + (data[1] << 8) + (data[2] << 16) - 1; }
            };

            std::vector<Pixel> frame(px_count);
            glsafe(::glReadPixels(left, top, width, height, GL_RGBA, GL_UNSIGNED_BYTE, (void*)frame.data()));

            tbb::spin_mutex mutex;
            tbb::parallel_for(tbb::blocked_range<size_t>(0, frame.size(), (size_t)width),
                [this, &frame, &idxs, &mutex](const tbb::blocked_range<size_t>& range) {
                for (size_t i = range.begin(); i < range.end(); ++i)
                	if (frame[i].valid()) {
                    	int volume_id = frame[i].id();
                    	if (0 <= volume_id && volume_id < (int)m_volumes.volumes.size()) {
                        	mutex.lock();
                        	idxs.insert(volume_id);
                        	mutex.unlock();
                    	}
                	}
            });
#else
            std::vector<GLubyte> frame(4 * px_count);
            glsafe(::glReadPixels(left, top, width, height, GL_RGBA, GL_UNSIGNED_BYTE, (void*)frame.data()));

            for (int i = 0; i < px_count; ++i)
            {
                int px_id = 4 * i;
                int volume_id = frame[px_id] + (frame[px_id + 1] << 8) + (frame[px_id + 2] << 16);
                if (0 <= volume_id && volume_id < (int)m_volumes.volumes.size())
                    idxs.insert(volume_id);
            }
#endif // USE_PARALLEL
            if (camera != &main_camera)
                main_camera.apply_viewport();

            if (framebuffers_type == OpenGLManager::EFramebufferType::Arb) {
                glsafe(::glBindFramebuffer(GL_FRAMEBUFFER, 0));
                if (render_depth != 0)
                    glsafe(::glDeleteRenderbuffers(1, &render_depth));
                if (render_fbo != 0)
                    glsafe(::glDeleteFramebuffers(1, &render_fbo));
            }
            else if (framebuffers_type == OpenGLManager::EFramebufferType::Ext) {
                glsafe(::glBindFramebufferEXT(GL_FRAMEBUFFER_EXT, 0));
                if (render_depth != 0)
                    glsafe(::glDeleteRenderbuffersEXT(1, &render_depth));
                if (render_fbo != 0)
                    glsafe(::glDeleteFramebuffersEXT(1, &render_fbo));
            }

            if (render_tex != 0)
                glsafe(::glDeleteTextures(1, &render_tex));
    }

    m_hover_volume_idxs.assign(idxs.begin(), idxs.end());
    _update_volumes_hover_state();
}

void GLCanvas3D::_render_background()
{
    bool use_error_color = false;
    if (wxGetApp().is_editor()) {
        use_error_color = m_dynamic_background_enabled &&
        (current_printer_technology() != ptSLA || !m_volumes.empty());

        if (!m_volumes.empty())
            use_error_color &= _is_any_volume_outside();
        else {
            //BBS: use current plater's bounding box
            //BoundingBoxf3 test_volume = (m_config != nullptr) ? print_volume(*m_config) : BoundingBoxf3();
            BoundingBoxf3 test_volume = (const_cast<GLCanvas3D*>(this))->_get_current_partplate_print_volume();
            const BoundingBoxf3& path_bounding_box = m_gcode_viewer.get_paths_bounding_box();
            if (empty(path_bounding_box))
                use_error_color = false;
            else
                //BBS: use previous result
                use_error_color = (test_volume.radius() > 0.0) ? m_toolpath_outside : false;
            //use_error_color &= (test_volume.radius() > 0.0) ? !test_volume.contains(path_bounding_box) : false;
        }
    }

    // Draws a bottom to top gradient over the complete screen.
    glsafe(::glDisable(GL_DEPTH_TEST));

    ColorRGBA background_color = m_is_dark ? DEFAULT_BG_LIGHT_COLOR_DARK : DEFAULT_BG_LIGHT_COLOR;
    ColorRGBA error_background_color = m_is_dark ? ERROR_BG_LIGHT_COLOR_DARK : ERROR_BG_LIGHT_COLOR;
    const ColorRGBA bottom_color = use_error_color ? error_background_color : background_color;

    if (!m_background.is_initialized()) {
        m_background.reset();

        GLModel::Geometry init_data;
        init_data.format = { GLModel::Geometry::EPrimitiveType::Triangles, GLModel::Geometry::EVertexLayout::P2T2 };
        init_data.reserve_vertices(4);
        init_data.reserve_indices(6);

        // vertices
        init_data.add_vertex(Vec2f(-1.0f, -1.0f), Vec2f(0.0f, 0.0f));
        init_data.add_vertex(Vec2f(1.0f, -1.0f),  Vec2f(1.0f, 0.0f));
        init_data.add_vertex(Vec2f(1.0f, 1.0f),   Vec2f(1.0f, 1.0f));
        init_data.add_vertex(Vec2f(-1.0f, 1.0f),  Vec2f(0.0f, 1.0f));

        // indices
        init_data.add_triangle(0, 1, 2);
        init_data.add_triangle(2, 3, 0);

        m_background.init_from(std::move(init_data));
    }

    GLShaderProgram* shader = wxGetApp().get_shader("background");
    if (shader != nullptr) {
        shader->start_using();
        shader->set_uniform("top_color", bottom_color);
        shader->set_uniform("bottom_color", bottom_color);
        m_background.render();
        shader->stop_using();
    }

    glsafe(::glEnable(GL_DEPTH_TEST));
}

void GLCanvas3D::_render_bed(const Transform3d& view_matrix, const Transform3d& projection_matrix, bool bottom, bool show_axes)
{
    float scale_factor = 1.0;
#if ENABLE_RETINA_GL
    scale_factor = m_retina_helper->get_scale_factor();
#endif // ENABLE_RETINA_GL

    /*
    bool show_texture = ! bottom ||
            (m_gizmos.get_current_type() != GLGizmosManager::FdmSupports
          && m_gizmos.get_current_type() != GLGizmosManager::SlaSupports
          && m_gizmos.get_current_type() != GLGizmosManager::Hollow
          && m_gizmos.get_current_type() != GLGizmosManager::Seam
          && m_gizmos.get_current_type() != GLGizmosManager::MmuSegmentation);
    */
    //bool show_texture = true;
    //BBS set axes mode
    m_bed.set_axes_mode(m_main_toolbar.is_enabled());
    m_bed.render(*this, view_matrix, projection_matrix, bottom, scale_factor, show_axes);
}

void GLCanvas3D::_render_platelist(const Transform3d& view_matrix, const Transform3d& projection_matrix, bool bottom, bool only_current, bool only_body, int hover_id, bool render_cali)
{
    wxGetApp().plater()->get_partplate_list().render(view_matrix, projection_matrix, bottom, only_current, only_body, hover_id, render_cali);
}

void GLCanvas3D::_render_plane() const
{
    ;//TODO render assemble plane
}

//BBS: add outline drawing logic
void GLCanvas3D::_render_objects(GLVolumeCollection::ERenderType type, bool with_outline)
{
    if (m_volumes.empty())
        return;

    glsafe(::glEnable(GL_DEPTH_TEST));

    m_camera_clipping_plane = m_gizmos.get_clipping_plane();

    if (m_picking_enabled)
        // Update the layer editing selection to the first object selected, update the current object maximum Z.
        m_layers_editing.select_object(*m_model, this->is_layers_editing_enabled() ? m_selection.get_object_idx() : -1);

    if (const BuildVolume &build_volume = m_bed.build_volume(); build_volume.valid()) {
        switch (build_volume.type()) {
        case BuildVolume_Type::Rectangle: {
            const BoundingBox3Base<Vec3d> bed_bb = build_volume.bounding_volume().inflated(BuildVolume::SceneEpsilon);
            m_volumes.set_print_volume({ 0, // Rectangle
                { float(bed_bb.min.x()), float(bed_bb.min.y()), float(bed_bb.max.x()), float(bed_bb.max.y()) },
                { 0.0f, float(build_volume.printable_height()) } });
            break;
        }
        case BuildVolume_Type::Circle: {
            m_volumes.set_print_volume({ 1, // Circle
                { unscaled<float>(build_volume.circle().center.x()), unscaled<float>(build_volume.circle().center.y()), unscaled<float>(build_volume.circle().radius + BuildVolume::SceneEpsilon), 0.0f },
                { 0.0f, float(build_volume.printable_height() + BuildVolume::SceneEpsilon) } });
            break;
        }
        default:
        case BuildVolume_Type::Convex:
        case BuildVolume_Type::Custom: {
            m_volumes.set_print_volume({ static_cast<int>(type),
                { -FLT_MAX, -FLT_MAX, FLT_MAX, FLT_MAX },
                { -FLT_MAX, FLT_MAX } }
            );
        }
        }
        if (m_requires_check_outside_state) {
            m_volumes.check_outside_state(build_volume, nullptr);
            m_requires_check_outside_state = false;
        }
    }

    if (m_use_clipping_planes)
        m_volumes.set_z_range(-m_clipping_planes[0].get_data()[3], m_clipping_planes[1].get_data()[3]);
    else
        m_volumes.set_z_range(-FLT_MAX, FLT_MAX);

    GLGizmosManager& gm = get_gizmos_manager();
    GLGizmoBase* current_gizmo = gm.get_current();
    if (m_canvas_type == CanvasAssembleView) {
        m_volumes.set_clipping_plane(m_gizmos.get_assemble_view_clipping_plane().get_data());
    }
    else if (current_gizmo && !current_gizmo->apply_clipping_plane()) {
        m_volumes.set_clipping_plane(ClippingPlane::ClipsNothing().get_data());
    }
    else {
        m_volumes.set_clipping_plane(m_camera_clipping_plane.get_data());
    }
    if (m_canvas_type == CanvasAssembleView)
        m_volumes.set_show_sinking_contours(false);
    else
        m_volumes.set_show_sinking_contours(!m_gizmos.is_hiding_instances());

    GLShaderProgram* shader = wxGetApp().get_shader("gouraud");
    ECanvasType canvas_type = this->m_canvas_type;
    if (shader != nullptr) {
        shader->start_using();

        switch (type)
        {
        default:
        case GLVolumeCollection::ERenderType::Opaque:
        {
            GLGizmosManager& gm = get_gizmos_manager();
            if (dynamic_cast<GLGizmoPainterBase*>(gm.get_current()) == nullptr)
            {
                if (m_picking_enabled && m_layers_editing.is_enabled() && (m_layers_editing.last_object_id != -1) && (m_layers_editing.object_max_z() > 0.0f)) {
                    int object_id = m_layers_editing.last_object_id;
                const Camera& camera = wxGetApp().plater()->get_camera();
                m_volumes.render(type, false, camera.get_view_matrix(), camera.get_projection_matrix(), [object_id](const GLVolume& volume) {
                    // Which volume to paint without the layer height profile shader?
                    return volume.is_active && (volume.is_modifier || volume.composite_id.object_id != object_id);
                    });
                    m_layers_editing.render_volumes(*this, m_volumes);
                }
                else {
                    /*if (wxGetApp().plater()->is_wireframe_enabled()) {
                        if (wxGetApp().plater()->is_show_wireframe())
                            shader->set_uniform("show_wireframe", true);
                        else
                            shader->set_uniform("show_wireframe", false);
                    }*/
                    //BBS:add assemble view related logic
                    // do not cull backfaces to show broken geometry, if any
                const Camera& camera = wxGetApp().plater()->get_camera();
                    m_volumes.render(type, m_picking_enabled, camera.get_view_matrix(), camera.get_projection_matrix(), [this, canvas_type](const GLVolume& volume) {
                        if (canvas_type == ECanvasType::CanvasAssembleView) {
                            return !volume.is_modifier && !volume.is_wipe_tower;
                        }
                        else {
                            return (m_render_sla_auxiliaries || volume.composite_id.volume_id >= 0);
                        }
                        }, with_outline);
                }
            }
            else {
                // In case a painting gizmo is open, it should render the painted triangles
                // before transparent objects are rendered. Otherwise they would not be
                // visible when inside modifier meshes etc.
//                GLGizmosManager::EType type = gm.get_current_type();
                if (dynamic_cast<GLGizmoPainterBase*>(gm.get_current())) {
                    shader->stop_using();
                    gm.render_painter_gizmo();
                    shader->start_using();
                }
            }

            break;
        }
        case GLVolumeCollection::ERenderType::Transparent:
        {
            /*if (wxGetApp().plater()->is_wireframe_enabled()) {
                if (wxGetApp().plater()->is_show_wireframe())
                    shader->set_uniform("show_wireframe", true);
                else
                    shader->set_uniform("show_wireframe", false);
            }*/
            const Camera& camera = wxGetApp().plater()->get_camera();
            //BBS:add assemble view related logic
            m_volumes.render(type, false, camera.get_view_matrix(), camera.get_projection_matrix(), [this, canvas_type](const GLVolume& volume) {
                if (canvas_type == ECanvasType::CanvasAssembleView) {
                    return !volume.is_modifier;
                }
                else {
                    return true;
                }
                }, with_outline);
            if (m_canvas_type == CanvasAssembleView && m_gizmos.m_assemble_view_data->model_objects_clipper()->get_position() > 0) {
                const GLGizmosManager& gm = get_gizmos_manager();
                shader->stop_using();
                gm.render_painter_assemble_view();
                shader->start_using();
            }
            break;
        }
        }

        /*if (wxGetApp().plater()->is_wireframe_enabled()) {
            shader->set_uniform("show_wireframe", false);
        }*/

        shader->stop_using();
    }

    m_camera_clipping_plane = ClippingPlane::ClipsNothing();
}

//BBS: GUI refactor: add canvas size as parameters
void GLCanvas3D::_render_gcode(int canvas_width, int canvas_height)
{
    m_gcode_viewer.render(canvas_width, canvas_height, SLIDER_RIGHT_MARGIN * GCODE_VIEWER_SLIDER_SCALE);
    IMSlider *layers_slider = m_gcode_viewer.get_layers_slider();
    IMSlider *moves_slider  = m_gcode_viewer.get_moves_slider();

    if (layers_slider->is_need_post_tick_event()) {
        auto evt = new wxCommandEvent(EVT_CUSTOMEVT_TICKSCHANGED, m_canvas->GetId());
        evt->SetInt((int)layers_slider->get_post_tick_event_type());
        wxPostEvent(m_canvas, *evt);
        layers_slider->reset_post_tick_event();
    }

    if (layers_slider->is_dirty()) {
        set_volumes_z_range({layers_slider->GetLowerValueD(), layers_slider->GetHigherValueD()});
        if (m_gcode_viewer.has_data()) {
            m_gcode_viewer.set_layers_z_range({static_cast<unsigned int>(layers_slider->GetLowerValue()), static_cast<unsigned int>(layers_slider->GetHigherValue())});
        }
        layers_slider->set_as_dirty(false);
        post_event(SimpleEvent(EVT_GLCANVAS_UPDATE));
        m_gcode_viewer.update_marker_curr_move();
    }

    if (moves_slider->is_dirty()) {
        moves_slider->set_as_dirty(false);
        m_gcode_viewer.update_sequential_view_current((moves_slider->GetLowerValueD() - 1.0), static_cast<unsigned int>(moves_slider->GetHigherValueD() - 1.0));
        post_event(SimpleEvent(EVT_GLCANVAS_UPDATE));
        m_gcode_viewer.update_marker_curr_move();
    }
}

void GLCanvas3D::_render_selection()
{
    float scale_factor = 1.0;
#if ENABLE_RETINA_GL
    scale_factor = m_retina_helper->get_scale_factor();
#endif // ENABLE_RETINA_GL

    if (!m_gizmos.is_running())
        m_selection.render(scale_factor);
}

void GLCanvas3D::_render_sequential_clearance()
{
    if (m_gizmos.is_dragging())
        return;

    switch (m_gizmos.get_current_type())
    {
    case GLGizmosManager::EType::Flatten:
    case GLGizmosManager::EType::Cut:
    // case GLGizmosManager::EType::Hollow:
    // case GLGizmosManager::EType::SlaSupports:
    case GLGizmosManager::EType::FdmSupports:
    case GLGizmosManager::EType::Seam: { return; }
    default: { break; }
    }

    m_sequential_print_clearance.render();
}

#if ENABLE_RENDER_SELECTION_CENTER
void GLCanvas3D::_render_selection_center()
{
    m_selection.render_center(m_gizmos.is_dragging());
}
#endif // ENABLE_RENDER_SELECTION_CENTER

void GLCanvas3D::_check_and_update_toolbar_icon_scale()
{
    // Don't update a toolbar scale, when we are on a Preview
    if (wxGetApp().plater()->is_preview_shown()) {
        IMSlider   *m_layers_slider = get_gcode_viewer().get_layers_slider();
        IMSlider   *m_moves_slider  = get_gcode_viewer().get_moves_slider();
        float sc              = get_scale();
#ifdef WIN32
        int dpi = get_dpi_for_window(wxGetApp().GetTopWindow());
        sc *= (float) dpi / (float) DPI_DEFAULT;
#endif // WIN32

        m_layers_slider->set_scale(sc * GCODE_VIEWER_SLIDER_SCALE);
        m_moves_slider->set_scale(sc * GCODE_VIEWER_SLIDER_SCALE);
        m_gcode_viewer.set_scale(sc);

        auto *m_notification = wxGetApp().plater()->get_notification_manager();
        m_notification->set_scale(sc);
        return;
    }

    float scale = wxGetApp().toolbar_icon_scale();
    Size cnv_size = get_canvas_size();

    //BBS: GUI refactor: GLToolbar
    float size = GLToolbar::Default_Icons_Size * scale;
    //float main_size = GLGizmosManager::Default_Icons_Size * scale;

    // Set current size for all top toolbars. It will be used for next calculations
    GLToolbar& collapse_toolbar = wxGetApp().plater()->get_collapse_toolbar();
#if ENABLE_RETINA_GL
    const float sc = m_retina_helper->get_scale_factor() * scale;
    //BBS: GUI refactor: GLToolbar
    m_main_toolbar.set_scale(sc);
    m_assemble_view_toolbar.set_scale(sc);
    m_separator_toolbar.set_scale(sc);
    collapse_toolbar.set_scale(sc / 2.0);
    size *= m_retina_helper->get_scale_factor();

    auto* m_notification = wxGetApp().plater()->get_notification_manager();
    m_notification->set_scale(sc);
    m_gizmos.set_overlay_scale(sc);
#else
    //BBS: GUI refactor: GLToolbar
    m_main_toolbar.set_icons_size(GLGizmosManager::Default_Icons_Size * scale);
    m_assemble_view_toolbar.set_icons_size(size);
    m_separator_toolbar.set_icons_size(size);
<<<<<<< HEAD
    collapse_toolbar.set_icons_size(size);
    m_gizmos.set_overlay_icon_size(size);
=======
    collapse_toolbar.set_icons_size(size / 2.0);
>>>>>>> 7a8e1929
#endif // ENABLE_RETINA_GL

    // Update collapse toolbar
    collapse_toolbar.set_enabled(wxGetApp().plater()->get_sidebar_docking_state() != Sidebar::None);

    //BBS: GUI refactor: GLToolbar
#if BBS_TOOLBAR_ON_TOP
    float collapse_toolbar_width = collapse_toolbar.is_enabled() ? collapse_toolbar.get_width() : 0;

    float top_tb_width = m_main_toolbar.get_width() + m_gizmos.get_scaled_total_width() + m_assemble_view_toolbar.get_width() + m_separator_toolbar.get_width() + collapse_toolbar_width * 2;
    int   items_cnt = m_main_toolbar.get_visible_items_cnt() + m_gizmos.get_selectable_icons_cnt() + m_assemble_view_toolbar.get_visible_items_cnt() + m_separator_toolbar.get_visible_items_cnt() + collapse_toolbar.get_visible_items_cnt();
    float noitems_width = top_tb_width - size * items_cnt; // width of separators and borders in top toolbars

    // calculate scale needed for items in all top toolbars
    float new_h_scale = (cnv_size.get_width() - noitems_width) / (items_cnt * GLToolbar::Default_Icons_Size);

    //for protect
    if (new_h_scale <= 0) {
        new_h_scale = 1;
    }

    //use the same value as horizon
    float new_v_scale = new_h_scale;
#else
    float top_tb_width = = collapse_toolbar.get_width();
    int   items_cnt = collapse_toolbar.get_visible_items_cnt();
    float noitems_width = top_tb_width - size * items_cnt; // width of separators and borders in top toolbars

    // calculate scale needed for items in all top toolbars
    float new_h_scale = (cnv_size.get_width() - noitems_width) / (items_cnt * GLToolbar::Default_Icons_Size);

    //items_cnt = m_main_toolbar.get_visible_items_cnt() + m_gizmos.get_selectable_icons_cnt() + 3; // +3 means a place for top and view toolbars and separators in gizmos toolbar

    // calculate scale needed for items in the gizmos toolbar
    items_cnt = m_main_toolbar.get_visible_items_cnt() + m_gizmos.get_selectable_icons_cnt() + m_assemble_view_toolbar.get_visible_items_cnt();
    float new_v_scale = cnv_size.get_height() / (items_cnt * GLGizmosManager::Default_Icons_Size);
#endif

    // set minimum scale as a auto scale for the toolbars
    float new_scale = std::min(new_h_scale, new_v_scale);
#if ENABLE_RETINA_GL
    new_scale /= m_retina_helper->get_scale_factor();
#endif
    if (fabs(new_scale - scale) > 0.01) // scale is changed by 1% and more
        wxGetApp().set_auto_toolbar_icon_scale(new_scale);
}

void GLCanvas3D::_render_overlays()
{
    glsafe(::glDisable(GL_DEPTH_TEST));

    _check_and_update_toolbar_icon_scale();

    _render_assemble_control();
    _render_assemble_info();

<<<<<<< HEAD
=======
    // main toolbar and undoredo toolbar need to be both updated before rendering because both their sizes are needed
    // to correctly place them
#if ENABLE_RETINA_GL
    const float scale = m_retina_helper->get_scale_factor() * wxGetApp().toolbar_icon_scale(/*true*/);
    //BBS: GUI refactor: GLToolbar
    m_main_toolbar.set_scale(scale);
    m_assemble_view_toolbar.set_scale(scale);
    m_separator_toolbar.set_scale(scale);
    wxGetApp().plater()->get_collapse_toolbar().set_scale(scale / 2.0);
    m_gizmos.set_overlay_scale(scale);
#else
    // BBS adjust display scale
    const float size = int(GLToolbar::Default_Icons_Size * wxGetApp().toolbar_icon_scale(/*true*/));
    const float gizmo_size = int(GLGizmosManager::Default_Icons_Size * wxGetApp().toolbar_icon_scale());
    //const float size = int(GLToolbar::Default_Icons_Size);
    //const float gizmo_size = int(GLGizmosManager::Default_Icons_Size);

    //BBS: GUI refactor: GLToolbar
    m_main_toolbar.set_icons_size(gizmo_size);
    m_assemble_view_toolbar.set_icons_size(gizmo_size);
    m_separator_toolbar.set_icons_size(gizmo_size);
    wxGetApp().plater()->get_collapse_toolbar().set_icons_size(size / 2.0);
    m_gizmos.set_overlay_icon_size(gizmo_size);
#endif // ENABLE_RETINA_GL

>>>>>>> 7a8e1929
    _render_separator_toolbar_right();
    _render_separator_toolbar_left();
    _render_main_toolbar();
    _render_collapse_toolbar();
    _render_assemble_view_toolbar();
    //BBS: GUI refactor: GLToolbar
    _render_imgui_select_plate_toolbar();
    _render_return_toolbar();
    // BBS
    //_render_view_toolbar();
    _render_paint_toolbar();

    //BBS: GUI refactor: GLToolbar
    //move gizmos behind of main
    _render_gizmos_overlay();

    if (m_layers_editing.last_object_id >= 0 && m_layers_editing.object_max_z() > 0.0f)
        m_layers_editing.render_overlay(*this);

	auto curr_plate = wxGetApp().plater()->get_partplate_list().get_curr_plate();
    auto curr_print_seq = curr_plate->get_real_print_seq();
    bool sequential_print = (curr_print_seq == PrintSequence::ByObject);
    std::vector<const ModelInstance*> sorted_instances;
    if (sequential_print) {
        const Print* print = fff_print();
        if (print) {
            for (const PrintObject *print_object : print->objects())
            {
                for (const PrintInstance &instance : print_object->instances())
                {
                    sorted_instances.emplace_back(instance.model_instance);
                }
            }
        }
        /*for (ModelObject* model_object : m_model->objects)
            for (ModelInstance* model_instance : model_object->instances) {
                sorted_instances.emplace_back(model_instance);
            }*/
    }
    m_labels.render(sorted_instances);
}

void GLCanvas3D::_render_style_editor()
{
    bool show_style_editor = true;
    ImGui::Begin("ImGui Style Editor", &show_style_editor);
    // You can pass in a reference ImGuiStyle structure to compare to, revert to and save to
    // (without a reference style pointer, we will use one compared locally as a reference)

    ImGui::PushItemWidth(ImGui::GetWindowWidth() * 0.50f);
    ImGui::ShowFontSelector("Fonts##Selector");
    ImGui::Separator();

    if (ImGui::BeginTabBar("##tabs", ImGuiTabBarFlags_None))
    {
        if (ImGui::BeginTabItem("Colors"))
        {
            static int output_dest = 0;
            static bool output_only_modified = false;
            if (ImGui::Button("Export"))
            {
                if (output_dest == 0)
                    ImGui::LogToClipboard();
                else
                    ImGui::LogToTTY();

                ImGui::LogText("RenderColors:" IM_NEWLINE);
                for (int i = 0; i < RenderCol_Count; i++)
                {
                    const ImVec4& col = RenderColor::colors[i];
                    const char* name = GetRenderColName(i);
                    if (!output_only_modified || memcmp(&col, &RenderColor::colors[i], sizeof(ImVec4)) != 0)
                        ImGui::LogText("RenderColor::colors[%s]%*s= ImVec4(%.2ff, %.2ff, %.2ff, %.2ff);" IM_NEWLINE,
                            name, 23 - (int)strlen(name), "", col.x, col.y, col.z, col.w);
                }
                ImGui::LogFinish();
            }
            ImGui::SameLine(); ImGui::SetNextItemWidth(120); ImGui::Combo("##output_type", &output_dest, "To Clipboard\0To TTY\0");
            ImGui::SameLine(); ImGui::Checkbox("Only Modified Colors", &output_only_modified);

            static ImGuiTextFilter filter;
            filter.Draw("Filter colors", ImGui::GetFontSize() * 16);

            static ImGuiColorEditFlags alpha_flags = 0;
            if (ImGui::RadioButton("Opaque", alpha_flags == ImGuiColorEditFlags_None)) { alpha_flags = ImGuiColorEditFlags_None; } ImGui::SameLine();
            if (ImGui::RadioButton("Alpha", alpha_flags == ImGuiColorEditFlags_AlphaPreview)) { alpha_flags = ImGuiColorEditFlags_AlphaPreview; } ImGui::SameLine();
            if (ImGui::RadioButton("Both", alpha_flags == ImGuiColorEditFlags_AlphaPreviewHalf)) { alpha_flags = ImGuiColorEditFlags_AlphaPreviewHalf; } ImGui::SameLine();
            ImGui::TextDisabled("(?)");
            if (ImGui::IsItemHovered())
            {
                ImGui::BeginTooltip();
                ImGui::PushTextWrapPos(ImGui::GetFontSize() * 35.0f);
                ImGui::TextUnformatted("In the color list:\n"
                "Left-click on color square to open color picker,\n"
                    "Right-click to open edit options menu.");
                ImGui::PopTextWrapPos();
                ImGui::EndTooltip();
            }
            ImGui::BeginChild("##colors", ImVec2(0, 0), true, ImGuiWindowFlags_AlwaysVerticalScrollbar | ImGuiWindowFlags_AlwaysHorizontalScrollbar | ImGuiWindowFlags_NavFlattened);
            ImGui::PushItemWidth(-160);
            for (int i = 0; i < RenderCol_Count; i++)
            {
                const char* name = GetRenderColName(i);
                if (!filter.PassFilter(name))
                    continue;
                ImGui::PushID(i);
                ImGui::ColorEdit4("##color", (float*)&RenderColor::colors[i], ImGuiColorEditFlags_AlphaBar | alpha_flags);
                // Tips: in a real user application, you may want to merge and use an icon font into the main font,
                // so instead of "Save"/"Revert" you'd use icons!
                // Read the FAQ and docs/FONTS.md about using icon fonts. It's really easy and super convenient!
                ImGui::SameLine(0.0f, 3.0f);
                if (ImGui::Button("Set")) {
                    GLVolume::update_render_colors();
                    PartPlate::update_render_colors();
                    GLGizmoBase::update_render_colors();
                    GLCanvas3D::update_render_colors();
                    Bed3D::update_render_colors();
                }
                ImGui::SameLine(0.0f, 3.0f);
                ImGui::TextUnformatted(name);
                ImGui::PopID();
            }
            ImGui::PopItemWidth();
            ImGui::EndChild();

            ImGui::EndTabItem();
        }

        ImGui::EndTabBar();
    }

    ImGui::PopItemWidth();
    ImGui::End();
}

void GLCanvas3D::_render_volumes_for_picking(const Camera& camera) const
{
    GLShaderProgram* shader = wxGetApp().get_shader("flat_clip");
    if (shader == nullptr)
        return;

    // do not cull backfaces to show broken geometry, if any
    glsafe(::glDisable(GL_CULL_FACE));

    const Transform3d& view_matrix = camera.get_view_matrix();
    for (size_t type = 0; type < 2; ++ type) {
        GLVolumeWithIdAndZList to_render = volumes_to_render(m_volumes.volumes, (type == 0) ? GLVolumeCollection::ERenderType::Opaque : GLVolumeCollection::ERenderType::Transparent, view_matrix);
        for (const GLVolumeWithIdAndZ& volume : to_render)
	        if (!volume.first->disabled && (volume.first->composite_id.volume_id >= 0 || m_render_sla_auxiliaries)) {
		        // Object picking mode. Render the object with a color encoding the object index.
                // we reserve color = (0,0,0) for occluders (as the printbed)
                // so we shift volumes' id by 1 to get the proper color
                //BBS: remove the bed picking logic
                const unsigned int id = volume.second.first;
                //const unsigned int id = 1 + volume.second.first;
                volume.first->model.set_color(picking_decode(id));
                shader->start_using();
                shader->set_uniform("view_model_matrix", view_matrix * volume.first->world_matrix());
                shader->set_uniform("projection_matrix", camera.get_projection_matrix());
                shader->set_uniform("volume_world_matrix", volume.first->world_matrix());
                shader->set_uniform("z_range", m_volumes.get_z_range());
                shader->set_uniform("clipping_plane", m_volumes.get_clipping_plane());
                volume.first->picking = true;
                volume.first->render();
                volume.first->picking = false;
                shader->stop_using();
	        }
	}

    glsafe(::glEnable(GL_CULL_FACE));
}

void GLCanvas3D::_render_current_gizmo() const
{
    //BBS update inv_zoom
    GLGizmoBase::INV_ZOOM = (float)wxGetApp().plater()->get_camera().get_inv_zoom();
    m_gizmos.render_current_gizmo();
}

//BBS: GUI refactor: GLToolbar adjust
//move the size calc to GLCanvas
void GLCanvas3D::_render_gizmos_overlay()
{
/*#if ENABLE_RETINA_GL
//     m_gizmos.set_overlay_scale(m_retina_helper->get_scale_factor());
    const float scale = m_retina_helper->get_scale_factor()*wxGetApp().toolbar_icon_scale();
    m_gizmos.set_overlay_scale(scale); //! #ys_FIXME_experiment
#else
//     m_gizmos.set_overlay_scale(m_canvas->GetContentScaleFactor());
//     m_gizmos.set_overlay_scale(wxGetApp().em_unit()*0.1f);
    const float size = int(GLGizmosManager::Default_Icons_Size * wxGetApp().toolbar_icon_scale());
    m_gizmos.set_overlay_icon_size(size); //! #ys_FIXME_experiment
#endif /* __WXMSW__ */
    m_gizmos.render_overlay();

    if (m_gizmo_highlighter.m_render_arrow)
    {
        m_gizmos.render_arrow(*this, m_gizmo_highlighter.m_gizmo_type);
    }
}

float GLCanvas3D::get_main_toolbar_offset() const
{
    const float cnv_width              = get_canvas_size().get_width();
    const float collapse_toolbar_width = get_collapse_toolbar_width() * 2;
    const float gizmo_width            = m_gizmos.get_scaled_total_width();
    const float assemble_width         = m_assemble_view_toolbar.get_width();
    const float separator_width        = m_separator_toolbar.get_width();
    const float toolbar_total_width    = m_main_toolbar.get_width() + separator_width + gizmo_width + assemble_width + collapse_toolbar_width;

    if (cnv_width < toolbar_total_width) {
        return is_collapse_toolbar_on_left() ? collapse_toolbar_width : 0;
    } else {
        const float offset = (cnv_width - toolbar_total_width) / 2;
        return is_collapse_toolbar_on_left() ? offset + collapse_toolbar_width : offset;
    }
}

//BBS: GUI refactor: GLToolbar adjust
//when rendering, {0, 0} is at the center, left-up is -0.5, 0.5, right-up is 0.5, -0.5
void GLCanvas3D::_render_main_toolbar()
{
    if (!m_main_toolbar.is_enabled())
        return;

    const Size cnv_size = get_canvas_size();
    const float top = 0.5f * (float)cnv_size.get_height();

    const float left = -0.5f * cnv_size.get_width() + get_main_toolbar_offset();
    m_main_toolbar.set_position(top, left);
    m_main_toolbar.render(*this);
    if (m_toolbar_highlighter.m_render_arrow)
        m_main_toolbar.render_arrow(*this, m_toolbar_highlighter.m_toolbar_item);
}

//BBS: GUI refactor: GLToolbar adjust
//when rendering, {0, 0} is at the center, {-0.5, 0.5} at the left-up
void GLCanvas3D::_render_imgui_select_plate_toolbar()
{
    if (!m_sel_plate_toolbar.is_enabled()) {
        if (!m_render_preview)
            m_render_preview = true;
        return;
    }

    IMToolbarItem* all_plates_stats_item = m_sel_plate_toolbar.m_all_plates_stats_item;

    PartPlateList& plate_list = wxGetApp().plater()->get_partplate_list();
    for (int i = 0; i < plate_list.get_plate_count(); i++) {
        if (i < m_sel_plate_toolbar.m_items.size()) {
            if (i == plate_list.get_curr_plate_index() && !all_plates_stats_item->selected)
                m_sel_plate_toolbar.m_items[i]->selected = true;
            else
                m_sel_plate_toolbar.m_items[i]->selected = false;

            m_sel_plate_toolbar.m_items[i]->percent = plate_list.get_plate(i)->get_slicing_percent();

            if (plate_list.get_plate(i)->is_slice_result_valid()) {
                if (plate_list.get_plate(i)->is_slice_result_ready_for_print())
                    m_sel_plate_toolbar.m_items[i]->slice_state = IMToolbarItem::SliceState::SLICED;
                else
                    m_sel_plate_toolbar.m_items[i]->slice_state = IMToolbarItem::SliceState::SLICE_FAILED;
                continue;
            }
            if (plate_list.get_plate(i)->get_slicing_percent() < 0.0f)
                m_sel_plate_toolbar.m_items[i]->slice_state = IMToolbarItem::SliceState::UNSLICED;
            else
                m_sel_plate_toolbar.m_items[i]->slice_state = IMToolbarItem::SliceState::SLICING;
        }
    }
    if (m_sel_plate_toolbar.show_stats_item) {
        all_plates_stats_item->percent = 0.0f;

        size_t sliced_plates_cnt = 0;
        bool slice_failed = false;
        for (auto plate : plate_list.get_nonempty_plate_list()) {
            if (plate->is_slice_result_valid() && plate->is_slice_result_ready_for_print())
                sliced_plates_cnt++;
            if (plate->is_slice_result_valid() && !plate->is_slice_result_ready_for_print())
                slice_failed = true;
        }
        all_plates_stats_item->percent = (float)(sliced_plates_cnt) / (float)(plate_list.get_nonempty_plate_list().size()) * 100.0f;

        if (all_plates_stats_item->percent == 0.0f)
            all_plates_stats_item->slice_state = IMToolbarItem::SliceState::UNSLICED;
        else if (sliced_plates_cnt == plate_list.get_nonempty_plate_list().size())
            all_plates_stats_item->slice_state = IMToolbarItem::SliceState::SLICED;
        else if (all_plates_stats_item->percent < 100.0f)
            all_plates_stats_item->slice_state = IMToolbarItem::SliceState::SLICING;

        if (slice_failed)
            all_plates_stats_item->slice_state = IMToolbarItem::SliceState::SLICE_FAILED;

        // Changing parameters does not invalid all plates, need extra logic to validate
        bool gcode_result_valid = true;
        for (auto gcode_result : plate_list.get_nonempty_plates_slice_results()) {
            if (gcode_result->moves.size() == 0) {
                gcode_result_valid = false;
            }
        }
        if (all_plates_stats_item->selected && all_plates_stats_item->slice_state == IMToolbarItem::SliceState::SLICED && gcode_result_valid) {
            m_gcode_viewer.render_all_plates_stats(plate_list.get_nonempty_plates_slice_results());
            m_render_preview = false;
        }
        else{
            m_gcode_viewer.render_all_plates_stats(plate_list.get_nonempty_plates_slice_results(), false);
            m_render_preview = true;
        }
    }else
        m_render_preview = true;

    // places the toolbar on the top_left corner of the 3d scene
#if ENABLE_RETINA_GL
    float f_scale  = m_retina_helper->get_scale_factor();
#else
    float f_scale  = 1.0;
#endif
    Size cnv_size = get_canvas_size();
    auto canvas_w = float(cnv_size.get_width());
    auto canvas_h = float(cnv_size.get_height());

    bool is_hovered = false;

    m_sel_plate_toolbar.set_icon_size(100.0f * f_scale, 100.0f * f_scale);

    float button_width = m_sel_plate_toolbar.icon_width;
    float button_height = m_sel_plate_toolbar.icon_height;

    float frame_padding = 1.0f * f_scale;
    float margin_size = 4.0f * f_scale;
    float button_margin = frame_padding;

    ImGuiWrapper& imgui = *wxGetApp().imgui();
    int item_count = m_sel_plate_toolbar.m_items.size() + (m_sel_plate_toolbar.show_stats_item ? 1 : 0);
    bool show_scroll = item_count * (button_height + frame_padding * 2.0f + button_margin) - button_margin + 22.0f * f_scale > canvas_h ? true: false;
    show_scroll = m_sel_plate_toolbar.is_display_scrollbar && show_scroll;
    float window_height = std::min(item_count * (button_height + (frame_padding + margin_size) * 2.0f + button_margin) - button_margin + 28.0f * f_scale, canvas_h);
    float window_width = m_sel_plate_toolbar.icon_width + margin_size * 2 + (show_scroll ? 28.0f * f_scale : 20.0f * f_scale);

    ImVec4 window_bg = ImVec4(0.82f, 0.82f, 0.82f, 0.5f);
    ImVec4 button_active = ImVec4(0.12f, 0.56f, 0.92, 1.0f);
    ImVec4 button_hover = ImVec4(0.67f, 0.67f, 0.67, 1.0f);
    ImVec4 scroll_col = ImVec4(0.77f, 0.77f, 0.77f, 1.0f);
    //ImGui::PushStyleColor(ImGuiCol_Text, ImVec4(0.f, 0.f, 0.f, 1.0f));
    //use white text as the background switch to black
    ImGui::PushStyleColor(ImGuiCol_Text, ImVec4(1.0f, 1.0f, 1.0f, 1.0f));
    ImGui::PushStyleColor(ImGuiCol_WindowBg, window_bg);
    ImGui::PushStyleColor(ImGuiCol_ScrollbarBg, window_bg);
    ImGui::PushStyleColor(ImGuiCol_ScrollbarGrabActive, scroll_col);
    ImGui::PushStyleColor(ImGuiCol_ScrollbarGrabHovered, scroll_col);
    ImGui::PushStyleColor(ImGuiCol_ScrollbarGrab, scroll_col);
    ImGui::PushStyleColor(ImGuiCol_ButtonActive, button_active);
    ImGui::PushStyleColor(ImGuiCol_ButtonHovered, button_hover);

    ImGui::PushStyleVar(ImGuiStyleVar_ScrollbarSize, 10.0f);
    ImGui::PushStyleVar(ImGuiStyleVar_WindowBorderSize, 0.0f);
    ImGui::PushStyleVar(ImGuiStyleVar_WindowRounding, 4.0f);
    ImGui::PushStyleVar(ImGuiStyleVar_FrameRounding, 3.0f);

    const float y_offset = is_collapse_toolbar_on_left() ? (get_collapse_toolbar_height() + 5) : 0;
    imgui.set_next_window_pos(canvas_w * 0, canvas_h * 0 + y_offset, ImGuiCond_Always, 0, 0);
    imgui.set_next_window_size(window_width, window_height, ImGuiCond_Always);

    if (show_scroll)
        imgui.begin(_L("Select Plate"), ImGuiWindowFlags_NoResize | ImGuiWindowFlags_NoMove | ImGuiWindowFlags_NoTitleBar | ImGuiWindowFlags_NoCollapse);
    else
        imgui.begin(_L("Select Plate"), ImGuiWindowFlags_NoResize | ImGuiWindowFlags_NoScrollbar | ImGuiWindowFlags_NoMove | ImGuiWindowFlags_NoTitleBar | ImGuiWindowFlags_NoCollapse);
    ImGui::SetWindowFontScale(1.2f);

    ImGui::PushStyleVar(ImGuiStyleVar_FrameBorderSize, 1.0f * f_scale);

    ImVec2 size = ImVec2(button_width, button_height); // Size of the image we want to make visible
    ImVec4 bg_col = ImVec4(128.0f, 128.0f, 128.0f, 0.0f);
    ImVec4 tint_col = ImVec4(1.0f, 1.0f, 1.0f, 1.0f);               // No tint
    ImVec2 margin = ImVec2(margin_size, margin_size);

    if(m_sel_plate_toolbar.show_stats_item)
    {
        // draw image
        ImVec2 button_start_pos = ImGui::GetCursorScreenPos();

        if (all_plates_stats_item->selected) {
            ImGui::PushStyleColor(ImGuiCol_Button, button_active);
            ImGui::PushStyleColor(ImGuiCol_ButtonHovered, button_active);
            ImGui::PushStyleColor(ImGuiCol_ButtonActive, button_active);
        }
        else {
            ImGui::PushStyleColor(ImGuiCol_Button, ImVec4(128.0f, 128.0f, 128.0f, 0.0f));
            if (all_plates_stats_item->slice_state == IMToolbarItem::SliceState::SLICE_FAILED) {
                ImGui::PushStyleColor(ImGuiCol_ButtonHovered, ImGui::GetStyleColorVec4(ImGuiCol_Button));
                ImGui::PushStyleColor(ImGuiCol_ButtonActive, ImGui::GetStyleColorVec4(ImGuiCol_Button));
            }
            else {
                ImGui::PushStyleColor(ImGuiCol_ButtonHovered, button_hover);
                ImGui::PushStyleColor(ImGuiCol_ButtonActive, button_hover);
            }
        }

        ImVec4 text_clr;
        ImTextureID btn_texture_id;
        if (all_plates_stats_item->slice_state == IMToolbarItem::SliceState::UNSLICED || all_plates_stats_item->slice_state == IMToolbarItem::SliceState::SLICING || all_plates_stats_item->slice_state == IMToolbarItem::SliceState::SLICE_FAILED)
        {
            text_clr = ImVec4(0, 174.0f / 255.0f, 66.0f / 255.0f, 0.2f);
            btn_texture_id = (ImTextureID)(intptr_t)(all_plates_stats_item->image_texture_transparent.get_id());
        }
        else
        {
            text_clr = ImVec4(0, 174.0f / 255.0f, 66.0f / 255.0f, 1);
            btn_texture_id = (ImTextureID)(intptr_t)(all_plates_stats_item->image_texture.get_id());
        }

        if (ImGui::ImageButton2(btn_texture_id, size, {0,0}, {1,1}, frame_padding, bg_col, tint_col, margin)) {
            if (all_plates_stats_item->slice_state != IMToolbarItem::SliceState::SLICE_FAILED) {
                if (m_process && !m_process->running()) {
                    for (int i = 0; i < m_sel_plate_toolbar.m_items.size(); i++) {
                        m_sel_plate_toolbar.m_items[i]->selected = false;
                    }
                    all_plates_stats_item->selected = true;
                    wxGetApp().plater()->update(true, true);
                    wxCommandEvent evt = wxCommandEvent(EVT_GLTOOLBAR_SLICE_ALL);
                    wxPostEvent(wxGetApp().plater(), evt);
                }
            }
        }

        ImGui::PopStyleColor(3);

        ImVec2 start_pos = ImVec2(button_start_pos.x + frame_padding + margin.x, button_start_pos.y + frame_padding + margin.y);
        if (all_plates_stats_item->slice_state == IMToolbarItem::SliceState::UNSLICED) {
            ImVec2 size = ImVec2(button_width, button_height);
            ImVec2 end_pos = ImVec2(start_pos.x + size.x, start_pos.y + size.y);
            ImGui::GetForegroundDrawList()->AddRectFilled(start_pos, end_pos, IM_COL32(0, 0, 0, 80));
        }
        else if (all_plates_stats_item->slice_state == IMToolbarItem::SliceState::SLICING) {
            ImVec2 size = ImVec2(button_width, button_height * all_plates_stats_item->percent / 100.0f);
            ImVec2 rect_start_pos = ImVec2(start_pos.x, start_pos.y + size.y);
            ImVec2 rect_end_pos = ImVec2(start_pos.x + button_width, start_pos.y + button_height);
            ImGui::GetForegroundDrawList()->AddRectFilled(start_pos, rect_end_pos, IM_COL32(0, 0, 0, 10));
            ImGui::GetForegroundDrawList()->AddRectFilled(rect_start_pos, rect_end_pos, IM_COL32(0, 0, 0, 80));
        }
        else if (all_plates_stats_item->slice_state == IMToolbarItem::SliceState::SLICE_FAILED) {
            ImVec2 size = ImVec2(button_width, button_height);
            ImVec2 end_pos = ImVec2(start_pos.x + size.x, start_pos.y + size.y);
            ImGui::GetForegroundDrawList()->AddRectFilled(start_pos, end_pos, IM_COL32(40, 1, 1, 64));
            ImGui::GetForegroundDrawList()->AddRect(start_pos, end_pos, IM_COL32(208, 27, 27, 255), 0.0f, 0, 1.0f);
        }
        else if (all_plates_stats_item->slice_state == IMToolbarItem::SliceState::SLICED) {
            ImVec2 size = ImVec2(button_width, button_height);
            ImVec2 end_pos = ImVec2(start_pos.x + size.x, start_pos.y + size.y);
            ImGui::GetForegroundDrawList()->AddRectFilled(start_pos, end_pos, IM_COL32(0, 0, 0, 10));
        }

        // draw text
        GImGui->FontSize = 15.0f;
        ImGui::PushStyleColor(ImGuiCol_Text, text_clr);
        ImVec2 text_size = ImGui::CalcTextSize(("All Plates"));
        ImVec2 text_start_pos = ImVec2(start_pos.x + (button_width - text_size.x) / 2, start_pos.y + 3.0f * button_height / 5.0f);
        ImGui::RenderText(text_start_pos, ("All Plates"));
        text_size = ImGui::CalcTextSize(("Stats"));
        text_start_pos = ImVec2(start_pos.x + (button_width - text_size.x) / 2, text_start_pos.y + ImGui::GetTextLineHeight());
        ImGui::RenderText(text_start_pos, ("Stats"));
        ImGui::PopStyleColor();
        ImGui::SetWindowFontScale(1.2f);
    }

    for (int i = 0; i < m_sel_plate_toolbar.m_items.size(); i++) {
        IMToolbarItem* item = m_sel_plate_toolbar.m_items[i];

        // draw image
        ImVec2 button_start_pos = ImGui::GetCursorScreenPos();
        ImGui::PushID(i);
        ImVec2 uv0 = ImVec2(0.0f, 1.0f);    // UV coordinates for lower-left
        ImVec2 uv1 = ImVec2(1.0f, 0.0f);    // UV coordinates in our texture

        auto button_pos = ImGui::GetCursorPos();
        ImGui::SetCursorPos(button_pos + margin);

        ImGui::Image(item->texture_id, size, uv0, uv1, tint_col);

        ImGui::SetCursorPos(button_pos);

        // invisible button
        auto button_size = size + margin + margin + ImVec2(2 * frame_padding, 2 * frame_padding);
        ImGui::PushStyleVar(ImGuiStyleVar_FrameBorderSize, 2.0f * f_scale);
        ImGui::PushStyleColor(ImGuiCol_Button, ImVec4(.0f, .0f, .0f, .0f));
        ImGui::PushStyleColor(ImGuiCol_ButtonHovered, ImVec4(.0f, .0f, .0f, .0f));
        ImGui::PushStyleColor(ImGuiCol_ButtonActive, ImVec4(.0f, .0f, .0f, .0f));
        if (item->selected) {
            ImGui::PushStyleColor(ImGuiCol_Border, button_active);
        }
        else {
            if (ImGui::IsMouseHoveringRect(button_pos, button_pos + button_size)) {
                ImGui::PushStyleColor(ImGuiCol_Border, button_hover);
            }
            else {
                ImGui::PushStyleColor(ImGuiCol_Border, ImVec4(.0f, .0f, .0f, .0f));
            }
        }
        if(ImGui::Button("##invisible_button", button_size)){
            if (m_process && !m_process->running()) {
                all_plates_stats_item->selected = false;
                item->selected = true;
                // begin to slicing plate
                if (item->slice_state != IMToolbarItem::SliceState::SLICED)
                    wxGetApp().plater()->update(true, true);
                wxCommandEvent* evt = new wxCommandEvent(EVT_GLTOOLBAR_SELECT_SLICED_PLATE);
                evt->SetInt(i);
                wxQueueEvent(wxGetApp().plater(), evt);
            }
        }
        ImGui::PopStyleColor(4);
        ImGui::PopStyleVar();

        ImVec2 start_pos = ImVec2(button_start_pos.x + frame_padding + margin.x, button_start_pos.y + frame_padding + margin.y);
        if (item->slice_state == IMToolbarItem::SliceState::UNSLICED) {
            ImVec2 size = ImVec2(button_width, button_height);
            ImVec2 end_pos = ImVec2(start_pos.x + size.x, start_pos.y + size.y);
            ImGui::GetForegroundDrawList()->AddRectFilled(start_pos, end_pos, IM_COL32(0, 0, 0, 80));
        } else if (item->slice_state == IMToolbarItem::SliceState::SLICING) {
            ImVec2 size = ImVec2(button_width, button_height * item->percent / 100.0f);
            ImVec2 rect_start_pos = ImVec2(start_pos.x, start_pos.y + size.y);
            ImVec2 rect_end_pos = ImVec2(start_pos.x + button_width, start_pos.y + button_height);
            ImGui::GetForegroundDrawList()->AddRectFilled(start_pos, rect_end_pos, IM_COL32(0, 0, 0, 10));
            ImGui::GetForegroundDrawList()->AddRectFilled(rect_start_pos, rect_end_pos, IM_COL32(0, 0, 0, 80));
        } else if (item->slice_state == IMToolbarItem::SliceState::SLICE_FAILED) {
            ImVec2 size    = ImVec2(button_width, button_height);
            ImVec2 end_pos = ImVec2(start_pos.x + size.x, start_pos.y + size.y);
            ImGui::GetForegroundDrawList()->AddRectFilled(start_pos, end_pos, IM_COL32(40, 1, 1, 64));
            ImGui::GetForegroundDrawList()->AddRect(start_pos, end_pos, IM_COL32(208, 27, 27, 255), 0.0f, 0, 1.0f);
        } else if (item->slice_state == IMToolbarItem::SliceState::SLICED) {
            ImVec2 size = ImVec2(button_width, button_height);
            ImVec2 end_pos = ImVec2(start_pos.x + size.x, start_pos.y + size.y);
            ImGui::GetForegroundDrawList()->AddRectFilled(start_pos, end_pos, IM_COL32(0, 0, 0, 10));
        }

        // draw text
        ImVec2 text_start_pos = ImVec2(start_pos.x + 10.0f, start_pos.y + 8.0f);
        ImGui::RenderText(text_start_pos, std::to_string(i + 1).c_str());

        ImGui::PopID();
    }
    ImGui::SetWindowFontScale(1.0f);
    ImGui::PopStyleColor(8);
    ImGui::PopStyleVar(5);

    if (ImGui::IsWindowHovered() || is_hovered) {
        m_sel_plate_toolbar.is_display_scrollbar = true;
    } else {
        m_sel_plate_toolbar.is_display_scrollbar = false;
    }

    imgui.end();
}

//BBS: GUI refactor: GLToolbar adjust
//when rendering, {0, 0} is at the center, {-0.5, 0.5} at the left-up
void GLCanvas3D::_render_assemble_view_toolbar() const
{
    if (!m_assemble_view_toolbar.is_enabled())
        return;

    const Size cnv_size = get_canvas_size();
    const float gizmo_width = m_gizmos.get_scaled_total_width();
    const float separator_width = m_separator_toolbar.get_width();
    const float top = 0.5f * (float)cnv_size.get_height();
    const float main_toolbar_left = -0.5f * cnv_size.get_width() + get_main_toolbar_offset();
    const float left = main_toolbar_left + (m_main_toolbar.get_width() + gizmo_width + separator_width);

    m_assemble_view_toolbar.set_position(top, left);
    m_assemble_view_toolbar.render(*this);
}

void GLCanvas3D::_render_return_toolbar() const
{
    if (!m_return_toolbar.is_enabled())
        return;

    float font_size = ImGui::GetFontSize();
    ImVec2 real_size = ImVec2(font_size * 4, font_size * 1.7);
    ImVec2 button_icon_size = ImVec2(font_size * 1.3, font_size * 1.3);

    ImGuiWrapper& imgui = *wxGetApp().imgui();
    Size cnv_size = get_canvas_size();
    auto canvas_w = float(cnv_size.get_width());
    auto canvas_h = float(cnv_size.get_height());
    float window_width = real_size.x + button_icon_size.x + imgui.scaled(2.0f);
    float window_height = button_icon_size.y + imgui.scaled(2.0f);
    float window_pos_x = 30.0f + (is_collapse_toolbar_on_left() ? (get_collapse_toolbar_width() + 5.f) : 0);
    float window_pos_y = 14.0f;

    imgui.set_next_window_pos(window_pos_x, window_pos_y, ImGuiCond_Always, 0, 0);
#ifdef __WINDOWS__
    imgui.set_next_window_size(window_width, window_height, ImGuiCond_Always);
#endif

    ImGui::PushStyleVar(ImGuiStyleVar_FrameRounding, 18.0f);
    ImGui::PushStyleColor(ImGuiCol_Button, ImVec4(0.149f, 0.180f, 0.188f, 0.3f));
    ImGui::PushStyleColor(ImGuiCol_ButtonHovered, ImVec4(0.149f, 0.180f, 0.188f, 0.15f));
    ImGui::PushStyleColor(ImGuiCol_ButtonActive, ImVec4(0.149f, 0.180f, 0.188f, 0.5f));
    ImGui::PushStyleColor(ImGuiCol_WindowBg, ImVec4(0.0f, 0.0f, 0.0f, 0.0f));
    ImGui::PushStyleColor(ImGuiCol_Text, ImVec4(1.0f, 1.0f, 1.0f, 1.0f));

    imgui.begin(_L("Assembly Return"), ImGuiWindowFlags_NoResize | ImGuiWindowFlags_NoScrollbar | ImGuiWindowFlags_NoBackground
        | ImGuiWindowFlags_NoMove | ImGuiWindowFlags_NoTitleBar | ImGuiWindowFlags_NoCollapse);

    float button_width = 20;
    float button_height = 20;
    ImVec2 size = ImVec2(button_width, button_height); // Size of the image we want to make visible
    ImVec2 uv0 = ImVec2(0.0f, 0.0f);
    ImVec2 uv1 = ImVec2(1.0f, 1.0f);

    ImVec4 bg_col = ImVec4(0.0f, 0.0f, 0.0f, 0.0f);
    ImVec4 tint_col = ImVec4(1.0f, 1.0f, 1.0f, 1.0f);
    ImVec2 margin = ImVec2(10.0f, 5.0f);

    if (ImGui::ImageTextButton(real_size,_utf8(L("return")).c_str(), m_return_toolbar.get_return_texture_id(), button_icon_size, uv0, uv1, -1, bg_col, tint_col, margin)) {
        if (m_canvas != nullptr)
            wxPostEvent(m_canvas, SimpleEvent(EVT_GLVIEWTOOLBAR_3D));
        const_cast<GLGizmosManager*>(&m_gizmos)->reset_all_states();
        wxGetApp().plater()->get_view3D_canvas3D()->get_gizmos_manager().reset_all_states();
    }
    ImGui::PopStyleColor(5);
    ImGui::PopStyleVar(1);

    imgui.end();
}

void GLCanvas3D::_render_separator_toolbar_right() const
{
    if (!m_separator_toolbar.is_enabled())
        return;

    const Size cnv_size = get_canvas_size();
    const float gizmo_width = m_gizmos.get_scaled_total_width();
    const float separator_width = m_separator_toolbar.get_width();
    const float top = 0.5f * (float)cnv_size.get_height();
    const float main_toolbar_left = -0.5f * cnv_size.get_width() + get_main_toolbar_offset();
    const float left = main_toolbar_left + (m_main_toolbar.get_width() + gizmo_width + separator_width / 2);

    m_separator_toolbar.set_position(top, left);
    m_separator_toolbar.render(*this,GLToolbarItem::SeparatorLine);
}

void GLCanvas3D::_render_separator_toolbar_left() const
{
    if (!m_separator_toolbar.is_enabled())
        return;

    const Size cnv_size = get_canvas_size();
    const float top = 0.5f * (float)cnv_size.get_height();
    const float main_toolbar_left = -0.5f * cnv_size.get_width() + get_main_toolbar_offset();
    const float left = main_toolbar_left + (m_main_toolbar.get_width());

    m_separator_toolbar.set_position(top, left);
    m_separator_toolbar.render(*this,GLToolbarItem::SeparatorLine);
}

void GLCanvas3D::_render_collapse_toolbar() const
{
    auto&      plater              = *wxGetApp().plater();
    const auto sidebar_docking_dir = plater.get_sidebar_docking_state();
    if (sidebar_docking_dir == Sidebar::None) {
        return;
    }

    GLToolbar& collapse_toolbar = plater.get_collapse_toolbar();

    const Size cnv_size = get_canvas_size();
    const float top  = 0.5f * (float)cnv_size.get_height();
    const float left = sidebar_docking_dir == Sidebar::Right ? 0.5f * (float) cnv_size.get_width() - (float) collapse_toolbar.get_width() :
                                                               -0.5f * (float) cnv_size.get_width();

    collapse_toolbar.set_position(top, left);
    collapse_toolbar.render(*this);
}

//BBS reander assemble toolbar
void GLCanvas3D::_render_paint_toolbar() const
{
    if (m_canvas_type != ECanvasType::CanvasAssembleView)
        return;
#if ENABLE_RETINA_GL
    float f_scale = m_retina_helper->get_scale_factor();
#else
    float f_scale = 1.0f;
#endif
    int em_unit = wxGetApp().em_unit() / 10;

    std::vector<std::string> colors = wxGetApp().plater()->get_extruder_colors_from_plater_config();
    int extruder_num = colors.size();
    std::vector<std::string> filament_text_first_line;
    std::vector<std::string> filament_text_second_line;
    {
        auto preset_bundle = wxGetApp().preset_bundle;
        for (auto filament_name : preset_bundle->filament_presets) {
            for (auto iter = preset_bundle->filaments.lbegin(); iter != preset_bundle->filaments.end(); iter++) {
                if (filament_name.compare(iter->name) == 0) {
                    std::string display_filament_type;
                    iter->config.get_filament_type(display_filament_type);
                    auto pos = display_filament_type.find(' ');
                    if (pos != std::string::npos) {
                        filament_text_first_line.push_back(display_filament_type.substr(0, pos));
                        filament_text_second_line.push_back(display_filament_type.substr(pos + 1));
                    }
                    else {
                        filament_text_first_line.push_back(display_filament_type);
                        filament_text_second_line.push_back("");
                    }
                }
            }
        }
    }

    ImGuiWrapper& imgui = *wxGetApp().imgui();
    const float canvas_w = float(get_canvas_size().get_width());
    const ImVec2 button_size = ImVec2(64.0f, 48.0f) * f_scale * em_unit;
    const float spacing = 4.0f * em_unit * f_scale;
    const float return_button_margin = 130.0f * em_unit * f_scale;

    ImGui::PushStyleVar(ImGuiStyleVar_WindowPadding, ImVec2(spacing, spacing));
    ImGui::PushStyleVar(ImGuiStyleVar_WindowBorderSize, 0);
    ImGui::PushStyleVar(ImGuiStyleVar_ItemSpacing, ImVec2(spacing, 0));
    ImGui::PushStyleColor(ImGuiCol_WindowBg, { 0.f, 0.f, 0.f, 0.4f });

    imgui.set_next_window_pos(0.5f * canvas_w, 0, ImGuiCond_Always, 0.5f, 0.0f);
    float constraint_window_width = canvas_w - 2 * return_button_margin;
    ImGui::SetNextWindowSizeConstraints({ 0, 0 }, { constraint_window_width, FLT_MAX });
    imgui.begin(_L("Paint Toolbar"), ImGuiWindowFlags_AlwaysAutoResize | ImGuiWindowFlags_NoTitleBar | ImGuiWindowFlags_NoScrollbar | ImGuiWindowFlags_NoScrollWithMouse);

    const float cursor_y = ImGui::GetCursorPosY();
    const ImVec2 arrow_button_size = ImVec2(0.375f * button_size.x, ImGui::GetWindowHeight());
    const ImRect left_arrow_button = ImRect(ImGui::GetCurrentWindow()->Pos, ImGui::GetCurrentWindow()->Pos + arrow_button_size);
    const ImRect right_arrow_button = ImRect(ImGui::GetCurrentWindow()->Pos + ImGui::GetWindowSize() - arrow_button_size, ImGui::GetCurrentWindow()->Pos + ImGui::GetWindowSize());
    ImU32 left_arrow_button_color = IM_COL32(0, 0, 0, 0.4f * 255);
    ImU32 right_arrow_button_color = IM_COL32(0, 0, 0, 0.4f * 255);
    ImU32 arrow_color = IM_COL32(255, 255, 255, 255);
    ImDrawList* draw_list = ImGui::GetWindowDrawList();
    ImGuiContext& context = *GImGui;
    bool disabled = !wxGetApp().plater()->can_fillcolor();
    ColorRGBA rgba;

    for (int i = 0; i < extruder_num; i++) {
        if (i > 0)
            ImGui::SameLine();
        decode_color(colors[i], rgba);
        ImGui::PushStyleColor(ImGuiCol_Button, ImGuiWrapper::to_ImVec4(rgba));
        ImGui::PushStyleColor(ImGuiCol_ButtonHovered, ImGuiWrapper::to_ImVec4(rgba));
        ImGui::PushStyleColor(ImGuiCol_ButtonActive, ImGuiWrapper::to_ImVec4(rgba));
        if (disabled)
            ImGui::PushItemFlag(ImGuiItemFlags_Disabled, true);
        if (ImGui::Button(("##filament_button" + std::to_string(i)).c_str(), button_size)) {
            if (!ImGui::IsMouseHoveringRect(left_arrow_button.Min, left_arrow_button.Max) && !ImGui::IsMouseHoveringRect(right_arrow_button.Min, right_arrow_button.Max))
                wxPostEvent(m_canvas, IntEvent(EVT_GLTOOLBAR_FILLCOLOR, i + 1));
        }
        if (ImGui::IsItemHovered() && i < 9) {
            if (!ImGui::IsMouseHoveringRect(left_arrow_button.Min, left_arrow_button.Max) && !ImGui::IsMouseHoveringRect(right_arrow_button.Min, right_arrow_button.Max)) {
                ImGui::PushStyleVar(ImGuiStyleVar_WindowPadding, { 20.0f * f_scale, 10.0f * f_scale });
                ImGui::PushStyleVar(ImGuiStyleVar_WindowRounding, 3.0f * f_scale);
                imgui.tooltip(_L("Shortcut Key ") + std::to_string(i + 1), ImGui::GetFontSize() * 20.0f);
                ImGui::PopStyleVar(2);
            }
        }
        ImGui::PopStyleColor(3);
        if (disabled)
            ImGui::PopItemFlag();
    }

    const float text_offset_y = 4.0f * em_unit * f_scale;
    for (int i = 0; i < extruder_num; i++) {
        decode_color(colors[i], rgba);
        float  gray       = 0.299 * rgba.r_uchar() + 0.587 * rgba.g_uchar() + 0.114 * rgba.b_uchar();
        ImVec4 text_color = gray < 80 ? ImVec4(1.0f, 1.0f, 1.0f, 1.0f) : ImVec4(0, 0, 0, 1.0f);

        imgui.push_bold_font();
        ImVec2 number_label_size = ImGui::CalcTextSize(std::to_string(i + 1).c_str());
        ImGui::SetCursorPosY(cursor_y + text_offset_y);
        ImGui::SetCursorPosX(spacing + i * (spacing + button_size.x) + (button_size.x - number_label_size.x) / 2);
        ImGui::TextColored(text_color, std::to_string(i + 1).c_str());
        imgui.pop_bold_font();

        ImVec2 filament_first_line_label_size = ImGui::CalcTextSize(filament_text_first_line[i].c_str());
        ImGui::SetCursorPosY(cursor_y + text_offset_y + number_label_size.y);
        ImGui::SetCursorPosX(spacing + i * (spacing + button_size.x) + (button_size.x - filament_first_line_label_size.x) / 2);
        ImGui::TextColored(text_color, filament_text_first_line[i].c_str());

        ImVec2 filament_second_line_label_size = ImGui::CalcTextSize(filament_text_second_line[i].c_str());
        ImGui::SetCursorPosY(cursor_y + text_offset_y + number_label_size.y + filament_first_line_label_size.y);
        ImGui::SetCursorPosX(spacing + i * (spacing + button_size.x) + (button_size.x - filament_second_line_label_size.x) / 2);
        ImGui::TextColored(text_color, filament_text_second_line[i].c_str());
    }

    if (ImGui::GetWindowWidth() == constraint_window_width) {
        if (ImGui::IsMouseHoveringRect(left_arrow_button.Min, left_arrow_button.Max)) {
            left_arrow_button_color = IM_COL32(0, 0, 0, 0.64f * 255);
            if (context.IO.MouseClicked[ImGuiMouseButton_Left]) {
                ImGui::SetScrollX(ImGui::GetScrollX() - button_size.x);
                imgui.set_requires_extra_frame();
            }
        }
        draw_list->AddRectFilled(left_arrow_button.Min, left_arrow_button.Max, left_arrow_button_color);
        ImGui::BBLRenderArrow(draw_list, left_arrow_button.GetCenter() - ImVec2(draw_list->_Data->FontSize, draw_list->_Data->FontSize) * 0.5f, arrow_color, ImGuiDir_Left, 2.0f);

        if (ImGui::IsMouseHoveringRect(right_arrow_button.Min, right_arrow_button.Max)) {
            right_arrow_button_color = IM_COL32(0, 0, 0, 0.64f * 255);
            if (context.IO.MouseClicked[ImGuiMouseButton_Left]) {
                ImGui::SetScrollX(ImGui::GetScrollX() + button_size.x);
                imgui.set_requires_extra_frame();
            }
        }
        draw_list->AddRectFilled(right_arrow_button.Min, right_arrow_button.Max, right_arrow_button_color);
        ImGui::BBLRenderArrow(draw_list, right_arrow_button.GetCenter() - ImVec2(draw_list->_Data->FontSize, draw_list->_Data->FontSize) * 0.5f, arrow_color, ImGuiDir_Right, 2.0f);
    }

    m_paint_toolbar_width = (ImGui::GetWindowWidth() + 50.0f * em_unit * f_scale);
    imgui.end();
    ImGui::PopStyleVar(3);
    ImGui::PopStyleColor();
}

//BBS
void GLCanvas3D::_render_assemble_control() const
{
    if (m_canvas_type != ECanvasType::CanvasAssembleView) {
        GLVolume::explosion_ratio = m_explosion_ratio = 1.0;
        return;
    }
    if (m_gizmos.get_current_type() == GLGizmosManager::EType::MmuSegmentation) {
        m_gizmos.m_assemble_view_data->model_objects_clipper()->set_position(0.0, true);
        return;
    }

    ImGuiWrapper* imgui = wxGetApp().imgui();

    ImGuiWrapper::push_toolbar_style(get_scale());

    auto canvas_w = float(get_canvas_size().get_width());
    auto canvas_h = float(get_canvas_size().get_height());

    const float text_padding = 7.0f;
    const float text_size_x = std::max(imgui->calc_text_size(_L("Reset direction")).x + 2 * ImGui::GetStyle().FramePadding.x,
        std::max(imgui->calc_text_size(_L("Explosion Ratio")).x, imgui->calc_text_size(_L("Section View")).x));
    const float slider_width = 75.0f;
    const float value_size = imgui->calc_text_size(std::string_view{"3.00"}).x + text_padding * 2;
    const float item_spacing = imgui->get_item_spacing().x;
    ImVec2 window_padding = ImGui::GetStyle().WindowPadding;

    imgui->set_next_window_pos(canvas_w / 2, canvas_h - 10.0f * get_scale(), ImGuiCond_Always, 0.5f, 1.0f);
    imgui->begin(_L("Assemble Control"), ImGuiWindowFlags_NoMove | ImGuiWindowFlags_AlwaysAutoResize | ImGuiWindowFlags_NoCollapse | ImGuiWindowFlags_NoTitleBar);

    ImGui::AlignTextToFramePadding();

    {
        float clp_dist = m_gizmos.m_assemble_view_data->model_objects_clipper()->get_position();
        if (clp_dist == 0.f) {
            ImGui::AlignTextToFramePadding();
            imgui->text(_L("Section View"));
        }
        else {
            if (imgui->button(_L("Reset direction"))) {
                wxGetApp().CallAfter([this]() {
                    m_gizmos.m_assemble_view_data->model_objects_clipper()->set_position(-1., false);
                    });
            }
        }

        ImGui::SameLine(window_padding.x + text_size_x + item_spacing);
        ImGui::PushItemWidth(slider_width);
        bool view_slider_changed = imgui->bbl_slider_float_style("##clp_dist", &clp_dist, 0.f, 1.f, "%.2f", 1.0f, true);

        ImGui::SameLine(window_padding.x + text_size_x + slider_width + item_spacing * 2);
        ImGui::PushItemWidth(value_size);
        bool view_input_changed = ImGui::BBLDragFloat("##clp_dist_input", &clp_dist, 0.05f, 0.0f, 0.0f, "%.2f");

        if (view_slider_changed || view_input_changed)
            m_gizmos.m_assemble_view_data->model_objects_clipper()->set_position(clp_dist, true);
    }

    {
        ImGui::SameLine(window_padding.x + text_size_x + slider_width + item_spacing * 6 + value_size);
        imgui->text(_L("Explosion Ratio"));

        ImGui::SameLine(window_padding.x + 2 * text_size_x + slider_width + item_spacing * 7 + value_size);
        ImGui::PushItemWidth(slider_width);
        bool explosion_slider_changed = imgui->bbl_slider_float_style("##ratio_slider", &m_explosion_ratio, 1.0f, 3.0f, "%1.2f");

        ImGui::SameLine(window_padding.x + 2 * text_size_x + 2 * slider_width + item_spacing * 8 + value_size);
        ImGui::PushItemWidth(value_size);
        bool explosion_input_changed = ImGui::BBLDragFloat("##ratio_input", &m_explosion_ratio, 0.1f, 1.0f, 3.0f, "%1.2f");
    }

    imgui->end();

    ImGuiWrapper::pop_toolbar_style();

    //BBS check ratio changed
    if (m_explosion_ratio != GLVolume::explosion_ratio) {
        for (GLVolume* volume : m_volumes.volumes) {
            volume->set_bounding_boxes_as_dirty();
        }
        GLVolume::explosion_ratio = m_explosion_ratio;
    }
}
void GLCanvas3D::_render_assemble_info() const
{
    if (m_canvas_type != ECanvasType::CanvasAssembleView) {
        return;
    }

    if (m_selection.is_empty()) {
        return;
    }

    ImGuiWrapper* imgui = wxGetApp().imgui();
    auto canvas_w = float(get_canvas_size().get_width());
    auto canvas_h = float(get_canvas_size().get_height());
    float space_size = imgui->get_style_scaling() * 8.0f;
    float caption_max = imgui->calc_text_size(_L("Total Volume:")).x + 3 * space_size;
    char buf[3][64];

    ImGuiIO& io = ImGui::GetIO();
    ImFont* font = io.Fonts->Fonts[0];
    float origScale = font->Scale;
    font->Scale = 1.2;
    ImGui::PushFont(font);
    ImGui::PopFont();
    float margin = 10.0f * get_scale();
    imgui->set_next_window_pos(canvas_w - margin, canvas_h - margin, ImGuiCond_Always, 1.0f, 1.0f);
    ImGuiWrapper::push_toolbar_style(get_scale());
    imgui->begin(_L("Assembly Info"), ImGuiWindowFlags_NoCollapse | ImGuiWindowFlags_NoResize | ImGuiWindowFlags_NoMove | ImGuiWindowFlags_NoCollapse);
    font->Scale = origScale;
    ImGui::PushFont(font);
    ImGui::PopFont();

    double size0 = m_selection.get_bounding_box().size()(0);
    double size1 = m_selection.get_bounding_box().size()(1);
    double size2 = m_selection.get_bounding_box().size()(2);
    if (!m_selection.is_empty()) {
        ImGui::Text(_L("Volume:").ToUTF8()); ImGui::SameLine(caption_max);
        ImGui::Text("%.2f", size0 * size1 * size2);
        ImGui::Text(_L("Size:").ToUTF8()); ImGui::SameLine(caption_max);
        ImGui::Text("%.2f x %.2f x %.2f", size0, size1, size2);
    }
    imgui->end();
    ImGuiWrapper::pop_toolbar_style();
}

#if ENABLE_SHOW_CAMERA_TARGET
void GLCanvas3D::_render_camera_target()
{
    static const float half_length = 5.0f;

    glsafe(::glDisable(GL_DEPTH_TEST));
    glsafe(::glLineWidth(2.0f));
    const Vec3f& target = wxGetApp().plater()->get_camera().get_target().cast<float>();
    bool target_changed = !m_camera_target.target.isApprox(target.cast<double>());
    m_camera_target.target = target.cast<double>();

    for (int i = 0; i < 3; ++i) {
        if (!m_camera_target.axis[i].is_initialized() || target_changed) {
            m_camera_target.axis[i].reset();

            GLModel::Geometry init_data;
            init_data.format = { GLModel::Geometry::EPrimitiveType::Lines, GLModel::Geometry::EVertexLayout::P3, GLModel::Geometry::EIndexType::USHORT };
            init_data.color = (i == X) ? ColorRGBA::X() : ((i == Y) ? ColorRGBA::Y() : ColorRGBA::Z());
            init_data.reserve_vertices(2);
            init_data.reserve_indices(2);

            // vertices
            if (i == X) {
                init_data.add_vertex(Vec3f(target.x() - half_length, target.y(), target.z()));
                init_data.add_vertex(Vec3f(target.x() + half_length, target.y(), target.z()));
            }
            else if (i == Y) {
                init_data.add_vertex(Vec3f(target.x(), target.y() - half_length, target.z()));
                init_data.add_vertex(Vec3f(target.x(), target.y() + half_length, target.z()));
            }
            else {
                init_data.add_vertex(Vec3f(target.x(), target.y(), target.z() - half_length));
                init_data.add_vertex(Vec3f(target.x(), target.y(), target.z() + half_length));
            }

            // indices
            init_data.add_line(0, 1);

            m_camera_target.axis[i].init_from(std::move(init_data));
        }
    }

    GLShaderProgram* shader = wxGetApp().get_shader("flat");
    if (shader != nullptr) {
        shader->start_using();
        const Camera& camera = wxGetApp().plater()->get_camera();
        shader->set_uniform("view_model_matrix", camera.get_view_matrix());
        shader->set_uniform("projection_matrix", camera.get_projection_matrix());
        for (int i = 0; i < 3; ++i) {
            m_camera_target.axis[i].render();
        }
        shader->stop_using();
    }
}
#endif // ENABLE_SHOW_CAMERA_TARGET

void GLCanvas3D::_render_sla_slices()
{
    if (!m_use_clipping_planes || current_printer_technology() != ptSLA)
        return;

    const SLAPrint* print = this->sla_print();
    const PrintObjects& print_objects = print->objects();
    if (print_objects.empty())
        // nothing to render, return
        return;

    double clip_min_z = -m_clipping_planes[0].get_data()[3];
    double clip_max_z = m_clipping_planes[1].get_data()[3];
    for (unsigned int i = 0; i < (unsigned int)print_objects.size(); ++i) {
        const SLAPrintObject* obj = print_objects[i];

        if (!obj->is_step_done(slaposSliceSupports))
            continue;

        SlaCap::ObjectIdToModelsMap::iterator it_caps_bottom = m_sla_caps[0].triangles.find(i);
        SlaCap::ObjectIdToModelsMap::iterator it_caps_top = m_sla_caps[1].triangles.find(i);
        {
            if (it_caps_bottom == m_sla_caps[0].triangles.end())
                it_caps_bottom = m_sla_caps[0].triangles.emplace(i, SlaCap::Triangles()).first;
            if (!m_sla_caps[0].matches(clip_min_z)) {
                m_sla_caps[0].z = clip_min_z;
                it_caps_bottom->second.object.reset();
                it_caps_bottom->second.supports.reset();
            }
            if (it_caps_top == m_sla_caps[1].triangles.end())
                it_caps_top = m_sla_caps[1].triangles.emplace(i, SlaCap::Triangles()).first;
            if (!m_sla_caps[1].matches(clip_max_z)) {
                m_sla_caps[1].z = clip_max_z;
                it_caps_top->second.object.reset();
                it_caps_top->second.supports.reset();
            }
        }
        GLModel& bottom_obj_triangles = it_caps_bottom->second.object;
        GLModel& bottom_sup_triangles = it_caps_bottom->second.supports;
        GLModel& top_obj_triangles = it_caps_top->second.object;
        GLModel& top_sup_triangles = it_caps_top->second.supports;

        auto init_model = [](GLModel& model, const Pointf3s& triangles, const ColorRGBA& color) {
            GLModel::Geometry init_data;
            init_data.format = { GLModel::Geometry::EPrimitiveType::Triangles, GLModel::Geometry::EVertexLayout::P3 };
            init_data.reserve_vertices(triangles.size());
            init_data.reserve_indices(triangles.size() / 3);
            init_data.color = color;

            unsigned int vertices_count = 0;
            for (const Vec3d& v : triangles) {
                init_data.add_vertex((Vec3f)v.cast<float>());
                ++vertices_count;
                if (vertices_count % 3 == 0) {
                    init_data.add_triangle(vertices_count - 3, vertices_count - 2, vertices_count - 1);
                }
            }

            if (!init_data.is_empty())
                model.init_from(std::move(init_data));
        };

        if ((!bottom_obj_triangles.is_initialized() || !bottom_sup_triangles.is_initialized() ||
            !top_obj_triangles.is_initialized() || !top_sup_triangles.is_initialized()) && !obj->get_slice_index().empty()) {
            double layer_height         = print->default_object_config().layer_height.value;
            double initial_layer_height = print->material_config().initial_layer_height.value;
            bool   left_handed          = obj->is_left_handed();

            coord_t key_zero = obj->get_slice_index().front().print_level();
            // Slice at the center of the slab starting at clip_min_z will be rendered for the lower plane.
            coord_t key_low  = coord_t((clip_min_z - initial_layer_height + layer_height) / SCALING_FACTOR) + key_zero;
            // Slice at the center of the slab ending at clip_max_z will be rendered for the upper plane.
            coord_t key_high = coord_t((clip_max_z - initial_layer_height) / SCALING_FACTOR) + key_zero;

            const SliceRecord& slice_low  = obj->closest_slice_to_print_level(key_low, coord_t(SCALED_EPSILON));
            const SliceRecord& slice_high = obj->closest_slice_to_print_level(key_high, coord_t(SCALED_EPSILON));

            // Offset to avoid OpenGL Z fighting between the object's horizontal surfaces and the triangluated surfaces of the cuts.
            double plane_shift_z = 0.002;

            if (slice_low.is_valid()) {
                const ExPolygons& obj_bottom = slice_low.get_slice(soModel);
                const ExPolygons& sup_bottom = slice_low.get_slice(soSupport);
                // calculate model bottom cap
                // calculate model bottom cap
                if (!bottom_obj_triangles.is_initialized() && !obj_bottom.empty())
                    init_model(bottom_obj_triangles, triangulate_expolygons_3d(obj_bottom, clip_min_z - plane_shift_z, !left_handed), { 1.0f, 0.37f, 0.0f, 1.0f });
                // calculate support bottom cap
                if (!bottom_sup_triangles.is_initialized() && !sup_bottom.empty())
                    init_model(bottom_sup_triangles, triangulate_expolygons_3d(sup_bottom, clip_min_z - plane_shift_z, !left_handed), { 1.0f, 0.0f, 0.37f, 1.0f });
            }

            if (slice_high.is_valid()) {
                const ExPolygons& obj_top = slice_high.get_slice(soModel);
                const ExPolygons& sup_top = slice_high.get_slice(soSupport);
                // calculate model top cap
                // calculate model top cap
                if (!top_obj_triangles.is_initialized() && !obj_top.empty())
                    init_model(top_obj_triangles, triangulate_expolygons_3d(obj_top, clip_max_z + plane_shift_z, left_handed), { 1.0f, 0.37f, 0.0f, 1.0f });
                // calculate support top cap
                if (!top_sup_triangles.is_initialized() && !sup_top.empty())
                    init_model(top_sup_triangles, triangulate_expolygons_3d(sup_top, clip_max_z + plane_shift_z, left_handed), { 1.0f, 0.0f, 0.37f, 1.0f });
            }
        }

        GLShaderProgram* shader = wxGetApp().get_shader("flat");
        if (shader != nullptr) {
            shader->start_using();

            for (const SLAPrintObject::Instance& inst : obj->instances()) {
                const Camera& camera = wxGetApp().plater()->get_camera();
                const Transform3d view_model_matrix = camera.get_view_matrix() *
                    Geometry::assemble_transform(Vec3d(unscale<double>(inst.shift.x()), unscale<double>(inst.shift.y()), 0.0),
                        inst.rotation * Vec3d::UnitZ(), Vec3d::Ones(),
                        obj->is_left_handed() ? Vec3d(-1.0f, 1.0f, 1.0f) : Vec3d::Ones());

                shader->set_uniform("view_model_matrix", view_model_matrix);
                shader->set_uniform("projection_matrix", camera.get_projection_matrix());

                bottom_obj_triangles.render();
                top_obj_triangles.render();
                bottom_sup_triangles.render();
                top_sup_triangles.render();

            }

            shader->stop_using();
        }
    }
}

void GLCanvas3D::_render_selection_sidebar_hints()
{
    m_selection.render_sidebar_hints(m_sidebar_field, m_gizmos.get_uniform_scaling());
}

void GLCanvas3D::_update_volumes_hover_state()
{
    for (GLVolume* v : m_volumes.volumes) {
        v->hover = GLVolume::HS_None;
    }

    if (m_hover_volume_idxs.empty())
        return;

    bool ctrl_pressed = wxGetKeyState(WXK_CONTROL); // additive select/deselect
    bool shift_pressed = wxGetKeyState(WXK_SHIFT);  // select by rectangle
    bool alt_pressed = wxGetKeyState(WXK_ALT);      // deselect by rectangle

    if (alt_pressed && (shift_pressed || ctrl_pressed)) {
        // illegal combinations of keys
        m_hover_volume_idxs.clear();
        return;
    }

    bool selection_modifiers_only = m_selection.is_empty() || m_selection.is_any_modifier();

    bool hover_modifiers_only = true;
    for (int i : m_hover_volume_idxs) {
        if (!m_volumes.volumes[i]->is_modifier) {
            hover_modifiers_only = false;
            break;
        }
    }

    std::set<std::pair<int, int>> hover_instances;
    for (int i : m_hover_volume_idxs) {
        const GLVolume& v = *m_volumes.volumes[i];
        hover_instances.insert(std::make_pair(v.object_idx(), v.instance_idx()));
    }

    bool hover_from_single_instance = hover_instances.size() == 1;

    if (hover_modifiers_only && !hover_from_single_instance) {
        // do not allow to select volumes from different instances
        m_hover_volume_idxs.clear();
        return;
    }

    for (int i : m_hover_volume_idxs) {
        GLVolume& volume = *m_volumes.volumes[i];
        if (volume.hover != GLVolume::HS_None)
            continue;

        bool deselect = volume.selected && ((ctrl_pressed && !shift_pressed) || alt_pressed);
        // (volume->is_modifier && !selection_modifiers_only && !is_ctrl_pressed) -> allows hovering on selected modifiers belonging to selection of type Instance
        bool select = (!volume.selected || (volume.is_modifier && !selection_modifiers_only && !ctrl_pressed)) && !alt_pressed;

        if (select || deselect) {
            bool as_volume =
                volume.is_modifier && hover_from_single_instance && !ctrl_pressed &&
                (
                (!deselect) ||
                (deselect && !m_selection.is_single_full_instance() && (volume.object_idx() == m_selection.get_object_idx()) && (volume.instance_idx() == m_selection.get_instance_idx()))
                );

            if (as_volume)
                volume.hover = deselect ? GLVolume::HS_Deselect : GLVolume::HS_Select;
            else {
                int object_idx = volume.object_idx();
                int instance_idx = volume.instance_idx();

                for (GLVolume* v : m_volumes.volumes) {
                    if (v->object_idx() == object_idx && v->instance_idx() == instance_idx)
                        v->hover = deselect ? GLVolume::HS_Deselect : GLVolume::HS_Select;
                }
            }
        }
        else if (volume.selected)
            volume.hover = GLVolume::HS_Hover;
    }
}

void GLCanvas3D::_perform_layer_editing_action(wxMouseEvent* evt)
{
    int object_idx_selected = m_layers_editing.last_object_id;
    if (object_idx_selected == -1)
        return;

    // A volume is selected. Test, whether hovering over a layer thickness bar.
    if (evt != nullptr) {
        const Rect& rect = LayersEditing::get_bar_rect_screen(*this);
        float b = rect.get_bottom();
        m_layers_editing.last_z = m_layers_editing.object_max_z() * (b - evt->GetY() - 1.0f) / (b - rect.get_top());
        m_layers_editing.last_action =
            evt->ShiftDown() ? (evt->RightIsDown() ? LAYER_HEIGHT_EDIT_ACTION_SMOOTH : LAYER_HEIGHT_EDIT_ACTION_REDUCE) :
            (evt->RightIsDown() ? LAYER_HEIGHT_EDIT_ACTION_INCREASE : LAYER_HEIGHT_EDIT_ACTION_DECREASE);
    }

    m_layers_editing.adjust_layer_height_profile();
    _refresh_if_shown_on_screen();

    // Automatic action on mouse down with the same coordinate.
    _start_timer();
}

Vec3d GLCanvas3D::_mouse_to_3d(const Point& mouse_pos, float* z)
{
    if (m_canvas == nullptr)
        return Vec3d(DBL_MAX, DBL_MAX, DBL_MAX);

    if (z == nullptr) {
        const SceneRaycaster::HitResult hit = m_scene_raycaster.hit(mouse_pos.cast<double>(), wxGetApp().plater()->get_camera(), nullptr);
        return hit.is_valid() ? hit.position.cast<double>() : _mouse_to_bed_3d(mouse_pos);
    }
    else {
        const Camera& camera = wxGetApp().plater()->get_camera();
        const Vec4i viewport(camera.get_viewport().data());
        Vec3d out;
        igl::unproject(Vec3d(mouse_pos.x(), viewport[3] - mouse_pos.y(), *z), camera.get_view_matrix().matrix(), camera.get_projection_matrix().matrix(), viewport, out);
        return out;
    }
}

Vec3d GLCanvas3D::_mouse_to_bed_3d(const Point& mouse_pos)
{
    return mouse_ray(mouse_pos).intersect_plane(0.0);
}

void GLCanvas3D::_start_timer()
{
    m_timer.Start(100, wxTIMER_CONTINUOUS);
}

void GLCanvas3D::_stop_timer()
{
    m_timer.Stop();
}

void GLCanvas3D::_load_print_toolpaths(const BuildVolume &build_volume)
{
    const Print *print = this->fff_print();
    if (print == nullptr)
        return;

    if (! print->is_step_done(psSkirtBrim))
        return;

    if (!print->has_skirt() && !print->has_brim())
        return;

    const ColorRGBA color = ColorRGBA::GREENISH();

    // number of skirt layers
    size_t total_layer_count = 0;
    for (const PrintObject* print_object : print->objects()) {
        total_layer_count = std::max(total_layer_count, print_object->total_layer_count());
    }
    size_t skirt_height = print->has_infinite_skirt() ? total_layer_count : std::min<size_t>(print->config().skirt_height.value, total_layer_count);
    if (skirt_height == 0 && print->has_brim())
        skirt_height = 1;

    // Get first skirt_height layers.
    //FIXME This code is fishy. It may not work for multiple objects with different layering due to variable layer height feature.
    // This is not critical as this is just an initial preview.
    const PrintObject* highest_object = *std::max_element(print->objects().begin(), print->objects().end(), [](auto l, auto r){ return l->layers().size() < r->layers().size(); });
    std::vector<float> print_zs;
    print_zs.reserve(skirt_height * 2);
    for (size_t i = 0; i < std::min(skirt_height, highest_object->layers().size()); ++ i)
        print_zs.emplace_back(float(highest_object->layers()[i]->print_z));
    // Only add skirt for the raft layers.
    for (size_t i = 0; i < std::min(skirt_height, std::min(highest_object->slicing_parameters().raft_layers(), highest_object->support_layers().size())); ++ i)
        print_zs.emplace_back(float(highest_object->support_layers()[i]->print_z));
    sort_remove_duplicates(print_zs);
    skirt_height = std::min(skirt_height, print_zs.size());
    print_zs.erase(print_zs.begin() + skirt_height, print_zs.end());

    GLVolume* volume = m_volumes.new_toolpath_volume(color);
    GLModel::Geometry init_data;
    init_data.format = { GLModel::Geometry::EPrimitiveType::Triangles, GLModel::Geometry::EVertexLayout::P3N3 };
    for (size_t i = 0; i < skirt_height; ++ i) {
        volume->print_zs.emplace_back(print_zs[i]);
        volume->offsets.emplace_back(init_data.indices_count());
        //BBS: usage of m_brim are deleted
        _3DScene::extrusionentity_to_verts(print->skirt(), print_zs[i], Point(0, 0), init_data);
        // Ensure that no volume grows over the limits. If the volume is too large, allocate a new one.
        if (init_data.vertices_size_bytes() > MAX_VERTEX_BUFFER_SIZE) {
            volume->model.init_from(std::move(init_data));
            GLVolume &vol = *volume;
            volume = m_volumes.new_toolpath_volume(vol.color);
        }
    }
    volume->model.init_from(std::move(init_data));
    volume->is_outside = !contains(build_volume, volume->model);
}

void GLCanvas3D::_load_print_object_toolpaths(const PrintObject& print_object, const BuildVolume& build_volume, const std::vector<std::string>& str_tool_colors, const std::vector<CustomGCode::Item>& color_print_values)
{
    std::vector<ColorRGBA> tool_colors;
    decode_colors(str_tool_colors, tool_colors);

    struct Ctxt
    {
        const PrintInstances        *shifted_copies;
        std::vector<const Layer*>    layers;
        bool                         has_perimeters;
        bool                         has_infill;
        bool                         has_support;
        const std::vector<ColorRGBA>* tool_colors;
        bool                         is_single_material_print;
        int                          filaments_cnt;
        const std::vector<CustomGCode::Item>*   color_print_values;

        static ColorRGBA color_perimeters()           { return ColorRGBA::YELLOW(); }
        static ColorRGBA color_infill()               { return ColorRGBA::REDISH(); }
        static ColorRGBA color_support()              { return ColorRGBA::GREENISH(); }
        static ColorRGBA color_pause_or_custom_code() { return ColorRGBA::GRAY(); }

        // For cloring by a tool, return a parsed color.
        bool                         color_by_tool() const { return tool_colors != nullptr; }
        size_t                       number_tools() const { return color_by_tool() ? tool_colors->size() : 0; }
        const ColorRGBA&             color_tool(size_t tool) const { return (*tool_colors)[tool]; }

        // For coloring by a color_print(M600), return a parsed color.
        bool                         color_by_color_print() const { return color_print_values!=nullptr; }
        const size_t                 color_print_color_idx_by_layer_idx(const size_t layer_idx) const {
            const CustomGCode::Item value{layers[layer_idx]->print_z + EPSILON, CustomGCode::Custom, 0, ""};
            auto it = std::lower_bound(color_print_values->begin(), color_print_values->end(), value);
            return (it - color_print_values->begin()) % number_tools();
        }

        const size_t                 color_print_color_idx_by_layer_idx_and_extruder(const size_t layer_idx, const int extruder) const
        {
            const coordf_t print_z = layers[layer_idx]->print_z;

            auto it = std::find_if(color_print_values->begin(), color_print_values->end(),
                [print_z](const CustomGCode::Item& code)
                { return fabs(code.print_z - print_z) < EPSILON; });
            if (it != color_print_values->end()) {
                CustomGCode::Type type = it->type;
                // pause print or custom Gcode
                if (type == CustomGCode::PausePrint ||
                    (type != CustomGCode::ColorChange && type != CustomGCode::ToolChange))
                    return number_tools()-1; // last color item is a gray color for pause print or custom G-code

                // change tool (extruder)
                if (type == CustomGCode::ToolChange)
                    return get_color_idx_for_tool_change(it, extruder);
                // change color for current extruder
                if (type == CustomGCode::ColorChange) {
                    int color_idx = get_color_idx_for_color_change(it, extruder);
                    if (color_idx >= 0)
                        return color_idx;
                }
            }

            const CustomGCode::Item value{print_z + EPSILON, CustomGCode::Custom, 0, ""};
            it = std::lower_bound(color_print_values->begin(), color_print_values->end(), value);
            while (it != color_print_values->begin()) {
                --it;
                // change color for current extruder
                if (it->type == CustomGCode::ColorChange) {
                    int color_idx = get_color_idx_for_color_change(it, extruder);
                    if (color_idx >= 0)
                        return color_idx;
                }
                // change tool (extruder)
                if (it->type == CustomGCode::ToolChange)
                    return get_color_idx_for_tool_change(it, extruder);
            }

            return std::min<int>(filaments_cnt - 1, std::max<int>(extruder - 1, 0));;
        }

    private:
        int get_m600_color_idx(std::vector<CustomGCode::Item>::const_iterator it) const
        {
            int shift = 0;
            while (it != color_print_values->begin()) {
                --it;
                if (it->type == CustomGCode::ColorChange)
                    shift++;
            }
            return filaments_cnt + shift;
        }

        int get_color_idx_for_tool_change(std::vector<CustomGCode::Item>::const_iterator it, const int extruder) const
        {
            const int current_extruder = it->extruder == 0 ? extruder : it->extruder;
            if (number_tools() == size_t(filaments_cnt + 1)) // there is no one "M600"
                return std::min<int>(filaments_cnt - 1, std::max<int>(current_extruder - 1, 0));

            auto it_n = it;
            while (it_n != color_print_values->begin()) {
                --it_n;
                if (it_n->type == CustomGCode::ColorChange && it_n->extruder == current_extruder)
                    return get_m600_color_idx(it_n);
            }

            return std::min<int>(filaments_cnt - 1, std::max<int>(current_extruder - 1, 0));
        }

        int get_color_idx_for_color_change(std::vector<CustomGCode::Item>::const_iterator it, const int extruder) const
        {
            if (filaments_cnt == 1)
                return get_m600_color_idx(it);

            auto it_n = it;
            bool is_tool_change = false;
            while (it_n != color_print_values->begin()) {
                --it_n;
                if (it_n->type == CustomGCode::ToolChange) {
                    is_tool_change = true;
                    if (it_n->extruder == it->extruder || (it_n->extruder == 0 && it->extruder == extruder))
                        return get_m600_color_idx(it);
                    break;
                }
            }
            if (!is_tool_change && it->extruder == extruder)
                return get_m600_color_idx(it);

            return -1;
        }

    } ctxt;

    ctxt.has_perimeters = print_object.is_step_done(posPerimeters);
    ctxt.has_infill = print_object.is_step_done(posInfill);
    ctxt.has_support = print_object.is_step_done(posSupportMaterial);
    ctxt.tool_colors = tool_colors.empty() ? nullptr : &tool_colors;
    ctxt.color_print_values = color_print_values.empty() ? nullptr : &color_print_values;
    ctxt.is_single_material_print = this->fff_print()->extruders().size()==1;
    ctxt.filaments_cnt = wxGetApp().filaments_cnt();

    ctxt.shifted_copies = &print_object.instances();

    // order layers by print_z
    {
        size_t nlayers = 0;
        if (ctxt.has_perimeters || ctxt.has_infill)
            nlayers = print_object.layers().size();
        if (ctxt.has_support)
            nlayers += print_object.support_layers().size();
        ctxt.layers.reserve(nlayers);
    }
    if (ctxt.has_perimeters || ctxt.has_infill)
        for (const Layer *layer : print_object.layers())
            ctxt.layers.emplace_back(layer);
    if (ctxt.has_support)
        for (const Layer *layer : print_object.support_layers())
            ctxt.layers.emplace_back(layer);
    std::sort(ctxt.layers.begin(), ctxt.layers.end(), [](const Layer *l1, const Layer *l2) { return l1->print_z < l2->print_z; });

    // Maximum size of an allocation block: 32MB / sizeof(float)
    BOOST_LOG_TRIVIAL(debug) << "Loading print object toolpaths in parallel - start" << m_volumes.log_memory_info() << log_memory_info();

    const bool is_selected_separate_extruder = m_selected_extruder > 0 && ctxt.color_by_color_print();

    //FIXME Improve the heuristics for a grain size.
    size_t          grain_size = std::max(ctxt.layers.size() / 16, size_t(1));
    tbb::spin_mutex new_volume_mutex;
    auto            new_volume = [this, &new_volume_mutex](const ColorRGBA& color) {
        // Allocate the volume before locking.
		GLVolume *volume = new GLVolume(color);
		volume->is_extrusion_path = true;
        // to prevent sending data to gpu (in the main thread) while
        // editing the model geometry
        volume->model.disable_render();
        tbb::spin_mutex::scoped_lock lock;
    	// Lock by ROII, so if the emplace_back() fails, the lock will be released.
        lock.acquire(new_volume_mutex);
        m_volumes.volumes.emplace_back(volume);
        lock.release();
        return volume;
    };
    const size_t    volumes_cnt_initial = m_volumes.volumes.size();
    tbb::parallel_for(
        tbb::blocked_range<size_t>(0, ctxt.layers.size(), grain_size),
        [&ctxt, &new_volume, is_selected_separate_extruder, this](const tbb::blocked_range<size_t>& range) {
        GLVolumePtrs 		vols;
        std::vector<GLModel::Geometry> geometries;
        auto select_geometry = [&ctxt, &geometries](size_t layer_idx, int extruder, int feature) -> GLModel::Geometry& {
            return geometries[ctxt.color_by_color_print() ?
                ctxt.color_print_color_idx_by_layer_idx_and_extruder(layer_idx, extruder) :
                ctxt.color_by_tool() ?
                std::min<int>(ctxt.number_tools() - 1, std::max<int>(extruder - 1, 0)) :
                feature
            ];
        };
        if (ctxt.color_by_color_print() || ctxt.color_by_tool()) {
            for (size_t i = 0; i < ctxt.number_tools(); ++i) {
                vols.emplace_back(new_volume(ctxt.color_tool(i)));
                geometries.emplace_back(GLModel::Geometry());
            }
        }
        else {
            vols = { new_volume(ctxt.color_perimeters()), new_volume(ctxt.color_infill()), new_volume(ctxt.color_support()) };
            geometries = { GLModel::Geometry(), GLModel::Geometry(), GLModel::Geometry() };
        }

        assert(vols.size() == geometries.size());
        for (GLModel::Geometry& g : geometries) {
            g.format = { GLModel::Geometry::EPrimitiveType::Triangles, GLModel::Geometry::EVertexLayout::P3N3 };
        }
        for (size_t idx_layer = range.begin(); idx_layer < range.end(); ++ idx_layer) {
            const Layer *layer = ctxt.layers[idx_layer];

            if (is_selected_separate_extruder) {
                bool at_least_one_has_correct_extruder = false;
                for (const LayerRegion* layerm : layer->regions()) {
                    if (layerm->slices.surfaces.empty())
                        continue;
                    const PrintRegionConfig& cfg = layerm->region().config();
                    if (cfg.wall_filament.value    == m_selected_extruder ||
                        cfg.sparse_infill_filament.value       == m_selected_extruder ||
                        cfg.solid_infill_filament.value == m_selected_extruder ) {
                        at_least_one_has_correct_extruder = true;
                        break;
                    }
                }
                if (!at_least_one_has_correct_extruder)
                    continue;
            }

            for (size_t i = 0; i < vols.size(); ++i) {
                GLVolume* vol = vols[i];
                if (vol->print_zs.empty() || vol->print_zs.back() != layer->print_z) {
                    vol->print_zs.emplace_back(layer->print_z);
                    vol->offsets.emplace_back(geometries[i].indices_count());
                }
            }

            for (const PrintInstance &instance : *ctxt.shifted_copies) {
                const Point &copy = instance.shift;
                for (const LayerRegion *layerm : layer->regions()) {
                    if (is_selected_separate_extruder)
                    {
                        const PrintRegionConfig& cfg = layerm->region().config();
                        if (cfg.wall_filament.value    != m_selected_extruder ||
                            cfg.sparse_infill_filament.value       != m_selected_extruder ||
                            cfg.solid_infill_filament.value != m_selected_extruder)
                            continue;
                    }
                    if (ctxt.has_perimeters)
                        _3DScene::extrusionentity_to_verts(layerm->perimeters, float(layer->print_z), copy,
                        	select_geometry(idx_layer, layerm->region().config().wall_filament.value, 0));
                    if (ctxt.has_infill) {
                        for (const ExtrusionEntity *ee : layerm->fills.entities) {
                            // fill represents infill extrusions of a single island.
                            const auto *fill = dynamic_cast<const ExtrusionEntityCollection*>(ee);
                            if (! fill->entities.empty())
                                _3DScene::extrusionentity_to_verts(*fill, float(layer->print_z), copy,
                                    select_geometry(idx_layer, is_solid_infill(fill->entities.front()->role()) ?
                                                    layerm->region().config().solid_infill_filament :
                                                    layerm->region().config().sparse_infill_filament, 1));
                        }
                    }
                }
                if (ctxt.has_support) {
                    const SupportLayer *support_layer = dynamic_cast<const SupportLayer*>(layer);
                    if (support_layer) {
                        for (const ExtrusionEntity *extrusion_entity : support_layer->support_fills.entities)
                            _3DScene::extrusionentity_to_verts(extrusion_entity, float(layer->print_z), copy,
	                            select_geometry(idx_layer, (extrusion_entity->role() == erSupportMaterial || extrusion_entity->role() == erSupportTransition) ?
                                                support_layer->object()->config().support_filament :
                                                support_layer->object()->config().support_interface_filament, 2));
                    }
                }
            }
            // Ensure that no volume grows over the limits. If the volume is too large, allocate a new one.
	        for (size_t i = 0; i < vols.size(); ++i) {
	            GLVolume &vol = *vols[i];
                if (geometries[i].vertices_size_bytes() > MAX_VERTEX_BUFFER_SIZE) {
                    vol.model.init_from(std::move(geometries[i]));
                    vols[i] = new_volume(vol.color);
                }
	        }
        }
        for (size_t i = 0; i < vols.size(); ++i) {
            if (!geometries[i].is_empty())
                vols[i]->model.init_from(std::move(geometries[i]));
        }
    });

    BOOST_LOG_TRIVIAL(debug) << "Loading print object toolpaths in parallel - finalizing results" << m_volumes.log_memory_info() << log_memory_info();
    // Remove empty volumes from the newly added volumes.
    {
        for (auto ptr_it = m_volumes.volumes.begin() + volumes_cnt_initial; ptr_it != m_volumes.volumes.end(); ++ptr_it)
            if ((*ptr_it)->empty()) {
                delete *ptr_it;
                *ptr_it = nullptr;
            }
        m_volumes.volumes.erase(std::remove(m_volumes.volumes.begin() + volumes_cnt_initial, m_volumes.volumes.end(), nullptr), m_volumes.volumes.end());
    }
    for (size_t i = volumes_cnt_initial; i < m_volumes.volumes.size(); ++i) {
        GLVolume* v = m_volumes.volumes[i];
        v->is_outside = !contains(build_volume, v->model);
        // We are done editinig the model, now it can be sent to gpu
        v->model.enable_render();
    }

    BOOST_LOG_TRIVIAL(debug) << "Loading print object toolpaths in parallel - end" << m_volumes.log_memory_info() << log_memory_info();
}

void GLCanvas3D::_load_wipe_tower_toolpaths(const BuildVolume& build_volume, const std::vector<std::string>& str_tool_colors)
{
    const Print *print = this->fff_print();
    if (print == nullptr || print->wipe_tower_data().tool_changes.empty())
        return;

    if (!print->is_step_done(psWipeTower))
        return;

    std::vector<ColorRGBA> tool_colors;
    decode_colors(str_tool_colors, tool_colors);

    struct Ctxt
    {
        const Print                  *print;
        const std::vector<ColorRGBA> *tool_colors;
        Vec2f                         wipe_tower_pos;
        float                         wipe_tower_angle;

        static ColorRGBA color_support() { return ColorRGBA::GREENISH(); }

        // For cloring by a tool, return a parsed color.
        bool                         color_by_tool() const { return tool_colors != nullptr; }
        size_t                       number_tools() const { return this->color_by_tool() ? tool_colors->size() : 0; }
        const ColorRGBA&             color_tool(size_t tool) const { return (*tool_colors)[tool]; }
        int                          volume_idx(int tool, int feature) const {
            return this->color_by_tool() ? std::min<int>(this->number_tools() - 1, std::max<int>(tool, 0)) : feature;
        }

        const std::vector<WipeTower::ToolChangeResult>& tool_change(size_t idx) {
            const auto &tool_changes = print->wipe_tower_data().tool_changes;
            return priming.empty() ?
                ((idx == tool_changes.size()) ? final : tool_changes[idx]) :
                ((idx == 0) ? priming : (idx == tool_changes.size() + 1) ? final : tool_changes[idx - 1]);
        }
        std::vector<WipeTower::ToolChangeResult> priming;
        std::vector<WipeTower::ToolChangeResult> final;
    } ctxt;

    ctxt.print = print;
    ctxt.tool_colors = tool_colors.empty() ? nullptr : &tool_colors;
    //BBS: has no single_extruder_multi_material_priming
    //if (print->wipe_tower_data().priming && print->config().single_extruder_multi_material_priming)
    if (print->wipe_tower_data().priming)
        for (int i=0; i<(int)print->wipe_tower_data().priming.get()->size(); ++i)
            ctxt.priming.emplace_back(print->wipe_tower_data().priming.get()->at(i));
    if (print->wipe_tower_data().final_purge)
        ctxt.final.emplace_back(*print->wipe_tower_data().final_purge.get());

    ctxt.wipe_tower_angle = ctxt.print->config().wipe_tower_rotation_angle.value/180.f * PI;

    // BBS: add partplate logic
    int plate_idx = print->get_plate_index();
    Vec3d plate_origin = print->get_plate_origin();
    double wipe_tower_x = ctxt.print->config().wipe_tower_x.get_at(plate_idx) + plate_origin(0);
    double wipe_tower_y = ctxt.print->config().wipe_tower_y.get_at(plate_idx) + plate_origin(1);
    ctxt.wipe_tower_pos = Vec2f(wipe_tower_x, wipe_tower_y);

    BOOST_LOG_TRIVIAL(debug) << "Loading wipe tower toolpaths in parallel - start" << m_volumes.log_memory_info() << log_memory_info();

    //FIXME Improve the heuristics for a grain size.
    size_t          n_items = print->wipe_tower_data().tool_changes.size() + (ctxt.priming.empty() ? 0 : 1);
    size_t          grain_size = std::max(n_items / 128, size_t(1));
    tbb::spin_mutex new_volume_mutex;
    auto            new_volume = [this, &new_volume_mutex](const ColorRGBA& color) {
        auto *volume = new GLVolume(color);
		volume->is_extrusion_path = true;
        // to prevent sending data to gpu (in the main thread) while
        // editing the model geometry
        volume->model.disable_render();
        tbb::spin_mutex::scoped_lock lock;
        lock.acquire(new_volume_mutex);
        m_volumes.volumes.emplace_back(volume);
        lock.release();
        return volume;
    };
    const size_t   volumes_cnt_initial = m_volumes.volumes.size();
    std::vector<GLVolumeCollection> volumes_per_thread(n_items);
    tbb::parallel_for(
        tbb::blocked_range<size_t>(0, n_items, grain_size),
        [&ctxt, &new_volume](const tbb::blocked_range<size_t>& range) {
        // Bounding box of this slab of a wipe tower.
        GLVolumePtrs vols;
        std::vector<GLModel::Geometry> geometries;
        if (ctxt.color_by_tool()) {
            for (size_t i = 0; i < ctxt.number_tools(); ++i) {
                vols.emplace_back(new_volume(ctxt.color_tool(i)));
                geometries.emplace_back(GLModel::Geometry());
            }
        }
        else {
            vols = { new_volume(ctxt.color_support()) };
            geometries = { GLModel::Geometry() };
        }

        assert(vols.size() == geometries.size());
        for (GLModel::Geometry& g : geometries) {
            g.format = { GLModel::Geometry::EPrimitiveType::Triangles, GLModel::Geometry::EVertexLayout::P3N3 };
        }
        for (size_t idx_layer = range.begin(); idx_layer < range.end(); ++idx_layer) {
            const std::vector<WipeTower::ToolChangeResult> &layer = ctxt.tool_change(idx_layer);
            for (size_t i = 0; i < vols.size(); ++i) {
                GLVolume &vol = *vols[i];
                if (vol.print_zs.empty() || vol.print_zs.back() != layer.front().print_z) {
                    vol.print_zs.emplace_back(layer.front().print_z);
                    vol.offsets.emplace_back(geometries[i].indices_count());
                }
            }
            for (const WipeTower::ToolChangeResult &extrusions : layer) {
                for (size_t i = 1; i < extrusions.extrusions.size();) {
                    const WipeTower::Extrusion &e = extrusions.extrusions[i];
                    if (e.width == 0.) {
                        ++i;
                        continue;
                    }
                    size_t j = i + 1;
                    if (ctxt.color_by_tool())
                        for (; j < extrusions.extrusions.size() && extrusions.extrusions[j].tool == e.tool && extrusions.extrusions[j].width > 0.f; ++j);
                    else
                        for (; j < extrusions.extrusions.size() && extrusions.extrusions[j].width > 0.f; ++j);
                    size_t              n_lines = j - i;
                    Lines               lines;
                    std::vector<double> widths;
                    std::vector<double> heights;
                    lines.reserve(n_lines);
                    widths.reserve(n_lines);
                    heights.assign(n_lines, extrusions.layer_height);
                    WipeTower::Extrusion e_prev = extrusions.extrusions[i-1];

                    if (!extrusions.priming) { // wipe tower extrusions describe the wipe tower at the origin with no rotation
                        e_prev.pos = Eigen::Rotation2Df(ctxt.wipe_tower_angle) * e_prev.pos;
                        e_prev.pos += ctxt.wipe_tower_pos;
                    }

                    for (; i < j; ++i) {
                        WipeTower::Extrusion e = extrusions.extrusions[i];
                        assert(e.width > 0.f);
                        if (!extrusions.priming) {
                            e.pos = Eigen::Rotation2Df(ctxt.wipe_tower_angle) * e.pos;
                            e.pos += ctxt.wipe_tower_pos;
                        }

                        lines.emplace_back(Point::new_scale(e_prev.pos.x(), e_prev.pos.y()), Point::new_scale(e.pos.x(), e.pos.y()));
                        widths.emplace_back(e.width);

                        e_prev = e;
                    }
                    _3DScene::thick_lines_to_verts(lines, widths, heights, lines.front().a == lines.back().b, extrusions.print_z,
                        geometries[ctxt.volume_idx(e.tool, 0)]);
                }
            }
        }
        for (size_t i = 0; i < vols.size(); ++i) {
            GLVolume &vol = *vols[i];
            if (geometries[i].vertices_size_bytes() > MAX_VERTEX_BUFFER_SIZE) {
                vol.model.init_from(std::move(geometries[i]));
                vols[i] = new_volume(vol.color);
            }
        }
        for (size_t i = 0; i < vols.size(); ++i) {
            if (!geometries[i].is_empty())
                vols[i]->model.init_from(std::move(geometries[i]));
        }
        });

    BOOST_LOG_TRIVIAL(debug) << "Loading wipe tower toolpaths in parallel - finalizing results" << m_volumes.log_memory_info() << log_memory_info();
    // Remove empty volumes from the newly added volumes.
    {
        for (auto ptr_it = m_volumes.volumes.begin() + volumes_cnt_initial; ptr_it != m_volumes.volumes.end(); ++ptr_it)
            if ((*ptr_it)->empty()) {
                delete *ptr_it;
                *ptr_it = nullptr;
            }
        m_volumes.volumes.erase(std::remove(m_volumes.volumes.begin() + volumes_cnt_initial, m_volumes.volumes.end(), nullptr), m_volumes.volumes.end());
    }
    for (size_t i = volumes_cnt_initial; i < m_volumes.volumes.size(); ++i) {
        GLVolume* v = m_volumes.volumes[i];
        v->is_outside = !contains(build_volume, v->model);
        // We are done editinig the model, now it can be sent to gpu
        v->model.enable_render();
    }

    BOOST_LOG_TRIVIAL(debug) << "Loading wipe tower toolpaths in parallel - end" << m_volumes.log_memory_info() << log_memory_info();
}

// While it looks like we can call
// this->reload_scene(true, true)
// the two functions are quite different:
// 1) This function only loads objects, for which the step slaposSliceSupports already finished. Therefore objects outside of the print bed never load.
// 2) This function loads object mesh with the relative scaling correction (the "relative_correction" parameter) was applied,
// 	  therefore the mesh may be slightly larger or smaller than the mesh shown in the 3D scene.
void GLCanvas3D::_load_sla_shells()
{
    const SLAPrint* print = this->sla_print();
    if (print->objects().empty())
        // nothing to render, return
        return;

    auto add_volume = [this](const SLAPrintObject &object, int volume_id, const SLAPrintObject::Instance& instance,
        const TriangleMesh& mesh, const ColorRGBA& color, bool outside_printer_detection_enabled) {
        m_volumes.volumes.emplace_back(new GLVolume(color));
        GLVolume& v = *m_volumes.volumes.back();
#if ENABLE_SMOOTH_NORMALS
        v.model.init_from(mesh, true);
#else
        v.model.init_from(mesh);
#endif // ENABLE_SMOOTH_NORMALS
        v.shader_outside_printer_detection_enabled = outside_printer_detection_enabled;
        v.composite_id.volume_id = volume_id;
        v.set_instance_offset(unscale(instance.shift.x(), instance.shift.y(), 0.0));
        v.set_instance_rotation({ 0.0, 0.0, (double)instance.rotation });
        v.set_instance_mirror(X, object.is_left_handed() ? -1. : 1.);
        v.set_convex_hull(mesh.convex_hull_3d());
    };

    // adds objects' volumes
    for (const SLAPrintObject* obj : print->objects())
        if (obj->is_step_done(slaposSliceSupports)) {
            unsigned int initial_volumes_count = (unsigned int)m_volumes.volumes.size();
            for (const SLAPrintObject::Instance& instance : obj->instances()) {
                add_volume(*obj, 0, instance, obj->get_mesh_to_print(), GLVolume::MODEL_COLOR[0], true);
                // Set the extruder_id and volume_id to achieve the same color as in the 3D scene when
                // through the update_volumes_colors_by_extruder() call.
                m_volumes.volumes.back()->extruder_id = obj->model_object()->volumes.front()->extruder_id();
                if (obj->is_step_done(slaposSupportTree) && obj->has_mesh(slaposSupportTree))
                    add_volume(*obj, -int(slaposSupportTree), instance, obj->support_mesh(), GLVolume::SLA_SUPPORT_COLOR, true);
                if (obj->is_step_done(slaposPad) && obj->has_mesh(slaposPad))
                    add_volume(*obj, -int(slaposPad), instance, obj->pad_mesh(), GLVolume::SLA_PAD_COLOR, false);
            }
            double shift_z = obj->get_current_elevation();
            for (unsigned int i = initial_volumes_count; i < m_volumes.volumes.size(); ++ i) {
                // apply shift z
                m_volumes.volumes[i]->set_sla_shift_z(shift_z);
            }
        }

    update_volumes_colors_by_extruder();
}

void GLCanvas3D::_update_sla_shells_outside_state()
{
    check_volumes_outside_state();
}

void GLCanvas3D::_set_warning_notification_if_needed(EWarning warning)
{
    _set_current();
    bool show = false;
    if (!m_volumes.empty()) {
        show = _is_any_volume_outside();
        show &= m_gcode_viewer.has_data() && m_gcode_viewer.is_contained_in_bed() && m_gcode_viewer.m_conflict_result.has_value();
    } else {
        if (wxGetApp().is_editor()) {
            if (current_printer_technology() != ptSLA) {
                unsigned int max_z_layer = m_gcode_viewer.get_layers_z_range().back();
                if (warning == EWarning::ToolHeightOutside)  // check if max z_layer height exceed max print height
                    show = m_gcode_viewer.has_data() && (m_gcode_viewer.get_layers_zs()[max_z_layer] - m_gcode_viewer.get_max_print_height() >= 1e-6);
                else if (warning == EWarning::ToolpathOutside) { // check if max x,y coords exceed bed area
                    show = m_gcode_viewer.has_data() && !m_gcode_viewer.is_contained_in_bed() &&
                           (m_gcode_viewer.get_max_print_height() -m_gcode_viewer.get_layers_zs()[max_z_layer] >= 1e-6);
                }
                else if (warning == EWarning::GCodeConflict)
                    show = m_gcode_viewer.has_data() && m_gcode_viewer.is_contained_in_bed() && m_gcode_viewer.m_conflict_result.has_value();
            }
        }
    }

    _set_warning_notification(warning, show);
}

void GLCanvas3D::_set_warning_notification(EWarning warning, bool state)
{
    enum ErrorType{
        PLATER_WARNING,
        PLATER_ERROR,
        SLICING_SERIOUS_WARNING,
        SLICING_ERROR
    };
    std::string text;
    ErrorType error = ErrorType::PLATER_WARNING;
    const ModelObject* conflictObj=nullptr;
    switch (warning) {
    case EWarning::GCodeConflict: {
        static std::string prevConflictText;
        text  = prevConflictText;
        error = ErrorType::SLICING_SERIOUS_WARNING;
        if (!m_gcode_viewer.m_conflict_result) { break; }
        std::string objName1 = m_gcode_viewer.m_conflict_result.value()._objName1;
        std::string objName2 = m_gcode_viewer.m_conflict_result.value()._objName2;
        double      height   = m_gcode_viewer.m_conflict_result.value()._height;
        int         layer    = m_gcode_viewer.m_conflict_result.value().layer;
        text = (boost::format(_u8L("Conflicts of gcode paths have been found at layer %d, z = %.2lf mm. Please separate the conflicted objects farther (%s <-> %s).")) % layer %
                height % objName1 % objName2)
                   .str();
        prevConflictText        = text;
        const PrintObject *obj2 = reinterpret_cast<const PrintObject *>(m_gcode_viewer.m_conflict_result.value()._obj2);
        conflictObj             = obj2->model_object();
        break;
    }
    case EWarning::ObjectOutside:      text = _u8L("An object is layed over the boundary of plate."); break;
    case EWarning::ToolHeightOutside:  text = _u8L("A G-code path goes beyond the max print height."); error = ErrorType::SLICING_ERROR; break;
    case EWarning::ToolpathOutside:    text = _u8L("A G-code path goes beyond the boundary of plate."); error = ErrorType::SLICING_ERROR; break;
    // BBS: remove _u8L() for SLA
    case EWarning::SlaSupportsOutside: text = ("SLA supports outside the print area were detected."); error = ErrorType::PLATER_ERROR; break;
    case EWarning::SomethingNotShown:  text = _u8L("Only the object being edit is visible."); break;
    case EWarning::ObjectClashed:
        text = _u8L("An object is laid over the boundary of plate or exceeds the height limit.\n"
            "Please solve the problem by moving it totally on or off the plate, and confirming that the height is within the build volume.");
        error = ErrorType::PLATER_ERROR;
        break;
    }
    //BBS: this may happened when exit the app, plater is null
    if (!wxGetApp().plater())
        return;
    auto& notification_manager = *wxGetApp().plater()->get_notification_manager();

    switch (error)
    {
    case PLATER_WARNING:
        if (state)
            notification_manager.push_plater_warning_notification(text);
        else
            notification_manager.close_plater_warning_notification(text);
        break;
    case PLATER_ERROR:
        if (state)
            notification_manager.push_plater_error_notification(text);
        else
            notification_manager.close_plater_error_notification(text);
        break;
    case SLICING_SERIOUS_WARNING:
        if (state)
            notification_manager.push_slicing_serious_warning_notification(text, conflictObj ? std::vector<ModelObject const*>{conflictObj} : std::vector<ModelObject const*>{});
        else
            notification_manager.close_slicing_serious_warning_notification(text);
        break;
    case SLICING_ERROR:
        if (state)
            notification_manager.push_slicing_error_notification(text, conflictObj ? std::vector<ModelObject const*>{conflictObj} : std::vector<ModelObject const*>{});
        else
            notification_manager.close_slicing_error_notification(text);
        break;
    default:
        break;
    }
}

bool GLCanvas3D::_is_any_volume_outside() const
{
    for (const GLVolume* volume : m_volumes.volumes) {
        if (volume != nullptr && volume->is_outside)
            return true;
    }

    return false;
}

void GLCanvas3D::_update_selection_from_hover()
{
    bool ctrl_pressed = wxGetKeyState(WXK_CONTROL);

    if (m_hover_volume_idxs.empty()) {
        if (!ctrl_pressed && (m_rectangle_selection.get_state() == GLSelectionRectangle::Select))
            m_selection.remove_all();

        return;
    }

    GLSelectionRectangle::EState state = m_rectangle_selection.get_state();

    bool hover_modifiers_only = true;
    for (int i : m_hover_volume_idxs) {
        if (!m_volumes.volumes[i]->is_modifier) {
            hover_modifiers_only = false;
            break;
        }
    }

    bool selection_changed = false;
    if (state == GLSelectionRectangle::Select) {
        bool contains_all = true;
        for (int i : m_hover_volume_idxs) {
            if (!m_selection.contains_volume((unsigned int)i)) {
                contains_all = false;
                break;
            }
        }

        // the selection is going to be modified (Add)
        if (!contains_all) {
            wxGetApp().plater()->take_snapshot(std::string("Select by rectangle"), UndoRedo::SnapshotType::Selection);
            selection_changed = true;
        }
    }
    else {
        bool contains_any = false;
        for (int i : m_hover_volume_idxs) {
            if (m_selection.contains_volume((unsigned int)i)) {
                contains_any = true;
                break;
            }
        }

        // the selection is going to be modified (Remove)
        if (contains_any) {
            wxGetApp().plater()->take_snapshot(std::string("Unselect by rectangle"), UndoRedo::SnapshotType::Selection);
            selection_changed = true;
        }
    }

    if (!selection_changed)
        return;

    Plater::SuppressSnapshots suppress(wxGetApp().plater());

    if ((state == GLSelectionRectangle::Select) && !ctrl_pressed)
        m_selection.clear();

    for (int i : m_hover_volume_idxs) {
        if (state == GLSelectionRectangle::Select) {
            if (hover_modifiers_only) {
                const GLVolume& v = *m_volumes.volumes[i];
                m_selection.add_volume(v.object_idx(), v.volume_idx(), v.instance_idx(), false);
            }
            else
                m_selection.add(i, false);
        }
        else
            m_selection.remove(i);
    }

    if (m_selection.is_empty())
        m_gizmos.reset_all_states();
    else
        m_gizmos.refresh_on_off_state();

    m_gizmos.update_data();
    post_event(SimpleEvent(EVT_GLCANVAS_OBJECT_SELECT));
    m_dirty = true;
}

bool GLCanvas3D::_deactivate_arrange_menu()
{
    if (m_main_toolbar.is_item_pressed("arrange")) {
        m_main_toolbar.force_right_action(m_main_toolbar.get_item_id("arrange"), *this);
        return true;
    }

    return false;
}

//BBS: add deactivate orient menu
bool GLCanvas3D::_deactivate_orient_menu()
{
    if (m_main_toolbar.is_item_pressed("orient")) {
        m_main_toolbar.force_right_action(m_main_toolbar.get_item_id("orient"), *this);
        return true;
    }

    return false;
}

//BBS: add deactivate layersediting menu
bool GLCanvas3D::_deactivate_layersediting_menu()
{
    if (m_main_toolbar.is_item_pressed("layersediting")) {
        m_main_toolbar.force_left_action(m_main_toolbar.get_item_id("layersediting"), *this);
        return true;
    }

    return false;
}

bool GLCanvas3D::_deactivate_collapse_toolbar_items()
{
    GLToolbar& collapse_toolbar = wxGetApp().plater()->get_collapse_toolbar();
    if (collapse_toolbar.is_item_pressed("print")) {
        collapse_toolbar.force_left_action(collapse_toolbar.get_item_id("print"), *this);
        return true;
    }

    return false;
}

void GLCanvas3D::highlight_toolbar_item(const std::string& item_name)
{
    GLToolbarItem* item = m_main_toolbar.get_item(item_name);
    if (!item || !item->is_visible())
        return;
    m_toolbar_highlighter.init(item, this);
}

void GLCanvas3D::highlight_gizmo(const std::string& gizmo_name)
{
    GLGizmosManager::EType gizmo = m_gizmos.get_gizmo_from_name(gizmo_name);
    if(gizmo == GLGizmosManager::EType::Undefined)
        return;
    m_gizmo_highlighter.init(&m_gizmos, gizmo, this);
}

const Print* GLCanvas3D::fff_print() const
{
    return (m_process == nullptr) ? nullptr : m_process->fff_print();
}

const SLAPrint* GLCanvas3D::sla_print() const
{
    return (m_process == nullptr) ? nullptr : m_process->sla_print();
}

void GLCanvas3D::WipeTowerInfo::apply_wipe_tower() const
{
    // BBS: add partplate logic
    DynamicConfig& proj_cfg = wxGetApp().preset_bundle->project_config;
    Vec3d plate_origin = wxGetApp().plater()->get_partplate_list().get_plate(m_plate_idx)->get_origin();
    ConfigOptionFloat wipe_tower_x(m_pos(X) - plate_origin(0));
    ConfigOptionFloat wipe_tower_y(m_pos(Y) - plate_origin(1));

    ConfigOptionFloats* wipe_tower_x_opt = proj_cfg.option<ConfigOptionFloats>("wipe_tower_x", true);
    ConfigOptionFloats* wipe_tower_y_opt = proj_cfg.option<ConfigOptionFloats>("wipe_tower_y", true);
    wipe_tower_x_opt->set_at(&wipe_tower_x, m_plate_idx, 0);
    wipe_tower_y_opt->set_at(&wipe_tower_y, m_plate_idx, 0);

    //q->update();
}

void GLCanvas3D::RenderTimer::Notify()
{
    wxPostEvent((wxEvtHandler*)GetOwner(), RenderTimerEvent( EVT_GLCANVAS_RENDER_TIMER, *this));
}

void GLCanvas3D::ToolbarHighlighterTimer::Notify()
{
    wxPostEvent((wxEvtHandler*)GetOwner(), ToolbarHighlighterTimerEvent(EVT_GLCANVAS_TOOLBAR_HIGHLIGHTER_TIMER, *this));
}

void GLCanvas3D::GizmoHighlighterTimer::Notify()
{
    wxPostEvent((wxEvtHandler*)GetOwner(), GizmoHighlighterTimerEvent(EVT_GLCANVAS_GIZMO_HIGHLIGHTER_TIMER, *this));
}

void GLCanvas3D::ToolbarHighlighter::set_timer_owner(wxEvtHandler* owner, int timerid/* = wxID_ANY*/)
{
    m_timer.SetOwner(owner, timerid);
}

void GLCanvas3D::ToolbarHighlighter::init(GLToolbarItem* toolbar_item, GLCanvas3D* canvas)
{
    if (m_timer.IsRunning())
        invalidate();
    if (!toolbar_item || !canvas)
        return;

    m_timer.Start(300, false);

    m_toolbar_item = toolbar_item;
    m_canvas       = canvas;
}

void GLCanvas3D::ToolbarHighlighter::invalidate()
{
    m_timer.Stop();

    if (m_toolbar_item) {
        m_toolbar_item->set_highlight(GLToolbarItem::EHighlightState::NotHighlighted);
    }
    m_toolbar_item = nullptr;
    m_blink_counter = 0;
    m_render_arrow = false;
}

void GLCanvas3D::ToolbarHighlighter::blink()
{
    if (m_toolbar_item) {
        char state = m_toolbar_item->get_highlight();
        if (state != (char)GLToolbarItem::EHighlightState::HighlightedShown)
            m_toolbar_item->set_highlight(GLToolbarItem::EHighlightState::HighlightedShown);
        else
            m_toolbar_item->set_highlight(GLToolbarItem::EHighlightState::HighlightedHidden);

        m_render_arrow = !m_render_arrow;
        m_canvas->set_as_dirty();
    }
    else
        invalidate();

    if ((++m_blink_counter) >= 11)
        invalidate();
}

void GLCanvas3D::GizmoHighlighter::set_timer_owner(wxEvtHandler* owner, int timerid/* = wxID_ANY*/)
{
    m_timer.SetOwner(owner, timerid);
}

void GLCanvas3D::GizmoHighlighter::init(GLGizmosManager* manager, GLGizmosManager::EType gizmo, GLCanvas3D* canvas)
{
    if (m_timer.IsRunning())
        invalidate();
    if (!gizmo || !canvas)
        return;

    m_timer.Start(300, false);

    m_gizmo_manager = manager;
    m_gizmo_type    = gizmo;
    m_canvas        = canvas;
}

void GLCanvas3D::GizmoHighlighter::invalidate()
{
    m_timer.Stop();

    if (m_gizmo_manager) {
        m_gizmo_manager->set_highlight(GLGizmosManager::EType::Undefined, false);
    }
    m_gizmo_manager = nullptr;
    m_gizmo_type = GLGizmosManager::EType::Undefined;
    m_blink_counter = 0;
    m_render_arrow = false;
}

void GLCanvas3D::GizmoHighlighter::blink()
{
    if (m_gizmo_manager) {
        if (m_blink_counter % 2 == 0)
            m_gizmo_manager->set_highlight(m_gizmo_type, true);
        else
            m_gizmo_manager->set_highlight(m_gizmo_type, false);

        m_render_arrow = !m_render_arrow;
        m_canvas->set_as_dirty();
    }
    else
        invalidate();

    if ((++m_blink_counter) >= 11)
        invalidate();
}

const ModelVolume *get_model_volume(const GLVolume &v, const Model &model)
{
    const ModelVolume * ret = nullptr;

    if (v.object_idx() < (int)model.objects.size()) {
        const ModelObject *obj = model.objects[v.object_idx()];
        if (v.volume_idx() < (int)obj->volumes.size())
            ret = obj->volumes[v.volume_idx()];
    }

    return ret;
}

ModelVolume *get_model_volume(const ObjectID &volume_id, const ModelObjectPtrs &objects)
{
    for (const ModelObject *obj : objects)
        for (ModelVolume *vol : obj->volumes)
            if (vol->id() == volume_id)
                return vol;
    return nullptr;
}

ModelVolume *get_model_volume(const GLVolume &v, const ModelObject& object) {
    if (v.volume_idx() < 0)
        return nullptr;

    size_t volume_idx = static_cast<size_t>(v.volume_idx());
    if (volume_idx >= object.volumes.size())
        return nullptr;

    return object.volumes[volume_idx];
}

ModelVolume *get_model_volume(const GLVolume &v, const ModelObjectPtrs &objects)
{
    if (v.object_idx() < 0)
        return nullptr;
    size_t objext_idx = static_cast<size_t>(v.object_idx());
    if (objext_idx >= objects.size())
        return nullptr;
    if (objects[objext_idx] == nullptr)
        return nullptr;
    return get_model_volume(v, *objects[objext_idx]);
}

GLVolume *get_first_hovered_gl_volume(const GLCanvas3D &canvas) {
    int hovered_id_signed = canvas.get_first_hover_volume_idx();
    if (hovered_id_signed < 0)
        return nullptr;

    size_t hovered_id = static_cast<size_t>(hovered_id_signed);
    const GLVolumePtrs &volumes = canvas.get_volumes().volumes;
    if (hovered_id >= volumes.size())
        return nullptr;

    return volumes[hovered_id];
}

GLVolume *get_selected_gl_volume(const GLCanvas3D &canvas) {
    const GLVolume *gl_volume = get_selected_gl_volume(canvas.get_selection());
    if (gl_volume == nullptr)
        return nullptr;

    const GLVolumePtrs &gl_volumes = canvas.get_volumes().volumes;
    for (GLVolume *v : gl_volumes)
        if (v->composite_id == gl_volume->composite_id)
            return v;
    return nullptr;
}

ModelObject *get_model_object(const GLVolume &gl_volume, const Model &model) {
    return get_model_object(gl_volume, model.objects);
}

ModelObject *get_model_object(const GLVolume &gl_volume, const ModelObjectPtrs &objects) {
    if (gl_volume.object_idx() < 0)
        return nullptr;
    size_t objext_idx = static_cast<size_t>(gl_volume.object_idx());
    if (objext_idx >= objects.size())
        return nullptr;
    return objects[objext_idx];
}

ModelInstance *get_model_instance(const GLVolume &gl_volume, const Model& model) {
    return get_model_instance(gl_volume, model.objects);
}

ModelInstance *get_model_instance(const GLVolume &gl_volume, const ModelObjectPtrs &objects) {
    if (gl_volume.instance_idx() < 0)
        return nullptr;
    ModelObject *object = get_model_object(gl_volume, objects);
    return get_model_instance(gl_volume, *object);
}

ModelInstance *get_model_instance(const GLVolume &gl_volume, const ModelObject &object) {
    if (gl_volume.instance_idx() < 0)
        return nullptr;
    size_t instance_idx = static_cast<size_t>(gl_volume.instance_idx());
    if (instance_idx >= object.instances.size())
        return nullptr;
    return object.instances[instance_idx];
}

} // namespace GUI
} // namespace Slic3r<|MERGE_RESOLUTION|>--- conflicted
+++ resolved
@@ -7212,12 +7212,8 @@
     m_main_toolbar.set_icons_size(GLGizmosManager::Default_Icons_Size * scale);
     m_assemble_view_toolbar.set_icons_size(size);
     m_separator_toolbar.set_icons_size(size);
-<<<<<<< HEAD
-    collapse_toolbar.set_icons_size(size);
+    collapse_toolbar.set_icons_size(size / 2.0);
     m_gizmos.set_overlay_icon_size(size);
-=======
-    collapse_toolbar.set_icons_size(size / 2.0);
->>>>>>> 7a8e1929
 #endif // ENABLE_RETINA_GL
 
     // Update collapse toolbar
@@ -7274,34 +7270,6 @@
     _render_assemble_control();
     _render_assemble_info();
 
-<<<<<<< HEAD
-=======
-    // main toolbar and undoredo toolbar need to be both updated before rendering because both their sizes are needed
-    // to correctly place them
-#if ENABLE_RETINA_GL
-    const float scale = m_retina_helper->get_scale_factor() * wxGetApp().toolbar_icon_scale(/*true*/);
-    //BBS: GUI refactor: GLToolbar
-    m_main_toolbar.set_scale(scale);
-    m_assemble_view_toolbar.set_scale(scale);
-    m_separator_toolbar.set_scale(scale);
-    wxGetApp().plater()->get_collapse_toolbar().set_scale(scale / 2.0);
-    m_gizmos.set_overlay_scale(scale);
-#else
-    // BBS adjust display scale
-    const float size = int(GLToolbar::Default_Icons_Size * wxGetApp().toolbar_icon_scale(/*true*/));
-    const float gizmo_size = int(GLGizmosManager::Default_Icons_Size * wxGetApp().toolbar_icon_scale());
-    //const float size = int(GLToolbar::Default_Icons_Size);
-    //const float gizmo_size = int(GLGizmosManager::Default_Icons_Size);
-
-    //BBS: GUI refactor: GLToolbar
-    m_main_toolbar.set_icons_size(gizmo_size);
-    m_assemble_view_toolbar.set_icons_size(gizmo_size);
-    m_separator_toolbar.set_icons_size(gizmo_size);
-    wxGetApp().plater()->get_collapse_toolbar().set_icons_size(size / 2.0);
-    m_gizmos.set_overlay_icon_size(gizmo_size);
-#endif // ENABLE_RETINA_GL
-
->>>>>>> 7a8e1929
     _render_separator_toolbar_right();
     _render_separator_toolbar_left();
     _render_main_toolbar();
