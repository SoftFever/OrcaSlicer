///|/ Copyright (c) Prusa Research 2018 - 2023 Enrico Turri @enricoturri1966, Oleksandra Iushchenko @YuSanka, Tomáš Mészáros @tamasmeszaros, Lukáš Matěna @lukasmatena, Vojtěch Bubník @bubnikv, David Kocík @kocikdav, Filip Sykala @Jony01, Lukáš Hejl @hejllukas, Vojtěch Král @vojtechkral
///|/ Copyright (c) BambuStudio 2023 manch1n @manch1n
///|/ Copyright (c) SuperSlicer 2023 Remi Durand @supermerill
///|/ Copyright (c) 2020 Benjamin Greiner
///|/ Copyright (c) 2019 John Drake @foxox
///|/ Copyright (c) 2019 BeldrothTheGold @BeldrothTheGold
///|/ Copyright (c) 2019 Thomas Moore
///|/
///|/ PrusaSlicer is released under the terms of the AGPLv3 or higher
///|/
#include "libslic3r/libslic3r.h"
#include "GLCanvas3D.hpp"

#include <igl/unproject.h>

#include "libslic3r/BuildVolume.hpp"
#include "libslic3r/ClipperUtils.hpp"
#include "libslic3r/PrintConfig.hpp"
#include "libslic3r/GCode/ThumbnailData.hpp"
#include "libslic3r/Geometry/ConvexHull.hpp"
#include "libslic3r/ExtrusionEntity.hpp"
#include "libslic3r/Layer.hpp"
#include "libslic3r/Utils.hpp"
#include "libslic3r/Technologies.hpp"
#include "libslic3r/Tesselate.hpp"
#include "libslic3r/PresetBundle.hpp"
#include "3DBed.hpp"
#include "3DScene.hpp"
#include "BackgroundSlicingProcess.hpp"
#include "GLShader.hpp"
#include "GUI.hpp"
#include "Tab.hpp"
#include "GUI_Preview.hpp"
#include "OpenGLManager.hpp"
#include "Plater.hpp"
#include "MainFrame.hpp"
#include "GUI_App.hpp"
#include "GUI_ObjectList.hpp"
#include "GUI_Colors.hpp"
#include "Mouse3DController.hpp"
#include "I18N.hpp"
#include "NotificationManager.hpp"
#include "format.hpp"
#include "DailyTips.hpp"

#include "slic3r/GUI/Gizmos/GLGizmoPainterBase.hpp"
#include "slic3r/Utils/UndoRedo.hpp"
#include "slic3r/Utils/MacDarkMode.hpp"

#include <slic3r/GUI/GUI_Utils.hpp>

#if ENABLE_RETINA_GL
#include "slic3r/Utils/RetinaHelper.hpp"
#endif

#include <GL/glew.h>

#include <wx/glcanvas.h>
#include <wx/bitmap.h>
#include <wx/dcmemory.h>
#include <wx/image.h>
#include <wx/settings.h>
#include <wx/tooltip.h>
#include <wx/debug.h>
#include <wx/fontutil.h>
// Print now includes tbb, and tbb includes Windows. This breaks compilation of wxWidgets if included before wx.
#include "libslic3r/Print.hpp"
#include "libslic3r/SLAPrint.hpp"

#include "wxExtensions.hpp"

#include <tbb/parallel_for.h>
#include <tbb/spin_mutex.h>

#include <boost/log/trivial.hpp>
#include <boost/algorithm/string/predicate.hpp>

#include <iostream>
#include <float.h>
#include <algorithm>
#include <cmath>

#ifndef IMGUI_DEFINE_MATH_OPERATORS
#define IMGUI_DEFINE_MATH_OPERATORS
#endif
#include <imgui/imgui_internal.h>

static constexpr const float TRACKBALLSIZE = 0.8f;

static Slic3r::ColorRGBA DEFAULT_BG_LIGHT_COLOR      = { 0.906f, 0.906f, 0.906f, 1.0f };
static Slic3r::ColorRGBA DEFAULT_BG_LIGHT_COLOR_DARK = { 0.329f, 0.329f, 0.353f, 1.0f };
static Slic3r::ColorRGBA ERROR_BG_LIGHT_COLOR        = { 0.753f, 0.192f, 0.039f, 1.0f };
static Slic3r::ColorRGBA ERROR_BG_LIGHT_COLOR_DARK   = { 0.753f, 0.192f, 0.039f, 1.0f };

void GLCanvas3D::update_render_colors()
{
    DEFAULT_BG_LIGHT_COLOR = ImGuiWrapper::from_ImVec4(RenderColor::colors[RenderCol_3D_Background]);
}

void GLCanvas3D::load_render_colors()
{
    RenderColor::colors[RenderCol_3D_Background] = ImGuiWrapper::to_ImVec4(DEFAULT_BG_LIGHT_COLOR);
}

//static constexpr const float AXES_COLOR[3][3] = { { 1.0f, 0.0f, 0.0f }, { 0.0f, 1.0f, 0.0f }, { 0.0f, 0.0f, 1.0f } };

// Number of floats
static constexpr const size_t MAX_VERTEX_BUFFER_SIZE     = 131072 * 6; // 3.15MB

namespace Slic3r {
namespace GUI {

#ifdef __WXGTK3__
// wxGTK3 seems to simulate OSX behavior in regard to HiDPI scaling support.
RetinaHelper::RetinaHelper(wxWindow* window) : m_window(window), m_self(nullptr) {}
RetinaHelper::~RetinaHelper() {}
float RetinaHelper::get_scale_factor() { return float(m_window->GetContentScaleFactor()); }
#endif // __WXGTK3__

// Fixed the collision between BuildVolume_Type::Convex and macro Convex defined inside /usr/include/X11/X.h that is included by WxWidgets 3.0.
#if defined(__linux__) && defined(Convex)
#undef Convex
#endif

GLCanvas3D::LayersEditing::~LayersEditing()
{
    if (m_z_texture_id != 0) {
        glsafe(::glDeleteTextures(1, &m_z_texture_id));
        m_z_texture_id = 0;
    }
    delete m_slicing_parameters;
}

const float GLCanvas3D::LayersEditing::THICKNESS_BAR_WIDTH = 70.0f;

void GLCanvas3D::LayersEditing::init()
{
    glsafe(::glGenTextures(1, (GLuint*)&m_z_texture_id));
    glsafe(::glBindTexture(GL_TEXTURE_2D, m_z_texture_id));
    glsafe(::glTexParameteri(GL_TEXTURE_2D, GL_TEXTURE_WRAP_S, GL_CLAMP));
    glsafe(::glTexParameteri(GL_TEXTURE_2D, GL_TEXTURE_WRAP_T, GL_CLAMP));
    glsafe(::glTexParameteri(GL_TEXTURE_2D, GL_TEXTURE_MAG_FILTER, GL_LINEAR));
    glsafe(::glTexParameteri(GL_TEXTURE_2D, GL_TEXTURE_MIN_FILTER, GL_LINEAR_MIPMAP_NEAREST));
    glsafe(::glTexParameteri(GL_TEXTURE_2D, GL_TEXTURE_MAX_LEVEL, 1));
    glsafe(::glBindTexture(GL_TEXTURE_2D, 0));
}

void GLCanvas3D::LayersEditing::set_config(const DynamicPrintConfig* config)
{
    m_config = config;
    delete m_slicing_parameters;
    m_slicing_parameters = nullptr;
    m_layers_texture.valid = false;
    m_layer_height_profile.clear();
}

void GLCanvas3D::LayersEditing::select_object(const Model& model, int object_id)
{
    const ModelObject* model_object_new = (object_id >= 0) ? model.objects[object_id] : nullptr;
    // Maximum height of an object changes when the object gets rotated or scaled.
    // Changing maximum height of an object will invalidate the layer heigth editing profile.
    // m_model_object->bounding_box() is cached, therefore it is cheap even if this method is called frequently.
    const float new_max_z = (model_object_new == nullptr) ? 0.0f : static_cast<float>(model_object_new->bounding_box().max.z());
    if (m_model_object != model_object_new || this->last_object_id != object_id || m_object_max_z != new_max_z ||
        (model_object_new != nullptr && m_model_object->id() != model_object_new->id())) {
        m_layer_height_profile.clear();
        delete m_slicing_parameters;
        m_slicing_parameters = nullptr;
        m_layers_texture.valid = false;
        this->last_object_id = object_id;
        m_model_object = model_object_new;
        m_object_max_z = new_max_z;
    }
}

bool GLCanvas3D::LayersEditing::is_allowed() const
{
    return wxGetApp().get_shader("variable_layer_height") != nullptr && m_z_texture_id > 0;
}

bool GLCanvas3D::LayersEditing::is_enabled() const
{
    return m_enabled;
}

void GLCanvas3D::LayersEditing::set_enabled(bool enabled)
{
    m_enabled = is_allowed() && enabled;
}

float GLCanvas3D::LayersEditing::s_overlay_window_width;

void GLCanvas3D::LayersEditing::show_tooltip_information(const GLCanvas3D& canvas, std::map<wxString, wxString> captions_texts, float x, float y)
{
    ImTextureID normal_id = canvas.get_gizmos_manager().get_icon_texture_id(GLGizmosManager::MENU_ICON_NAME::IC_TOOLBAR_TOOLTIP);
    ImTextureID hover_id = canvas.get_gizmos_manager().get_icon_texture_id(GLGizmosManager::MENU_ICON_NAME::IC_TOOLBAR_TOOLTIP_HOVER);

    ImGuiWrapper& imgui = *wxGetApp().imgui();
    float caption_max = 0.f;
    for (auto caption_text : captions_texts) {
        caption_max = std::max(imgui.calc_text_size(caption_text.first).x, caption_max);
    }
    caption_max += GImGui->Style.WindowPadding.x + imgui.scaled(1);

    float font_size = ImGui::GetFontSize();
    ImVec2 button_size = ImVec2(font_size * 1.8, font_size * 1.3);
    ImGui::PushStyleVar(ImGuiStyleVar_FrameBorderSize, 0.0f);
    ImGui::PushStyleVar(ImGuiStyleVar_FramePadding, {0.0f, GImGui->Style.FramePadding.y});
    ImGui::ImageButton3(normal_id, hover_id, button_size);

    if (ImGui::IsItemHovered()) {
        ImGui::BeginTooltip2(ImVec2(x, y));
        auto draw_text_with_caption = [this, &caption_max, &imgui](const wxString& caption, const wxString& text) {
            imgui.text_colored(ImGuiWrapper::COL_ACTIVE, caption);
            ImGui::SameLine(caption_max);
            imgui.text_colored(ImGuiWrapper::COL_WINDOW_BG, text);
        };

        for (const auto& caption_text : captions_texts) draw_text_with_caption(caption_text.first, caption_text.second);

        ImGui::EndTooltip();
    }
    ImGui::PopStyleVar(2);
}

void GLCanvas3D::LayersEditing::render_variable_layer_height_dialog(const GLCanvas3D& canvas) {
    if (!m_enabled)
        return;

    ImGuiWrapper& imgui = *wxGetApp().imgui();
    const Size& cnv_size = canvas.get_canvas_size();
    float left_pos = canvas.m_main_toolbar.get_item("layersediting")->render_left_pos;
    const float x = (1 + left_pos) * cnv_size.get_width() / 2;
    imgui.set_next_window_pos(x, canvas.m_main_toolbar.get_height(), ImGuiCond_Always, 0.0f, 0.0f);

    imgui.push_toolbar_style(canvas.get_scale());
    ImGui::PushStyleVar(ImGuiStyleVar_FramePadding, ImVec2(6.0f * canvas.get_scale(), 4.0f * canvas.get_scale()));
    ImGui::PushStyleVar(ImGuiStyleVar_ItemSpacing, ImVec2(6.0f * canvas.get_scale(), 10.0f * canvas.get_scale()));
    imgui.begin(_L("Variable layer height"), ImGuiWindowFlags_AlwaysAutoResize | ImGuiWindowFlags_NoTitleBar | ImGuiWindowFlags_NoMove | ImGuiWindowFlags_NoCollapse);
    const float sliders_width = imgui.scaled(7.0f);
    const float input_box_width = 1.5 * imgui.get_slider_icon_size().x;

    if (imgui.button(_L("Adaptive")))
        wxPostEvent((wxEvtHandler*)canvas.get_wxglcanvas(), Event<float>(EVT_GLCANVAS_ADAPTIVE_LAYER_HEIGHT_PROFILE, m_adaptive_quality));
    ImGui::SameLine();
    static float text_align = ImGui::GetCursorPosX();
    ImGui::AlignTextToFramePadding();
    text_align = std::max(text_align, ImGui::GetCursorPosX());
    ImGui::SetCursorPosX(text_align);
    imgui.text(_L("Quality / Speed"));
    if (ImGui::IsItemHovered()) {
        //ImGui::BeginTooltip();
        //ImGui::TextUnformatted(_L("Higher print quality versus higher print speed.").ToUTF8());
        //ImGui::EndTooltip();
    }
    ImGui::SameLine();
    static float slider_align = ImGui::GetCursorPosX();
    ImGui::PushItemWidth(sliders_width);
    m_adaptive_quality = std::clamp(m_adaptive_quality, 0.0f, 1.f);
    slider_align = std::max(slider_align, ImGui::GetCursorPosX());
    ImGui::SetCursorPosX(slider_align);
    imgui.bbl_slider_float_style("##adaptive_slider", &m_adaptive_quality, 0.0f, 1.f, "%.2f");
    ImGui::SameLine();
    static float input_align = ImGui::GetCursorPosX();
    ImGui::PushItemWidth(input_box_width);
    input_align = std::max(input_align, ImGui::GetCursorPosX());
    ImGui::SetCursorPosX(input_align);
    ImGui::BBLDragFloat("##adaptive_input", &m_adaptive_quality, 0.05f, 0.0f, 0.0f, "%.2f");

    if (imgui.button(_L("Smooth")))
        wxPostEvent((wxEvtHandler*)canvas.get_wxglcanvas(), HeightProfileSmoothEvent(EVT_GLCANVAS_SMOOTH_LAYER_HEIGHT_PROFILE, m_smooth_params));
    ImGui::SameLine();
    text_align = std::max(text_align, ImGui::GetCursorPosX());
    ImGui::SetCursorPosX(text_align);
    ImGui::AlignTextToFramePadding();
    imgui.text(_L("Radius"));
    ImGui::SameLine();
    slider_align = std::max(slider_align, ImGui::GetCursorPosX());
    ImGui::SetCursorPosX(slider_align);
    ImGui::PushItemWidth(sliders_width);
    int radius = (int)m_smooth_params.radius;
    int v_min = 1, v_max = 10;
    ImGui::PushStyleVar(ImGuiStyleVar_FrameBorderSize, 0.0f);
    ImGui::PushStyleColor(ImGuiCol_FrameBgHovered, ImVec4(238 / 255.0f, 238 / 255.0f, 238 / 255.0f, 0.00f));
    ImGui::PushStyleColor(ImGuiCol_FrameBgActive, ImVec4(238 / 255.0f, 238 / 255.0f, 238 / 255.0f, 0.00f));
    ImGui::PushStyleColor(ImGuiCol_SliderGrab, ImVec4(0.81f, 0.81f, 0.81f, 1.0f));
    ImGui::PushStyleColor(ImGuiCol_SliderGrabActive, ImVec4(0.00f, 0.59f, 0.53f, 1.00f));
    if(ImGui::BBLSliderScalar("##radius_slider", ImGuiDataType_S32, &radius, &v_min, &v_max)){
        radius = std::clamp(radius, 1, 10);
        m_smooth_params.radius = (unsigned int)radius;
    }
    ImGui::PopStyleColor(4);
    ImGui::PopStyleVar();
    ImGui::SameLine();
    input_align = std::max(input_align, ImGui::GetCursorPosX());
    ImGui::SetCursorPosX(input_align);
    ImGui::PushItemWidth(input_box_width);
<<<<<<< HEAD
    ImGui::PushStyleColor(ImGuiCol_BorderActive, ImVec4(0.00f, 0.59f, 0.53f, 1.00f));
    ImGui::PushStyleColor(ImGuiCol_FrameBgHovered, ImVec4(0.00f, 0.59f, 0.53f, 0.00f));
    ImGui::PushStyleColor(ImGuiCol_FrameBgActive, ImVec4(0.00f, 0.59f, 0.53f, 0.00f));
    ImGui::BBLDragScalar("##radius_input", ImGuiDataType_S32, &radius, 1, &v_min, &v_max);
=======
    ImGui::PushStyleColor(ImGuiCol_BorderActive, ImVec4(0.00f, 0.68f, 0.26f, 1.00f));
    ImGui::PushStyleColor(ImGuiCol_FrameBgHovered, ImVec4(0.00f, 0.68f, 0.26f, 0.00f));
    ImGui::PushStyleColor(ImGuiCol_FrameBgActive, ImVec4(0.00f, 0.68f, 0.26f, 0.00f));
    if (ImGui::BBLDragScalar("##radius_input", ImGuiDataType_S32, &radius, 1, &v_min, &v_max)) {
        radius = std::clamp(radius, 1, 10);
        m_smooth_params.radius = (unsigned int)radius;
    }
>>>>>>> 693aa8d2
    ImGui::PopStyleColor(3);

    imgui.bbl_checkbox("##keep_min", m_smooth_params.keep_min);
    ImGui::SameLine();
    ImGui::AlignTextToFramePadding();
    imgui.text(_L("Keep min"));

    ImGui::Separator();

    float get_cur_y = ImGui::GetContentRegionMax().y + ImGui::GetFrameHeight() + canvas.m_main_toolbar.get_height();
    std::map<wxString, wxString> captions_texts = {
        {_L("Left mouse button:") ,_L("Add detail")},
        {_L("Right mouse button:"), _L("Remove detail")},
        {_L("Shift + Left mouse button:"),_L("Reset to base")},
        {_L("Shift + Right mouse button:"), _L("Smoothing")},
        {_L("Mouse wheel:"), _L("Increase/decrease edit area")}
    };
    show_tooltip_information(canvas, captions_texts, x, get_cur_y);
    ImGui::SameLine();
    if (imgui.button(_L("Reset")))
        wxPostEvent((wxEvtHandler*)canvas.get_wxglcanvas(), SimpleEvent(EVT_GLCANVAS_RESET_LAYER_HEIGHT_PROFILE));

    GLCanvas3D::LayersEditing::s_overlay_window_width = ImGui::GetWindowSize().x;
    imgui.end();
    ImGui::PopStyleVar(2);
    imgui.pop_toolbar_style();
}

void GLCanvas3D::LayersEditing::render_overlay(const GLCanvas3D& canvas)
{
    render_variable_layer_height_dialog(canvas);
    render_active_object_annotations(canvas);
    render_profile(canvas);
}

float GLCanvas3D::LayersEditing::get_cursor_z_relative(const GLCanvas3D& canvas)
{
    const Vec2d mouse_pos = canvas.get_local_mouse_position();
    const Rect& rect = get_bar_rect_screen(canvas);
    float x = (float)mouse_pos.x();
    float y = (float)mouse_pos.y();
    float t = rect.get_top();
    float b = rect.get_bottom();

    return (rect.get_left() <= x && x <= rect.get_right() && t <= y && y <= b) ?
        // Inside the bar.
        (b - y - 1.0f) / (b - t - 1.0f) :
        // Outside the bar.
        -1000.0f;
}

bool GLCanvas3D::LayersEditing::bar_rect_contains(const GLCanvas3D& canvas, float x, float y)
{
    const Rect& rect = get_bar_rect_screen(canvas);
    return rect.get_left() <= x && x <= rect.get_right() && rect.get_top() <= y && y <= rect.get_bottom();
}

Rect GLCanvas3D::LayersEditing::get_bar_rect_screen(const GLCanvas3D& canvas)
{
    const Size& cnv_size = canvas.get_canvas_size();
    float w = (float)cnv_size.get_width();
    float h = (float)cnv_size.get_height();

    return { w - thickness_bar_width(canvas), 0.0f, w, h };
}

bool GLCanvas3D::LayersEditing::is_initialized() const
{
    return wxGetApp().get_shader("variable_layer_height") != nullptr;
}

std::string GLCanvas3D::LayersEditing::get_tooltip(const GLCanvas3D& canvas) const
{
    std::string ret;
    if (m_enabled && m_layer_height_profile.size() >= 4) {
        float z = get_cursor_z_relative(canvas);
        if (z != -1000.0f) {
            z *= m_object_max_z;

            float h = 0.0f;
            for (size_t i = m_layer_height_profile.size() - 2; i >= 2; i -= 2) {
                const float zi = static_cast<float>(m_layer_height_profile[i]);
                const float zi_1 = static_cast<float>(m_layer_height_profile[i - 2]);
                if (zi_1 <= z && z <= zi) {
                    float dz = zi - zi_1;
                    h = (dz != 0.0f) ? static_cast<float>(lerp(m_layer_height_profile[i - 1], m_layer_height_profile[i + 1], (z - zi_1) / dz)) :
                        static_cast<float>(m_layer_height_profile[i + 1]);
                    break;
                }
            }
            if (h > 0.0f)
                ret = std::to_string(h);
        }
    }
    return ret;
}

void GLCanvas3D::LayersEditing::render_active_object_annotations(const GLCanvas3D& canvas)
{
    if (!m_enabled)
        return;

    const Size cnv_size = canvas.get_canvas_size();
    const float cnv_width  = (float)cnv_size.get_width();
    const float cnv_height = (float)cnv_size.get_height();
    if (cnv_width == 0.0f || cnv_height == 0.0f)
        return;

    const float cnv_inv_width = 1.0f / cnv_width;

    GLShaderProgram* shader = wxGetApp().get_shader("variable_layer_height");
    if (shader == nullptr)
        return;

    shader->start_using();

    shader->set_uniform("z_to_texture_row", float(m_layers_texture.cells - 1) / (float(m_layers_texture.width) * m_object_max_z));
    shader->set_uniform("z_texture_row_to_normalized", 1.0f / (float)m_layers_texture.height);
    shader->set_uniform("z_cursor", m_object_max_z * this->get_cursor_z_relative(canvas));
    shader->set_uniform("z_cursor_band_width", band_width);
    shader->set_uniform("object_max_z", m_object_max_z);
    shader->set_uniform("view_model_matrix", Transform3d::Identity());
    shader->set_uniform("projection_matrix", Transform3d::Identity());
    shader->set_uniform("view_normal_matrix", (Matrix3d)Matrix3d::Identity());

    glsafe(::glPixelStorei(GL_UNPACK_ALIGNMENT, 1));
    glsafe(::glBindTexture(GL_TEXTURE_2D, m_z_texture_id));

    // Render the color bar
    if (!m_profile.background.is_initialized() || m_profile.old_canvas_width != cnv_width) {
        m_profile.old_canvas_width = cnv_width;
        m_profile.background.reset();

        GLModel::Geometry init_data;
        init_data.format = { GLModel::Geometry::EPrimitiveType::Triangles, GLModel::Geometry::EVertexLayout::P3N3T2 };
        init_data.reserve_vertices(4);
        init_data.reserve_indices(6);

        // vertices
        const float l = 1.0f - 2.0f * THICKNESS_BAR_WIDTH * cnv_inv_width;
        const float r = 1.0f;
        const float t = 1.0f;
        const float b = -1.0f;
        init_data.add_vertex(Vec3f(l, b, 0.0f), Vec3f::UnitZ(), Vec2f(0.0f, 0.0f));
        init_data.add_vertex(Vec3f(r, b, 0.0f), Vec3f::UnitZ(), Vec2f(1.0f, 0.0f));
        init_data.add_vertex(Vec3f(r, t, 0.0f), Vec3f::UnitZ(), Vec2f(1.0f, 1.0f));
        init_data.add_vertex(Vec3f(l, t, 0.0f), Vec3f::UnitZ(), Vec2f(0.0f, 1.0f));

        // indices
        init_data.add_triangle(0, 1, 2);
        init_data.add_triangle(2, 3, 0);

        m_profile.background.init_from(std::move(init_data));
    }

    m_profile.background.render();

    glsafe(::glBindTexture(GL_TEXTURE_2D, 0));

    shader->stop_using();
}

void GLCanvas3D::LayersEditing::render_profile(const GLCanvas3D& canvas)
{
    if (!m_enabled)
        return;

    //FIXME show some kind of legend.

    if (!m_slicing_parameters)
        return;

    const Size cnv_size = canvas.get_canvas_size();
    const float cnv_width  = (float)cnv_size.get_width();
    const float cnv_height = (float)cnv_size.get_height();
    if (cnv_width == 0.0f || cnv_height == 0.0f)
        return;

    // Make the vertical bar a bit wider so the layer height curve does not touch the edge of the bar region.
    const float scale_x = THICKNESS_BAR_WIDTH / float(1.12 * m_slicing_parameters->max_layer_height);
    const float scale_y = cnv_height / m_object_max_z;

    const float cnv_inv_width  = 1.0f / cnv_width;
    const float cnv_inv_height = 1.0f / cnv_height;

    // Baseline
    if (!m_profile.baseline.is_initialized() || m_profile.old_layer_height_profile != m_layer_height_profile) {
        m_profile.baseline.reset();

        GLModel::Geometry init_data;
        init_data.format = { GLModel::Geometry::EPrimitiveType::Lines, GLModel::Geometry::EVertexLayout::P2};
        init_data.color = ColorRGBA::BLACK();
        init_data.reserve_vertices(2);
        init_data.reserve_indices(2);

        // vertices
        const float axis_x = 2.0f * ((cnv_width - THICKNESS_BAR_WIDTH + float(m_slicing_parameters->layer_height) * scale_x) * cnv_inv_width - 0.5f);
        init_data.add_vertex(Vec2f(axis_x, -1.0f));
        init_data.add_vertex(Vec2f(axis_x, 1.0f));

        // indices
        init_data.add_line(0, 1);

        m_profile.baseline.init_from(std::move(init_data));
    }

    if (!m_profile.profile.is_initialized() || m_profile.old_layer_height_profile != m_layer_height_profile) {
        m_profile.old_layer_height_profile = m_layer_height_profile;
        m_profile.profile.reset();

        GLModel::Geometry init_data;
        init_data.format = { GLModel::Geometry::EPrimitiveType::LineStrip, GLModel::Geometry::EVertexLayout::P2 };
        init_data.color = ColorRGBA::BLUE();
        init_data.reserve_vertices(m_layer_height_profile.size() / 2);
        init_data.reserve_indices(m_layer_height_profile.size() / 2);

        // vertices + indices
        for (unsigned int i = 0; i < (unsigned int)m_layer_height_profile.size(); i += 2) {
            init_data.add_vertex(Vec2f(2.0f * ((cnv_width - THICKNESS_BAR_WIDTH + float(m_layer_height_profile[i + 1]) * scale_x) * cnv_inv_width - 0.5f),
                                       2.0f * (float(m_layer_height_profile[i]) * scale_y * cnv_inv_height - 0.5)));
            init_data.add_index(i / 2);
        }

        m_profile.profile.init_from(std::move(init_data));
    }

    GLShaderProgram* shader = wxGetApp().get_shader("flat");
    if (shader != nullptr) {
        shader->start_using();
        shader->set_uniform("view_model_matrix", Transform3d::Identity());
        shader->set_uniform("projection_matrix", Transform3d::Identity());
        m_profile.baseline.render();
        m_profile.profile.render();
        shader->stop_using();
    }
}

void GLCanvas3D::LayersEditing::render_volumes(const GLCanvas3D& canvas, const GLVolumeCollection& volumes)
{
    assert(this->is_allowed());
    assert(this->last_object_id != -1);

    GLShaderProgram* current_shader = wxGetApp().get_current_shader();
    ScopeGuard guard([current_shader]() { if (current_shader != nullptr) current_shader->start_using(); });
    if (current_shader != nullptr)
        current_shader->stop_using();

    GLShaderProgram* shader = wxGetApp().get_shader("variable_layer_height");
    if (shader == nullptr)
        return;

    shader->start_using();

    generate_layer_height_texture();

    // Uniforms were resolved, go ahead using the layer editing shader.
    shader->set_uniform("z_to_texture_row", float(m_layers_texture.cells - 1) / (float(m_layers_texture.width) * float(m_object_max_z)));
    shader->set_uniform("z_texture_row_to_normalized", 1.0f / float(m_layers_texture.height));
    shader->set_uniform("z_cursor", float(m_object_max_z) * float(this->get_cursor_z_relative(canvas)));
    shader->set_uniform("z_cursor_band_width", float(this->band_width));

    const Camera& camera = wxGetApp().plater()->get_camera();
    shader->set_uniform("projection_matrix", camera.get_projection_matrix());

    // Initialize the layer height texture mapping.
    const GLsizei w = (GLsizei)m_layers_texture.width;
    const GLsizei h = (GLsizei)m_layers_texture.height;
    const GLsizei half_w = w / 2;
    const GLsizei half_h = h / 2;
    glsafe(::glPixelStorei(GL_UNPACK_ALIGNMENT, 1));
    glsafe(::glBindTexture(GL_TEXTURE_2D, m_z_texture_id));
    glsafe(::glTexImage2D(GL_TEXTURE_2D, 0, GL_RGBA, w, h, 0, GL_RGBA, GL_UNSIGNED_BYTE, 0));
    glsafe(::glTexImage2D(GL_TEXTURE_2D, 1, GL_RGBA, half_w, half_h, 0, GL_RGBA, GL_UNSIGNED_BYTE, 0));
    glsafe(::glTexSubImage2D(GL_TEXTURE_2D, 0, 0, 0, w, h, GL_RGBA, GL_UNSIGNED_BYTE, m_layers_texture.data.data()));
    glsafe(::glTexSubImage2D(GL_TEXTURE_2D, 1, 0, 0, half_w, half_h, GL_RGBA, GL_UNSIGNED_BYTE, m_layers_texture.data.data() + m_layers_texture.width * m_layers_texture.height * 4));
    for (GLVolume* glvolume : volumes.volumes) {
        // Render the object using the layer editing shader and texture.
        if (!glvolume->is_active || glvolume->composite_id.object_id != this->last_object_id || glvolume->is_modifier)
            continue;

        shader->set_uniform("volume_world_matrix", glvolume->world_matrix());
        shader->set_uniform("object_max_z", 0.0f);
        const Transform3d& view_matrix = camera.get_view_matrix();
        const Transform3d model_matrix = glvolume->world_matrix();
        shader->set_uniform("view_model_matrix", view_matrix * model_matrix);
        const Matrix3d view_normal_matrix = view_matrix.matrix().block(0, 0, 3, 3) * model_matrix.matrix().block(0, 0, 3, 3).inverse().transpose();
        shader->set_uniform("view_normal_matrix", view_normal_matrix);

        glvolume->render();
    }
    // Revert back to the previous shader.
    glBindTexture(GL_TEXTURE_2D, 0);
}

void GLCanvas3D::LayersEditing::adjust_layer_height_profile()
{
    this->update_slicing_parameters();
    PrintObject::update_layer_height_profile(*m_model_object, *m_slicing_parameters, m_layer_height_profile);
    Slic3r::adjust_layer_height_profile(*m_slicing_parameters, m_layer_height_profile, this->last_z, this->strength, this->band_width, this->last_action);
    m_layers_texture.valid = false;
}

void GLCanvas3D::LayersEditing::reset_layer_height_profile(GLCanvas3D & canvas)
{
    const_cast<ModelObject*>(m_model_object)->layer_height_profile.clear();
    m_layer_height_profile.clear();
    m_layers_texture.valid = false;
    canvas.post_event(SimpleEvent(EVT_GLCANVAS_SCHEDULE_BACKGROUND_PROCESS));
    wxGetApp().obj_list()->update_info_items(last_object_id);
}

void GLCanvas3D::LayersEditing::adaptive_layer_height_profile(GLCanvas3D & canvas, float quality_factor)
{
    this->update_slicing_parameters();
    m_layer_height_profile = layer_height_profile_adaptive(*m_slicing_parameters, *m_model_object, quality_factor);
    const_cast<ModelObject*>(m_model_object)->layer_height_profile.set(m_layer_height_profile);
    m_layers_texture.valid = false;
    canvas.post_event(SimpleEvent(EVT_GLCANVAS_SCHEDULE_BACKGROUND_PROCESS));
    wxGetApp().obj_list()->update_info_items(last_object_id);
}

void GLCanvas3D::LayersEditing::smooth_layer_height_profile(GLCanvas3D & canvas, const HeightProfileSmoothingParams & smoothing_params)
{
    this->update_slicing_parameters();
    m_layer_height_profile = smooth_height_profile(m_layer_height_profile, *m_slicing_parameters, smoothing_params);
    const_cast<ModelObject*>(m_model_object)->layer_height_profile.set(m_layer_height_profile);
    m_layers_texture.valid = false;
    canvas.post_event(SimpleEvent(EVT_GLCANVAS_SCHEDULE_BACKGROUND_PROCESS));
    wxGetApp().obj_list()->update_info_items(last_object_id);
}

void GLCanvas3D::LayersEditing::generate_layer_height_texture()
{
    this->update_slicing_parameters();
    // Always try to update the layer height profile.
    bool update = !m_layers_texture.valid;
    if (PrintObject::update_layer_height_profile(*m_model_object, *m_slicing_parameters, m_layer_height_profile)) {
        // Initialized to the default value.
        update = true;
    }
    // Update if the layer height profile was changed, or when the texture is not valid.
    if (!update && !m_layers_texture.data.empty() && m_layers_texture.cells > 0)
        // Texture is valid, don't update.
        return;

    if (m_layers_texture.data.empty()) {
        m_layers_texture.width = 1024;
        m_layers_texture.height = 1024;
        m_layers_texture.levels = 2;
        m_layers_texture.data.assign(m_layers_texture.width * m_layers_texture.height * 5, 0);
    }

    bool level_of_detail_2nd_level = true;
    m_layers_texture.cells = Slic3r::generate_layer_height_texture(
        *m_slicing_parameters,
        Slic3r::generate_object_layers(*m_slicing_parameters, m_layer_height_profile),
        m_layers_texture.data.data(), m_layers_texture.height, m_layers_texture.width, level_of_detail_2nd_level);
    m_layers_texture.valid = true;
}

void GLCanvas3D::LayersEditing::accept_changes(GLCanvas3D & canvas)
{
    if (last_object_id >= 0) {
        wxGetApp().plater()->take_snapshot("Variable layer height - Manual edit");
        const_cast<ModelObject*>(m_model_object)->layer_height_profile.set(m_layer_height_profile);
        canvas.post_event(SimpleEvent(EVT_GLCANVAS_SCHEDULE_BACKGROUND_PROCESS));
        wxGetApp().obj_list()->update_info_items(last_object_id);
    }
}

void GLCanvas3D::LayersEditing::update_slicing_parameters()
{
    if (m_slicing_parameters == nullptr) {
        m_slicing_parameters = new SlicingParameters();
        *m_slicing_parameters = PrintObject::slicing_parameters(*m_config, *m_model_object, m_object_max_z);
    }
}

float GLCanvas3D::LayersEditing::thickness_bar_width(const GLCanvas3D & canvas)
{
    return
#if ENABLE_RETINA_GL
        canvas.get_canvas_size().get_scale_factor()
#else
        canvas.get_wxglcanvas()->GetContentScaleFactor()
#endif
        * THICKNESS_BAR_WIDTH;
}

const Point GLCanvas3D::Mouse::Drag::Invalid_2D_Point(INT_MAX, INT_MAX);
const Vec3d GLCanvas3D::Mouse::Drag::Invalid_3D_Point(DBL_MAX, DBL_MAX, DBL_MAX);
const int GLCanvas3D::Mouse::Drag::MoveThresholdPx = 5;

GLCanvas3D::Mouse::Drag::Drag()
    : start_position_2D(Invalid_2D_Point)
    , start_position_3D(Invalid_3D_Point)
    , move_volume_idx(-1)
    , move_requires_threshold(false)
    , move_start_threshold_position_2D(Invalid_2D_Point)
{
}

GLCanvas3D::Mouse::Mouse()
    : dragging(false)
    , position(DBL_MAX, DBL_MAX)
    , scene_position(DBL_MAX, DBL_MAX, DBL_MAX)
    , ignore_left_up(false)
    , ignore_right_up(false)
{
}

void GLCanvas3D::Labels::render(const std::vector<const ModelInstance*>& sorted_instances) const
{
    if (!m_enabled || !is_shown() || m_canvas.get_gizmos_manager().is_running())
        return;

    const Camera& camera = wxGetApp().plater()->get_camera();
    const Model* model = m_canvas.get_model();
    if (model == nullptr)
        return;

    Transform3d world_to_eye = camera.get_view_matrix();
    Transform3d world_to_screen = camera.get_projection_matrix() * world_to_eye;
    const std::array<int, 4>& viewport = camera.get_viewport();

    struct Owner
    {
        int obj_idx;
        int inst_idx;
        size_t model_instance_id;
        BoundingBoxf3 world_box;
        double eye_center_z;
        std::string title;
        std::string label;
        std::string print_order;
        bool selected;
    };

    // collect owners world bounding boxes and data from volumes
    std::vector<Owner> owners;
    const GLVolumeCollection& volumes = m_canvas.get_volumes();
    PartPlate* cur_plate = wxGetApp().plater()->get_partplate_list().get_curr_plate();
    for (const GLVolume* volume : volumes.volumes) {
        int obj_idx = volume->object_idx();
        if (0 <= obj_idx && obj_idx < (int)model->objects.size()) {
            int inst_idx = volume->instance_idx();
            //only show current plate's label
            if (!cur_plate->contain_instance(obj_idx, inst_idx))
                continue;
            std::vector<Owner>::iterator it = std::find_if(owners.begin(), owners.end(), [obj_idx, inst_idx](const Owner& owner) {
                return (owner.obj_idx == obj_idx) && (owner.inst_idx == inst_idx);
                });
            if (it != owners.end()) {
                it->world_box.merge(volume->transformed_bounding_box());
                it->selected &= volume->selected;
            } else {
                const ModelObject* model_object = model->objects[obj_idx];
                Owner owner;
                owner.obj_idx = obj_idx;
                owner.inst_idx = inst_idx;
                owner.model_instance_id = model_object->instances[inst_idx]->id().id;
                owner.world_box = volume->transformed_bounding_box();
                owner.title = "object" + std::to_string(obj_idx) + "_inst##" + std::to_string(inst_idx);
                owner.label = model_object->name;
                if (model_object->instances.size() > 1)
                    owner.label += " (" + std::to_string(inst_idx + 1) + ")";
                owner.selected = volume->selected;
                owners.emplace_back(owner);
            }
        }
    }

    // updates print order strings
    if (sorted_instances.size() > 0) {
        for (size_t i = 0; i < sorted_instances.size(); ++i) {
            size_t id = sorted_instances[i]->id().id;
            std::vector<Owner>::iterator it = std::find_if(owners.begin(), owners.end(), [id](const Owner& owner) {
                return owner.model_instance_id == id;
                });
            if (it != owners.end())
                //it->print_order = std::string((_(L("Sequence"))).ToUTF8()) + "#: " + std::to_string(i + 1);
                it->print_order = std::string((_(L("Sequence"))).ToUTF8()) + "#: " + std::to_string(sorted_instances[i]->arrange_order);
        }
    }

    // calculate eye bounding boxes center zs
    for (Owner& owner : owners) {
        owner.eye_center_z = (world_to_eye * owner.world_box.center())(2);
    }

    // sort owners by center eye zs and selection
    std::sort(owners.begin(), owners.end(), [](const Owner& owner1, const Owner& owner2) {
        if (!owner1.selected && owner2.selected)
            return true;
        else if (owner1.selected && !owner2.selected)
            return false;
        else
            return (owner1.eye_center_z < owner2.eye_center_z);
        });

    ImGuiWrapper& imgui = *wxGetApp().imgui();

    // render info windows
    for (const Owner& owner : owners) {
        Vec3d screen_box_center = world_to_screen * owner.world_box.center();
        float x = 0.0f;
        float y = 0.0f;
        if (camera.get_type() == Camera::EType::Perspective) {
            x = (0.5f + 0.001f * 0.5f * (float)screen_box_center(0)) * viewport[2];
            y = (0.5f - 0.001f * 0.5f * (float)screen_box_center(1)) * viewport[3];
        } else {
            x = (0.5f + 0.5f * (float)screen_box_center(0)) * viewport[2];
            y = (0.5f - 0.5f * (float)screen_box_center(1)) * viewport[3];
        }

        if (x < 0.0f || viewport[2] < x || y < 0.0f || viewport[3] < y)
            continue;

        ImGui::PushStyleVar(ImGuiStyleVar_WindowBorderSize, owner.selected ? 3.0f : 1.5f);
        ImGui::PushStyleVar(ImGuiStyleVar_WindowRounding, 0.0f);
        ImGui::PushStyleColor(ImGuiCol_Border, owner.selected ? ImVec4(0.757f, 0.404f, 0.216f, 1.0f) : ImVec4(0.75f, 0.75f, 0.75f, 1.0f));
        imgui.set_next_window_pos(x, y, ImGuiCond_Always, 0.5f, 0.5f);
        imgui.begin(owner.title, ImGuiWindowFlags_NoMouseInputs | ImGuiWindowFlags_AlwaysAutoResize | ImGuiWindowFlags_NoDecoration | ImGuiWindowFlags_NoMove);
        ImGui::BringWindowToDisplayFront(ImGui::GetCurrentWindow());
        float win_w = ImGui::GetWindowWidth();
        ImGui::AlignTextToFramePadding();
        imgui.text(owner.label);

        if (!owner.print_order.empty()) {
            ImGui::Separator();
            float po_len = imgui.calc_text_size(owner.print_order).x;
            ImGui::SetCursorPosX(0.5f * (win_w - po_len));
            ImGui::AlignTextToFramePadding();
            imgui.text(owner.print_order);
        }

        // force re-render while the windows gets to its final size (it takes several frames)
        if (ImGui::GetWindowContentRegionWidth() + 2.0f * ImGui::GetStyle().WindowPadding.x != ImGui::CalcWindowNextAutoFitSize(ImGui::GetCurrentWindow()).x)
            imgui.set_requires_extra_frame();

        imgui.end();
        ImGui::PopStyleColor();
        ImGui::PopStyleVar(2);
    }
}

void GLCanvas3D::Tooltip::set_text(const std::string& text)
{
    // If the mouse is inside an ImGUI dialog, then the tooltip is suppressed.
    m_text = m_in_imgui ? std::string() : text;
}

void GLCanvas3D::Tooltip::render(const Vec2d& mouse_position, GLCanvas3D& canvas)
{
    static ImVec2 size(0.0f, 0.0f);

    auto validate_position = [](const Vec2d& position, const GLCanvas3D& canvas, const ImVec2& wnd_size) {
        const Size cnv_size = canvas.get_canvas_size();
        const float x = std::clamp((float)position.x(), 0.0f, (float)cnv_size.get_width() - wnd_size.x);
        const float y = std::clamp((float)position.y() + 16.0f, 0.0f, (float)cnv_size.get_height() - wnd_size.y);
        return Vec2f(x, y);
    };

    if (m_text.empty()) {
        m_start_time = std::chrono::steady_clock::now();
        return;
    }

    // draw the tooltip as hidden until the delay is expired
    // use a value of alpha slightly different from 0.0f because newer imgui does not calculate properly the window size if alpha == 0.0f
    const float alpha = (std::chrono::duration_cast<std::chrono::milliseconds>(std::chrono::steady_clock::now() - m_start_time).count() < 500) ? 0.01f : 1.0f;

    const Vec2f position = validate_position(mouse_position, canvas, size);

    ImGuiWrapper& imgui = *wxGetApp().imgui();
    ImGui::PushStyleVar(ImGuiStyleVar_WindowRounding, 0.0f);
    ImGui::PushStyleVar(ImGuiStyleVar_Alpha, alpha);
    imgui.set_next_window_pos(position.x(), position.y(), ImGuiCond_Always, 0.0f, 0.0f);

    imgui.begin(wxString("canvas_tooltip"), ImGuiWindowFlags_AlwaysAutoResize | ImGuiWindowFlags_NoMouseInputs | ImGuiWindowFlags_NoMove | ImGuiWindowFlags_NoDecoration | ImGuiWindowFlags_NoFocusOnAppearing);
    ImGui::BringWindowToDisplayFront(ImGui::GetCurrentWindow());
    ImGui::TextUnformatted(m_text.c_str());

    // force re-render while the windows gets to its final size (it may take several frames) or while hidden
#if ENABLE_ENHANCED_IMGUI_SLIDER_FLOAT
    if (alpha < 1.0f || ImGui::GetWindowContentRegionWidth() + 2.0f * ImGui::GetStyle().WindowPadding.x != ImGui::CalcWindowNextAutoFitSize(ImGui::GetCurrentWindow()).x)
        imgui.set_requires_extra_frame();
#else
    if (alpha < 1.0f || ImGui::GetWindowContentRegionWidth() + 2.0f * ImGui::GetStyle().WindowPadding.x != ImGui::CalcWindowNextAutoFitSize(ImGui::GetCurrentWindow()).x)
        canvas.request_extra_frame();
#endif // ENABLE_ENHANCED_IMGUI_SLIDER_FLOAT

    size = ImGui::GetWindowSize();

    imgui.end();
    ImGui::PopStyleVar(2);
}

//BBS: add height limit logic
void GLCanvas3D::SequentialPrintClearance::set_polygons(const Polygons& polygons, const std::vector<std::pair<Polygon, float>>& height_polygons)
{
    //BBS: add height limit logic
    m_height_limit.reset();
    m_perimeter.reset();
    m_fill.reset();
    if (!polygons.empty()) {
        if (m_render_fill) {
            GLModel::Geometry fill_data;
            fill_data.format = { GLModel::Geometry::EPrimitiveType::Triangles, GLModel::Geometry::EVertexLayout::P3 };
            fill_data.color  = { 0.8f, 0.8f, 1.0f, 0.5f };

            // vertices + indices
            const ExPolygons polygons_union = union_ex(polygons);
            unsigned int vertices_counter = 0;
            for (const ExPolygon& poly : polygons_union) {
                const std::vector<Vec3d> triangulation = triangulate_expolygon_3d(poly);
                fill_data.reserve_vertices(fill_data.vertices_count() + triangulation.size());
                fill_data.reserve_indices(fill_data.indices_count() + triangulation.size());
                for (const Vec3d& v : triangulation) {
                    fill_data.add_vertex((Vec3f)(v.cast<float>() + 0.0125f * Vec3f::UnitZ())); // add a small positive z to avoid z-fighting
                    ++vertices_counter;
                    if (vertices_counter % 3 == 0)
                        fill_data.add_triangle(vertices_counter - 3, vertices_counter - 2, vertices_counter - 1);
                }
            }

            m_fill.init_from(std::move(fill_data));
        }

        m_perimeter.init_from(polygons, 0.025f); // add a small positive z to avoid z-fighting
    }

    //BBS: add the height limit compute logic
    if (!height_polygons.empty()) {
        GLModel::Geometry height_fill_data;
        height_fill_data.format = { GLModel::Geometry::EPrimitiveType::Triangles, GLModel::Geometry::EVertexLayout::P3 };
        height_fill_data.color  = {0.8f, 0.8f, 1.0f, 0.5f};

        // vertices + indices
        unsigned int vertices_counter = 0;
        for (const auto &poly : height_polygons) {
            ExPolygon                ex_poly(poly.first);
            const std::vector<Vec3d> height_triangulation = triangulate_expolygon_3d(ex_poly);
            for (const Vec3d &v : height_triangulation) {
                Vec3f point{(float) v.x(), (float) v.y(), poly.second};
                height_fill_data.add_vertex(point);
                ++vertices_counter;
                if (vertices_counter % 3 == 0)
                    height_fill_data.add_triangle(vertices_counter - 3, vertices_counter - 2, vertices_counter - 1);
            }
        }

        m_height_limit.init_from(std::move(height_fill_data));
    }
}

void GLCanvas3D::SequentialPrintClearance::render()
{
    const ColorRGBA FILL_COLOR = { 0.7f, 0.7f, 1.0f, 0.5f };
    const ColorRGBA NO_FILL_COLOR = { 0.75f, 0.75f, 0.75f, 0.75f };

    GLShaderProgram* shader = wxGetApp().get_shader("flat");
    if (shader == nullptr)
        return;

    shader->start_using();

    const Camera& camera = wxGetApp().plater()->get_camera();
    shader->set_uniform("view_model_matrix", camera.get_view_matrix());
    shader->set_uniform("projection_matrix", camera.get_projection_matrix());

    glsafe(::glEnable(GL_DEPTH_TEST));
    glsafe(::glDisable(GL_CULL_FACE));
    glsafe(::glEnable(GL_BLEND));
    glsafe(::glBlendFunc(GL_SRC_ALPHA, GL_ONE_MINUS_SRC_ALPHA));

    m_perimeter.set_color(m_render_fill ? FILL_COLOR : NO_FILL_COLOR);
    m_perimeter.render();
    m_fill.render();
    //BBS: add height limit
    m_height_limit.set_color(m_render_fill ? FILL_COLOR : NO_FILL_COLOR);
    m_height_limit.render();

    glsafe(::glDisable(GL_BLEND));
    glsafe(::glEnable(GL_CULL_FACE));
    glsafe(::glDisable(GL_DEPTH_TEST));

    shader->stop_using();
}

wxDEFINE_EVENT(EVT_GLCANVAS_SCHEDULE_BACKGROUND_PROCESS, SimpleEvent);
wxDEFINE_EVENT(EVT_GLCANVAS_OBJECT_SELECT, SimpleEvent);
wxDEFINE_EVENT(EVT_GLCANVAS_PLATE_NAME_CHANGE, SimpleEvent);
wxDEFINE_EVENT(EVT_GLCANVAS_PLATE_SELECT, SimpleEvent);
wxDEFINE_EVENT(EVT_GLCANVAS_RIGHT_CLICK, RBtnEvent);
wxDEFINE_EVENT(EVT_GLCANVAS_PLATE_RIGHT_CLICK, RBtnPlateEvent);
wxDEFINE_EVENT(EVT_GLCANVAS_REMOVE_OBJECT, SimpleEvent);
wxDEFINE_EVENT(EVT_GLCANVAS_ARRANGE, SimpleEvent);
//BBS: add arrange and orient event
wxDEFINE_EVENT(EVT_GLCANVAS_ARRANGE_PARTPLATE, SimpleEvent);
wxDEFINE_EVENT(EVT_GLCANVAS_ORIENT, SimpleEvent);
wxDEFINE_EVENT(EVT_GLCANVAS_ORIENT_PARTPLATE, SimpleEvent);
wxDEFINE_EVENT(EVT_GLCANVAS_SELECT_CURR_PLATE_ALL, SimpleEvent);
wxDEFINE_EVENT(EVT_GLCANVAS_SELECT_ALL, SimpleEvent);
wxDEFINE_EVENT(EVT_GLCANVAS_QUESTION_MARK, SimpleEvent);
wxDEFINE_EVENT(EVT_GLCANVAS_INCREASE_INSTANCES, Event<int>);
wxDEFINE_EVENT(EVT_GLCANVAS_INSTANCE_MOVED, SimpleEvent);
wxDEFINE_EVENT(EVT_GLCANVAS_INSTANCE_ROTATED, SimpleEvent);
wxDEFINE_EVENT(EVT_GLCANVAS_INSTANCE_SCALED, SimpleEvent);
wxDEFINE_EVENT(EVT_GLCANVAS_FORCE_UPDATE, SimpleEvent);
wxDEFINE_EVENT(EVT_GLCANVAS_ENABLE_ACTION_BUTTONS, Event<bool>);
wxDEFINE_EVENT(EVT_GLCANVAS_UPDATE_GEOMETRY, Vec3dsEvent<2>);
wxDEFINE_EVENT(EVT_GLCANVAS_MOUSE_DRAGGING_STARTED, SimpleEvent);
wxDEFINE_EVENT(EVT_GLCANVAS_MOUSE_DRAGGING_FINISHED, SimpleEvent);
wxDEFINE_EVENT(EVT_GLCANVAS_UPDATE_BED_SHAPE, SimpleEvent);
wxDEFINE_EVENT(EVT_GLCANVAS_TAB, SimpleEvent);
wxDEFINE_EVENT(EVT_GLCANVAS_RESETGIZMOS, SimpleEvent);
wxDEFINE_EVENT(EVT_GLCANVAS_MOVE_SLIDERS, wxKeyEvent);
wxDEFINE_EVENT(EVT_GLCANVAS_EDIT_COLOR_CHANGE, wxKeyEvent);
wxDEFINE_EVENT(EVT_GLCANVAS_JUMP_TO, wxKeyEvent);
wxDEFINE_EVENT(EVT_GLCANVAS_UNDO, SimpleEvent);
wxDEFINE_EVENT(EVT_GLCANVAS_REDO, SimpleEvent);
wxDEFINE_EVENT(EVT_GLCANVAS_COLLAPSE_SIDEBAR, SimpleEvent);
wxDEFINE_EVENT(EVT_GLCANVAS_RELOAD_FROM_DISK, SimpleEvent);
wxDEFINE_EVENT(EVT_GLCANVAS_RENDER_TIMER, wxTimerEvent/*RenderTimerEvent*/);
wxDEFINE_EVENT(EVT_GLCANVAS_TOOLBAR_HIGHLIGHTER_TIMER, wxTimerEvent);
wxDEFINE_EVENT(EVT_GLCANVAS_GIZMO_HIGHLIGHTER_TIMER, wxTimerEvent);
wxDEFINE_EVENT(EVT_GLCANVAS_UPDATE, SimpleEvent);
wxDEFINE_EVENT(EVT_CUSTOMEVT_TICKSCHANGED, wxCommandEvent);
wxDEFINE_EVENT(EVT_GLCANVAS_RESET_LAYER_HEIGHT_PROFILE, SimpleEvent);
wxDEFINE_EVENT(EVT_GLCANVAS_ADAPTIVE_LAYER_HEIGHT_PROFILE, Event<float>);
wxDEFINE_EVENT(EVT_GLCANVAS_SMOOTH_LAYER_HEIGHT_PROFILE, HeightProfileSmoothEvent);

const double GLCanvas3D::DefaultCameraZoomToBoxMarginFactor = 1.25;
const double GLCanvas3D::DefaultCameraZoomToBedMarginFactor = 2.00;
const double GLCanvas3D::DefaultCameraZoomToPlateMarginFactor = 1.25;

void GLCanvas3D::load_arrange_settings()
{
    std::string dist_fff_str =
        wxGetApp().app_config->get("arrange", "min_object_distance_fff");

    std::string dist_fff_seq_print_str =
        wxGetApp().app_config->get("arrange", "min_object_distance_seq_print_fff");

    std::string dist_sla_str =
        wxGetApp().app_config->get("arrange", "min_object_distance_sla");

    std::string en_rot_fff_str =
        wxGetApp().app_config->get("arrange", "enable_rotation_fff");

    std::string en_rot_fff_seqp_str =
        wxGetApp().app_config->get("arrange", "enable_rotation_seq_print");

    std::string en_rot_sla_str =
        wxGetApp().app_config->get("arrange", "enable_rotation_sla");
    
    std::string en_allow_multiple_materials_str =
        wxGetApp().app_config->get("arrange", "allow_multi_materials_on_same_plate");
    
    std::string en_avoid_region_str =
        wxGetApp().app_config->get("arrange", "avoid_extrusion_cali_region");
    
    

    if (!dist_fff_str.empty())
        m_arrange_settings_fff.distance = std::stof(dist_fff_str);

    if (!dist_fff_seq_print_str.empty())
        m_arrange_settings_fff_seq_print.distance = std::stof(dist_fff_seq_print_str);

    if (!dist_sla_str.empty())
        m_arrange_settings_sla.distance = std::stof(dist_sla_str);

    if (!en_rot_fff_str.empty())
        m_arrange_settings_fff.enable_rotation = (en_rot_fff_str == "1" || en_rot_fff_str == "true");
    
    if (!en_allow_multiple_materials_str.empty())
        m_arrange_settings_fff.allow_multi_materials_on_same_plate = (en_allow_multiple_materials_str == "1" || en_allow_multiple_materials_str == "true");
    

    if (!en_rot_fff_seqp_str.empty())
        m_arrange_settings_fff_seq_print.enable_rotation = (en_rot_fff_seqp_str == "1" || en_rot_fff_seqp_str == "true");
    
    if(!en_avoid_region_str.empty())
        m_arrange_settings_fff.avoid_extrusion_cali_region = (en_avoid_region_str == "1" || en_avoid_region_str == "true");

    if (!en_rot_sla_str.empty())
        m_arrange_settings_sla.enable_rotation = (en_rot_sla_str == "1" || en_rot_sla_str == "true");

    //BBS: add specific arrange settings
    m_arrange_settings_fff_seq_print.is_seq_print = true;
}

int GLCanvas3D::GetHoverId()
{
    if (m_hover_plate_idxs.size() == 0) {
        return -1; }
    return m_hover_plate_idxs.front();

}

PrinterTechnology GLCanvas3D::current_printer_technology() const {
    return m_process->current_printer_technology();
}

GLCanvas3D::GLCanvas3D(wxGLCanvas* canvas, Bed3D &bed)
    : m_canvas(canvas)
    , m_context(nullptr)
    , m_bed(bed)
#if ENABLE_RETINA_GL
    , m_retina_helper(nullptr)
#endif
    , m_in_render(false)
    , m_main_toolbar(GLToolbar::Normal, "Main")
    , m_separator_toolbar(GLToolbar::Normal, "Separator")
    , m_assemble_view_toolbar(GLToolbar::Normal, "Assembly_View")
    , m_return_toolbar()
    , m_canvas_type(ECanvasType::CanvasView3D)
    , m_gizmos(*this)
    , m_use_clipping_planes(false)
    , m_sidebar_field("")
    , m_extra_frame_requested(false)
    , m_config(nullptr)
    , m_process(nullptr)
    , m_model(nullptr)
    , m_dirty(true)
    , m_initialized(false)
    , m_apply_zoom_to_volumes_filter(false)
    , m_picking_enabled(false)
    , m_moving_enabled(false)
    , m_dynamic_background_enabled(false)
    , m_multisample_allowed(false)
    , m_moving(false)
    , m_tab_down(false)
    , m_cursor_type(Standard)
    , m_reload_delayed(false)
    , m_render_sla_auxiliaries(true)
    , m_labels(*this)
    , m_slope(m_volumes)
{
    if (m_canvas != nullptr) {
        m_timer.SetOwner(m_canvas);
        m_render_timer.SetOwner(m_canvas);
#if ENABLE_RETINA_GL
        m_retina_helper.reset(new RetinaHelper(canvas));
#endif // ENABLE_RETINA_GL
    }

    load_arrange_settings();

    m_selection.set_volumes(&m_volumes.volumes);
}

GLCanvas3D::~GLCanvas3D()
{
    reset_volumes();

    m_sel_plate_toolbar.del_all_item();
    m_sel_plate_toolbar.del_stats_item();
}

void GLCanvas3D::post_event(wxEvent &&event)
{
    event.SetEventObject(m_canvas);
    wxPostEvent(m_canvas, event);
}

bool GLCanvas3D::init()
{
    if (m_initialized)
        return true;

    if (m_canvas == nullptr || m_context == nullptr)
        return false;

    // init dark mode status
    on_change_color_mode(wxGetApp().app_config->get("dark_color_mode") == "1", false);

    BOOST_LOG_TRIVIAL(info) <<__FUNCTION__<< " enter";
    glsafe(::glClearColor(1.0f, 1.0f, 1.0f, 1.0f));
    glsafe(::glClearDepth(1.0f));

    glsafe(::glDepthFunc(GL_LESS));

    glsafe(::glEnable(GL_DEPTH_TEST));
    glsafe(::glEnable(GL_CULL_FACE));
    glsafe(::glEnable(GL_BLEND));
    glsafe(::glBlendFunc(GL_SRC_ALPHA, GL_ONE_MINUS_SRC_ALPHA));

    if (m_multisample_allowed)
        glsafe(::glEnable(GL_MULTISAMPLE));

    BOOST_LOG_TRIVIAL(info) << __FUNCTION__ << ": before m_layers_editing init";
    if (m_main_toolbar.is_enabled())
        m_layers_editing.init();

    BOOST_LOG_TRIVIAL(info) <<__FUNCTION__<< ": before gizmo init";
    if (m_gizmos.is_enabled() && !m_gizmos.init())
        std::cout << "Unable to initialize gizmos: please, check that all the required textures are available" << std::endl;

    BOOST_LOG_TRIVIAL(info) <<__FUNCTION__<< ": before _init_toolbars";
    if (!_init_toolbars())
        return false;

    BOOST_LOG_TRIVIAL(info) <<__FUNCTION__<< ": finish _init_toolbars";
    if (m_selection.is_enabled() && !m_selection.init())
        return false;

    BOOST_LOG_TRIVIAL(info) <<__FUNCTION__<< ": finish m_selection";

#if ENABLE_IMGUI_STYLE_EDITOR
    //BBS load render color for style editor
    GLVolume::load_render_colors();
    PartPlate::load_render_colors();
    GLGizmoBase::load_render_colors();
    GLCanvas3D::load_render_colors();
    Bed3D::load_render_colors();
#endif
    //if (!wxGetApp().is_gl_version_greater_or_equal_to(3, 0))
    //    wxGetApp().plater()->enable_wireframe(false);
    m_initialized = true;

    return true;
}

void GLCanvas3D::on_change_color_mode(bool is_dark, bool reinit) {
    m_is_dark = is_dark;
    // Bed color
    m_bed.on_change_color_mode(is_dark);
    // GcodeViewer color
    m_gcode_viewer.on_change_color_mode(is_dark);
    // ImGui Style
    wxGetApp().imgui()->on_change_color_mode(is_dark);
    // Notification
    wxGetApp().plater()->get_notification_manager()->on_change_color_mode(is_dark);
    // DailyTips Window
    wxGetApp().plater()->get_dailytips()->on_change_color_mode(is_dark);
    // Preview Slider
    IMSlider* m_layers_slider = get_gcode_viewer().get_layers_slider();
    IMSlider* m_moves_slider = get_gcode_viewer().get_moves_slider();
    m_layers_slider->on_change_color_mode(is_dark);
    m_moves_slider->on_change_color_mode(is_dark);
    // Partplate
    wxGetApp().plater()->get_partplate_list().on_change_color_mode(is_dark);

    // Toolbar
    if (m_canvas_type == CanvasView3D) {
        m_gizmos.on_change_color_mode(is_dark);
        if (reinit) {
            // reset svg
            _switch_toolbars_icon_filename();
            m_gizmos.switch_gizmos_icon_filename();
            // set dirty to re-generate icon texture
            m_separator_toolbar.set_icon_dirty();
            m_main_toolbar.set_icon_dirty();
            wxGetApp().plater()->get_collapse_toolbar().set_icon_dirty();
            m_assemble_view_toolbar.set_icon_dirty();
            m_gizmos.set_icon_dirty();
        }
    }
    if (m_canvas_type == CanvasAssembleView) {
        m_gizmos.on_change_color_mode(is_dark);
        if (reinit) {
            // reset svg
            m_gizmos.switch_gizmos_icon_filename();
            // set dirty to re-generate icon texture
            m_gizmos.set_icon_dirty();
        }
    }
}

void GLCanvas3D::set_as_dirty()
{
    m_dirty = true;
}

const float GLCanvas3D::get_scale() const
{
#if ENABLE_RETINA_GL
    return m_retina_helper->get_scale_factor();
#else
    return 1.0f;
#endif
}

unsigned int GLCanvas3D::get_volumes_count() const
{
    return (unsigned int)m_volumes.volumes.size();
}

void GLCanvas3D::reset_volumes()
{
    if (!m_initialized)
        return;

    if (m_volumes.empty())
        return;

    _set_current();

    m_selection.clear();
    m_volumes.clear();
    m_dirty = true;

    _set_warning_notification(EWarning::ObjectOutside, false);
}

//BBS: get current plater's bounding box
BoundingBoxf3 GLCanvas3D::_get_current_partplate_print_volume()
{
    BoundingBoxf3 test_volume;
    if (m_process && m_config)
    {
        BoundingBoxf3 plate_bb = m_process->get_current_plate()->get_bounding_box(false);
        BoundingBoxf3 print_volume({ plate_bb.min(0), plate_bb.min(1), 0.0 }, { plate_bb.max(0), plate_bb.max(1), m_config->opt_float("printable_height") });
        // Allow the objects to protrude below the print bed
        print_volume.min(2) = -1e10;
        print_volume.min(0) -= Slic3r::BuildVolume::BedEpsilon;
        print_volume.min(1) -= Slic3r::BuildVolume::BedEpsilon;
        print_volume.max(0) += Slic3r::BuildVolume::BedEpsilon;
        print_volume.max(1) += Slic3r::BuildVolume::BedEpsilon;
        test_volume = print_volume;
    }
    else
        test_volume = BoundingBoxf3();

    return test_volume;
}

ModelInstanceEPrintVolumeState GLCanvas3D::check_volumes_outside_state() const
{
    //BBS: if not initialized, return inside directly insteadof assert
    if (!m_initialized) {
        return ModelInstancePVS_Inside;
    }
    //assert(m_initialized);

    ModelInstanceEPrintVolumeState state;
    m_volumes.check_outside_state(m_bed.build_volume(), &state);
    return state;
}

void GLCanvas3D::toggle_sla_auxiliaries_visibility(bool visible, const ModelObject* mo, int instance_idx)
{
    if (current_printer_technology() != ptSLA)
        return;

    m_render_sla_auxiliaries = visible;

    std::vector<std::shared_ptr<SceneRaycasterItem>>* raycasters = get_raycasters_for_picking(SceneRaycaster::EType::Volume);

    for (GLVolume* vol : m_volumes.volumes) {
        if (vol->composite_id.object_id >= 1000 &&
            vol->composite_id.object_id < 1000 + wxGetApp().plater()->get_partplate_list().get_plate_count())
            continue; // the wipe tower
      if ((mo == nullptr || m_model->objects[vol->composite_id.object_id] == mo)
            && (instance_idx == -1 || vol->composite_id.instance_id == instance_idx)
            && vol->composite_id.volume_id < 0) {
            vol->is_active = visible;
            auto it = std::find_if(raycasters->begin(), raycasters->end(), [vol](std::shared_ptr<SceneRaycasterItem> item) { return item->get_raycaster() == vol->mesh_raycaster.get(); });
            if (it != raycasters->end())
                (*it)->set_active(vol->is_active);
        }
    }
}

void GLCanvas3D::toggle_model_objects_visibility(bool visible, const ModelObject* mo, int instance_idx, const ModelVolume* mv)
{
    std::vector<std::shared_ptr<SceneRaycasterItem>>* raycasters = get_raycasters_for_picking(SceneRaycaster::EType::Volume);
    for (GLVolume* vol : m_volumes.volumes) {
        // BBS: add partplate logic
        if (vol->composite_id.object_id >= 1000 &&
            vol->composite_id.object_id < 1000 + wxGetApp().plater()->get_partplate_list().get_plate_count()) { // wipe tower
            vol->is_active = (visible && mo == nullptr);
        }
        else {
            if ((mo == nullptr || m_model->objects[vol->composite_id.object_id] == mo)
            && (instance_idx == -1 || vol->composite_id.instance_id == instance_idx)
            && (mv == nullptr || m_model->objects[vol->composite_id.object_id]->volumes[vol->composite_id.volume_id] == mv)) {
                vol->is_active = visible;
                if (!vol->is_modifier)
                    vol->color.a(1.f);

                if (instance_idx == -1) {
                    vol->force_native_color = false;
                    vol->force_neutral_color = false;
                } else {
                    const GLGizmosManager& gm = get_gizmos_manager();
                    auto gizmo_type = gm.get_current_type();
                    if (  (gizmo_type == GLGizmosManager::FdmSupports
                        || gizmo_type == GLGizmosManager::Seam
                        || gizmo_type == GLGizmosManager::Cut)
                        && !vol->is_modifier) {
                        vol->force_neutral_color = true;
                    }
                    else if (gizmo_type == GLGizmosManager::MmuSegmentation)
                        vol->is_active = false;
                    else
                        vol->force_native_color = true;
                }
            }
        }

        auto it = std::find_if(raycasters->begin(), raycasters->end(), [vol](std::shared_ptr<SceneRaycasterItem> item) { return item->get_raycaster() == vol->mesh_raycaster.get(); });
        if (it != raycasters->end())
            (*it)->set_active(vol->is_active);
    }

    if (visible && !mo)
        toggle_sla_auxiliaries_visibility(true, mo, instance_idx);

    if (!mo && !visible && !m_model->objects.empty() && (m_model->objects.size() > 1 || m_model->objects.front()->instances.size() > 1))
        _set_warning_notification(EWarning::SomethingNotShown, true);

    if (!mo && visible)
        _set_warning_notification(EWarning::SomethingNotShown, false);
}

void GLCanvas3D::update_instance_printable_state_for_object(const size_t obj_idx)
{
    ModelObject* model_object = m_model->objects[obj_idx];
    for (int inst_idx = 0; inst_idx < (int)model_object->instances.size(); ++inst_idx) {
        ModelInstance* instance = model_object->instances[inst_idx];

        for (GLVolume* volume : m_volumes.volumes) {
            if ((volume->object_idx() == (int)obj_idx) && (volume->instance_idx() == inst_idx))
                volume->printable = instance->printable;
                if (!volume->printable) {
                    volume->render_color = GLVolume::UNPRINTABLE_COLOR;
                }
        }
    }
}

void GLCanvas3D::update_instance_printable_state_for_objects(const std::vector<size_t>& object_idxs)
{
    for (size_t obj_idx : object_idxs)
        update_instance_printable_state_for_object(obj_idx);
}

void GLCanvas3D::set_config(const DynamicPrintConfig* config)
{
    m_config = config;
    m_layers_editing.set_config(config);
}

void GLCanvas3D::set_process(BackgroundSlicingProcess *process)
{
    m_process = process;
}

void GLCanvas3D::set_model(Model* model)
{
    m_model = model;
    m_selection.set_model(m_model);
}

void GLCanvas3D::bed_shape_changed()
{
    refresh_camera_scene_box();
    wxGetApp().plater()->get_camera().requires_zoom_to_bed = true;
    m_dirty = true;
}

void GLCanvas3D::plates_count_changed()
{
    refresh_camera_scene_box();
    m_dirty = true;
}

Camera& GLCanvas3D::get_camera()
{
    return camera;
}

void GLCanvas3D::refresh_camera_scene_box()
{
    wxGetApp().plater()->get_camera().set_scene_box(scene_bounding_box());
}

BoundingBoxf3 GLCanvas3D::volumes_bounding_box(bool current_plate_only) const
{
    BoundingBoxf3 bb;
    PartPlate    *plate = wxGetApp().plater()->get_partplate_list().get_curr_plate();

    for (const GLVolume *volume : m_volumes.volumes) {
        if (!m_apply_zoom_to_volumes_filter || ((volume != nullptr) && volume->zoom_to_volumes)) {
                const auto plate_bb = plate->get_bounding_box();
                const auto v_bb     = volume->transformed_bounding_box();
                if (!plate_bb.overlap(v_bb))
                    continue;
                bb.merge(v_bb);
        }
    }
    return bb;
}

BoundingBoxf3 GLCanvas3D::scene_bounding_box() const
{
    BoundingBoxf3 bb = volumes_bounding_box();
    bb.merge(m_bed.extended_bounding_box());
    double h = m_bed.build_volume().printable_height();
    //FIXME why -h?
    bb.min.z() = std::min(bb.min.z(), -h);
    bb.max.z() = std::max(bb.max.z(), h);

    //BBS merge plate scene bounding box
    if (m_canvas_type == ECanvasType::CanvasView3D) {
        PartPlateList& plate = wxGetApp().plater()->get_partplate_list();
        bb.merge(plate.get_bounding_box());
    }

    return bb;
}

BoundingBoxf3 GLCanvas3D::plate_scene_bounding_box(int plate_idx) const
{
    PartPlate* plate = wxGetApp().plater()->get_partplate_list().get_plate(plate_idx);

    BoundingBoxf3 bb = plate->get_bounding_box(true);
    if (m_config != nullptr) {
        double h = m_config->opt_float("printable_height");
        bb.min(2) = std::min(bb.min(2), -h);
        bb.max(2) = std::max(bb.max(2), h);
    }

    return bb;
}

bool GLCanvas3D::is_layers_editing_enabled() const
{
    return m_layers_editing.is_enabled();
}

bool GLCanvas3D::is_layers_editing_allowed() const
{
    return m_layers_editing.is_allowed();
}

void GLCanvas3D::reset_layer_height_profile()
{
    wxGetApp().plater()->take_snapshot("Variable layer height - Reset");
    m_layers_editing.reset_layer_height_profile(*this);
    m_layers_editing.state = LayersEditing::Completed;
    m_dirty = true;
}

void GLCanvas3D::adaptive_layer_height_profile(float quality_factor)
{
    wxGetApp().plater()->take_snapshot("Variable layer height - Adaptive");
    m_layers_editing.adaptive_layer_height_profile(*this, quality_factor);
    m_layers_editing.state = LayersEditing::Completed;
    m_dirty = true;
}

void GLCanvas3D::smooth_layer_height_profile(const HeightProfileSmoothingParams& smoothing_params)
{
    wxGetApp().plater()->take_snapshot("Variable layer height - Smooth all");
    m_layers_editing.smooth_layer_height_profile(*this, smoothing_params);
    m_layers_editing.state = LayersEditing::Completed;
    m_dirty = true;
}

bool GLCanvas3D::is_reload_delayed() const
{
    return m_reload_delayed;
}

void GLCanvas3D::enable_layers_editing(bool enable)
{
    m_layers_editing.set_enabled(enable);
    set_as_dirty();
}

void GLCanvas3D::enable_legend_texture(bool enable)
{
    m_gcode_viewer.enable_legend(enable);
}

void GLCanvas3D::enable_picking(bool enable)
{
    m_picking_enabled = enable;
    m_selection.set_mode(Selection::Instance);
}

void GLCanvas3D::enable_moving(bool enable)
{
    m_moving_enabled = enable;
}

void GLCanvas3D::enable_gizmos(bool enable)
{
    m_gizmos.set_enabled(enable);
}

void GLCanvas3D::enable_selection(bool enable)
{
    m_selection.set_enabled(enable);
}

void GLCanvas3D::enable_main_toolbar(bool enable)
{
    m_main_toolbar.set_enabled(enable);
}

void GLCanvas3D::reset_select_plate_toolbar_selection() {
    if (m_sel_plate_toolbar.m_all_plates_stats_item)
        m_sel_plate_toolbar.m_all_plates_stats_item->selected = false;
    if (wxGetApp().mainframe)
        wxGetApp().mainframe->update_slice_print_status(MainFrame::eEventSliceUpdate, true, true);
}

void GLCanvas3D::enable_select_plate_toolbar(bool enable)
{
    m_sel_plate_toolbar.set_enabled(enable);
}

void GLCanvas3D::enable_assemble_view_toolbar(bool enable)
{
    m_assemble_view_toolbar.set_enabled(enable);
}

void GLCanvas3D::enable_return_toolbar(bool enable)
{
    m_return_toolbar.set_enabled(enable);
}

void GLCanvas3D::enable_separator_toolbar(bool enable)
{
    m_separator_toolbar.set_enabled(enable);
}

void GLCanvas3D::enable_dynamic_background(bool enable)
{
    m_dynamic_background_enabled = enable;
}

void GLCanvas3D::allow_multisample(bool allow)
{
    m_multisample_allowed = allow;
}

void GLCanvas3D::zoom_to_bed()
{
    BoundingBoxf3 box = m_bed.build_volume().bounding_volume();
    box.min.z() = 0.0;
    box.max.z() = 0.0;
    _zoom_to_box(box, DefaultCameraZoomToBedMarginFactor);
}

void GLCanvas3D::zoom_to_volumes()
{
    m_apply_zoom_to_volumes_filter = true;
    _zoom_to_box(volumes_bounding_box());
    m_apply_zoom_to_volumes_filter = false;
}

void GLCanvas3D::zoom_to_selection()
{
    if (!m_selection.is_empty())
        _zoom_to_box(m_selection.get_bounding_box());
}

void GLCanvas3D::zoom_to_gcode()
{
    _zoom_to_box(m_gcode_viewer.get_paths_bounding_box(), 1.05);
}

void GLCanvas3D::zoom_to_plate(int plate_idx)
{
    BoundingBoxf3 box;
    if (plate_idx == REQUIRES_ZOOM_TO_ALL_PLATE) {
        box = wxGetApp().plater()->get_partplate_list().get_bounding_box();
        box.min.z() = 0.0;
        box.max.z() = 0.0;
        _zoom_to_box(box, DefaultCameraZoomToPlateMarginFactor);
    } else {
        PartPlate* plate = nullptr;
        if (plate_idx == REQUIRES_ZOOM_TO_CUR_PLATE) {
            plate = wxGetApp().plater()->get_partplate_list().get_curr_plate();
        }else {
            assert(plate_idx >= 0 && plate_idx < wxGetApp().plater()->get_partplate_list().get_plate_count());
            plate = wxGetApp().plater()->get_partplate_list().get_plate(plate_idx);
        }
        box = plate->get_bounding_box(true);
        box.min.z() = 0.0;
        box.max.z() = 0.0;
        _zoom_to_box(box, DefaultCameraZoomToPlateMarginFactor);
    }
}

void GLCanvas3D::select_view(const std::string& direction)
{
    wxGetApp().plater()->get_camera().select_view(direction);
    if (m_canvas != nullptr)
        m_canvas->Refresh();
}

void GLCanvas3D::select_plate()
{
    wxGetApp().plater()->get_partplate_list().select_plate_view();
    if (m_canvas != nullptr)
        m_canvas->Refresh();
}

void GLCanvas3D::update_volumes_colors_by_extruder()
{
    if (m_config != nullptr)
        m_volumes.update_colors_by_extruder(m_config);
}

float GLCanvas3D::get_collapse_toolbar_width()
{
    GLToolbar& collapse_toolbar = wxGetApp().plater()->get_collapse_toolbar();

    return collapse_toolbar.is_enabled() ? collapse_toolbar.get_width() : 0;
}

float GLCanvas3D::get_collapse_toolbar_height()
{
    GLToolbar& collapse_toolbar = wxGetApp().plater()->get_collapse_toolbar();

    return collapse_toolbar.is_enabled() ? collapse_toolbar.get_height() : 0;
}

bool GLCanvas3D::make_current_for_postinit() {
    return _set_current();
}

<<<<<<< HEAD
Points GLCanvas3D::estimate_wipe_tower_points(int plate_index, bool global) const
{
    PartPlateList &     ppl         = wxGetApp().plater()->get_partplate_list();
    DynamicPrintConfig &proj_cfg    = wxGetApp().preset_bundle->project_config;
    auto &              print       = wxGetApp().plater()->get_partplate_list().get_current_fff_print();
    int                 plate_count = ppl.get_plate_count();
    float               x           = dynamic_cast<const ConfigOptionFloats *>(proj_cfg.option("wipe_tower_x"))->get_at(plate_index);
    float               y           = dynamic_cast<const ConfigOptionFloats *>(proj_cfg.option("wipe_tower_y"))->get_at(plate_index);
    if (plate_index >= plate_count) { plate_index = 0; }
    float w               = dynamic_cast<const ConfigOptionFloat *>(m_config->option("prime_tower_width"))->value;
    auto part_plate = ppl.get_plate(plate_index);
    const auto &wipe_tower_data = print.wipe_tower_data(part_plate->get_extruders(true).size());
    // float v               = dynamic_cast<const ConfigOptionFloat *>(m_config->option("prime_volume"))->value;
    const DynamicPrintConfig &print_cfg   = wxGetApp().preset_bundle->prints.get_edited_preset().config;
    Vec3d         wipe_tower_size = part_plate->estimate_wipe_tower_size(print_cfg, w, wipe_tower_data.depth);

    if (wipe_tower_size(1) == 0) {
        // when depth is unavailable (no items on this plate), we have to estimate the depth using the extruder number of all plates
        std::set<int> extruder_ids;
        if (global) {
            auto objs = wxGetApp().obj_list()->objects();
            for (ModelObject *obj : *objs) {
                for (ModelVolume *volume : obj->volumes) {
                    std::vector<int> es = volume->get_extruders();
                    extruder_ids.insert(es.begin(), es.end());
                }
            }
        } else {
            PartPlate* pl = ppl.get_plate(plate_index);
            std::vector<int> es = pl->get_extruders();
            extruder_ids.insert(es.begin(), es.end());
        }
        int extruder_size  = extruder_ids.size();
        wipe_tower_size(1) = extruder_size * print.wipe_tower_data(extruder_size).depth + 2 * print.wipe_tower_data().brim_width;
    }
    Vec3d plate_origin = ppl.get_plate(plate_index)->get_origin();
    Point wt_min_corner{scale_(x), scale_(y)};
    Point wt_max_corner(scale_(x + wipe_tower_size(0)), scale_(y + wipe_tower_size(1)));
    return {wt_min_corner, {wt_max_corner.x(), wt_min_corner.y()}, wt_max_corner, {wt_min_corner.x(), wt_max_corner.y()}};
}

=======
>>>>>>> 693aa8d2
void GLCanvas3D::render(bool only_init)
{
    if (m_in_render) {
        // if called recursively, return
        m_dirty = true;
        return;
    }

    m_in_render = true;
    Slic3r::ScopeGuard in_render_guard([this]() { m_in_render = false; });
    (void)in_render_guard;

    if (m_canvas == nullptr)
        return;

    //BBS: add enable_render
    if (!m_enable_render)
        return;

    // ensures this canvas is current and initialized
    if (!_is_shown_on_screen() || !_set_current() || !wxGetApp().init_opengl())
        return;

    if (!is_initialized() && !init())
        return;

    if (!m_main_toolbar.is_enabled())
        m_gcode_viewer.init(wxGetApp().get_mode(), wxGetApp().preset_bundle);

    if (! m_bed.build_volume().valid()) {
        // this happens at startup when no data is still saved under <>\AppData\Roaming\Slic3rPE
        post_event(SimpleEvent(EVT_GLCANVAS_UPDATE_BED_SHAPE));
        return;
    }

    if (only_init)
        return;

#if ENABLE_ENVIRONMENT_MAP
    if (wxGetApp().is_editor())
        wxGetApp().plater()->init_environment_texture();
#endif // ENABLE_ENVIRONMENT_MAP

    const Size& cnv_size = get_canvas_size();
    // Probably due to different order of events on Linux/GTK2, when one switched from 3D scene
    // to preview, this was called before canvas had its final size. It reported zero width
    // and the viewport was set incorrectly, leading to tripping glAsserts further down
    // the road (in apply_projection). That's why the minimum size is forced to 10.
    Camera& camera = wxGetApp().plater()->get_camera();
    camera.set_viewport(0, 0, std::max(10u, (unsigned int)cnv_size.get_width()), std::max(10u, (unsigned int)cnv_size.get_height()));
    camera.apply_viewport();

    if (camera.requires_zoom_to_bed) {
        zoom_to_bed();
        _resize((unsigned int)cnv_size.get_width(), (unsigned int)cnv_size.get_height());
        camera.requires_zoom_to_bed = false;
    }

    if (camera.requires_zoom_to_plate > REQUIRES_ZOOM_TO_PLATE_IDLE) {
        zoom_to_plate(camera.requires_zoom_to_plate);
        _resize((unsigned int)cnv_size.get_width(), (unsigned int)cnv_size.get_height());
        camera.requires_zoom_to_plate = REQUIRES_ZOOM_TO_PLATE_IDLE;
    }

    if (camera.requires_zoom_to_volumes) {
        zoom_to_volumes();
        _resize((unsigned int)cnv_size.get_width(), (unsigned int)cnv_size.get_height());
        camera.requires_zoom_to_volumes = false;
    }

    camera.apply_projection(_max_bounding_box(true, true, true));

    wxGetApp().imgui()->new_frame();

    if (m_picking_enabled) {
        if (m_rectangle_selection.is_dragging())
            // picking pass using rectangle selection
            _rectangular_selection_picking_pass();
        //BBS: enable picking when no volumes for partplate logic
        //else if (!m_volumes.empty())
        else {
            // regular picking pass
            _picking_pass();

#if ENABLE_RAYCAST_PICKING_DEBUG
            ImGuiWrapper& imgui = *wxGetApp().imgui();
            imgui.begin(std::string("Hit result"), ImGuiWindowFlags_AlwaysAutoResize);
            imgui.text("Picking disabled");
            imgui.end();
#endif // ENABLE_RAYCAST_PICKING_DEBUG
        }
    }

    // draw scene
    glsafe(::glClear(GL_COLOR_BUFFER_BIT | GL_DEPTH_BUFFER_BIT));
    _render_background();

    //BBS add partplater rendering logic
    bool only_current = false, only_body = false, show_axes = true, no_partplate = false;
    GLGizmosManager::EType gizmo_type = m_gizmos.get_current_type();
    if (!m_main_toolbar.is_enabled()) {
        //only_body = true;
        only_current = true;
    }
    else if ((gizmo_type == GLGizmosManager::FdmSupports) || (gizmo_type == GLGizmosManager::Seam) || (gizmo_type == GLGizmosManager::MmuSegmentation))
        no_partplate = true;

    /* view3D render*/
    int hover_id = (m_hover_plate_idxs.size() > 0)?m_hover_plate_idxs.front():-1;
    if (m_canvas_type == ECanvasType::CanvasView3D) {
        //BBS: add outline logic
        _render_objects(GLVolumeCollection::ERenderType::Opaque, !m_gizmos.is_running());
        _render_sla_slices();
        _render_selection();
        if (!no_partplate)
            _render_bed(camera.get_view_matrix(), camera.get_projection_matrix(), !camera.is_looking_downward(), show_axes);
        if (!no_partplate) //BBS: add outline logic
            _render_platelist(camera.get_view_matrix(), camera.get_projection_matrix(), !camera.is_looking_downward(), only_current, only_body, hover_id, true);
        _render_objects(GLVolumeCollection::ERenderType::Transparent, !m_gizmos.is_running());
    }
    /* preview render */
    else if (m_canvas_type == ECanvasType::CanvasPreview && m_render_preview) {
        _render_objects(GLVolumeCollection::ERenderType::Opaque, !m_gizmos.is_running());
        _render_sla_slices();
        _render_selection();
        _render_bed(camera.get_view_matrix(), camera.get_projection_matrix(), !camera.is_looking_downward(), show_axes);
        _render_platelist(camera.get_view_matrix(), camera.get_projection_matrix(), !camera.is_looking_downward(), only_current, true, hover_id);
        // BBS: GUI refactor: add canvas size as parameters
        _render_gcode(cnv_size.get_width(), cnv_size.get_height());
    }
    /* assemble render*/
    else if (m_canvas_type == ECanvasType::CanvasAssembleView) {
        //BBS: add outline logic
        _render_objects(GLVolumeCollection::ERenderType::Opaque, !m_gizmos.is_running());
        //_render_bed(camera.get_view_matrix(), camera.get_projection_matrix(), !camera.is_looking_downward(), show_axes);
        _render_plane();
        //BBS: add outline logic insteadof selection under assemble view
        //_render_selection();
        // BBS: add outline logic
        _render_objects(GLVolumeCollection::ERenderType::Transparent, !m_gizmos.is_running());
    }

    _render_sequential_clearance();
#if ENABLE_RENDER_SELECTION_CENTER
    _render_selection_center();
#endif // ENABLE_RENDER_SELECTION_CENTER

    // we need to set the mouse's scene position here because the depth buffer
    // could be invalidated by the following gizmo render methods
    // this position is used later into on_mouse() to drag the objects
    if (m_picking_enabled)
        m_mouse.scene_position = _mouse_to_3d(m_mouse.position.cast<coord_t>());

    // sidebar hints need to be rendered before the gizmos because the depth buffer
    // could be invalidated by the following gizmo render methods
    _render_selection_sidebar_hints();
    _render_current_gizmo();

#if ENABLE_RAYCAST_PICKING_DEBUG
    if (m_picking_enabled && !m_mouse.dragging && !m_gizmos.is_dragging() && !m_rectangle_selection.is_dragging())
        m_scene_raycaster.render_hit(camera);
#endif // ENABLE_RAYCAST_PICKING_DEBUG

#if ENABLE_SHOW_CAMERA_TARGET
    _render_camera_target();
#endif // ENABLE_SHOW_CAMERA_TARGET

    if (m_picking_enabled && m_rectangle_selection.is_dragging())
        m_rectangle_selection.render(*this);

    // draw overlays
    _render_overlays();

    if (wxGetApp().plater()->is_render_statistic_dialog_visible()) {
        ImGui::ShowMetricsWindow();

        ImGuiWrapper& imgui = *wxGetApp().imgui();
        imgui.begin(std::string("Render statistics"), ImGuiWindowFlags_AlwaysAutoResize | ImGuiWindowFlags_NoResize | ImGuiWindowFlags_NoCollapse);
        imgui.text("FPS (SwapBuffers() calls per second):");
        ImGui::SameLine();
        imgui.text(std::to_string(m_render_stats.get_fps_and_reset_if_needed()));
        ImGui::Separator();
        imgui.text("Compressed textures:");
        ImGui::SameLine();
        imgui.text(OpenGLManager::are_compressed_textures_supported() ? "supported" : "not supported");
        imgui.text("Max texture size:");
        ImGui::SameLine();
        imgui.text(std::to_string(OpenGLManager::get_gl_info().get_max_tex_size()));
        imgui.end();
    }

#if ENABLE_PROJECT_DIRTY_STATE_DEBUG_WINDOW
    if (wxGetApp().is_editor() && wxGetApp().plater()->is_view3D_shown())
        wxGetApp().plater()->render_project_state_debug_window();
#endif // ENABLE_PROJECT_DIRTY_STATE_DEBUG_WINDOW

#if ENABLE_CAMERA_STATISTICS
    camera.debug_render();
#endif // ENABLE_CAMERA_STATISTICS

#if ENABLE_IMGUI_STYLE_EDITOR
    if (wxGetApp().get_mode() == ConfigOptionMode::comDevelop)
        _render_style_editor();
#endif


    std::string tooltip;

	// Negative coordinate means out of the window, likely because the window was deactivated.
	// In that case the tooltip should be hidden.
    if (m_mouse.position.x() >= 0. && m_mouse.position.y() >= 0.) {
        if (tooltip.empty())
            tooltip = m_layers_editing.get_tooltip(*this);

	    if (tooltip.empty())
	        tooltip = m_gizmos.get_tooltip();

	    if (tooltip.empty())
	        tooltip = m_main_toolbar.get_tooltip();

        //BBS: GUI refactor: GLToolbar
        if (tooltip.empty())
            tooltip = m_assemble_view_toolbar.get_tooltip();

	    if (tooltip.empty())
            tooltip = wxGetApp().plater()->get_collapse_toolbar().get_tooltip();

        // BBS
#if 0
	    if (tooltip.empty())
            tooltip = wxGetApp().plater()->get_view_toolbar().get_tooltip();
#endif
    }

    set_tooltip(tooltip);

    if (m_tooltip_enabled)
        m_tooltip.render(m_mouse.position, *this);

    wxGetApp().plater()->get_mouse3d_controller().render_settings_dialog(*this);

    if (m_canvas_type != ECanvasType::CanvasAssembleView) {
        float right_margin = SLIDER_DEFAULT_RIGHT_MARGIN;
        float bottom_margin = SLIDER_DEFAULT_BOTTOM_MARGIN;
        if (m_canvas_type == ECanvasType::CanvasPreview) {
            float scale_factor = get_scale();
#ifdef WIN32
            int dpi = get_dpi_for_window(wxGetApp().GetTopWindow());
            scale_factor *= (float) dpi / (float) DPI_DEFAULT;
#endif // WIN32
            right_margin = SLIDER_RIGHT_MARGIN * scale_factor * GCODE_VIEWER_SLIDER_SCALE;
            bottom_margin = SLIDER_BOTTOM_MARGIN * scale_factor * GCODE_VIEWER_SLIDER_SCALE;
        }
        wxGetApp().plater()->get_notification_manager()->render_notifications(*this, get_overlay_window_width(), bottom_margin, right_margin);
        wxGetApp().plater()->get_dailytips()->render();
    }

    wxGetApp().imgui()->render();

    m_canvas->SwapBuffers();
    m_render_stats.increment_fps_counter();
}

void GLCanvas3D::render_thumbnail(ThumbnailData& thumbnail_data, unsigned int w, unsigned int h, const ThumbnailsParams& thumbnail_params, Camera::EType camera_type, bool use_top_view, bool for_picking)
{
    render_thumbnail(thumbnail_data, w, h, thumbnail_params, m_volumes, camera_type, use_top_view, for_picking);
}

void GLCanvas3D::render_thumbnail(ThumbnailData& thumbnail_data, unsigned int w, unsigned int h, const ThumbnailsParams& thumbnail_params,
    const GLVolumeCollection& volumes, Camera::EType camera_type, bool use_top_view, bool for_picking)
{
    GLShaderProgram* shader = wxGetApp().get_shader("thumbnail");
    ModelObjectPtrs& model_objects = GUI::wxGetApp().model().objects;
    std::vector<ColorRGBA> colors = ::get_extruders_colors();
    switch (OpenGLManager::get_framebuffers_type())
    {
    case OpenGLManager::EFramebufferType::Arb:
        { render_thumbnail_framebuffer(thumbnail_data, w, h, thumbnail_params,
            wxGetApp().plater()->get_partplate_list(), model_objects, volumes, colors, shader, camera_type, use_top_view, for_picking); break; }
    case OpenGLManager::EFramebufferType::Ext:
        { render_thumbnail_framebuffer_ext(thumbnail_data, w, h, thumbnail_params,
            wxGetApp().plater()->get_partplate_list(), model_objects, volumes, colors, shader, camera_type, use_top_view, for_picking); break; }
    default:
        { render_thumbnail_legacy(thumbnail_data, w, h, thumbnail_params,
            wxGetApp().plater()->get_partplate_list(), model_objects, volumes, colors, shader, camera_type); break; }
    }
}

void GLCanvas3D::render_calibration_thumbnail(ThumbnailData& thumbnail_data, unsigned int w, unsigned int h, const ThumbnailsParams& thumbnail_params)
{
    //load current plate gcode
    m_gcode_viewer.render_calibration_thumbnail(thumbnail_data, w, h, thumbnail_params,
        wxGetApp().plater()->get_partplate_list(), wxGetApp().get_opengl_manager());
}

//BBS
void GLCanvas3D::select_curr_plate_all()
{
    m_selection.add_curr_plate();
    m_dirty = true;
}

void GLCanvas3D::select_object_from_idx(std::vector<int>& object_idxs) {
    m_selection.add_object_from_idx(object_idxs);
    m_dirty = true;
}

//BBS
void GLCanvas3D::remove_curr_plate_all()
{
    m_selection.remove_curr_plate();
    m_dirty = true;
}

void GLCanvas3D::update_plate_thumbnails()
{
    _update_imgui_select_plate_toolbar();
}

void GLCanvas3D::select_all()
{
    m_selection.add_all();
    m_dirty = true;
}

void GLCanvas3D::deselect_all()
{
    m_selection.remove_all();
    // BBS
    //wxGetApp().obj_manipul()->set_dirty();
    m_gizmos.reset_all_states();
    m_gizmos.update_data();
    post_event(SimpleEvent(EVT_GLCANVAS_OBJECT_SELECT));
}

void GLCanvas3D::set_selected_visible(bool visible)
{
    for (unsigned int i : m_selection.get_volume_idxs()) {
        GLVolume* volume = const_cast<GLVolume*>(m_selection.get_volume(i));
        volume->visible = visible;
        volume->color.a(visible ? 1.f : GLVolume::MODEL_HIDDEN_COL.a());
        volume->render_color.a(volume->color.a());
        volume->force_native_color = !visible;
    }
}

void GLCanvas3D::delete_selected()
{
    m_selection.erase();
}

void GLCanvas3D::ensure_on_bed(unsigned int object_idx, bool allow_negative_z)
{
    //BBS if asseble view canvas
    if (m_canvas_type == ECanvasType::CanvasAssembleView) {
        return;
    }

    if (allow_negative_z)
        return;

    typedef std::map<std::pair<int, int>, double> InstancesToZMap;
    InstancesToZMap instances_min_z;

    for (GLVolume* volume : m_volumes.volumes) {
        if (volume->object_idx() == (int)object_idx && !volume->is_modifier) {
            double min_z = volume->transformed_convex_hull_bounding_box().min.z();
            std::pair<int, int> instance = std::make_pair(volume->object_idx(), volume->instance_idx());
            InstancesToZMap::iterator it = instances_min_z.find(instance);
            if (it == instances_min_z.end())
                it = instances_min_z.insert(InstancesToZMap::value_type(instance, DBL_MAX)).first;

            it->second = std::min(it->second, min_z);
        }
    }

    for (GLVolume* volume : m_volumes.volumes) {
        std::pair<int, int> instance = std::make_pair(volume->object_idx(), volume->instance_idx());
        InstancesToZMap::iterator it = instances_min_z.find(instance);
        if (it != instances_min_z.end())
            volume->set_instance_offset(Z, volume->get_instance_offset(Z) - it->second);
    }
}


const std::vector<double>& GLCanvas3D::get_gcode_layers_zs() const
{
    return m_gcode_viewer.get_layers_zs();
}

std::vector<double> GLCanvas3D::get_volumes_print_zs(bool active_only) const
{
    return m_volumes.get_current_print_zs(active_only);
}

void GLCanvas3D::set_gcode_options_visibility_from_flags(unsigned int flags)
{
    m_gcode_viewer.set_options_visibility_from_flags(flags);
}

void GLCanvas3D::set_volumes_z_range(const std::array<double, 2>& range)
{
    m_volumes.set_range(range[0] - 1e-6, range[1] + 1e-6);
}

std::vector<int> GLCanvas3D::load_object(const ModelObject& model_object, int obj_idx, std::vector<int> instance_idxs)
{
    if (instance_idxs.empty()) {
        for (unsigned int i = 0; i < model_object.instances.size(); ++i) {
            instance_idxs.emplace_back(i);
        }
    }
    return m_volumes.load_object(&model_object, obj_idx, instance_idxs);
}

std::vector<int> GLCanvas3D::load_object(const Model& model, int obj_idx)
{
    if (0 <= obj_idx && obj_idx < (int)model.objects.size()) {
        const ModelObject* model_object = model.objects[obj_idx];
        if (model_object != nullptr)
            return load_object(*model_object, obj_idx, std::vector<int>());
    }

    return std::vector<int>();
}

void GLCanvas3D::mirror_selection(Axis axis)
{
    m_selection.mirror(axis);
    do_mirror(L("Mirror Object"));
    // BBS
    //wxGetApp().obj_manipul()->set_dirty();
}

// Reload the 3D scene of
// 1) Model / ModelObjects / ModelInstances / ModelVolumes
// 2) Print bed
// 3) SLA support meshes for their respective ModelObjects / ModelInstances
// 4) Wipe tower preview
// 5) Out of bed collision status & message overlay (texture)
void GLCanvas3D::reload_scene(bool refresh_immediately, bool force_full_scene_refresh)
{
    if (m_canvas == nullptr || m_config == nullptr || m_model == nullptr)
        return;

    if (!m_initialized)
        return;
    
    _set_current();

    m_hover_volume_idxs.clear();

    struct ModelVolumeState {
        ModelVolumeState(const GLVolume* volume) :
            model_volume(nullptr), geometry_id(volume->geometry_id), volume_idx(-1) {}
        ModelVolumeState(const ModelVolume* model_volume, const ObjectID& instance_id, const GLVolume::CompositeID& composite_id) :
            model_volume(model_volume), geometry_id(std::make_pair(model_volume->id().id, instance_id.id)), composite_id(composite_id), volume_idx(-1) {}
        ModelVolumeState(const ObjectID& volume_id, const ObjectID& instance_id) :
            model_volume(nullptr), geometry_id(std::make_pair(volume_id.id, instance_id.id)), volume_idx(-1) {}
        bool new_geometry() const { return this->volume_idx == size_t(-1); }
        const ModelVolume* model_volume;
        // ObjectID of ModelVolume + ObjectID of ModelInstance
        // or timestamp of an SLAPrintObjectStep + ObjectID of ModelInstance
        std::pair<size_t, size_t>   geometry_id;
        GLVolume::CompositeID       composite_id;
        // Volume index in the new GLVolume vector.
        size_t                      volume_idx;
    };
    std::vector<ModelVolumeState> model_volume_state;
    std::vector<ModelVolumeState> aux_volume_state;

    struct GLVolumeState {
        GLVolumeState() :
            volume_idx(size_t(-1)) {}
        GLVolumeState(const GLVolume* volume, unsigned int volume_idx) :
            composite_id(volume->composite_id), volume_idx(volume_idx) {}
        GLVolumeState(const GLVolume::CompositeID &composite_id) :
            composite_id(composite_id), volume_idx(size_t(-1)) {}

        GLVolume::CompositeID       composite_id;
        // Volume index in the old GLVolume vector.
        size_t                      volume_idx;
    };

    // SLA steps to pull the preview meshes for.
	typedef std::array<SLAPrintObjectStep, 3> SLASteps;
    SLASteps sla_steps = { slaposDrillHoles, slaposSupportTree, slaposPad };
    struct SLASupportState {
        std::array<PrintStateBase::StateWithTimeStamp, std::tuple_size<SLASteps>::value> step;
    };
    // State of the sla_steps for all SLAPrintObjects.
    std::vector<SLASupportState>   sla_support_state;

    std::vector<size_t> instance_ids_selected;
    std::vector<size_t> map_glvolume_old_to_new(m_volumes.volumes.size(), size_t(-1));
    std::vector<GLVolumeState> deleted_volumes;
    // BBS
    std::vector<GLVolumeState> deleted_wipe_towers;
    std::vector<GLVolume*> glvolumes_new;
    glvolumes_new.reserve(m_volumes.volumes.size());
    auto model_volume_state_lower = [](const ModelVolumeState& m1, const ModelVolumeState& m2) { return m1.geometry_id < m2.geometry_id; };

    m_reload_delayed = !m_canvas->IsShown() && !refresh_immediately && !force_full_scene_refresh;

    PrinterTechnology printer_technology = current_printer_technology();

    // BBS: support wipe tower for multi-plates
    PartPlateList& ppl = wxGetApp().plater()->get_partplate_list();
    int n_plates = ppl.get_plate_count();
    std::vector<int> volume_idxs_wipe_tower_old(n_plates, -1);

    // Release invalidated volumes to conserve GPU memory in case of delayed refresh (see m_reload_delayed).
    // First initialize model_volumes_new_sorted & model_instances_new_sorted.
    for (int object_idx = 0; object_idx < (int)m_model->objects.size(); ++object_idx) {
        const ModelObject* model_object = m_model->objects[object_idx];
        for (int instance_idx = 0; instance_idx < (int)model_object->instances.size(); ++instance_idx) {
            const ModelInstance* model_instance = model_object->instances[instance_idx];
            for (int volume_idx = 0; volume_idx < (int)model_object->volumes.size(); ++volume_idx) {
                const ModelVolume* model_volume = model_object->volumes[volume_idx];
                if (m_canvas_type == ECanvasType::CanvasAssembleView) {
                    if (model_volume->is_model_part())
                        model_volume_state.emplace_back(model_volume, model_instance->id(), GLVolume::CompositeID(object_idx, volume_idx, instance_idx));
                }
                else {
                    model_volume_state.emplace_back(model_volume, model_instance->id(), GLVolume::CompositeID(object_idx, volume_idx, instance_idx));
                }
            }
        }
    }
    if (printer_technology == ptSLA) {
        const SLAPrint* sla_print = this->sla_print();
#ifndef NDEBUG
        // Verify that the SLAPrint object is synchronized with m_model.
        check_model_ids_equal(*m_model, sla_print->model());
#endif /* NDEBUG */
        sla_support_state.reserve(sla_print->objects().size());
        for (const SLAPrintObject* print_object : sla_print->objects()) {
            SLASupportState state;
            for (size_t istep = 0; istep < sla_steps.size(); ++istep) {
                state.step[istep] = print_object->step_state_with_timestamp(sla_steps[istep]);
                if (state.step[istep].state == PrintStateBase::DONE) {
                    if (!print_object->has_mesh(sla_steps[istep]))
                        // Consider the DONE step without a valid mesh as invalid for the purpose
                        // of mesh visualization.
                        state.step[istep].state = PrintStateBase::INVALID;
                    else if (sla_steps[istep] != slaposDrillHoles)
                        for (const ModelInstance* model_instance : print_object->model_object()->instances)
                            // Only the instances, which are currently printable, will have the SLA support structures kept.
                            // The instances outside the print bed will have the GLVolumes of their support structures released.
                            if (model_instance->is_printable())
                                aux_volume_state.emplace_back(state.step[istep].timestamp, model_instance->id());
                }
            }
            sla_support_state.emplace_back(state);
        }
    }
    std::sort(model_volume_state.begin(), model_volume_state.end(), model_volume_state_lower);
    std::sort(aux_volume_state.begin(), aux_volume_state.end(), model_volume_state_lower);

    // BBS: normalize painting data with current filament count
    for (unsigned int obj_idx = 0; obj_idx < (unsigned int)m_model->objects.size(); ++obj_idx) {
        const ModelObject& model_object = *m_model->objects[obj_idx];
        for (int volume_idx = 0; volume_idx < (int)model_object.volumes.size(); ++volume_idx) {
            ModelVolume& model_volume = *model_object.volumes[volume_idx];
            if (!model_volume.is_model_part())
                continue;

            unsigned int filaments_count = (unsigned int)dynamic_cast<const ConfigOptionStrings*>(m_config->option("filament_colour"))->values.size();
            model_volume.update_extruder_count(filaments_count);
        }
    }

    // Release all ModelVolume based GLVolumes not found in the current Model. Find the GLVolume of a hollowed mesh.
    for (size_t volume_id = 0; volume_id < m_volumes.volumes.size(); ++volume_id) {
        GLVolume* volume = m_volumes.volumes[volume_id];
        ModelVolumeState  key(volume);
        ModelVolumeState* mvs = nullptr;
        if (volume->volume_idx() < 0) {
            auto it = std::lower_bound(aux_volume_state.begin(), aux_volume_state.end(), key, model_volume_state_lower);
            if (it != aux_volume_state.end() && it->geometry_id == key.geometry_id)
                // This can be an SLA support structure that should not be rendered (in case someone used undo
                // to revert to before it was generated). We only reuse the volume if that's not the case.
                if (m_model->objects[volume->composite_id.object_id]->sla_points_status != sla::PointsStatus::NoPoints)
                    mvs = &(*it);
        }
        else {
            auto it = std::lower_bound(model_volume_state.begin(), model_volume_state.end(), key, model_volume_state_lower);
            if (it != model_volume_state.end() && it->geometry_id == key.geometry_id)
                mvs = &(*it);
        }
        // Emplace instance ID of the volume. Both the aux volumes and model volumes share the same instance ID.
        // The wipe tower has its own wipe_tower_instance_id().
        if (m_selection.contains_volume(volume_id)) {
            if (m_canvas_type == ECanvasType::CanvasAssembleView) {
                if (!volume->is_modifier)
                    instance_ids_selected.emplace_back(volume->geometry_id.second);
            }
            else {
                instance_ids_selected.emplace_back(volume->geometry_id.second);
            }
        }
        if (mvs == nullptr || force_full_scene_refresh) {
            // This GLVolume will be released.
            if (volume->is_wipe_tower) {
                // There is only one wipe tower.
                //assert(volume_idx_wipe_tower_old == -1);
                int plate_id = volume->composite_id.object_id - 1000;
                if (plate_id < n_plates)
                    volume_idxs_wipe_tower_old[plate_id] = (int)volume_id;
            }
            if (!m_reload_delayed) {
                deleted_volumes.emplace_back(volume, volume_id);
                // BBS
                if (volume->is_wipe_tower)
                    deleted_wipe_towers.emplace_back(volume, volume_id);
                delete volume;
            }
        }
        else {
            // This GLVolume will be reused.
            volume->set_sla_shift_z(0.0);
            map_glvolume_old_to_new[volume_id] = glvolumes_new.size();
            mvs->volume_idx = glvolumes_new.size();
            glvolumes_new.emplace_back(volume);
            // Update color of the volume based on the current extruder.
            if (mvs->model_volume != nullptr) {
                int extruder_id = mvs->model_volume->extruder_id();
                if (extruder_id != -1)
                    volume->extruder_id = extruder_id;

                volume->is_modifier = !mvs->model_volume->is_model_part();
                volume->set_color(color_from_model_volume(*mvs->model_volume));

                // updates volumes transformations
                if (m_canvas_type != ECanvasType::CanvasAssembleView) {
                    volume->set_instance_transformation(mvs->model_volume->get_object()->instances[mvs->composite_id.instance_id]->get_transformation());
                    volume->set_volume_transformation(mvs->model_volume->get_transformation());
                    // updates volumes convex hull
                    if (mvs->model_volume->is_model_part() && ! volume->convex_hull())
                        // Model volume was likely changed from modifier or support blocker / enforcer to a model part.
                        // Only model parts require convex hulls.
                        volume->set_convex_hull(mvs->model_volume->get_convex_hull_shared_ptr());
                    volume->set_offset_to_assembly(Vec3d(0, 0, 0));
                }
                else {
                    volume->set_instance_transformation(mvs->model_volume->get_object()->instances[mvs->composite_id.instance_id]->get_assemble_transformation());
                    volume->set_volume_transformation(mvs->model_volume->get_transformation());
                    // updates volumes convex hull
                    if (mvs->model_volume->is_model_part() && ! volume->convex_hull())
                        // Model volume was likely changed from modifier or support blocker / enforcer to a model part.
                        // Only model parts require convex hulls.
                        volume->set_convex_hull(mvs->model_volume->get_convex_hull_shared_ptr());
                    volume->set_offset_to_assembly(mvs->model_volume->get_object()->instances[mvs->composite_id.instance_id]->get_offset_to_assembly());
                }
            }
        }
    }
    sort_remove_duplicates(instance_ids_selected);
    auto deleted_volumes_lower = [](const GLVolumeState &v1, const GLVolumeState &v2) { return v1.composite_id < v2.composite_id; };
    std::sort(deleted_volumes.begin(), deleted_volumes.end(), deleted_volumes_lower);

    //BBS clean hover_volume_idxs
    m_hover_volume_idxs.clear();

    if (m_reload_delayed)
        return;

    // BBS: do not check wipe tower changes
    bool update_object_list = false;
    if (deleted_volumes.size() != deleted_wipe_towers.size())
        update_object_list = true;

    if (m_volumes.volumes != glvolumes_new && !update_object_list) {
        int vol_idx = 0;
        for (; vol_idx < std::min(m_volumes.volumes.size(), glvolumes_new.size()); vol_idx++) {
            if (m_volumes.volumes[vol_idx] != glvolumes_new[vol_idx]) {
                update_object_list = true;
                break;
            }
        }
        for (int temp_idx = vol_idx; temp_idx < m_volumes.volumes.size() && !update_object_list; temp_idx++) {
            // Volumes in m_volumes might not exist anymore, so we cannot
            // directly check if they are is_wipe_towers, for which we do
            // not want to update the object list.  Instead, we do a kind of
            // slow thing of seeing if they were in the deleted list, and if
            // so, if they were a wipe tower.
            bool was_deleted_wipe_tower = false;
            for (int del_idx = 0; del_idx < deleted_wipe_towers.size(); del_idx++) {
                if (deleted_wipe_towers[del_idx].volume_idx == temp_idx) {
                    was_deleted_wipe_tower = true;
                    break;
                }
            }
            if (!was_deleted_wipe_tower) {
                update_object_list = true;
            }
        }
        for (int temp_idx = vol_idx; temp_idx < glvolumes_new.size() && !update_object_list; temp_idx++) {
            if (!glvolumes_new[temp_idx]->is_wipe_tower)
                update_object_list = true;
        }
    }
    m_volumes.volumes = std::move(glvolumes_new);
    for (unsigned int obj_idx = 0; obj_idx < (unsigned int)m_model->objects.size(); ++ obj_idx) {
        const ModelObject &model_object = *m_model->objects[obj_idx];
        for (int volume_idx = 0; volume_idx < (int)model_object.volumes.size(); ++ volume_idx) {
			const ModelVolume &model_volume = *model_object.volumes[volume_idx];
            if (m_canvas_type == ECanvasType::CanvasAssembleView && !model_volume.is_model_part())
                continue;
            for (int instance_idx = 0; instance_idx < (int)model_object.instances.size(); ++ instance_idx) {
				const ModelInstance &model_instance = *model_object.instances[instance_idx];
				ModelVolumeState key(model_volume.id(), model_instance.id());
				auto it = std::lower_bound(model_volume_state.begin(), model_volume_state.end(), key, model_volume_state_lower);
				assert(it != model_volume_state.end() && it->geometry_id == key.geometry_id);
                if (it->new_geometry()) {
                    // New volume.
                    auto it_old_volume = std::lower_bound(deleted_volumes.begin(), deleted_volumes.end(), GLVolumeState(it->composite_id), deleted_volumes_lower);
                    if (it_old_volume != deleted_volumes.end() && it_old_volume->composite_id == it->composite_id)
                        // If a volume changed its ObjectID, but it reuses a GLVolume's CompositeID, maintain its selection.
                        map_glvolume_old_to_new[it_old_volume->volume_idx] = m_volumes.volumes.size();
                    // Note the index of the loaded volume, so that we can reload the main model GLVolume with the hollowed mesh
                    // later in this function.
                    it->volume_idx = m_volumes.volumes.size();
                    m_volumes.load_object_volume(&model_object, obj_idx, volume_idx, instance_idx, m_canvas_type == ECanvasType::CanvasAssembleView);
                    m_volumes.volumes.back()->geometry_id = key.geometry_id;
                    update_object_list = true;
                } else {
					// Recycling an old GLVolume.
					GLVolume &existing_volume = *m_volumes.volumes[it->volume_idx];
                    assert(existing_volume.geometry_id == key.geometry_id);
					// Update the Object/Volume/Instance indices into the current Model.
					if (existing_volume.composite_id != it->composite_id) {
						existing_volume.composite_id = it->composite_id;
						update_object_list = true;
					}
                }
            }
        }
    }
    if (printer_technology == ptSLA) {
        size_t idx = 0;
        const SLAPrint *sla_print = this->sla_print();
		std::vector<double> shift_zs(m_model->objects.size(), 0);
        double relative_correction_z = sla_print->relative_correction().z();
        if (relative_correction_z <= EPSILON)
            relative_correction_z = 1.;
		for (const SLAPrintObject *print_object : sla_print->objects()) {
            SLASupportState   &state        = sla_support_state[idx ++];
            const ModelObject *model_object = print_object->model_object();
            // Find an index of the ModelObject
            int object_idx;
            // There may be new SLA volumes added to the scene for this print_object.
            // Find the object index of this print_object in the Model::objects list.
            auto it = std::find(sla_print->model().objects.begin(), sla_print->model().objects.end(), model_object);
            assert(it != sla_print->model().objects.end());
			object_idx = it - sla_print->model().objects.begin();
			// Cache the Z offset to be applied to all volumes with this object_idx.
			shift_zs[object_idx] = print_object->get_current_elevation() / relative_correction_z;
            // Collect indices of this print_object's instances, for which the SLA support meshes are to be added to the scene.
            // pairs of <instance_idx, print_instance_idx>
			std::vector<std::pair<size_t, size_t>> instances[std::tuple_size<SLASteps>::value];
            for (size_t print_instance_idx = 0; print_instance_idx < print_object->instances().size(); ++ print_instance_idx) {
                const SLAPrintObject::Instance &instance = print_object->instances()[print_instance_idx];
                // Find index of ModelInstance corresponding to this SLAPrintObject::Instance.
				auto it = std::find_if(model_object->instances.begin(), model_object->instances.end(),
                    [&instance](const ModelInstance *mi) { return mi->id() == instance.instance_id; });
                assert(it != model_object->instances.end());
                int instance_idx = it - model_object->instances.begin();
                for (size_t istep = 0; istep < sla_steps.size(); ++ istep)
                    if (sla_steps[istep] == slaposDrillHoles) {
                    	// Hollowing is a special case, where the mesh from the backend is being loaded into the 1st volume of an instance,
                    	// not into its own GLVolume.
                        // There shall always be such a GLVolume allocated.
                        ModelVolumeState key(model_object->volumes.front()->id(), instance.instance_id);
                        auto it = std::lower_bound(model_volume_state.begin(), model_volume_state.end(), key, model_volume_state_lower);
                        assert(it != model_volume_state.end() && it->geometry_id == key.geometry_id);
                        assert(!it->new_geometry());
                        GLVolume &volume = *m_volumes.volumes[it->volume_idx];
                        if (! volume.offsets.empty() && state.step[istep].timestamp != volume.offsets.front()) {
                        	// The backend either produced a new hollowed mesh, or it invalidated the one that the front end has seen.
                            volume.model.reset();
                            if (state.step[istep].state == PrintStateBase::DONE) {
                                TriangleMesh mesh = print_object->get_mesh(slaposDrillHoles);
	                            assert(! mesh.empty());
                                mesh.transform(sla_print->sla_trafo(*m_model->objects[volume.object_idx()]).inverse());
#if ENABLE_SMOOTH_NORMALS
                                volume.model.init_from(mesh, true);
#else
                                volume.model.init_from(mesh);
                                volume.mesh_raycaster = std::make_unique<GUI::MeshRaycaster>(std::make_shared<TriangleMesh>(mesh));
#endif // ENABLE_SMOOTH_NORMALS
                            }
                            else {
	                        	// Reload the original volume.
#if ENABLE_SMOOTH_NORMALS
                                volume.model.init_from(m_model->objects[volume.object_idx()]->volumes[volume.volume_idx()]->mesh(), true);
#else
                                const TriangleMesh& new_mesh = m_model->objects[volume.object_idx()]->volumes[volume.volume_idx()]->mesh();
                                volume.model.init_from(new_mesh);
                                volume.mesh_raycaster = std::make_unique<GUI::MeshRaycaster>(std::make_shared<TriangleMesh>(new_mesh));
#endif // ENABLE_SMOOTH_NORMALS
                            }
	                    }
                    	//FIXME it is an ugly hack to write the timestamp into the "offsets" field to not have to add another member variable
                    	// to the GLVolume. We should refactor GLVolume significantly, so that the GLVolume will not contain member variables
                    	// of various concenrs (model vs. 3D print path).
                    	volume.offsets = { state.step[istep].timestamp };
                    }
                    else if (state.step[istep].state == PrintStateBase::DONE) {
                        // Check whether there is an existing auxiliary volume to be updated, or a new auxiliary volume to be created.
						ModelVolumeState key(state.step[istep].timestamp, instance.instance_id.id);
						auto it = std::lower_bound(aux_volume_state.begin(), aux_volume_state.end(), key, model_volume_state_lower);
						assert(it != aux_volume_state.end() && it->geometry_id == key.geometry_id);
                    	if (it->new_geometry()) {
                            // This can be an SLA support structure that should not be rendered (in case someone used undo
                            // to revert to before it was generated). If that's the case, we should not generate anything.
                            if (model_object->sla_points_status != sla::PointsStatus::NoPoints)
                                instances[istep].emplace_back(std::pair<size_t, size_t>(instance_idx, print_instance_idx));
                            else
                                shift_zs[object_idx] = 0.;
                        }
                        else {
                            // Recycling an old GLVolume. Update the Object/Instance indices into the current Model.
                            m_volumes.volumes[it->volume_idx]->composite_id = GLVolume::CompositeID(object_idx, m_volumes.volumes[it->volume_idx]->volume_idx(), instance_idx);
                            m_volumes.volumes[it->volume_idx]->set_instance_transformation(model_object->instances[instance_idx]->get_transformation());
                        }
                    }
            }

            for (size_t istep = 0; istep < sla_steps.size(); ++istep)
                if (!instances[istep].empty())
                    m_volumes.load_object_auxiliary(print_object, object_idx, instances[istep], sla_steps[istep], state.step[istep].timestamp);
        }

		// Shift-up all volumes of the object so that it has the right elevation with respect to the print bed
		for (GLVolume* volume : m_volumes.volumes)
			if (volume->object_idx() < (int)m_model->objects.size() && m_model->objects[volume->object_idx()]->instances[volume->instance_idx()]->is_printable())
				volume->set_sla_shift_z(shift_zs[volume->object_idx()]);
    }

    // BBS
    if (printer_technology == ptFFF && m_config->has("filament_colour") && (m_canvas_type != ECanvasType::CanvasAssembleView)) {
        // Should the wipe tower be visualized ?
        unsigned int filaments_count = (unsigned int)dynamic_cast<const ConfigOptionStrings*>(m_config->option("filament_colour"))->values.size();

        bool wt = dynamic_cast<const ConfigOptionBool*>(m_config->option("enable_prime_tower"))->value;
        auto co = dynamic_cast<const ConfigOptionEnum<PrintSequence>*>(m_config->option<ConfigOptionEnum<PrintSequence>>("print_sequence"));

        const DynamicPrintConfig &dconfig           = wxGetApp().preset_bundle->prints.get_edited_preset().config;
        auto timelapse_type = dconfig.option<ConfigOptionEnum<TimelapseType>>("timelapse_type");
        bool timelapse_enabled = timelapse_type ? (timelapse_type->value == TimelapseType::tlSmooth) : false;

        if (wt && (timelapse_enabled || filaments_count > 1)) {
            for (int plate_id = 0; plate_id < n_plates; plate_id++) {
                // If print ByObject and there is only one object in the plate, the wipe tower is allowed to be generated.
                PartPlate* part_plate = ppl.get_plate(plate_id);
                if (part_plate->get_print_seq() == PrintSequence::ByObject ||
                    (part_plate->get_print_seq() == PrintSequence::ByDefault && co != nullptr && co->value == PrintSequence::ByObject)) {
                    if (ppl.get_plate(plate_id)->printable_instance_size() != 1)
                        continue;
                }

                DynamicPrintConfig& proj_cfg = wxGetApp().preset_bundle->project_config;
                float x = dynamic_cast<const ConfigOptionFloats*>(proj_cfg.option("wipe_tower_x"))->get_at(plate_id);
                float y = dynamic_cast<const ConfigOptionFloats*>(proj_cfg.option("wipe_tower_y"))->get_at(plate_id);
                float w = dynamic_cast<const ConfigOptionFloat*>(m_config->option("prime_tower_width"))->value;
                float a = dynamic_cast<const ConfigOptionFloat*>(proj_cfg.option("wipe_tower_rotation_angle"))->value;
                // BBS
                // float v = dynamic_cast<const ConfigOptionFloat*>(m_config->option("prime_volume"))->value;
                Vec3d plate_origin = ppl.get_plate(plate_id)->get_origin();

                const Print* print = m_process->fff_print();
<<<<<<< HEAD
                const auto& wipe_tower_data = print->wipe_tower_data(filaments_count);
                float brim_width = wipe_tower_data.brim_width;
                const DynamicPrintConfig &print_cfg   = wxGetApp().preset_bundle->prints.get_edited_preset().config;
                Vec3d wipe_tower_size = ppl.get_plate(plate_id)->estimate_wipe_tower_size(print_cfg, w, wipe_tower_data.depth);
=======
                float brim_width = print->wipe_tower_data(filaments_count).brim_width;
                const DynamicPrintConfig &print_cfg   = wxGetApp().preset_bundle->prints.get_edited_preset().config;
                Vec3d wipe_tower_size = ppl.get_plate(plate_id)->estimate_wipe_tower_size(print_cfg, w, v);
>>>>>>> 693aa8d2

                const float margin = WIPE_TOWER_MARGIN;
                BoundingBoxf3 plate_bbox = wxGetApp().plater()->get_partplate_list().get_plate(plate_id)->get_bounding_box();
                coordf_t plate_bbox_x_max_local_coord = plate_bbox.max(0) - plate_origin(0);
                coordf_t plate_bbox_y_max_local_coord = plate_bbox.max(1) - plate_origin(1);
                bool need_update = false;
                if (x + margin + wipe_tower_size(0) > plate_bbox_x_max_local_coord) {
                    x = plate_bbox_x_max_local_coord - wipe_tower_size(0) - margin;
                    need_update = true;
                }
                else if (x < margin) {
                    x = margin;
                    need_update = true;
                }
                if (need_update) {
                    ConfigOptionFloat wt_x_opt(x);
                    dynamic_cast<ConfigOptionFloats *>(proj_cfg.option("wipe_tower_x"))->set_at(&wt_x_opt, plate_id, 0);
                    need_update = false;
                }

                if (y + margin + wipe_tower_size(1) > plate_bbox_y_max_local_coord) {
                    y = plate_bbox_y_max_local_coord - wipe_tower_size(1) - margin;
                    need_update = true;
                }
                else if (y < margin) {
                    y = margin;
                    need_update = true;
                }
                if (need_update) {
                    ConfigOptionFloat wt_y_opt(y);
                    dynamic_cast<ConfigOptionFloats *>(proj_cfg.option("wipe_tower_y"))->set_at(&wt_y_opt, plate_id, 0);
                }

                int volume_idx_wipe_tower_new = m_volumes.load_wipe_tower_preview(
                    1000 + plate_id, x + plate_origin(0), y + plate_origin(1),
                    (float)wipe_tower_size(0), (float)wipe_tower_size(1), (float)wipe_tower_size(2), a,
                    /*!print->is_step_done(psWipeTower)*/ true, brim_width);
                int volume_idx_wipe_tower_old = volume_idxs_wipe_tower_old[plate_id];
                if (volume_idx_wipe_tower_old != -1)
                    map_glvolume_old_to_new[volume_idx_wipe_tower_old] = volume_idx_wipe_tower_new;
            }
        }
    }

    update_volumes_colors_by_extruder();
	// Update selection indices based on the old/new GLVolumeCollection.
    if (m_selection.get_mode() == Selection::Instance)
        m_selection.instances_changed(instance_ids_selected);
    else
        m_selection.volumes_changed(map_glvolume_old_to_new);

    // @Enrico suggest this solution to preven accessing pointer on caster without data
    m_scene_raycaster.remove_raycasters(SceneRaycaster::EType::Bed);
    m_scene_raycaster.remove_raycasters(SceneRaycaster::EType::Volume);
    m_gizmos.update_data();
    m_gizmos.update_assemble_view_data();
    m_gizmos.refresh_on_off_state();

    // Update the toolbar
    //BBS: notify the PartPlateList to reload all objects
    if (update_object_list)
        post_event(SimpleEvent(EVT_GLCANVAS_OBJECT_SELECT));

    //BBS:exclude the assmble view
    if (m_canvas_type != ECanvasType::CanvasAssembleView) {
        _set_warning_notification_if_needed(EWarning::GCodeConflict);
        // checks for geometry outside the print volume to render it accordingly
        if (!m_volumes.empty()) {
            ModelInstanceEPrintVolumeState state;
            const bool contained_min_one = m_volumes.check_outside_state(m_bed.build_volume(), &state);
            const bool partlyOut = (state == ModelInstanceEPrintVolumeState::ModelInstancePVS_Partly_Outside);
            const bool fullyOut = (state == ModelInstanceEPrintVolumeState::ModelInstancePVS_Fully_Outside);

            _set_warning_notification(EWarning::ObjectClashed, partlyOut);
            //BBS: turn off the warning when fully outside
            //_set_warning_notification(EWarning::ObjectOutside, fullyOut);
            if (printer_technology != ptSLA || !contained_min_one)
                _set_warning_notification(EWarning::SlaSupportsOutside, false);

            post_event(Event<bool>(EVT_GLCANVAS_ENABLE_ACTION_BUTTONS,
                contained_min_one && !m_model->objects.empty() && !partlyOut));
        }
        else {
            _set_warning_notification(EWarning::ObjectOutside, false);
            _set_warning_notification(EWarning::ObjectClashed, false);
            _set_warning_notification(EWarning::SlaSupportsOutside, false);
            post_event(Event<bool>(EVT_GLCANVAS_ENABLE_ACTION_BUTTONS, false));
        }
    }

    refresh_camera_scene_box();

    if (m_selection.is_empty()) {
        // If no object is selected, deactivate the active gizmo, if any
        // Otherwise it may be shown after cleaning the scene (if it was active while the objects were deleted)
        m_gizmos.reset_all_states();
        // BBS
#if 0
        // If no object is selected, reset the objects manipulator on the sidebar
        // to force a reset of its cache
        auto manip = wxGetApp().obj_manipul();
        if (manip != nullptr)
            manip->set_dirty();
#endif
    }

    // refresh bed raycasters for picking
    if (m_canvas_type == ECanvasType::CanvasView3D) {
        wxGetApp().plater()->get_partplate_list().register_raycasters_for_picking(*this);
    }

    // refresh volume raycasters for picking
    for (size_t i = 0; i < m_volumes.volumes.size(); ++i) {
        const GLVolume* v = m_volumes.volumes[i];
        assert(v->mesh_raycaster != nullptr);
        std::shared_ptr<SceneRaycasterItem> raycaster = add_raycaster_for_picking(SceneRaycaster::EType::Volume, i, *v->mesh_raycaster, v->world_matrix());
        raycaster->set_active(v->is_active);
    }

    // refresh gizmo elements raycasters for picking
    GLGizmoBase* curr_gizmo = m_gizmos.get_current();
    if (curr_gizmo != nullptr)
        curr_gizmo->unregister_raycasters_for_picking();
    m_scene_raycaster.remove_raycasters(SceneRaycaster::EType::Gizmo);
    m_scene_raycaster.remove_raycasters(SceneRaycaster::EType::FallbackGizmo);
    if (curr_gizmo != nullptr && !m_selection.is_empty())
        curr_gizmo->register_raycasters_for_picking();

    // and force this canvas to be redrawn.
    m_dirty = true;
}

void GLCanvas3D::load_shells(const Print& print, bool force_previewing)
{
    if (m_initialized)
    {
        m_gcode_viewer.load_shells(print, force_previewing);
        m_gcode_viewer.update_shells_color_by_extruder(m_config);
    }
}

void GLCanvas3D::set_shell_transparence(float alpha){
    m_gcode_viewer.set_shell_transparency(alpha);

}
//BBS: add only gcode mode
void GLCanvas3D::load_gcode_preview(const GCodeProcessorResult& gcode_result, const std::vector<std::string>& str_tool_colors, bool only_gcode)
{
    PartPlateList& partplate_list = wxGetApp().plater()->get_partplate_list();
    PartPlate* plate = partplate_list.get_curr_plate();
    const std::vector<BoundingBoxf3>& exclude_bounding_box = plate->get_exclude_areas();

    //BBS: init is called in GLCanvas3D.render()
    //when load gcode directly, it is too late
    m_gcode_viewer.init(wxGetApp().get_mode(), wxGetApp().preset_bundle);
    m_gcode_viewer.load(gcode_result, *this->fff_print(), wxGetApp().plater()->build_volume(), exclude_bounding_box,
        wxGetApp().get_mode(), only_gcode);

    if (wxGetApp().is_editor()) {
        //BBS: always load shell at preview, do this in load_shells
        //m_gcode_viewer.update_shells_color_by_extruder(m_config);
        _set_warning_notification_if_needed(EWarning::ToolHeightOutside);
        _set_warning_notification_if_needed(EWarning::ToolpathOutside);
        _set_warning_notification_if_needed(EWarning::GCodeConflict);
    }

    m_gcode_viewer.refresh(gcode_result, str_tool_colors);
    set_as_dirty();
    request_extra_frame();
}

void GLCanvas3D::refresh_gcode_preview_render_paths()
{
    m_gcode_viewer.refresh_render_paths();
    set_as_dirty();
    request_extra_frame();
}

void GLCanvas3D::load_sla_preview()
{
    const SLAPrint* print = sla_print();
    if (m_canvas != nullptr && print != nullptr) {
        _set_current();
	    // Release OpenGL data before generating new data.
	    reset_volumes();
        _load_sla_shells();
        _update_sla_shells_outside_state();
        _set_warning_notification_if_needed(EWarning::SlaSupportsOutside);
    }
}

/*void GLCanvas3D::load_preview(const std::vector<std::string>& str_tool_colors, const std::vector<CustomGCode::Item>& color_print_values)
{
    const Print *print = this->fff_print();
    if (print == nullptr)
        return;

    _set_current();

    // Release OpenGL data before generating new data.
    this->reset_volumes();

    const BuildVolume &build_volume = m_bed.build_volume();
    _load_print_toolpaths(build_volume);
    _load_wipe_tower_toolpaths(build_volume, str_tool_colors);
    for (const PrintObject* object : print->objects())
        _load_print_object_toolpaths(*object, build_volume, str_tool_colors, color_print_values);

    _set_warning_notification_if_needed(EWarning::ToolpathOutside);
}*/

void GLCanvas3D::bind_event_handlers()
{
    if (m_canvas != nullptr) {
        m_canvas->Bind(wxEVT_SIZE, &GLCanvas3D::on_size, this);
        m_canvas->Bind(wxEVT_IDLE, &GLCanvas3D::on_idle, this);
        m_canvas->Bind(wxEVT_CHAR, &GLCanvas3D::on_char, this);
        m_canvas->Bind(wxEVT_KEY_DOWN, &GLCanvas3D::on_key, this);
        m_canvas->Bind(wxEVT_KEY_UP, &GLCanvas3D::on_key, this);
        m_canvas->Bind(wxEVT_MOUSEWHEEL, &GLCanvas3D::on_mouse_wheel, this);
        m_canvas->Bind(wxEVT_TIMER, &GLCanvas3D::on_timer, this);
        m_canvas->Bind(EVT_GLCANVAS_RENDER_TIMER, &GLCanvas3D::on_render_timer, this);
        m_toolbar_highlighter.set_timer_owner(m_canvas, 0);
        m_canvas->Bind(EVT_GLCANVAS_TOOLBAR_HIGHLIGHTER_TIMER, [this](wxTimerEvent&) { m_toolbar_highlighter.blink(); });
        m_gizmo_highlighter.set_timer_owner(m_canvas, 0);
        m_canvas->Bind(EVT_GLCANVAS_GIZMO_HIGHLIGHTER_TIMER, [this](wxTimerEvent&) { m_gizmo_highlighter.blink(); });
        m_canvas->Bind(wxEVT_LEFT_DOWN, &GLCanvas3D::on_mouse, this);
        m_canvas->Bind(wxEVT_LEFT_UP, &GLCanvas3D::on_mouse, this);
        m_canvas->Bind(wxEVT_MIDDLE_DOWN, &GLCanvas3D::on_mouse, this);
        m_canvas->Bind(wxEVT_MIDDLE_UP, &GLCanvas3D::on_mouse, this);
        m_canvas->Bind(wxEVT_RIGHT_DOWN, &GLCanvas3D::on_mouse, this);
        m_canvas->Bind(wxEVT_RIGHT_UP, &GLCanvas3D::on_mouse, this);
        m_canvas->Bind(wxEVT_MOTION, &GLCanvas3D::on_mouse, this);
        m_canvas->Bind(wxEVT_ENTER_WINDOW, &GLCanvas3D::on_mouse, this);
        m_canvas->Bind(wxEVT_LEAVE_WINDOW, &GLCanvas3D::on_mouse, this);
        m_canvas->Bind(wxEVT_LEFT_DCLICK, &GLCanvas3D::on_mouse, this);
        m_canvas->Bind(wxEVT_MIDDLE_DCLICK, &GLCanvas3D::on_mouse, this);
        m_canvas->Bind(wxEVT_RIGHT_DCLICK, &GLCanvas3D::on_mouse, this);
        m_canvas->Bind(wxEVT_PAINT, &GLCanvas3D::on_paint, this);
        m_canvas->Bind(wxEVT_SET_FOCUS, &GLCanvas3D::on_set_focus, this);
        m_canvas->Bind(wxEVT_KILL_FOCUS, [this](wxFocusEvent& evt) {
                ImGui::SetWindowFocus(nullptr);
                render();
                evt.Skip();
            });
        m_event_handlers_bound = true;

        m_canvas->Bind(wxEVT_GESTURE_PAN, &GLCanvas3D::on_gesture, this);
        m_canvas->Bind(wxEVT_GESTURE_ZOOM, &GLCanvas3D::on_gesture, this);
        m_canvas->Bind(wxEVT_GESTURE_ROTATE, &GLCanvas3D::on_gesture, this);
        m_canvas->EnableTouchEvents(wxTOUCH_ZOOM_GESTURE | wxTOUCH_ROTATE_GESTURE);
#if __WXOSX__
        initGestures(m_canvas->GetHandle(), m_canvas); // for UIPanGestureRecognizer allowedScrollTypesMask
#endif
    }
}

void GLCanvas3D::unbind_event_handlers()
{
    if (m_canvas != nullptr && m_event_handlers_bound) {
        m_canvas->Unbind(wxEVT_SIZE, &GLCanvas3D::on_size, this);
        m_canvas->Unbind(wxEVT_IDLE, &GLCanvas3D::on_idle, this);
        m_canvas->Unbind(wxEVT_CHAR, &GLCanvas3D::on_char, this);
        m_canvas->Unbind(wxEVT_KEY_DOWN, &GLCanvas3D::on_key, this);
        m_canvas->Unbind(wxEVT_KEY_UP, &GLCanvas3D::on_key, this);
        m_canvas->Unbind(wxEVT_MOUSEWHEEL, &GLCanvas3D::on_mouse_wheel, this);
        m_canvas->Unbind(wxEVT_TIMER, &GLCanvas3D::on_timer, this);
        m_canvas->Unbind(EVT_GLCANVAS_RENDER_TIMER, &GLCanvas3D::on_render_timer, this);
        m_canvas->Unbind(wxEVT_LEFT_DOWN, &GLCanvas3D::on_mouse, this);
		m_canvas->Unbind(wxEVT_LEFT_UP, &GLCanvas3D::on_mouse, this);
        m_canvas->Unbind(wxEVT_MIDDLE_DOWN, &GLCanvas3D::on_mouse, this);
        m_canvas->Unbind(wxEVT_MIDDLE_UP, &GLCanvas3D::on_mouse, this);
        m_canvas->Unbind(wxEVT_RIGHT_DOWN, &GLCanvas3D::on_mouse, this);
        m_canvas->Unbind(wxEVT_RIGHT_UP, &GLCanvas3D::on_mouse, this);
        m_canvas->Unbind(wxEVT_MOTION, &GLCanvas3D::on_mouse, this);
        m_canvas->Unbind(wxEVT_ENTER_WINDOW, &GLCanvas3D::on_mouse, this);
        m_canvas->Unbind(wxEVT_LEAVE_WINDOW, &GLCanvas3D::on_mouse, this);
        m_canvas->Unbind(wxEVT_LEFT_DCLICK, &GLCanvas3D::on_mouse, this);
        m_canvas->Unbind(wxEVT_MIDDLE_DCLICK, &GLCanvas3D::on_mouse, this);
        m_canvas->Unbind(wxEVT_RIGHT_DCLICK, &GLCanvas3D::on_mouse, this);
        m_canvas->Unbind(wxEVT_PAINT, &GLCanvas3D::on_paint, this);
        m_canvas->Unbind(wxEVT_SET_FOCUS, &GLCanvas3D::on_set_focus, this);
        m_event_handlers_bound = false;

        m_canvas->Unbind(wxEVT_GESTURE_PAN, &GLCanvas3D::on_gesture, this);
        m_canvas->Unbind(wxEVT_GESTURE_ZOOM, &GLCanvas3D::on_gesture, this);
        m_canvas->Unbind(wxEVT_GESTURE_ROTATE, &GLCanvas3D::on_gesture, this);
    }
}

void GLCanvas3D::on_size(wxSizeEvent& evt)
{
    m_dirty = true;
}

void GLCanvas3D::on_idle(wxIdleEvent& evt)
{
    if (!m_initialized)
        return;

    m_dirty |= m_main_toolbar.update_items_state();
    //BBS: GUI refactor: GLToolbar
    m_dirty |= m_assemble_view_toolbar.update_items_state();
    // BBS
    //m_dirty |= wxGetApp().plater()->get_view_toolbar().update_items_state();
    m_dirty |= wxGetApp().plater()->get_collapse_toolbar().update_items_state();
    _update_imgui_select_plate_toolbar();
    bool mouse3d_controller_applied = wxGetApp().plater()->get_mouse3d_controller().apply(wxGetApp().plater()->get_camera());
    m_dirty |= mouse3d_controller_applied;
    m_dirty |= wxGetApp().plater()->get_notification_manager()->update_notifications(*this);
    auto gizmo = wxGetApp().plater()->get_view3D_canvas3D()->get_gizmos_manager().get_current();
    if (gizmo != nullptr) m_dirty |= gizmo->update_items_state();
#if ENABLE_ENHANCED_IMGUI_SLIDER_FLOAT
    // ImGuiWrapper::m_requires_extra_frame may have been set by a render made outside of the OnIdle mechanism
    bool imgui_requires_extra_frame = wxGetApp().imgui()->requires_extra_frame();
    m_dirty |= imgui_requires_extra_frame;
#endif // ENABLE_ENHANCED_IMGUI_SLIDER_FLOAT

    if (!m_dirty)
        return;

#if ENABLE_ENHANCED_IMGUI_SLIDER_FLOAT
    // this needs to be done here.
    // during the render launched by the refresh the value may be set again
    wxGetApp().imgui()->reset_requires_extra_frame();
#endif // ENABLE_ENHANCED_IMGUI_SLIDER_FLOAT

    _refresh_if_shown_on_screen();

#if ENABLE_ENHANCED_IMGUI_SLIDER_FLOAT
    if (m_extra_frame_requested || mouse3d_controller_applied || imgui_requires_extra_frame || wxGetApp().imgui()->requires_extra_frame()) {
#else
    if (m_extra_frame_requested || mouse3d_controller_applied) {
        m_dirty = true;
#endif // ENABLE_ENHANCED_IMGUI_SLIDER_FLOAT
        m_extra_frame_requested = false;
        evt.RequestMore();
    }
    else
        m_dirty = false;
}

void GLCanvas3D::on_char(wxKeyEvent& evt)
{
    if (!m_initialized)
        return;

    // see include/wx/defs.h enum wxKeyCode
    int keyCode = evt.GetKeyCode();
    int ctrlMask = wxMOD_CONTROL;
    int shiftMask = wxMOD_SHIFT;

    auto imgui = wxGetApp().imgui();
    if (imgui->update_key_data(evt)) {
        render();
        return;
    }

    bool is_in_painting_mode = false;
    GLGizmoPainterBase *current_gizmo_painter = dynamic_cast<GLGizmoPainterBase *>(get_gizmos_manager().get_current());
    if (current_gizmo_painter != nullptr) {
        is_in_painting_mode = true;
    }

    //BBS: add orient deactivate logic
    if (keyCode == WXK_ESCAPE
        && (_deactivate_arrange_menu() || _deactivate_orient_menu()))
        return;

    if (m_gizmos.on_char(evt))
        return;

    if ((evt.GetModifiers() & ctrlMask) != 0) {
        // CTRL is pressed
        switch (keyCode) {
#ifdef __APPLE__
        case 'a':
        case 'A':
#else /* __APPLE__ */
        case WXK_CONTROL_A:
#endif /* __APPLE__ */
            if (!is_in_painting_mode && !m_layers_editing.is_enabled())
                post_event(SimpleEvent(EVT_GLCANVAS_SELECT_ALL));
        break;
#ifdef __APPLE__
        case 'c':
        case 'C':
#else /* __APPLE__ */
        case WXK_CONTROL_C:
#endif /* __APPLE__ */
            if (!is_in_painting_mode)
                post_event(SimpleEvent(EVT_GLTOOLBAR_COPY));
        break;
#ifdef __APPLE__
        case 'm':
        case 'M':
#else /* __APPLE__ */
        case WXK_CONTROL_M:
#endif /* __APPLE__ */
        {
#ifdef _WIN32
            if (wxGetApp().app_config->get("use_legacy_3DConnexion") == "true") {
#endif //_WIN32
#ifdef __APPLE__
            // On OSX use Cmd+Shift+M to "Show/Hide 3Dconnexion devices settings dialog"
            if ((evt.GetModifiers() & shiftMask) != 0) {
#endif // __APPLE__
                Mouse3DController& controller = wxGetApp().plater()->get_mouse3d_controller();
                controller.show_settings_dialog(!controller.is_settings_dialog_shown());
                m_dirty = true;
#ifdef __APPLE__
            }
            else
            // and Cmd+M to minimize application
                wxGetApp().mainframe->Iconize();
#endif // __APPLE__
#ifdef _WIN32
            }
#endif //_WIN32
            break;
        }
#ifdef __APPLE__
        case 'v':
        case 'V':
#else /* __APPLE__ */
        case WXK_CONTROL_V:
#endif /* __APPLE__ */
            if (!is_in_painting_mode)
                post_event(SimpleEvent(EVT_GLTOOLBAR_PASTE));
        break;

#ifdef __APPLE__
        case 'x':
        case 'X':
#else /* __APPLE__ */
        case WXK_CONTROL_X:
#endif /* __APPLE__ */
            if (!is_in_painting_mode)
                post_event(SimpleEvent(EVT_GLTOOLBAR_CUT));
        break;

#ifdef __APPLE__
        case 'f':
        case 'F':
#else /* __APPLE__ */
        case WXK_CONTROL_F:
#endif /* __APPLE__ */
            break;


#ifdef __APPLE__
        case 'y':
        case 'Y':
#else /* __APPLE__ */
        case WXK_CONTROL_Y:
#endif /* __APPLE__ */
            if (m_canvas_type == CanvasView3D || m_canvas_type == CanvasAssembleView) {
                post_event(SimpleEvent(EVT_GLCANVAS_REDO));
            }
        break;
#ifdef __APPLE__
        case 'z':
        case 'Z':
#else /* __APPLE__ */
        case WXK_CONTROL_Z:
#endif /* __APPLE__ */
            // only support redu/undo in CanvasView3D
            if (m_canvas_type == CanvasView3D || m_canvas_type == CanvasAssembleView) {
                post_event(SimpleEvent(EVT_GLCANVAS_UNDO));
            }
        break;

        // BBS
#ifdef __APPLE__
        case 'E':
        case 'e':
#else /* __APPLE__ */
        case WXK_CONTROL_E:
#endif /* __APPLE__ */
        { m_labels.show(!m_labels.is_shown()); m_dirty = true; break; }
        case '0': {
            select_view("plate");
            zoom_to_bed();
            break; }
        case '1': { select_view("top"); break; }
        case '2': { select_view("bottom"); break; }
        case '3': { select_view("front"); break; }
        case '4': { select_view("rear"); break; }
        case '5': { select_view("left"); break; }
        case '6': { select_view("right"); break; }
        case '7': { select_plate(); break; }

        //case WXK_BACK:
        //case WXK_DELETE:
#ifdef __APPLE__
        case 'd':
        case 'D':
#else /* __APPLE__ */
        case WXK_CONTROL_D:
#endif /* __APPLE__ */
            post_event(SimpleEvent(EVT_GLTOOLBAR_DELETE_ALL));
            break;
        case WXK_CONTROL_K:
            post_event(SimpleEvent(EVT_GLTOOLBAR_CLONE));
            break;
        default:            evt.Skip();
        }
    } else {
        auto obj_list = wxGetApp().obj_list();
        switch (keyCode)
        {
        //case WXK_BACK:
        case WXK_DELETE: { post_event(SimpleEvent(EVT_GLTOOLBAR_DELETE)); break; }
        // BBS
#ifdef __APPLE__
        case WXK_BACK: { post_event(SimpleEvent(EVT_GLTOOLBAR_DELETE)); break; }
#endif
        case WXK_ESCAPE: { deselect_all(); break; }
        case WXK_F5: {
            if (wxGetApp().mainframe->is_printer_view())
                wxGetApp().mainframe->load_printer_url();
            
            //if ((wxGetApp().is_editor() && !wxGetApp().plater()->model().objects.empty()) ||
            //    (wxGetApp().is_gcode_viewer() && !wxGetApp().plater()->get_last_loaded_gcode().empty()))
            //    post_event(SimpleEvent(EVT_GLCANVAS_RELOAD_FROM_DISK));
            break;
        }

        // BBS: use keypad to change extruder
        case '1':
        case '2':
        case '3':
        case '4':
        case '5':
        case '6':
        case '7':
        case '8':
        case '9': {
            if (m_gizmos.get_current_type() != GLGizmosManager::MmuSegmentation)
                obj_list->set_extruder_for_selected_items(keyCode - '0');
            break;
        }

        //case '+': {
        //    if (dynamic_cast<Preview*>(m_canvas->GetParent()) != nullptr)
        //        post_event(wxKeyEvent(EVT_GLCANVAS_EDIT_COLOR_CHANGE, evt));
        //    else
        //        post_event(Event<int>(EVT_GLCANVAS_INCREASE_INSTANCES, +1));
        //    break;
        //}
        //case '-': {
        //    if (dynamic_cast<Preview*>(m_canvas->GetParent()) != nullptr)
        //        post_event(wxKeyEvent(EVT_GLCANVAS_EDIT_COLOR_CHANGE, evt));
        //    else
        //        post_event(Event<int>(EVT_GLCANVAS_INCREASE_INSTANCES, -1));
        //    break;
        //}
        case '?': { post_event(SimpleEvent(EVT_GLCANVAS_QUESTION_MARK)); break; }
        case 'A':
        case 'a':
            {
                if ((evt.GetModifiers() & shiftMask) != 0)
                    post_event(SimpleEvent(EVT_GLCANVAS_ARRANGE_PARTPLATE));
                else
                    post_event(SimpleEvent(EVT_GLCANVAS_ARRANGE));
                break;
            }
        case 'r':
        case 'R':
            {
                if ((evt.GetModifiers() & shiftMask) != 0)
                    post_event(SimpleEvent(EVT_GLCANVAS_ORIENT_PARTPLATE));
                else
                    post_event(SimpleEvent(EVT_GLCANVAS_ORIENT));
                break;
            }
        //case 'B':
        //case 'b': { zoom_to_bed(); break; }
        case 'C':
        case 'c': { m_gcode_viewer.toggle_gcode_window_visibility(); m_dirty = true; request_extra_frame(); break; }
        //case 'G':
        //case 'g': {
        //    if ((evt.GetModifiers() & shiftMask) != 0) {
        //        if (dynamic_cast<Preview*>(m_canvas->GetParent()) != nullptr)
        //            post_event(wxKeyEvent(EVT_GLCANVAS_JUMP_TO, evt));
        //    }
        //    break;
        //}
        //case 'I':
        //case 'i': { _update_camera_zoom(1.0); break; }
        //case 'K':
        //case 'k': { wxGetApp().plater()->get_camera().select_next_type(); m_dirty = true; break; }
        //case 'L':
        //case 'l': {
            //if (!m_main_toolbar.is_enabled()) {
            //    m_gcode_viewer.enable_legend(!m_gcode_viewer.is_legend_enabled());
            //    m_dirty = true;
            //    wxGetApp().plater()->update_preview_bottom_toolbar();
            //}
            //break;
        //}
        //case 'O':
        //case 'o': { _update_camera_zoom(-1.0); break; }
        //case 'Z':
        //case 'z': {
        //    if (!m_selection.is_empty())
        //        zoom_to_selection();
        //    else {
        //        if (!m_volumes.empty())
        //            zoom_to_volumes();
        //        else
        //            _zoom_to_box(m_gcode_viewer.get_paths_bounding_box());
        //    }
        //    break;
        //}
        default:  { evt.Skip(); break; }
        }
    }
}

class TranslationProcessor
{
    using UpAction = std::function<void(void)>;
    using DownAction = std::function<void(const Vec3d&, bool, bool)>;

    UpAction m_up_action{ nullptr };
    DownAction m_down_action{ nullptr };

    bool m_running{ false };
    Vec3d m_direction{ Vec3d::UnitX() };

public:
    TranslationProcessor(UpAction up_action, DownAction down_action)
        : m_up_action(up_action), m_down_action(down_action)
    {
    }

    void process(wxKeyEvent& evt)
    {
        const int keyCode = evt.GetKeyCode();
        wxEventType type = evt.GetEventType();
        if (type == wxEVT_KEY_UP) {
            switch (keyCode)
            {
            case WXK_NUMPAD_LEFT:  case WXK_LEFT:
            case WXK_NUMPAD_RIGHT: case WXK_RIGHT:
            case WXK_NUMPAD_UP:    case WXK_UP:
            case WXK_NUMPAD_DOWN:  case WXK_DOWN:
            {
                m_running = false;
                m_up_action();
                break;
            }
            default: { break; }
            }
        }
        else if (type == wxEVT_KEY_DOWN) {
            bool apply = false;

            switch (keyCode)
            {
            case WXK_SHIFT:
            {
                if (m_running)
                    apply = true;

                break;
            }
            case WXK_NUMPAD_LEFT:
            case WXK_LEFT:
            {
                m_direction = -Vec3d::UnitX();
                apply = true;
                break;
            }
            case WXK_NUMPAD_RIGHT:
            case WXK_RIGHT:
            {
                m_direction = Vec3d::UnitX();
                apply = true;
                break;
            }
            case WXK_NUMPAD_UP:
            case WXK_UP:
            {
                m_direction = Vec3d::UnitY();
                apply = true;
                break;
            }
            case WXK_NUMPAD_DOWN:
            case WXK_DOWN:
            {
                m_direction = -Vec3d::UnitY();
                apply = true;
                break;
            }
            default: { break; }
            }

            if (apply) {
                m_running = true;
                m_down_action(m_direction, evt.ShiftDown(), evt.CmdDown());
            }
        }
    }
};

void GLCanvas3D::on_key(wxKeyEvent& evt)
{
    static GLCanvas3D const * thiz = nullptr;
    static TranslationProcessor translationProcessor(nullptr, nullptr);
    if (thiz != this) {
        thiz = this;
        translationProcessor = TranslationProcessor(
        [this]() {
            do_move(L("Tool Move"));
            m_gizmos.update_data();

            // BBS
            //wxGetApp().obj_manipul()->set_dirty();
            // Let the plater know that the dragging finished, so a delayed refresh
            // of the scene with the background processing data should be performed.
            post_event(SimpleEvent(EVT_GLCANVAS_MOUSE_DRAGGING_FINISHED));
            // updates camera target constraints
            refresh_camera_scene_box();
            m_dirty = true;
        },
        [this](const Vec3d& direction, bool slow, bool camera_space) {
            m_selection.setup_cache();
            double multiplier = slow ? 1.0 : 10.0;

            Vec3d displacement;
            if (camera_space) {
                Eigen::Matrix<double, 3, 3, Eigen::DontAlign> inv_view_3x3 = wxGetApp().plater()->get_camera().get_view_matrix().inverse().matrix().block(0, 0, 3, 3);
                displacement = multiplier * (inv_view_3x3 * direction);
                displacement.z() = 0.0;
            }
            else
                displacement = multiplier * direction;

            m_selection.translate(displacement);
            m_dirty = true;
        }
    );}

    const int keyCode = evt.GetKeyCode();

    auto imgui = wxGetApp().imgui();
    if (imgui->update_key_data(evt)) {
        render();
    }
    else
    {
        if (!m_gizmos.on_key(evt)) {
            if (evt.GetEventType() == wxEVT_KEY_UP) {
                if (evt.ShiftDown() && evt.ControlDown() && keyCode == WXK_SPACE) {
#if !BBL_RELEASE_TO_PUBLIC
                    wxGetApp().plater()->toggle_render_statistic_dialog();
                    m_dirty = true;
#endif
                } else if ((evt.ShiftDown() && evt.ControlDown() && keyCode == WXK_RETURN) ||
                    evt.ShiftDown() && evt.AltDown() && keyCode == WXK_RETURN) {
                    wxGetApp().plater()->toggle_show_wireframe();
                    m_dirty = true;
                }
                else if (m_tab_down && keyCode == WXK_TAB && !evt.HasAnyModifiers()) {
                    // Enable switching between 3D and Preview with Tab
                    // m_canvas->HandleAsNavigationKey(evt);   // XXX: Doesn't work in some cases / on Linux
                    post_event(SimpleEvent(EVT_GLCANVAS_TAB));
                }
                else if (keyCode == WXK_TAB && evt.ShiftDown() && !evt.ControlDown() && ! wxGetApp().is_gcode_viewer()) {
                    // Collapse side-panel with Shift+Tab
                    post_event(SimpleEvent(EVT_GLCANVAS_COLLAPSE_SIDEBAR));
                }
                else if (keyCode == WXK_SHIFT) {
                    translationProcessor.process(evt);

                    if (m_picking_enabled && m_rectangle_selection.is_dragging()) {
                        _update_selection_from_hover();
                        m_rectangle_selection.stop_dragging();
                        m_mouse.ignore_left_up = true;
                        m_dirty = true;
                    }
//                    set_cursor(Standard);
                }
                else if (keyCode == WXK_ALT) {
                    if (m_picking_enabled && m_rectangle_selection.is_dragging()) {
                        _update_selection_from_hover();
                        m_rectangle_selection.stop_dragging();
                        m_mouse.ignore_left_up = true;
                        m_dirty = true;
                    }
//                    set_cursor(Standard);
                }
                else if (keyCode == WXK_CONTROL)
                    m_dirty = true;
                else if (m_gizmos.is_enabled() && !m_selection.is_empty() && m_canvas_type != CanvasAssembleView) {
                    translationProcessor.process(evt);

                    switch (keyCode)
                    {
                    case WXK_NUMPAD_PAGEUP:   case WXK_PAGEUP:
                    case WXK_NUMPAD_PAGEDOWN: case WXK_PAGEDOWN:
                    {
                        do_rotate(L("Tool Rotate"));
                        m_gizmos.update_data();

                        // BBS
                        //wxGetApp().obj_manipul()->set_dirty();
                        // Let the plater know that the dragging finished, so a delayed refresh
                        // of the scene with the background processing data should be performed.
                        post_event(SimpleEvent(EVT_GLCANVAS_MOUSE_DRAGGING_FINISHED));
                        // updates camera target constraints
                        refresh_camera_scene_box();
                        m_dirty = true;

                        break;
                    }
                    default: { break; }
                    }
                }

                // BBS: add select view logic
                if (evt.ControlDown()) {
                    switch (keyCode) {
                        case '0':
                        case WXK_NUMPAD0: //0 on numpad
                            { select_view("plate");
                              zoom_to_bed();
                            break;
                        }
                        case '1':
                        case WXK_NUMPAD1: //1 on numpad
                            { select_view("top"); break; }
                        case '2':
                        case WXK_NUMPAD2: //2 on numpad
                            { select_view("bottom"); break; }
                        case '3':
                        case WXK_NUMPAD3: //3 on numpad
                            { select_view("front"); break; }
                        case '4':
                        case WXK_NUMPAD4: //4 on numpad
                            { select_view("rear"); break; }
                        case '5':
                        case WXK_NUMPAD5: //5 on numpad
                            { select_view("left"); break; }
                        case '6':
                        case WXK_NUMPAD6: //6 on numpad
                            { select_view("right"); break; }
                        case '7':
                        case WXK_NUMPAD7: //7 on numpad
                            { select_plate(); break; }
                        default: break;
                    }
                }
            }
            else if (evt.GetEventType() == wxEVT_KEY_DOWN) {
                m_tab_down = keyCode == WXK_TAB && !evt.HasAnyModifiers();
                if (keyCode == WXK_SHIFT) {
                    translationProcessor.process(evt);

                    if (m_picking_enabled /*&& (m_gizmos.get_current_type() != GLGizmosManager::SlaSupports)*/)
                    {
                        m_mouse.ignore_left_up = false;
//                        set_cursor(Cross);
                    }
                }
                else if (keyCode == WXK_ALT) {
                    if (m_picking_enabled /*&& (m_gizmos.get_current_type() != GLGizmosManager::SlaSupports)*/)
                    {
                        m_mouse.ignore_left_up = false;
//                        set_cursor(Cross);
                    }
                }
                else if (keyCode == WXK_CONTROL)
                    m_dirty = true;
                else if (keyCode == WXK_TAB && evt.ShiftDown() && !evt.ControlDown() && !wxGetApp().is_gcode_viewer()) {
                    // Collapse side-panel with Shift+Tab
                    post_event(SimpleEvent(EVT_GLCANVAS_COLLAPSE_SIDEBAR));
                } else if (m_gizmos.is_enabled() && !m_selection.is_empty() && m_canvas_type != CanvasAssembleView) {
                    auto _do_rotate = [this](double angle_z_rad) {
                        m_selection.setup_cache();
                        m_selection.rotate(Vec3d(0.0, 0.0, angle_z_rad), TransformationType(TransformationType::World_Relative_Joint));
                        m_dirty = true;
//                        wxGetApp().obj_manipul()->set_dirty();
                    };

                    translationProcessor.process(evt);

                    switch (keyCode)
                    {
                    case WXK_NUMPAD_PAGEUP:   case WXK_PAGEUP:   { _do_rotate(0.25 * M_PI); break; }
                    case WXK_NUMPAD_PAGEDOWN: case WXK_PAGEDOWN: { _do_rotate(-0.25 * M_PI); break; }
                    default: { break; }
                    }
                } else if (!m_gizmos.is_enabled()) {
                    // DoubleSlider navigation in Preview
                    if (m_canvas_type == CanvasPreview) {
                        IMSlider *m_layers_slider = get_gcode_viewer().get_layers_slider();
                        IMSlider *m_moves_slider  = get_gcode_viewer().get_moves_slider();
                        if (evt.CmdDown() || evt.ShiftDown()) {
                            if (evt.GetKeyCode() == 'G') {
                                m_layers_slider->show_go_to_layer(true);
                            }
                            IMSlider *m_layers_slider = get_gcode_viewer().get_layers_slider();
                            IMSlider *m_moves_slider  = get_gcode_viewer().get_moves_slider();
                            if (keyCode == WXK_UP || keyCode == WXK_DOWN) {
                                int new_pos;
                                if (m_layers_slider->GetSelection() == ssHigher) {
                                    new_pos = keyCode == WXK_UP ? m_layers_slider->GetHigherValue() + 5 : m_layers_slider->GetHigherValue() - 5;
                                    m_layers_slider->SetHigherValue(new_pos);
                                }
                                else if (m_layers_slider->GetSelection() == ssLower) {
                                    new_pos = keyCode == WXK_UP ? m_layers_slider->GetLowerValue() + 5 : m_layers_slider->GetLowerValue() - 5;
                                    m_layers_slider->SetLowerValue(new_pos);
                                }
                                if (m_layers_slider->is_one_layer()) m_layers_slider->SetLowerValue(m_layers_slider->GetHigherValue());
                                // BBS set as dirty, update in render_gcode()
                                m_layers_slider->set_as_dirty();
                            } else if (keyCode == WXK_LEFT || keyCode == WXK_RIGHT) {
                                const int new_pos = keyCode == WXK_RIGHT ? m_moves_slider->GetHigherValue() + 5 : m_moves_slider->GetHigherValue() - 5;
                                m_moves_slider->SetHigherValue(new_pos);
                                // BBS set as dirty, update in render_gcode()
                                m_moves_slider->set_as_dirty();
                            }
                        }
                        else if (keyCode == WXK_UP || keyCode == WXK_DOWN) {
                            int new_pos;
                            if (m_layers_slider->GetSelection() == ssHigher) {
                                new_pos = keyCode == WXK_UP ? m_layers_slider->GetHigherValue() + 1 : m_layers_slider->GetHigherValue() - 1;
                                m_layers_slider->SetHigherValue(new_pos);
                            }
                            else if (m_layers_slider->GetSelection() == ssLower) {
                                new_pos = keyCode == WXK_UP ? m_layers_slider->GetLowerValue() + 1 : m_layers_slider->GetLowerValue() - 1;
                                m_layers_slider->SetLowerValue(new_pos);
                            }
                            if (m_layers_slider->is_one_layer()) m_layers_slider->SetLowerValue(m_layers_slider->GetHigherValue());
                            // BBS set as dirty, update in render_gcode()
                            m_layers_slider->set_as_dirty();
                        } else if (keyCode == WXK_LEFT || keyCode == WXK_RIGHT) {
                            const int new_pos = keyCode == WXK_RIGHT ? m_moves_slider->GetHigherValue() + 1 : m_moves_slider->GetHigherValue() - 1;
                            m_moves_slider->SetHigherValue(new_pos);
                            // BBS set as dirty, update in render_gcode()
                            m_moves_slider->set_as_dirty();
                        }
                        m_dirty = true;
                    }
                }
            }
        }
        else return;
    }

    if (keyCode != WXK_TAB
        && keyCode != WXK_LEFT
        && keyCode != WXK_UP
        && keyCode != WXK_RIGHT
        && keyCode != WXK_DOWN) {
        evt.Skip();   // Needed to have EVT_CHAR generated as well
    }
}

void GLCanvas3D::on_mouse_wheel(wxMouseEvent& evt)
{
#ifdef WIN32
    // Try to filter out spurious mouse wheel events comming from 3D mouse.
    if (wxGetApp().plater()->get_mouse3d_controller().process_mouse_wheel())
        return;
#endif

    if (!m_initialized)
        return;

    // Ignore the wheel events if the middle button is pressed.
    if (evt.MiddleIsDown())
        return;

#if ENABLE_RETINA_GL
    const float scale = m_retina_helper->get_scale_factor();
    evt.SetX(evt.GetX() * scale);
    evt.SetY(evt.GetY() * scale);
#endif

    if (wxGetApp().imgui()->update_mouse_data(evt)) {
        if (m_canvas_type == CanvasPreview) {
            IMSlider* m_layers_slider = get_gcode_viewer().get_layers_slider();
            IMSlider* m_moves_slider = get_gcode_viewer().get_moves_slider();
            m_layers_slider->on_mouse_wheel(evt);
            m_moves_slider->on_mouse_wheel(evt);
        }
        render();
        m_dirty = true;
        return;
    }

#ifdef __WXMSW__
	// For some reason the Idle event is not being generated after the mouse scroll event in case of scrolling with the two fingers on the touch pad,
	// if the event is not allowed to be passed further.
    // evt.Skip() used to trigger the needed screen refresh, but it does no more. wxWakeUpIdle() seem to work now.
    wxWakeUpIdle();
#endif /* __WXMSW__ */

    // Performs layers editing updates, if enabled
    if (is_layers_editing_enabled()) {
        int object_idx_selected = m_selection.get_object_idx();
        if (object_idx_selected != -1) {
            // A volume is selected. Test, whether hovering over a layer thickness bar.
            if (m_layers_editing.bar_rect_contains(*this, (float)evt.GetX(), (float)evt.GetY())) {
                // Adjust the width of the selection.
                m_layers_editing.band_width = std::max(std::min(m_layers_editing.band_width * (1.0f + 0.1f * (float)evt.GetWheelRotation() / (float)evt.GetWheelDelta()), 10.0f), 1.5f);
                if (m_canvas != nullptr)
                    m_canvas->Refresh();

                return;
            }
        }
    }

    // Inform gizmos about the event so they have the opportunity to react.
    if (m_gizmos.on_mouse_wheel(evt))
        return;

    if (m_canvas_type == CanvasAssembleView && (evt.AltDown() || evt.CmdDown())) {
        float rotation = (float)evt.GetWheelRotation() / (float)evt.GetWheelDelta();
        if (evt.AltDown()) {
            auto clp_dist = m_gizmos.m_assemble_view_data->model_objects_clipper()->get_position();
            clp_dist = rotation < 0.f
                ? std::max(0., clp_dist - 0.01)
                : std::min(1., clp_dist + 0.01);
            m_gizmos.m_assemble_view_data->model_objects_clipper()->set_position(clp_dist, true);
        }
        else if (evt.CmdDown()) {
            m_explosion_ratio = rotation < 0.f
                ? std::max(1., m_explosion_ratio - 0.01)
                : std::min(3., m_explosion_ratio + 0.01);
            if (m_explosion_ratio != GLVolume::explosion_ratio) {
                for (GLVolume* volume : m_volumes.volumes) {
                    volume->set_bounding_boxes_as_dirty();
                }
                GLVolume::explosion_ratio = m_explosion_ratio;
            }
        }
        return;
    }
    // Calculate the zoom delta and apply it to the current zoom factor
#ifdef SUPPORT_REVERSE_MOUSE_ZOOM
    double direction_factor = (wxGetApp().app_config->get("reverse_mouse_wheel_zoom") == "1") ? -1.0 : 1.0;
#else
    double direction_factor = 1.0;
#endif
    auto delta = direction_factor * (double)evt.GetWheelRotation() / (double)evt.GetWheelDelta();
    bool zoom_to_mouse = wxGetApp().app_config->get("zoom_to_mouse") == "true";
    if (!zoom_to_mouse) {// zoom to center
        _update_camera_zoom(delta);
    }
    else {
        auto cnv_size = get_canvas_size();
        auto screen_center_3d_pos = _mouse_to_3d({ cnv_size.get_width() * 0.5, cnv_size.get_height() * 0.5 });
        auto mouse_3d_pos = _mouse_to_3d({evt.GetX(), evt.GetY()});
        Vec3d displacement = mouse_3d_pos - screen_center_3d_pos;
        wxGetApp().plater()->get_camera().translate(displacement);
        auto origin_zoom = wxGetApp().plater()->get_camera().get_zoom();
        _update_camera_zoom(delta);
        auto new_zoom = wxGetApp().plater()->get_camera().get_zoom();
        wxGetApp().plater()->get_camera().translate((-displacement) / (new_zoom / origin_zoom));
    }
}

void GLCanvas3D::on_timer(wxTimerEvent& evt)
{
    if (m_layers_editing.state == LayersEditing::Editing)
        _perform_layer_editing_action();
}

void GLCanvas3D::on_render_timer(wxTimerEvent& evt)
{
    // no need to wake up idle
    // right after this event, idle event is fired
    // m_dirty = true;
    // wxWakeUpIdle();
}


void GLCanvas3D::schedule_extra_frame(int miliseconds)
{
    // Schedule idle event right now
    if (miliseconds == 0)
    {
        // We want to wakeup idle evnt but most likely this is call inside render cycle so we need to wait
        if (m_in_render)
            miliseconds = 33;
        else {
            m_dirty = true;
            wxWakeUpIdle();
            return;
        }
    }
    int remaining_time = m_render_timer.GetInterval();
    // Timer is not running
    if (!m_render_timer.IsRunning()) {
        m_render_timer.StartOnce(miliseconds);
    // Timer is running - restart only if new period is shorter than remaning period
    } else {
        if (miliseconds + 20 < remaining_time) {
            m_render_timer.Stop();
            m_render_timer.StartOnce(miliseconds);
        }
    }
}

#ifndef NDEBUG
// #define SLIC3R_DEBUG_MOUSE_EVENTS
#endif

#ifdef SLIC3R_DEBUG_MOUSE_EVENTS
std::string format_mouse_event_debug_message(const wxMouseEvent &evt)
{
	static int idx = 0;
	char buf[2048];
	std::string out;
	sprintf(buf, "Mouse Event %d - ", idx ++);
	out = buf;

	if (evt.Entering())
		out += "Entering ";
	if (evt.Leaving())
		out += "Leaving ";
	if (evt.Dragging())
		out += "Dragging ";
	if (evt.Moving())
		out += "Moving ";
	if (evt.Magnify())
		out += "Magnify ";
	if (evt.LeftDown())
		out += "LeftDown ";
	if (evt.LeftUp())
		out += "LeftUp ";
	if (evt.LeftDClick())
		out += "LeftDClick ";
	if (evt.MiddleDown())
		out += "MiddleDown ";
	if (evt.MiddleUp())
		out += "MiddleUp ";
	if (evt.MiddleDClick())
		out += "MiddleDClick ";
	if (evt.RightDown())
		out += "RightDown ";
	if (evt.RightUp())
		out += "RightUp ";
	if (evt.RightDClick())
		out += "RightDClick ";

	sprintf(buf, "(%d, %d)", evt.GetX(), evt.GetY());
	out += buf;
	return out;
}
#endif /* SLIC3R_DEBUG_MOUSE_EVENTS */

void GLCanvas3D::on_gesture(wxGestureEvent &evt)
{
    if (!m_initialized || !_set_current())
        return;

    auto & camera = wxGetApp().plater()->get_camera();
    if (evt.GetEventType() == wxEVT_GESTURE_PAN) {
        auto p = evt.GetPosition();
        auto d = static_cast<wxPanGestureEvent&>(evt).GetDelta();
        float z = 0;
        const Vec3d &p2 = _mouse_to_3d({p.x, p.y}, &z);
        const Vec3d &p1 = _mouse_to_3d({p.x - d.x, p.y - d.y}, &z);
        camera.set_target(camera.get_target() + p1 - p2);
    } else if (evt.GetEventType() == wxEVT_GESTURE_ZOOM) {
        static float zoom_start = 1;
        if (evt.IsGestureStart())
            zoom_start = camera.get_zoom();
        camera.set_zoom(zoom_start * static_cast<wxZoomGestureEvent&>(evt).GetZoomFactor());
    } else if (evt.GetEventType() == wxEVT_GESTURE_ROTATE) {
        PartPlate* plate = wxGetApp().plater()->get_partplate_list().get_curr_plate();
        bool rotate_limit = current_printer_technology() != ptSLA;
        static double last_rotate = 0;
        if (evt.IsGestureStart())
            last_rotate = 0;
        auto rotate = static_cast<wxRotateGestureEvent&>(evt).GetRotationAngle() - last_rotate;
        last_rotate += rotate;
        if (plate)
            camera.rotate_on_sphere_with_target(-rotate, 0, rotate_limit, plate->get_bounding_box().center());
        else
            camera.rotate_on_sphere(-rotate, 0, rotate_limit);
    }
    m_dirty = true;
}

void GLCanvas3D::on_mouse(wxMouseEvent& evt)
{
    if (!m_initialized || !_set_current())
        return;

    // BBS: single snapshot
    Plater::SingleSnapshot single(wxGetApp().plater());

#if ENABLE_RETINA_GL
    const float scale = m_retina_helper->get_scale_factor();
    evt.SetX(evt.GetX() * scale);
    evt.SetY(evt.GetY() * scale);
#endif

    Point pos(evt.GetX(), evt.GetY());

    ImGuiWrapper* imgui = wxGetApp().imgui();
    if (m_tooltip.is_in_imgui() && evt.LeftUp())
        // ignore left up events coming from imgui windows and not processed by them
        m_mouse.ignore_left_up = true;
    m_tooltip.set_in_imgui(false);
    if (imgui->update_mouse_data(evt)) {
        if (evt.LeftDown() && m_canvas != nullptr)
            m_canvas->SetFocus();
        m_mouse.position = evt.Leaving() ? Vec2d(-1.0, -1.0) : pos.cast<double>();
        m_tooltip.set_in_imgui(true);
        render();
#ifdef SLIC3R_DEBUG_MOUSE_EVENTS
        printf((format_mouse_event_debug_message(evt) + " - Consumed by ImGUI\n").c_str());
#endif /* SLIC3R_DEBUG_MOUSE_EVENTS */
        m_dirty = true;
        // do not return if dragging or tooltip not empty to allow for tooltip update
        // also, do not return if the mouse is moving and also is inside MM gizmo to allow update seed fill selection
        if (!m_mouse.dragging && m_tooltip.is_empty() && (m_gizmos.get_current_type() != GLGizmosManager::MmuSegmentation || !evt.Moving()))
            return;
    }

#ifdef __WXMSW__
	bool on_enter_workaround = false;
    if (! evt.Entering() && ! evt.Leaving() && m_mouse.position.x() == -1.0) {
        // Workaround for SPE-832: There seems to be a mouse event sent to the window before evt.Entering()
        m_mouse.position = pos.cast<double>();
        render();
#ifdef SLIC3R_DEBUG_MOUSE_EVENTS
		printf((format_mouse_event_debug_message(evt) + " - OnEnter workaround\n").c_str());
#endif /* SLIC3R_DEBUG_MOUSE_EVENTS */
		on_enter_workaround = true;
    } else
#endif /* __WXMSW__ */
    {
#ifdef SLIC3R_DEBUG_MOUSE_EVENTS
		printf((format_mouse_event_debug_message(evt) + " - other\n").c_str());
#endif /* SLIC3R_DEBUG_MOUSE_EVENTS */
	}

    if (m_main_toolbar.on_mouse(evt, *this)) {
        if (m_main_toolbar.is_any_item_pressed())
            m_gizmos.reset_all_states();
        if (evt.LeftUp() || evt.MiddleUp() || evt.RightUp())
            mouse_up_cleanup();
        m_mouse.set_start_position_3D_as_invalid();
        return;
    }

    //BBS: GUI refactor: GLToolbar
    if (m_assemble_view_toolbar.on_mouse(evt, *this)) {
        if (evt.LeftUp() || evt.MiddleUp() || evt.RightUp())
            mouse_up_cleanup();
        m_mouse.set_start_position_3D_as_invalid();
        return;
    }

    if (wxGetApp().plater()->get_collapse_toolbar().on_mouse(evt, *this)) {
        if (evt.LeftUp() || evt.MiddleUp() || evt.RightUp())
            mouse_up_cleanup();
        m_mouse.set_start_position_3D_as_invalid();
        return;
    }

    // BBS
#if 0
    if (wxGetApp().plater()->get_view_toolbar().on_mouse(evt, *this)) {
        if (evt.LeftUp() || evt.MiddleUp() || evt.RightUp())
            mouse_up_cleanup();
        m_mouse.set_start_position_3D_as_invalid();
        return;
    }
#endif

    for (GLVolume* volume : m_volumes.volumes) {
        volume->force_sinking_contours = false;
    }

    auto show_sinking_contours = [this]() {
        const Selection::IndicesList& idxs = m_selection.get_volume_idxs();
        for (unsigned int idx : idxs) {
            m_volumes.volumes[idx]->force_sinking_contours = true;
        }
        m_dirty = true;
    };

    if (m_gizmos.on_mouse(evt)) {
        if (m_gizmos.is_running()) {
            _deactivate_arrange_menu();
            _deactivate_orient_menu();
            _deactivate_layersediting_menu();
        }
        if (wxWindow::FindFocus() != m_canvas)
            // Grab keyboard focus for input in gizmo dialogs.
            m_canvas->SetFocus();

        if (evt.LeftDown()) {
            // Clear hover state in main toolbar
            wxMouseEvent evt2 = evt;
            evt2.SetEventType(wxEVT_MOTION);
            evt2.SetLeftDown(false);
            m_main_toolbar.on_mouse(evt2, *this);
        }

        if (evt.LeftUp() || evt.MiddleUp() || evt.RightUp())
            mouse_up_cleanup();

        m_mouse.set_start_position_3D_as_invalid();
        m_mouse.position = pos.cast<double>();

        // It should be detection of volume change
        // Not only detection of some modifiers !!!
        if (evt.Dragging()) {
            GLGizmosManager::EType c = m_gizmos.get_current_type();
            if (current_printer_technology() == ptFFF &&
                (fff_print()->config().print_sequence == PrintSequence::ByObject)) {
                if (c == GLGizmosManager::EType::Move ||
                    c == GLGizmosManager::EType::Scale ||
                    c == GLGizmosManager::EType::Rotate )
                    update_sequential_clearance();
            } else {
                if (c == GLGizmosManager::EType::Move ||
                    c == GLGizmosManager::EType::Scale ||
                    c == GLGizmosManager::EType::Rotate)
                    show_sinking_contours();
            }
        }
        else if (evt.LeftUp() &&
            m_gizmos.get_current_type() == GLGizmosManager::EType::Scale &&
            m_gizmos.get_current()->get_state() == GLGizmoBase::EState::On) {
            wxGetApp().obj_list()->selection_changed();
        }

        return;
    }

    bool any_gizmo_active = m_gizmos.get_current() != nullptr;

    int selected_object_idx = m_selection.get_object_idx();
    int layer_editing_object_idx = is_layers_editing_enabled() ? selected_object_idx : -1;


    if (m_mouse.drag.move_requires_threshold && m_mouse.is_move_start_threshold_position_2D_defined() && m_mouse.is_move_threshold_met(pos)) {
        m_mouse.drag.move_requires_threshold = false;
        m_mouse.set_move_start_threshold_position_2D_as_invalid();
    }

    if (evt.ButtonDown() && wxWindow::FindFocus() != m_canvas)
        // Grab keyboard focus on any mouse click event.
        m_canvas->SetFocus();

    if (evt.Entering()) {
//#if defined(__WXMSW__) || defined(__linux__)
//        // On Windows and Linux needs focus in order to catch key events
        // Set focus in order to remove it from sidebar fields
        if (m_canvas != nullptr) {
            // Only set focus, if the top level window of this canvas is active.
            auto p = dynamic_cast<wxWindow*>(evt.GetEventObject());
            while (p->GetParent())
                p = p->GetParent();
            auto *top_level_wnd = dynamic_cast<wxTopLevelWindow*>(p);
            if (top_level_wnd && top_level_wnd->IsActive() && !wxGetApp().get_side_menu_popup_status())
                ;// m_canvas->SetFocus();
            m_mouse.position = pos.cast<double>();
            m_tooltip_enabled = false;
            // 1) forces a frame render to ensure that m_hover_volume_idxs is updated even when the user right clicks while
            // the context menu is shown, ensuring it to disappear if the mouse is outside any volume and to
            // change the volume hover state if any is under the mouse
            // 2) when switching between 3d view and preview the size of the canvas changes if the side panels are visible,
            // so forces a resize to avoid multiple renders with different sizes (seen as flickering)
            _refresh_if_shown_on_screen();
            m_tooltip_enabled = true;
        }
        m_mouse.set_start_position_2D_as_invalid();
//#endif
    }
    else if (evt.Leaving()) {
        // to remove hover on objects when the mouse goes out of this canvas
        m_mouse.position = Vec2d(-1.0, -1.0);
        m_dirty = true;
    }
    else if (evt.LeftDown() || evt.RightDown() || evt.MiddleDown()) {
        //BBS: add orient deactivate logic
        if (!m_gizmos.on_mouse(evt)) {
            if (_deactivate_arrange_menu() || _deactivate_orient_menu())
                return;
        }

        // If user pressed left or right button we first check whether this happened on a volume or not.
        m_layers_editing.state = LayersEditing::Unknown;
        if (layer_editing_object_idx != -1 && m_layers_editing.bar_rect_contains(*this, pos(0), pos(1))) {
            // A volume is selected and the mouse is inside the layer thickness bar.
            // Start editing the layer height.
            m_layers_editing.state = LayersEditing::Editing;
            _perform_layer_editing_action(&evt);
        }

        else {
            // BBS: define Alt key to enable volume selection mode
            m_selection.set_volume_selection_mode(evt.AltDown() ? Selection::Volume : Selection::Instance);
            if (evt.LeftDown() && evt.ShiftDown() && m_picking_enabled && m_layers_editing.state != LayersEditing::Editing) {
                if (/*m_gizmos.get_current_type() != GLGizmosManager::SlaSupports
                    &&*/ m_gizmos.get_current_type() != GLGizmosManager::FdmSupports
                    && m_gizmos.get_current_type() != GLGizmosManager::Seam
                    && m_gizmos.get_current_type() != GLGizmosManager::Cut
                    && m_gizmos.get_current_type() != GLGizmosManager::MmuSegmentation) {
                    m_rectangle_selection.start_dragging(m_mouse.position, evt.ShiftDown() ? GLSelectionRectangle::Select : GLSelectionRectangle::Deselect);
                    m_dirty = true;
                }
            }
            else {
                // Select volume in this 3D canvas.
                // Don't deselect a volume if layer editing is enabled or any gizmo is active. We want the object to stay selected
                // during the scene manipulation.

                if (m_picking_enabled && (!any_gizmo_active || !evt.CmdDown()) && (!m_hover_volume_idxs.empty())) {
                    if (evt.LeftDown() && !m_hover_volume_idxs.empty()) {
                        int volume_idx = get_first_hover_volume_idx();
                        bool already_selected = m_selection.contains_volume(volume_idx);
                        bool ctrl_down = evt.CmdDown();

                        Selection::IndicesList curr_idxs = m_selection.get_volume_idxs();

                        if (already_selected && ctrl_down)
                            m_selection.remove(volume_idx);
                        else {
                            m_selection.add(volume_idx, !ctrl_down, true);
                            m_mouse.drag.move_requires_threshold = !already_selected;
                            if (already_selected)
                                m_mouse.set_move_start_threshold_position_2D_as_invalid();
                            else
                                m_mouse.drag.move_start_threshold_position_2D = pos;
                        }

                        // propagate event through callback
                        if (curr_idxs != m_selection.get_volume_idxs()) {
                            if (m_selection.is_empty())
                                m_gizmos.reset_all_states();
                            else
                                m_gizmos.refresh_on_off_state();

                            m_gizmos.update_data();
                            post_event(SimpleEvent(EVT_GLCANVAS_OBJECT_SELECT));
                            m_dirty = true;
                        }
                    }
                }

                if (!m_hover_volume_idxs.empty()) {
                    if (evt.LeftDown() && m_moving_enabled && m_mouse.drag.move_volume_idx == -1) {
                        // Only accept the initial position, if it is inside the volume bounding box.
                        int volume_idx = get_first_hover_volume_idx();
                        BoundingBoxf3 volume_bbox = m_volumes.volumes[volume_idx]->transformed_bounding_box();
                        volume_bbox.offset(1.0);
                        const bool is_cut_connector_selected = m_selection.is_any_connector();
                        if ((!any_gizmo_active || !evt.CmdDown()) && volume_bbox.contains(m_mouse.scene_position) && !is_cut_connector_selected) {
                            m_volumes.volumes[volume_idx]->hover = GLVolume::HS_None;
                            // The dragging operation is initiated.
                            m_mouse.drag.move_volume_idx = volume_idx;
                            m_selection.setup_cache();
                            m_mouse.drag.start_position_3D = m_mouse.scene_position;
                            m_sequential_print_clearance_first_displacement = true;
                            m_moving = true;
                        }
                    }
                }
            }
        }
    }
    else if (evt.Dragging() && evt.LeftIsDown() && m_mouse.drag.move_volume_idx != -1 && m_layers_editing.state == LayersEditing::Unknown) {
        if (m_canvas_type != ECanvasType::CanvasAssembleView) {
            if (!m_mouse.drag.move_requires_threshold) {
                m_mouse.dragging = true;
                Vec3d cur_pos = m_mouse.drag.start_position_3D;
                // we do not want to translate objects if the user just clicked on an object while pressing shift to remove it from the selection and then drag
                if (m_selection.contains_volume(get_first_hover_volume_idx())) {
                    const Camera& camera = wxGetApp().plater()->get_camera();
                    if (std::abs(camera.get_dir_forward()(2)) < EPSILON) {
                        // side view -> move selected volumes orthogonally to camera view direction
                        Linef3 ray = mouse_ray(pos);
                        Vec3d dir = ray.unit_vector();
                        // finds the intersection of the mouse ray with the plane parallel to the camera viewport and passing throught the starting position
                        // use ray-plane intersection see i.e. https://en.wikipedia.org/wiki/Line%E2%80%93plane_intersection algebric form
                        // in our case plane normal and ray direction are the same (orthogonal view)
                        // when moving to perspective camera the negative z unit axis of the camera needs to be transformed in world space and used as plane normal
                        Vec3d inters = ray.a + (m_mouse.drag.start_position_3D - ray.a).dot(dir) / dir.squaredNorm() * dir;
                        // vector from the starting position to the found intersection
                        Vec3d inters_vec = inters - m_mouse.drag.start_position_3D;

                        Vec3d camera_right = camera.get_dir_right();
                        Vec3d camera_up = camera.get_dir_up();

                        // finds projection of the vector along the camera axes
                        double projection_x = inters_vec.dot(camera_right);
                        double projection_z = inters_vec.dot(camera_up);

                        // apply offset
                        cur_pos = m_mouse.drag.start_position_3D + projection_x * camera_right + projection_z * camera_up;
                    }
                    else {
                        // Generic view
                        // Get new position at the same Z of the initial click point.
                        float z0 = 0.0f;
                        float z1 = 1.0f;
                        cur_pos = Linef3(_mouse_to_3d(pos, &z0), _mouse_to_3d(pos, &z1)).intersect_plane(m_mouse.drag.start_position_3D(2));
                    }
                }

                m_selection.translate(cur_pos - m_mouse.drag.start_position_3D);
                if (current_printer_technology() == ptFFF && (fff_print()->config().print_sequence == PrintSequence::ByObject))
                    update_sequential_clearance();
                // BBS
                //wxGetApp().obj_manipul()->set_dirty();
                m_dirty = true;
            }
        }
    }
    else if (evt.Dragging() && evt.LeftIsDown() && m_picking_enabled && m_rectangle_selection.is_dragging()) {
        //BBS not in assemble view
        if (m_canvas_type != ECanvasType::CanvasAssembleView) {
            m_rectangle_selection.dragging(pos.cast<double>());
            m_dirty = true;
        }
    }
    else if (evt.Dragging()) {
        m_mouse.dragging = true;

        if (m_layers_editing.state != LayersEditing::Unknown && layer_editing_object_idx != -1) {
            if (m_layers_editing.state == LayersEditing::Editing) {
                _perform_layer_editing_action(&evt);
                m_mouse.position = pos.cast<double>();
            }
        }
        // do not process the dragging if the left mouse was set down in another canvas
        else if (evt.LeftIsDown()) {
            // Orca: Sphere rotation for painting view 
            // if dragging over blank area with left button, rotate
            if ((any_gizmo_active || m_hover_volume_idxs.empty()) && m_mouse.is_start_position_3D_defined()) {
                const Vec3d rot = (Vec3d(pos.x(), pos.y(), 0.) - m_mouse.drag.start_position_3D) * (PI * TRACKBALLSIZE / 180.);
                if (this->m_canvas_type == ECanvasType::CanvasAssembleView || m_gizmos.get_current_type() == GLGizmosManager::FdmSupports ||
                    m_gizmos.get_current_type() == GLGizmosManager::Seam || m_gizmos.get_current_type() == GLGizmosManager::MmuSegmentation) {
                    Camera& camera = wxGetApp().plater()->get_camera();
                    Vec3d rotate_target = Vec3d::Zero();
                    if (!m_selection.is_empty())
                        rotate_target = m_selection.get_bounding_box().center();
                    else
                        rotate_target = volumes_bounding_box().center();
                    camera.rotate_on_sphere_with_target(rot.x(), rot.y(), false, rotate_target);
                }
                else {
                    if (wxGetApp().app_config->get_bool("use_free_camera"))
                        // Virtual track ball (similar to the 3DConnexion mouse).
                        wxGetApp().plater()->get_camera().rotate_local_around_target(Vec3d(rot.y(), rot.x(), 0.));
                    else {
                        // Forces camera right vector to be parallel to XY plane in case it has been misaligned using the 3D mouse free rotation.
                        // It is cheaper to call this function right away instead of testing wxGetApp().plater()->get_mouse3d_controller().connected(),
                        // which checks an atomics (flushes CPU caches).
                        // See GH issue #3816.
                        Camera& camera = wxGetApp().plater()->get_camera();

                        bool rotate_limit = current_printer_technology() != ptSLA;

                        camera.recover_from_free_camera();
                        if (evt.ControlDown() || evt.CmdDown()) {
                            if ((m_rotation_center.x() == 0.f) && (m_rotation_center.y() == 0.f) && (m_rotation_center.z() == 0.f)) {
                                auto canvas_w = float(get_canvas_size().get_width());
                                auto canvas_h = float(get_canvas_size().get_height());
                                Point screen_center(canvas_w/2, canvas_h/2);
                                m_rotation_center = _mouse_to_3d(screen_center);
                                m_rotation_center(2) = 0.f;
                            }
                            camera.rotate_on_sphere_with_target(rot.x(), rot.y(), rotate_limit, m_rotation_center);
                        } else {
                            Vec3d rotate_target = Vec3d::Zero();
                            if (m_canvas_type == ECanvasType::CanvasPreview) {
                                PartPlate *plate = wxGetApp().plater()->get_partplate_list().get_curr_plate();
                                if (plate)
                                    rotate_target = plate->get_bounding_box().center();
                            }
                            else {
                                if (!m_selection.is_empty())
                                    rotate_target = m_selection.get_bounding_box().center();
                                else 
                                    rotate_target = volumes_bounding_box(true).center();
                            }

                            if (!rotate_target.isZero())
                                camera.rotate_on_sphere_with_target(rot.x(), rot.y(), rotate_limit, rotate_target);
                            else
                                camera.rotate_on_sphere(rot.x(), rot.y(), rotate_limit);
                        }
                    }
                }

                m_dirty = true;
            }
            m_mouse.drag.start_position_3D = Vec3d((double)pos(0), (double)pos(1), 0.0);
        }
        else if (evt.MiddleIsDown() || evt.RightIsDown()) {
            // If dragging over blank area with right button, pan.
            if (m_mouse.is_start_position_2D_defined()) {
                // get point in model space at Z = 0
                float z = 0.0f;
                const Vec3d& cur_pos = _mouse_to_3d(pos, &z);
                Vec3d orig = _mouse_to_3d(m_mouse.drag.start_position_2D, &z);
                Camera& camera = wxGetApp().plater()->get_camera();
                if (this->m_canvas_type != ECanvasType::CanvasAssembleView) {
                    if (wxGetApp().app_config->get_bool("use_free_camera"))
                        // Forces camera right vector to be parallel to XY plane in case it has been misaligned using the 3D mouse free rotation.
                        // It is cheaper to call this function right away instead of testing wxGetApp().plater()->get_mouse3d_controller().connected(),
                        // which checks an atomics (flushes CPU caches).
                        // See GH issue #3816.
                        camera.recover_from_free_camera();
                }

                camera.set_target(camera.get_target() + orig - cur_pos);
                m_dirty = true;
                m_mouse.ignore_right_up = true;
            }

            m_mouse.drag.start_position_2D = pos;
        }
    }
    else if (evt.LeftUp() || evt.MiddleUp() || evt.RightUp()) {
        m_mouse.position = pos.cast<double>();

        if (evt.LeftUp()) {
            m_rotation_center(0) = m_rotation_center(1) = m_rotation_center(2) = 0.f;
        }

        if (m_layers_editing.state != LayersEditing::Unknown) {
            m_layers_editing.state = LayersEditing::Unknown;
            _stop_timer();
            m_layers_editing.accept_changes(*this);
        }
        else if (m_mouse.drag.move_volume_idx != -1 && m_mouse.dragging) {
            do_move(L("Move Object"));
            // BBS
            //wxGetApp().obj_manipul()->set_dirty();
            // Let the plater know that the dragging finished, so a delayed refresh
            // of the scene with the background processing data should be performed.
            post_event(SimpleEvent(EVT_GLCANVAS_MOUSE_DRAGGING_FINISHED));
        }
        else if (evt.LeftUp() && m_picking_enabled && m_rectangle_selection.is_dragging() && m_layers_editing.state != LayersEditing::Editing) {
            //BBS: don't use alt as de-select
            //if (evt.ShiftDown() || evt.AltDown())
            if (evt.ShiftDown())
                _update_selection_from_hover();

            m_rectangle_selection.stop_dragging();
        }
        else if (evt.LeftUp() && !m_mouse.ignore_left_up && !m_mouse.dragging && m_hover_volume_idxs.empty() && m_hover_plate_idxs.empty() && !is_layers_editing_enabled()) {
            // deselect and propagate event through callback
            if (!evt.ShiftDown() && (!any_gizmo_active || !evt.CmdDown()) && m_picking_enabled)
                deselect_all();
        }
        //BBS Select plate in this 3D canvas.
        else if (evt.LeftUp() && !m_mouse.dragging && m_picking_enabled && !m_hover_plate_idxs.empty() && (m_canvas_type == CanvasView3D) && !is_layers_editing_enabled())
        {
                int hover_idx = m_hover_plate_idxs.front();
                wxGetApp().plater()->select_plate_by_hover_id(hover_idx);
                //wxGetApp().plater()->get_partplate_list().select_plate_view();
                //deselect all the objects
                if (m_gizmos.get_current_type() != GLGizmosManager::MeshBoolean && m_hover_volume_idxs.empty())
                    deselect_all();
        }
        else if (evt.RightUp() && !is_layers_editing_enabled()) {
            // forces a frame render to ensure that m_hover_volume_idxs is updated even when the user right clicks while
            // the context menu is already shown
            render();
            if (!m_hover_volume_idxs.empty()) {
                // if right clicking on volume, propagate event through callback (shows context menu)
                int volume_idx = get_first_hover_volume_idx();
                if (!m_volumes.volumes[volume_idx]->is_wipe_tower // no context menu for the wipe tower
                    /*&& m_gizmos.get_current_type() != GLGizmosManager::SlaSupports*/)  // disable context menu when the gizmo is open
                {
                    // forces the selection of the volume
                    /* m_selection.add(volume_idx); // #et_FIXME_if_needed
                     * To avoid extra "Add-Selection" snapshots,
                     * call add() with check_for_already_contained=true
                     * */
                    m_selection.add(volume_idx, true, true);
                    m_gizmos.refresh_on_off_state();
                    post_event(SimpleEvent(EVT_GLCANVAS_OBJECT_SELECT));
                    m_gizmos.update_data();
                    // BBS
                    //wxGetApp().obj_manipul()->set_dirty();
                    // forces a frame render to update the view before the context menu is shown
                    render();
                }
            }

            //BBS change plate selection
            if (!m_hover_plate_idxs.empty() && (m_canvas_type == CanvasView3D) && !m_mouse.dragging) {
                int hover_idx = m_hover_plate_idxs.front();
                wxGetApp().plater()->select_plate_by_hover_id(hover_idx, true);
                if (m_hover_volume_idxs.empty())
                    deselect_all();
                render();
            }

            Vec2d logical_pos = pos.cast<double>();
#if ENABLE_RETINA_GL
            const float factor = m_retina_helper->get_scale_factor();
            logical_pos = logical_pos.cwiseQuotient(Vec2d(factor, factor));
#endif // ENABLE_RETINA_GL

            if (!m_mouse.ignore_right_up) {
                //BBS post right click event
                if (!m_hover_plate_idxs.empty()) {
                    post_event(RBtnPlateEvent(EVT_GLCANVAS_PLATE_RIGHT_CLICK, { logical_pos, m_hover_plate_idxs.front() }));
                }
                else {
                    // do not post the event if the user is panning the scene
                    // or if right click was done over the wipe tower
                    bool post_right_click_event = m_hover_volume_idxs.empty() || !m_volumes.volumes[get_first_hover_volume_idx()]->is_wipe_tower;
                    if (post_right_click_event)
                        post_event(RBtnEvent(EVT_GLCANVAS_RIGHT_CLICK, { logical_pos, m_hover_volume_idxs.empty() }));
                }
            }
        }

        mouse_up_cleanup();
    }
    else if (evt.Moving()) {
        m_mouse.position = pos.cast<double>();

        // updates gizmos overlay
        if (m_selection.is_empty())
            m_gizmos.reset_all_states();

        m_dirty = true;
    }
    else
        evt.Skip();

    if (m_moving)
        show_sinking_contours();

#ifdef __WXMSW__
	if (on_enter_workaround)
		m_mouse.position = Vec2d(-1., -1.);
#endif /* __WXMSW__ */
}

void GLCanvas3D::on_paint(wxPaintEvent& evt)
{
    if (m_initialized)
        m_dirty = true;
    else
        // Call render directly, so it gets initialized immediately, not from On Idle handler.
        this->render();
}

void GLCanvas3D::force_set_focus() {
    m_canvas->SetFocus();
};

void GLCanvas3D::on_set_focus(wxFocusEvent& evt)
{
    m_tooltip_enabled = false;
    if (m_canvas_type == ECanvasType::CanvasPreview) {
        // update thumbnails and update plate toolbar
        wxGetApp().plater()->update_all_plate_thumbnails();
        _update_imgui_select_plate_toolbar();
    }
    _refresh_if_shown_on_screen();
    m_tooltip_enabled = true;
}

Size GLCanvas3D::get_canvas_size() const
{
    int w = 0;
    int h = 0;

    if (m_canvas != nullptr)
        m_canvas->GetSize(&w, &h);

#if ENABLE_RETINA_GL
    const float factor = m_retina_helper->get_scale_factor();
    w *= factor;
    h *= factor;
#else
    const float factor = 1.0f;
#endif

    return Size(w, h, factor);
}

Vec2d GLCanvas3D::get_local_mouse_position() const
{
    if (m_canvas == nullptr)
		return Vec2d::Zero();

    wxPoint mouse_pos = m_canvas->ScreenToClient(wxGetMousePosition());
    const double factor =
#if ENABLE_RETINA_GL
        m_retina_helper->get_scale_factor();
#else
        1.0;
#endif
    return Vec2d(factor * mouse_pos.x, factor * mouse_pos.y);
}

void GLCanvas3D::set_tooltip(const std::string& tooltip)
{
    if (m_canvas != nullptr)
        m_tooltip.set_text(tooltip);
}

void GLCanvas3D::do_move(const std::string& snapshot_type)
{
    if (m_model == nullptr)
        return;

    if (!snapshot_type.empty())
        wxGetApp().plater()->take_snapshot(snapshot_type);

    std::set<std::pair<int, int>> done;  // keeps track of modified instances
    bool object_moved = false;

    // BBS: support wipe-tower for multi-plates
    int n_plates = wxGetApp().plater()->get_partplate_list().get_plate_count();
    std::vector<Vec3d> wipe_tower_origins(n_plates, Vec3d::Zero());

    Selection::EMode selection_mode = m_selection.get_mode();

    for (const GLVolume* v : m_volumes.volumes) {
        int object_idx = v->object_idx();
        int instance_idx = v->instance_idx();
        int volume_idx = v->volume_idx();

        std::pair<int, int> done_id(object_idx, instance_idx);

        if (0 <= object_idx && object_idx < (int)m_model->objects.size()) {
            done.insert(done_id);

            // Move instances/volumes
            ModelObject* model_object = m_model->objects[object_idx];
            if (model_object != nullptr) {
                if (selection_mode == Selection::Instance)
                    model_object->instances[instance_idx]->set_offset(v->get_instance_offset());
                else if (selection_mode == Selection::Volume) {
                    if (model_object->volumes[volume_idx]->get_offset() != v->get_volume_offset()) {
                        model_object->volumes[volume_idx]->set_offset(v->get_volume_offset());
                        // BBS: backup
                        Slic3r::save_object_mesh(*model_object);
                    }
                }

                object_moved = true;
                model_object->invalidate_bounding_box();
            }
        }
        else if (object_idx >= 1000 && object_idx < 1000 + n_plates) {
            // Move a wipe tower proxy.
            wipe_tower_origins[object_idx - 1000] = v->get_volume_offset();
        }
    }

    //BBS: notify instance updates to part plater list
    m_selection.notify_instance_update(-1, 0);

    // Fixes flying instances
    for (const std::pair<int, int>& i : done) {
        ModelObject* m = m_model->objects[i.first];
        const double shift_z = m->get_instance_min_z(i.second);
        //BBS: don't call translate if the z is zero
        if ((current_printer_technology() == ptSLA || shift_z > SINKING_Z_THRESHOLD) && (shift_z != 0.0f)) {
            const Vec3d shift(0.0, 0.0, -shift_z);
            m_selection.translate(i.first, i.second, shift);
            m->translate_instance(i.second, shift);
            //BBS: notify instance updates to part plater list
            m_selection.notify_instance_update(i.first, i.second);
        }
        wxGetApp().obj_list()->update_info_items(static_cast<size_t>(i.first));
    }
    //BBS: nofity object list to update
    wxGetApp().plater()->sidebar().obj_list()->update_plate_values_for_items();

    if (object_moved)
        post_event(SimpleEvent(EVT_GLCANVAS_INSTANCE_MOVED));

    // BBS: support wipe-tower for multi-plates
    for (int plate_id = 0; plate_id < wipe_tower_origins.size(); plate_id++) {
        Vec3d& wipe_tower_origin = wipe_tower_origins[plate_id];
        if (wipe_tower_origin == Vec3d::Zero())
            continue;

        PartPlateList& ppl = wxGetApp().plater()->get_partplate_list();
        DynamicConfig& proj_cfg = wxGetApp().preset_bundle->project_config;
        Vec3d plate_origin = ppl.get_plate(plate_id)->get_origin();
        ConfigOptionFloat wipe_tower_x(wipe_tower_origin(0) - plate_origin(0));
        ConfigOptionFloat wipe_tower_y(wipe_tower_origin(1) - plate_origin(1));

        ConfigOptionFloats* wipe_tower_x_opt = proj_cfg.option<ConfigOptionFloats>("wipe_tower_x", true);
        ConfigOptionFloats* wipe_tower_y_opt = proj_cfg.option<ConfigOptionFloats>("wipe_tower_y", true);
        wipe_tower_x_opt->set_at(&wipe_tower_x, plate_id, 0);
        wipe_tower_y_opt->set_at(&wipe_tower_y, plate_id, 0);
    }

    reset_sequential_print_clearance();

    m_dirty = true;
}

void GLCanvas3D::do_rotate(const std::string& snapshot_type)
{
    if (m_model == nullptr)
        return;

    if (!snapshot_type.empty())
        wxGetApp().plater()->take_snapshot(snapshot_type);

    // stores current min_z of instances
    std::map<std::pair<int, int>, double> min_zs;
    for (int i = 0; i < static_cast<int>(m_model->objects.size()); ++i) {
        const ModelObject* obj = m_model->objects[i];
        for (int j = 0; j < static_cast<int>(obj->instances.size()); ++j) {
            if (snapshot_type == L("Gizmo-Place on Face") && m_selection.get_object_idx() == i) {
                // This means we are flattening this object. In that case pretend
                // that it is not sinking (even if it is), so it is placed on bed
                // later on (whatever is sinking will be left sinking).
                min_zs[{ i, j }] = SINKING_Z_THRESHOLD;
            }
            else
                min_zs[{ i, j }] = obj->instance_bounding_box(j).min.z();

        }
    }

    std::set<std::pair<int, int>> done;  // keeps track of modified instances

    Selection::EMode selection_mode = m_selection.get_mode();

    for (const GLVolume* v : m_volumes.volumes) {
        int object_idx = v->object_idx();
        if (object_idx < 0 || (int)m_model->objects.size() <= object_idx)
            continue;

        int instance_idx = v->instance_idx();
        int volume_idx = v->volume_idx();

        done.insert(std::pair<int, int>(object_idx, instance_idx));

        // Rotate instances/volumes.
        ModelObject* model_object = m_model->objects[object_idx];
        if (model_object != nullptr) {
            if (selection_mode == Selection::Instance) {
                model_object->instances[instance_idx]->set_rotation(v->get_instance_rotation());
                model_object->instances[instance_idx]->set_offset(v->get_instance_offset());
            }
            else if (selection_mode == Selection::Volume) {
                if (model_object->volumes[volume_idx]->get_rotation() != v->get_volume_rotation()) {
                    model_object->volumes[volume_idx]->set_rotation(v->get_volume_rotation());
                    model_object->volumes[volume_idx]->set_offset(v->get_volume_offset());
                    // BBS: backup
                    Slic3r::save_object_mesh(*model_object);
                }
            }
            model_object->invalidate_bounding_box();
        }
    }

    //BBS: notify instance updates to part plater list
    m_selection.notify_instance_update(-1, -1);

    // Fixes sinking/flying instances
    for (const std::pair<int, int>& i : done) {
        ModelObject* m = m_model->objects[i.first];

        //BBS: don't call translate if the z is zero
        const double shift_z = m->get_instance_min_z(i.second);
        // leave sinking instances as sinking
        if ((min_zs.find({ i.first, i.second })->second >= SINKING_Z_THRESHOLD || shift_z > SINKING_Z_THRESHOLD)&&(shift_z != 0.0f)) {
            const Vec3d shift(0.0, 0.0, -shift_z);
            m_selection.translate(i.first, i.second, shift);
            m->translate_instance(i.second, shift);
            //BBS: notify instance updates to part plater list
            m_selection.notify_instance_update(i.first, i.second);
        }

        wxGetApp().obj_list()->update_info_items(static_cast<size_t>(i.first));
    }
    //BBS: nofity object list to update
    wxGetApp().plater()->sidebar().obj_list()->update_plate_values_for_items();

    if (!done.empty())
        post_event(SimpleEvent(EVT_GLCANVAS_INSTANCE_ROTATED));

    m_dirty = true;
}

void GLCanvas3D::do_scale(const std::string& snapshot_type)
{
    if (m_model == nullptr)
        return;

    if (!snapshot_type.empty())
        wxGetApp().plater()->take_snapshot(snapshot_type);

    // stores current min_z of instances
    std::map<std::pair<int, int>, double> min_zs;
    if (!snapshot_type.empty()) {
        for (int i = 0; i < static_cast<int>(m_model->objects.size()); ++i) {
            const ModelObject* obj = m_model->objects[i];
            for (int j = 0; j < static_cast<int>(obj->instances.size()); ++j) {
                min_zs[{ i, j }] = obj->instance_bounding_box(j).min.z();
            }
        }
    }

    std::set<std::pair<int, int>> done;  // keeps track of modified instances

    Selection::EMode selection_mode = m_selection.get_mode();

    for (const GLVolume* v : m_volumes.volumes) {
        int object_idx = v->object_idx();
        if (object_idx < 0 || (int)m_model->objects.size() <= object_idx)
            continue;

        int instance_idx = v->instance_idx();
        int volume_idx = v->volume_idx();

        done.insert(std::pair<int, int>(object_idx, instance_idx));

        // Rotate instances/volumes
        ModelObject* model_object = m_model->objects[object_idx];
        if (model_object != nullptr) {
            if (selection_mode == Selection::Instance) {
                model_object->instances[instance_idx]->set_scaling_factor(v->get_instance_scaling_factor());
                model_object->instances[instance_idx]->set_offset(v->get_instance_offset());
            }
            else if (selection_mode == Selection::Volume) {
                if (model_object->volumes[volume_idx]->get_scaling_factor() != v->get_volume_scaling_factor()) {
                    model_object->instances[instance_idx]->set_offset(v->get_instance_offset());
                    model_object->volumes[volume_idx]->set_scaling_factor(v->get_volume_scaling_factor());
                    model_object->volumes[volume_idx]->set_offset(v->get_volume_offset());
                    // BBS: backup
                    Slic3r::save_object_mesh(*model_object);
                }
            }
            model_object->invalidate_bounding_box();
        }
    }

    //BBS: notify instance updates to part plater list
    m_selection.notify_instance_update(-1, -1);

    // Fixes sinking/flying instances
    for (const std::pair<int, int>& i : done) {
        ModelObject* m = m_model->objects[i.first];

        //BBS: don't call translate if the z is zero
        double shift_z = m->get_instance_min_z(i.second);
        // leave sinking instances as sinking
        if ((min_zs.empty() || min_zs.find({ i.first, i.second })->second >= SINKING_Z_THRESHOLD || shift_z > SINKING_Z_THRESHOLD) && (shift_z != 0.0f)) {
            Vec3d shift(0.0, 0.0, -shift_z);
            m_selection.translate(i.first, i.second, shift);
            m->translate_instance(i.second, shift);
            //BBS: notify instance updates to part plater list
            m_selection.notify_instance_update(i.first, i.second);
        }
        wxGetApp().obj_list()->update_info_items(static_cast<size_t>(i.first));
    }
    //BBS: nofity object list to update
    wxGetApp().plater()->sidebar().obj_list()->update_plate_values_for_items();
    //BBS: notify object info update
    wxGetApp().plater()->show_object_info();

    if (!done.empty())
        post_event(SimpleEvent(EVT_GLCANVAS_INSTANCE_SCALED));

    m_dirty = true;
}

void GLCanvas3D::do_center()
{
    if (m_model == nullptr)
        return;

    m_selection.center();
}

void GLCanvas3D::do_center_plate(const int plate_idx) {
    if (m_model == nullptr)
        return;

    m_selection.center_plate(plate_idx);
}

void GLCanvas3D::do_mirror(const std::string& snapshot_type)
{
    if (m_model == nullptr)
        return;

    if (!snapshot_type.empty())
        wxGetApp().plater()->take_snapshot(snapshot_type);

    // stores current min_z of instances
    std::map<std::pair<int, int>, double> min_zs;
    if (!snapshot_type.empty()) {
        for (int i = 0; i < static_cast<int>(m_model->objects.size()); ++i) {
            const ModelObject* obj = m_model->objects[i];
            for (int j = 0; j < static_cast<int>(obj->instances.size()); ++j) {
                min_zs[{ i, j }] = obj->instance_bounding_box(j).min.z();
            }
        }
    }

    std::set<std::pair<int, int>> done;  // keeps track of modified instances

    Selection::EMode selection_mode = m_selection.get_mode();

    for (const GLVolume* v : m_volumes.volumes) {
        int object_idx = v->object_idx();
        if (object_idx < 0 || (int)m_model->objects.size() <= object_idx)
            continue;

        int instance_idx = v->instance_idx();
        int volume_idx = v->volume_idx();

        done.insert(std::pair<int, int>(object_idx, instance_idx));

        // Mirror instances/volumes
        ModelObject* model_object = m_model->objects[object_idx];
        if (model_object != nullptr) {
            if (selection_mode == Selection::Instance)
                model_object->instances[instance_idx]->set_mirror(v->get_instance_mirror());
            else if (selection_mode == Selection::Volume) {
                if (model_object->volumes[volume_idx]->get_mirror() != v->get_volume_mirror()) {
                    model_object->volumes[volume_idx]->set_mirror(v->get_volume_mirror());
                    // BBS: backup
                    Slic3r::save_object_mesh(*model_object);
                }
            }

            model_object->invalidate_bounding_box();
        }
    }

    //BBS: notify instance updates to part plater list
    m_selection.notify_instance_update(-1, -1);

    // Fixes sinking/flying instances
    for (const std::pair<int, int>& i : done) {
        ModelObject* m = m_model->objects[i.first];

        //BBS: don't call translate if the z is zero
        double shift_z = m->get_instance_min_z(i.second);
        // leave sinking instances as sinking
        if ((min_zs.empty() || min_zs.find({ i.first, i.second })->second >= SINKING_Z_THRESHOLD || shift_z > SINKING_Z_THRESHOLD)&&(shift_z != 0.0f)) {
            Vec3d shift(0.0, 0.0, -shift_z);
            m_selection.translate(i.first, i.second, shift);
            m->translate_instance(i.second, shift);
            //BBS: notify instance updates to part plater list
            m_selection.notify_instance_update(i.first, i.second);
        }
        wxGetApp().obj_list()->update_info_items(static_cast<size_t>(i.first));

        //BBS: notify instance updates to part plater list
        PartPlateList &plate_list = wxGetApp().plater()->get_partplate_list();
        plate_list.notify_instance_update(i.first, i.second);

        //BBS: nofity object list to update
        wxGetApp().plater()->sidebar().obj_list()->update_plate_values_for_items();
    }
    //BBS: nofity object list to update
    wxGetApp().plater()->sidebar().obj_list()->update_plate_values_for_items();

    post_event(SimpleEvent(EVT_GLCANVAS_SCHEDULE_BACKGROUND_PROCESS));

    m_dirty = true;
}

void GLCanvas3D::update_gizmos_on_off_state()
{
    set_as_dirty();
    m_gizmos.update_data();
    m_gizmos.refresh_on_off_state();
}

void GLCanvas3D::handle_sidebar_focus_event(const std::string& opt_key, bool focus_on)
{
    m_sidebar_field = focus_on ? opt_key : "";

    //BBS: this event was sent from gizmo now, no need to clear gizmo
    //if (!m_sidebar_field.empty())
    //    m_gizmos.reset_all_states();

    m_dirty = true;
}

void GLCanvas3D::handle_layers_data_focus_event(const t_layer_height_range range, const EditorType type)
{
    std::string field = "layer_" + std::to_string(type) + "_" + std::to_string(range.first) + "_" + std::to_string(range.second);
    m_gizmos.reset_all_states();
    handle_sidebar_focus_event(field, true);
}

void GLCanvas3D::update_ui_from_settings()
{
    m_dirty = true;

#if __APPLE__
    // Update OpenGL scaling on OSX after the user toggled the "use_retina_opengl" settings in Preferences dialog.
    const float orig_scaling = m_retina_helper->get_scale_factor();

    const bool use_retina = true;
    BOOST_LOG_TRIVIAL(debug) << "GLCanvas3D: Use Retina OpenGL: " << use_retina;
    m_retina_helper->set_use_retina(use_retina);
    const float new_scaling = m_retina_helper->get_scale_factor();

    if (new_scaling != orig_scaling) {
        BOOST_LOG_TRIVIAL(debug) << "GLCanvas3D: Scaling factor: " << new_scaling;

        Camera& camera = wxGetApp().plater()->get_camera();
        camera.set_zoom(camera.get_zoom() * new_scaling / orig_scaling);
        _refresh_if_shown_on_screen();
    }
#endif // ENABLE_RETINA_GL

#ifdef SUPPORT_COLLAPSE_BUTTON
    if (wxGetApp().is_editor())
        wxGetApp().plater()->enable_collapse_toolbar(wxGetApp().app_config->get("show_collapse_button") == "1");
#endif
}

// BBS: add partplate logic
GLCanvas3D::WipeTowerInfo GLCanvas3D::get_wipe_tower_info(int plate_idx) const
{
    WipeTowerInfo wti;

    for (const GLVolume* vol : m_volumes.volumes) {
        if (vol->is_wipe_tower && vol->object_idx() - 1000 == plate_idx) {
            DynamicPrintConfig& proj_cfg = wxGetApp().preset_bundle->project_config;
            wti.m_pos = Vec2d(proj_cfg.opt<ConfigOptionFloats>("wipe_tower_x")->get_at(plate_idx),
                              proj_cfg.opt<ConfigOptionFloats>("wipe_tower_y")->get_at(plate_idx));
            // BBS: don't support rotation
            //wti.m_rotation = (M_PI/180.) * proj_cfg->opt_float("wipe_tower_rotation_angle");

            auto& preset = wxGetApp().preset_bundle->prints.get_edited_preset();
            float wt_brim_width = preset.config.opt_float("prime_tower_brim_width");

            const BoundingBoxf3& bb = vol->bounding_box();
            wti.m_bb = BoundingBoxf{to_2d(bb.min), to_2d(bb.max)};
            wti.m_bb.offset(wt_brim_width);

            float brim_width = wxGetApp().preset_bundle->prints.get_edited_preset().config.opt_float("prime_tower_brim_width");
            wti.m_bb.offset((brim_width));

            // BBS: the wipe tower pos might be outside bed
            PartPlate* plate = wxGetApp().plater()->get_partplate_list().get_plate(plate_idx);
            Vec2d plate_size = plate->get_size();
            wti.m_pos.x() = std::clamp(wti.m_pos.x(), 0.0, plate_size(0) - wti.m_bb.size().x());
            wti.m_pos.y() = std::clamp(wti.m_pos.y(), 0.0, plate_size(1) - wti.m_bb.size().y());

            // BBS: add partplate logic
            wti.m_plate_idx = plate_idx;
            break;
        }
    }

    return wti;
}

Linef3 GLCanvas3D::mouse_ray(const Point& mouse_pos)
{
    float z0 = 0.0f;
    float z1 = 1.0f;
    return Linef3(_mouse_to_3d(mouse_pos, &z0), _mouse_to_3d(mouse_pos, &z1));
}

double GLCanvas3D::get_size_proportional_to_max_bed_size(double factor) const
{
    const BoundingBoxf& bbox = m_bed.build_volume().bounding_volume2d();
    return factor * std::max(bbox.size()[0], bbox.size()[1]);
}

//BBS
std::vector<Vec2f> GLCanvas3D::get_empty_cells(const Vec2f start_point, const Vec2f step)
{
    PartPlate* plate = wxGetApp().plater()->get_partplate_list().get_curr_plate();
    BoundingBoxf3 build_volume = plate->get_build_volume();
    Vec2d vmin(build_volume.min.x(), build_volume.min.y()), vmax(build_volume.max.x(), build_volume.max.y());
    BoundingBoxf bbox(vmin, vmax);
    std::vector<Vec2f> cells;
    for (float x = bbox.min.x()+step(0)/2; x < bbox.max.x()-step(0)/2; x += step(0))
        for (float y = bbox.min.y()+step(1)/2; y < bbox.max.y()-step(1)/2; y += step(1))
        {
            cells.emplace_back(x, y);
        }
    for (size_t i = 0; i < m_model->objects.size(); ++i) {
        ModelObject* model_object = m_model->objects[i];
        auto id = model_object->id().id;
        ModelInstance* model_instance0 = model_object->instances.front();
        Polygon hull_2d = model_object->convex_hull_2d(Geometry::assemble_transform({ 0.0, 0.0, model_instance0->get_offset().z() }, model_instance0->get_rotation(),
            model_instance0->get_scaling_factor(), model_instance0->get_mirror()));
        if (hull_2d.empty())
            continue;

        const auto& instances = model_object->instances;
        double rotation_z0 = instances.front()->get_rotation().z();
        for (const auto& instance : instances) {
            Geometry::Transformation transformation;
            const Vec3d& offset = instance->get_offset();
            transformation.set_offset({ scale_(offset.x()), scale_(offset.y()), 0.0 });
            transformation.set_rotation(Z, instance->get_rotation().z() - rotation_z0);
            const Transform3d& trafo = transformation.get_matrix();
            Polygon inst_hull_2d = hull_2d.transform(trafo);

            for (auto it = cells.begin(); it != cells.end(); )
            {
                if (inst_hull_2d.contains(Point(scale_(it->x()), scale_(it->y()))))
                    it = cells.erase(it);
                else
                    it++;
            }
        }
    }

    Vec2f start = start_point;
    if (start_point(0) < 0 && start_point(1) < 0) {
        start(0) = bbox.center()(0);
        start(1) = bbox.center()(1);
    }
    std::sort(cells.begin(), cells.end(), [start](const Vec2f& cell1, const Vec2f& cell2) {return (cell1 - start).norm() < (cell2 - start).norm(); });
    return cells;
}

Vec2f GLCanvas3D::get_nearest_empty_cell(const Vec2f start_point, const Vec2f step)
{
    std::vector<Vec2f> empty_cells = get_empty_cells(start_point, step);
    if (!empty_cells.empty())
        return empty_cells.front();
    else {
        double offset = get_size_proportional_to_max_bed_size(0.05);
        return { start_point(0) + offset, start_point(1) + offset };
    }
}

void GLCanvas3D::set_cursor(ECursorType type)
{
    if ((m_canvas != nullptr) && (m_cursor_type != type))
    {
        switch (type)
        {
        case Standard: { m_canvas->SetCursor(*wxSTANDARD_CURSOR); break; }
        case Cross: { m_canvas->SetCursor(*wxCROSS_CURSOR); break; }
        }

        m_cursor_type = type;
    }
}

void GLCanvas3D::msw_rescale()
{
}

bool GLCanvas3D::has_toolpaths_to_export() const
{
    return m_gcode_viewer.can_export_toolpaths();
}

void GLCanvas3D::export_toolpaths_to_obj(const char* filename) const
{
    m_gcode_viewer.export_toolpaths_to_obj(filename);
}

void GLCanvas3D::mouse_up_cleanup()
{
    m_moving = false;
    m_mouse.drag.move_volume_idx = -1;
    m_mouse.set_start_position_3D_as_invalid();
    m_mouse.set_start_position_2D_as_invalid();
    m_mouse.dragging = false;
    m_mouse.ignore_left_up = false;
    m_mouse.ignore_right_up = false;
    m_dirty = true;

    if (m_canvas->HasCapture())
        m_canvas->ReleaseMouse();
}

void GLCanvas3D::update_sequential_clearance()
{
    if (current_printer_technology() != ptFFF || (fff_print()->config().print_sequence == PrintSequence::ByLayer))
        return;

    if (m_gizmos.is_dragging())
        return;

    // collects instance transformations from volumes
    // first define temporary cache
    unsigned int instances_count = 0;
    std::vector<std::vector<std::optional<Geometry::Transformation>>> instance_transforms;
    for (size_t obj = 0; obj < m_model->objects.size(); ++obj) {
        instance_transforms.emplace_back(std::vector<std::optional<Geometry::Transformation>>());
        const ModelObject* model_object = m_model->objects[obj];
        for (size_t i = 0; i < model_object->instances.size(); ++i) {
            instance_transforms[obj].emplace_back(std::optional<Geometry::Transformation>());
            ++instances_count;
        }
    }

    //if (instances_count == 1)
    //    return;

    // second fill temporary cache with data from volumes
    for (const GLVolume* v : m_volumes.volumes) {
        if (v->is_modifier || v->is_wipe_tower)
            continue;

        auto& transform = instance_transforms[v->object_idx()][v->instance_idx()];
        if (!transform.has_value())
            transform = v->get_instance_transformation();
    }

    // calculates objects 2d hulls (see also: Print::sequential_print_horizontal_clearance_valid())
    // this is done only the first time this method is called while moving the mouse,
    // the results are then cached for following displacements
    if (m_sequential_print_clearance_first_displacement) {
        m_sequential_print_clearance.m_hull_2d_cache.clear();
        float shrink_factor = static_cast<float>(scale_(0.5 * fff_print()->config().extruder_clearance_radius.value - EPSILON));
        double mitter_limit = scale_(0.1);
        m_sequential_print_clearance.m_hull_2d_cache.reserve(m_model->objects.size());
        for (size_t i = 0; i < m_model->objects.size(); ++i) {
            ModelObject* model_object = m_model->objects[i];
            ModelInstance* model_instance0 = model_object->instances.front();
            Polygon hull_no_offset = model_object->convex_hull_2d(Geometry::assemble_transform({ 0.0, 0.0, model_instance0->get_offset().z() }, model_instance0->get_rotation(),
                model_instance0->get_scaling_factor(), model_instance0->get_mirror()));
            auto tmp = offset(hull_no_offset,
                // Shrink the extruder_clearance_radius a tiny bit, so that if the object arrangement algorithm placed the objects
                // exactly by satisfying the extruder_clearance_radius, this test will not trigger collision.
                shrink_factor,
                jtRound, mitter_limit);
            Polygon hull_2d = !tmp.empty() ? tmp.front() : hull_no_offset;// tmp may be empty due to clipper's bug, see STUDIO-2452

            Pointf3s& cache_hull_2d = m_sequential_print_clearance.m_hull_2d_cache.emplace_back(Pointf3s());
            cache_hull_2d.reserve(hull_2d.points.size());
            for (const Point& p : hull_2d.points) {
                cache_hull_2d.emplace_back(unscale<double>(p.x()), unscale<double>(p.y()), 0.0);
            }
        }
        m_sequential_print_clearance_first_displacement = false;
    }

    // calculates instances 2d hulls (see also: Print::sequential_print_horizontal_clearance_valid())
    //BBS: add the height logic
    PartPlate* plate = wxGetApp().plater()->get_partplate_list().get_curr_plate();
    Polygons polygons;
    std::vector<std::pair<Polygon, float>> height_polygons;
    polygons.reserve(instances_count);
    height_polygons.reserve(instances_count);
    std::vector<struct height_info> convex_and_bounding_boxes;
    struct height_info
    {
        double         instance_height;
        BoundingBox    bounding_box;
        Polygon        hull_polygon;
    };
    for (size_t i = 0; i < instance_transforms.size(); ++i) {
        const auto& instances = instance_transforms[i];
        double rotation_z0 = instances.front()->get_rotation().z();
        int index = 0;
        for (const auto& instance : instances) {
            Geometry::Transformation transformation;
            const Vec3d& offset = instance->get_offset();
            transformation.set_offset({ offset.x(), offset.y(), 0.0 });
            transformation.set_rotation(Z, instance->get_rotation().z() - rotation_z0);
            const Transform3d& trafo = transformation.get_matrix();
            const Pointf3s& hull_2d = m_sequential_print_clearance.m_hull_2d_cache[i];
            Points inst_pts;
            inst_pts.reserve(hull_2d.size());
            for (size_t j = 0; j < hull_2d.size(); ++j) {
                const Vec3d p = trafo * hull_2d[j];
                inst_pts.emplace_back(scaled<double>(p.x()), scaled<double>(p.y()));
            }
            Polygon convex_hull(std::move(inst_pts));
            BoundingBox bouding_box = convex_hull.bounding_box();
            BoundingBox plate_bb = plate->get_bounding_box_crd();
            double instance_height = m_model->objects[i]->get_instance_max_z(index++);
            //skip the object for not current plate
            if (!plate_bb.overlap(bouding_box))
                continue;
            convex_and_bounding_boxes.push_back({instance_height, bouding_box, convex_hull});
            polygons.emplace_back(std::move(convex_hull));
        }
    }

    //sort the print instance
    std::sort(convex_and_bounding_boxes.begin(), convex_and_bounding_boxes.end(),
        [](auto &l, auto &r) {
            auto ly1 = l.bounding_box.min.y();
            auto ly2 = l.bounding_box.max.y();
            auto ry1 = r.bounding_box.min.y();
            auto ry2 = r.bounding_box.max.y();
            auto inter_min = std::max(ly1, ry1);
            auto inter_max = std::min(ly2, ry2);
            auto lx = l.bounding_box.min.x();
            auto rx = r.bounding_box.min.x();
            if (inter_max - inter_min > 0)
                return (lx < rx) || ((lx == rx)&&(ly1 < ry1));
            else
                return (ly1 < ry1);
        });

    /*bool has_interlaced_objects = false;
    for (int k = 0; k < bounding_box_count; k++)
    {
        Polygon& convex = convex_and_bounding_boxes[k].hull_polygon;
        BoundingBox& bbox = convex_and_bounding_boxes[k].bounding_box;
        auto iy1 = bbox.min.y();
        auto iy2 = bbox.max.y();

        for (int i = k+1; i < bounding_box_count; i++)
        {
            Polygon&     next_convex = convex_and_bounding_boxes[i].hull_polygon;
            BoundingBox& next_bbox   = convex_and_bounding_boxes[i].bounding_box;
            auto py1 = next_bbox.min.y();
            auto py2 = next_bbox.max.y();
            auto inter_min = std::max(iy1, py1); // min y of intersection
            auto inter_max = std::min(iy2, py2); // max y of intersection. length=max_y-min_y>0 means intersection exists
            if (inter_max - inter_min > 0) {
                has_interlaced_objects = true;
                break;
            }
        }
        if (has_interlaced_objects)
            break;
    }*/

    int bounding_box_count = convex_and_bounding_boxes.size();
    double printable_height = fff_print()->config().printable_height;
    double hc1 = fff_print()->config().extruder_clearance_height_to_lid;
    double hc2 = fff_print()->config().extruder_clearance_height_to_rod;
    for (int k = 0; k < bounding_box_count; k++)
    {
        Polygon& convex = convex_and_bounding_boxes[k].hull_polygon;
        BoundingBox& bbox = convex_and_bounding_boxes[k].bounding_box;
        auto iy1 = bbox.min.y();
        auto iy2 = bbox.max.y();
        double height = (k == (bounding_box_count - 1))?printable_height:hc1;

        /*if (has_interlaced_objects) {
            if ((k < (bounding_box_count - 1)) && (convex_and_bounding_boxes[k].instance_height > hc2)) {
                height_polygons.emplace_back(std::make_pair(convex, hc2));
            }
        }
        else {
            if ((k < (bounding_box_count - 1)) && (convex_and_bounding_boxes[k].instance_height > hc1)) {
                height_polygons.emplace_back(std::make_pair(convex, hc1));
            }
        }*/

        for (int i = k+1; i < bounding_box_count; i++)
        {
            Polygon&     next_convex = convex_and_bounding_boxes[i].hull_polygon;
            BoundingBox& next_bbox   = convex_and_bounding_boxes[i].bounding_box;
            auto py1 = next_bbox.min.y();
            auto py2 = next_bbox.max.y();
            auto inter_min = std::max(iy1, py1); // min y of intersection
            auto inter_max = std::min(iy2, py2); // max y of intersection. length=max_y-min_y>0 means intersection exists
            if (inter_max - inter_min > 0) {
                height = hc2;
                break;
            }
        }
        if (height < convex_and_bounding_boxes[k].instance_height)
            height_polygons.emplace_back(std::make_pair(convex, height));
    }

    // sends instances 2d hulls to be rendered
    set_sequential_print_clearance_visible(true);
    set_sequential_print_clearance_render_fill(false);
    set_sequential_print_clearance_polygons(polygons, height_polygons);
}

bool GLCanvas3D::is_object_sinking(int object_idx) const
{
    for (const GLVolume* v : m_volumes.volumes) {
        if (v->object_idx() == object_idx && (v->is_sinking() || (!v->is_modifier && v->is_below_printbed())))
            return true;
    }
    return false;
}

bool GLCanvas3D::_is_shown_on_screen() const
{
    return (m_canvas != nullptr) ? m_canvas->IsShownOnScreen() : false;
}

// Getter for the const char*[]
static bool string_getter(const bool is_undo, int idx, const char** out_text)
{
    return wxGetApp().plater()->undo_redo_string_getter(is_undo, idx, out_text);
}

// Getter for the const char*[] for the search list
static bool search_string_getter(int idx, const char** label, const char** tooltip)
{
    return wxGetApp().plater()->search_string_getter(idx, label, tooltip);
}

//BBS: GUI refactor: adjust main toolbar position
bool GLCanvas3D::_render_orient_menu(float left, float right, float bottom, float top)
{
    ImGuiWrapper* imgui = wxGetApp().imgui();

    auto canvas_w = float(get_canvas_size().get_width());
    auto canvas_h = float(get_canvas_size().get_height());
    //BBS: GUI refactor: move main toolbar to the right
    //original use center as {0.0}, and top is (canvas_h/2), bottom is (-canvas_h/2), also plus inv_camera
    //now change to left_up as {0,0}, and top is 0, bottom is canvas_h
#if BBS_TOOLBAR_ON_TOP
    const float x = (1 + left) * canvas_w / 2;
    ImGuiWrapper::push_toolbar_style(get_scale());
    imgui->set_next_window_pos(x, m_main_toolbar.get_height(), ImGuiCond_Always, 0.5f, 0.0f);
#else
    const float x = canvas_w - m_main_toolbar.get_width();
    const float y = 0.5f * canvas_h - top * float(wxGetApp().plater()->get_camera().get_zoom());
    imgui->set_next_window_pos(x, y, ImGuiCond_Always, 1.0f, 0.0f);
#endif

    imgui->begin(_L("Auto Orientation options"), ImGuiWindowFlags_NoMove | ImGuiWindowFlags_AlwaysAutoResize | ImGuiWindowFlags_NoCollapse);

    OrientSettings settings = get_orient_settings();
    OrientSettings& settings_out = get_orient_settings();

    auto& appcfg = wxGetApp().app_config;
    PrinterTechnology ptech = current_printer_technology();

    bool settings_changed = false;
    float angle_min = 45.f;
    std::string angle_key = "overhang_angle", rot_key = "enable_rotation";
    std::string key_min_area = "min_area";
    std::string postfix = "_fff";

    if (ptech == ptSLA) {
        angle_min = 45.f;
        postfix = "_sla";
    }


    angle_key += postfix;
    rot_key += postfix;

    //if (imgui->slider_float(_L("Overhang Angle"), &settings.overhang_angle, angle_min, 90.0f, "%5.2f") || angle_min > settings.overhang_angle) {
    //    settings.overhang_angle = std::max(angle_min, settings.overhang_angle);
    //    settings_out.overhang_angle = settings.overhang_angle;
    //    appcfg->set("orient", angle_key, std::to_string(settings_out.overhang_angle));
    //    settings_changed = true;
    //}

    if (imgui->checkbox(_L("Enable rotation"), settings.enable_rotation)) {
        settings_out.enable_rotation = settings.enable_rotation;
        appcfg->set("orient", rot_key, settings_out.enable_rotation ? "1" : "0");
        settings_changed = true;
    }

    if (imgui->checkbox(_L("Optimize support interface area"), settings.min_area)) {
        settings_out.min_area = settings.min_area;
        appcfg->set("orient", key_min_area, settings_out.min_area ? "1" : "0");
        settings_changed = true;
    }

    ImGui::Separator();

    if (imgui->button(_L("Orient"))) {
        wxGetApp().plater()->set_prepare_state(Job::PREPARE_STATE_DEFAULT);
        wxGetApp().plater()->orient();
    }

    ImGui::SameLine();

    if (imgui->button(_L("Reset"))) {
        settings_out = OrientSettings{};
        settings_out.overhang_angle = 60.f;
        appcfg->set("orient", angle_key, std::to_string(settings_out.overhang_angle));
        appcfg->set("orient", rot_key, settings_out.enable_rotation ? "1" : "0");
        appcfg->set("orient", key_min_area, settings_out.min_area? "1" : "0");
        settings_changed = true;
    }

    imgui->end();
    ImGuiWrapper::pop_toolbar_style();
    return settings_changed;
}

//BBS: GUI refactor: adjust main toolbar position
bool GLCanvas3D::_render_arrange_menu(float left, float right, float bottom, float top)
{
    ImGuiWrapper *imgui = wxGetApp().imgui();

    auto canvas_w = float(get_canvas_size().get_width());
    auto canvas_h = float(get_canvas_size().get_height());
    //BBS: GUI refactor: move main toolbar to the right
    //original use center as {0.0}, and top is (canvas_h/2), bottom is (-canvas_h/2), also plus inv_camera
    //now change to left_up as {0,0}, and top is 0, bottom is canvas_h
#if BBS_TOOLBAR_ON_TOP
    float left_pos = m_main_toolbar.get_item("arrange")->render_left_pos;
    const float x = (1 + left_pos) * canvas_w / 2;
    imgui->set_next_window_pos(x, m_main_toolbar.get_height(), ImGuiCond_Always, 0.0f, 0.0f);

#else
    const float x = canvas_w - m_main_toolbar.get_width();
    const float y = 0.5f * canvas_h - top * float(wxGetApp().plater()->get_camera().get_zoom());
    imgui->set_next_window_pos(x, y, ImGuiCond_Always, 1.0f, 0.0f);
#endif

    //BBS
    ImGuiWrapper::push_toolbar_style(get_scale());

    imgui->begin(_L("Arrange options"), ImGuiWindowFlags_NoMove | ImGuiWindowFlags_AlwaysAutoResize | ImGuiWindowFlags_NoCollapse | ImGuiWindowFlags_NoTitleBar);

    ArrangeSettings settings = get_arrange_settings();
    ArrangeSettings &settings_out = get_arrange_settings();
    const float slider_icon_width = imgui->get_slider_icon_size().x;
    const float cursor_slider_left = imgui->calc_text_size(_L("Spacing")).x + imgui->scaled(1.5f);
    const float minimal_slider_width = imgui->scaled(4.f);
    float window_width  = minimal_slider_width + 2 * slider_icon_width;
    auto &appcfg = wxGetApp().app_config;
    PrinterTechnology ptech = current_printer_technology();

    bool settings_changed = false;
    float dist_min = 0.1f;  // should be larger than 0 so objects won't touch
    std::string dist_key = "min_object_distance", rot_key = "enable_rotation";
    std::string bed_shrink_x_key = "bed_shrink_x", bed_shrink_y_key = "bed_shrink_y";
    std::string multi_material_key = "allow_multi_materials_on_same_plate";
    std::string avoid_extrusion_key = "avoid_extrusion_cali_region";
    std::string align_to_y_axis_key = "align_to_y_axis";
    std::string postfix;
    //BBS:
    bool seq_print = false;

    if (ptech == ptSLA) {
        dist_min     = 0.1f;
        postfix      = "_sla";
    } else if (ptech == ptFFF) {
        auto co_opt = m_config->option<ConfigOptionEnum<PrintSequence>>("print_sequence");
        if (co_opt && (co_opt->value == PrintSequence::ByObject)) {
            dist_min     = float(min_object_distance(*m_config));
            postfix      = "_fff_seq_print";
            //BBS:
            seq_print = true;
        } else {
            dist_min     = 0.0f;
            postfix     = "_fff";
        }
    }

    dist_key += postfix;
    rot_key  += postfix;
    bed_shrink_x_key += postfix;
    bed_shrink_y_key += postfix;

    ImGui::AlignTextToFramePadding();
    imgui->text(_L("Spacing"));
    ImGui::SameLine(1.2 * cursor_slider_left);
    ImGui::PushItemWidth(window_width - slider_icon_width);
    bool b_Spacing = imgui->bbl_slider_float_style("##Spacing", &settings.distance, dist_min, 100.0f, "%5.2f") || dist_min > settings.distance;
    ImGui::SameLine(window_width - slider_icon_width + 1.3 * cursor_slider_left);
    ImGui::PushItemWidth(1.5 * slider_icon_width);
    bool b_spacing_input = ImGui::BBLDragFloat("##spacing_input", &settings.distance, 0.05f, 0.0f, 0.0f, "%.2f");
    if (b_Spacing || b_spacing_input)
    {
        settings.distance = std::max(dist_min, settings.distance);
        settings_out.distance = settings.distance;
        appcfg->set("arrange", dist_key.c_str(), float_to_string_decimal_point(settings_out.distance));
        settings_changed = true;
    }
    ImGui::Separator();
    if (imgui->bbl_checkbox(_L("Auto rotate for arrangement"), settings.enable_rotation)) {
        settings_out.enable_rotation = settings.enable_rotation;
        appcfg->set("arrange", rot_key.c_str(), settings_out.enable_rotation);
        settings_changed = true;
    }

    if (imgui->bbl_checkbox(_L("Allow multiple materials on same plate"), settings.allow_multi_materials_on_same_plate)) {
        settings_out.allow_multi_materials_on_same_plate = settings.allow_multi_materials_on_same_plate;
        appcfg->set("arrange", multi_material_key.c_str(), settings_out.allow_multi_materials_on_same_plate );
        settings_changed = true;
    }

    // only show this option if the printer has micro Lidar and can do first layer scan
    DynamicPrintConfig &current_config = wxGetApp().preset_bundle->printers.get_edited_preset().config;
    const bool has_lidar = wxGetApp().preset_bundle->is_bbl_vendor();
    auto                op             = current_config.option("scan_first_layer");
    if (has_lidar && op && op->getBool()) {
        if (imgui->bbl_checkbox(_L("Avoid extrusion calibration region"), settings.avoid_extrusion_cali_region)) {
            settings_out.avoid_extrusion_cali_region = settings.avoid_extrusion_cali_region;
            appcfg->set("arrange", avoid_extrusion_key.c_str(), settings_out.avoid_extrusion_cali_region ? "1" : "0");
            settings_changed = true;
        }
    } else {
        settings_out.avoid_extrusion_cali_region = false;
    }

    // Align to Y axis. Only enable this option when auto rotation not enabled
    {
        if (settings_out.enable_rotation) {  // do not allow align to Y axis if rotation is enabled
            imgui->disabled_begin(true);
            settings_out.align_to_y_axis = false;
        }

        if (imgui->bbl_checkbox(_L("Align to Y axis"), settings.align_to_y_axis)) {
            settings_out.align_to_y_axis = settings.align_to_y_axis;
            appcfg->set("arrange", align_to_y_axis_key, settings_out.align_to_y_axis ? "1" : "0");
            settings_changed = true;
        }

        if (settings_out.enable_rotation == true) { imgui->disabled_end(); }
    }

    ImGui::Separator();
    ImGui::PushStyleVar(ImGuiStyleVar_ItemSpacing, ImVec2(15.0f, 10.0f));
    if (imgui->button(_L("Arrange"))) {
        wxGetApp().plater()->set_prepare_state(Job::PREPARE_STATE_DEFAULT);
        wxGetApp().plater()->arrange();
    }

    ImGui::SameLine();

    if (imgui->button(_L("Reset"))) {
        settings_out = ArrangeSettings{};
        settings_out.distance = std::max(dist_min, settings_out.distance);
        //BBS: add specific arrange settings
        if (seq_print) settings_out.is_seq_print = true;

        if (auto printer_structure_opt = wxGetApp().preset_bundle->printers.get_edited_preset().config.option<ConfigOptionEnum<PrinterStructure>>("printer_structure")) {
            settings_out.align_to_y_axis = (printer_structure_opt->value == PrinterStructure::psI3);
        }
        else
            settings_out.align_to_y_axis = false;

        appcfg->set("arrange", dist_key, float_to_string_decimal_point(settings_out.distance));
        appcfg->set("arrange", rot_key, settings_out.enable_rotation ? "1" : "0");
        appcfg->set("arrange", align_to_y_axis_key, settings_out.align_to_y_axis ? "1" : "0");
        settings_changed = true;
    }
    ImGui::PopStyleVar(1);
    imgui->end();

    //BBS
    ImGuiWrapper::pop_toolbar_style();

    return settings_changed;
}

#define ENABLE_THUMBNAIL_GENERATOR_DEBUG_OUTPUT 0
#if ENABLE_THUMBNAIL_GENERATOR_DEBUG_OUTPUT
static void debug_output_thumbnail(const ThumbnailData& thumbnail_data)
{
    // debug export of generated image
    wxImage image(thumbnail_data.width, thumbnail_data.height);
    image.InitAlpha();

    for (unsigned int r = 0; r < thumbnail_data.height; ++r)
    {
        unsigned int rr = (thumbnail_data.height - 1 - r) * thumbnail_data.width;
        for (unsigned int c = 0; c < thumbnail_data.width; ++c)
        {
            unsigned char* px = (unsigned char*)thumbnail_data.pixels.data() + 4 * (rr + c);
            image.SetRGB((int)c, (int)r, px[0], px[1], px[2]);
            image.SetAlpha((int)c, (int)r, px[3]);
        }
    }

    image.SaveFile("C:/bambu/test/test.png", wxBITMAP_TYPE_PNG);
}
#endif // ENABLE_THUMBNAIL_GENERATOR_DEBUG_OUTPUT

void GLCanvas3D::render_thumbnail_internal(ThumbnailData& thumbnail_data, const ThumbnailsParams& thumbnail_params,
    PartPlateList& partplate_list, ModelObjectPtrs& model_objects, const GLVolumeCollection& volumes, std::vector<ColorRGBA>& extruder_colors,
    GLShaderProgram* shader, Camera::EType camera_type, bool use_top_view, bool for_picking)
{
    //BBS modify visible calc function
    int plate_idx = thumbnail_params.plate_id;
    PartPlate* plate = partplate_list.get_plate(plate_idx);
    BoundingBoxf3 plate_build_volume = plate->get_build_volume();
    plate_build_volume.min(0) -= Slic3r::BuildVolume::SceneEpsilon;
    plate_build_volume.min(1) -= Slic3r::BuildVolume::SceneEpsilon;
    plate_build_volume.min(2) -= Slic3r::BuildVolume::SceneEpsilon;
    plate_build_volume.max(0) += Slic3r::BuildVolume::SceneEpsilon;
    plate_build_volume.max(1) += Slic3r::BuildVolume::SceneEpsilon;
    plate_build_volume.max(2) += Slic3r::BuildVolume::SceneEpsilon;
    /*if (m_config != nullptr) {
        double h = m_config->opt_float("printable_height");
        plate_build_volume.min(2) = std::min(plate_build_volume.min(2), -h);
        plate_build_volume.max(2) = std::max(plate_build_volume.max(2), h);
    }*/

    auto is_visible = [plate_idx, plate_build_volume](const GLVolume& v) {
        bool ret = v.printable;
        if (plate_idx >= 0) {
            bool contained = false;
            BoundingBoxf3 plate_bbox = plate_build_volume;
            plate_bbox.min(2) = -1e10;
            const BoundingBoxf3& volume_bbox = v.transformed_convex_hull_bounding_box();
            if (plate_bbox.contains(volume_bbox) && (volume_bbox.max(2) > 0)) {
                contained = true;
            }
            ret &= contained;
        }
        else {
            ret &= (!v.shader_outside_printer_detection_enabled || !v.is_outside);
        }
        return ret;
    };

    static ColorRGBA curr_color;

    GLVolumePtrs visible_volumes;

    for (GLVolume* vol : volumes.volumes) {
        if (!vol->is_modifier && !vol->is_wipe_tower && (!thumbnail_params.parts_only || vol->composite_id.volume_id >= 0)) {
            if (is_visible(*vol)) {
                visible_volumes.emplace_back(vol);
            }
        }
    }

    BOOST_LOG_TRIVIAL(info) << boost::format("render_thumbnail: plate_idx %1% volumes size %2%, shader %3%, use_top_view=%4%, for_picking=%5%") % plate_idx % visible_volumes.size() %shader %use_top_view %for_picking;
    //BoundingBoxf3 volumes_box = plate_build_volume;
    BoundingBoxf3 volumes_box;
    volumes_box.min.z() = 0;
    volumes_box.max.z() = 0;
    if (!visible_volumes.empty()) {
        for (const GLVolume* vol : visible_volumes) {
            volumes_box.merge(vol->transformed_bounding_box());
        }
    }
    volumes_box.min.z() = -Slic3r::BuildVolume::SceneEpsilon;
    double width = volumes_box.max.x() - volumes_box.min.x();
    double depth = volumes_box.max.y() - volumes_box.min.y();
    double height = volumes_box.max.z() - volumes_box.min.z();
    volumes_box.max.x() = volumes_box.max.x() + width * 0.1f;
    volumes_box.min.x() = volumes_box.min.x() - width * 0.1f;
    volumes_box.max.y() = volumes_box.max.y() + depth * 0.1f;
    volumes_box.min.y() = volumes_box.min.y() - depth * 0.1f;
    volumes_box.max.z() = volumes_box.max.z() + height * 0.1f;
    volumes_box.min.z() = volumes_box.min.z() - height * 0.1f;

    Camera camera;
    camera.set_type(camera_type);
    //BBS modify scene box to plate scene bounding box
    //plate_build_volume.min(2) = - plate_build_volume.max(2);
    camera.set_scene_box(plate_build_volume);
    camera.set_viewport(0, 0, thumbnail_data.width, thumbnail_data.height);
    camera.apply_viewport();

    //BoundingBoxf3 plate_box = plate->get_bounding_box(false);
    //plate_box.min.z() = 0.0;
    //plate_box.max.z() = 0.0;

    if (use_top_view) {
        float center_x = (plate_build_volume.max(0) + plate_build_volume.min(0))/2;
        float center_y = (plate_build_volume.max(1) + plate_build_volume.min(1))/2;
        float distance_z = plate_build_volume.max(2) - plate_build_volume.min(2);
        Vec3d center(center_x, center_y, 0.f);
        double zoom_ratio, scale_x, scale_y;

        scale_x = ((double)thumbnail_data.width)/(plate_build_volume.max(0) - plate_build_volume.min(0));
        scale_y = ((double)thumbnail_data.height)/(plate_build_volume.max(1) - plate_build_volume.min(1));
        zoom_ratio = (scale_x <= scale_y)?scale_x:scale_y;
        camera.look_at(center + distance_z * Vec3d::UnitZ(), center, Vec3d::UnitY());
        camera.set_zoom(zoom_ratio);
        //camera.select_view("top");
    }
    else {
        camera.zoom_to_box(volumes_box);
        camera.select_view("iso");
    }

    const Transform3d &view_matrix = camera.get_view_matrix();

    camera.apply_projection(plate_build_volume);

    //GLShaderProgram* shader = wxGetApp().get_shader("gouraud_light");
    if (!for_picking && (shader == nullptr)) {
        BOOST_LOG_TRIVIAL(info) <<  boost::format("render_thumbnail with no picking: shader is null, return directly");
        return;
    }

    //if (thumbnail_params.transparent_background)
    glsafe(::glClearColor(0.f, 0.f, 0.f, 0.f));


    glsafe(::glClear(GL_COLOR_BUFFER_BIT | GL_DEPTH_BUFFER_BIT));
    glsafe(::glEnable(GL_DEPTH_TEST));

    const Transform3d &projection_matrix = camera.get_projection_matrix();

    if (for_picking) {
        //if (OpenGLManager::can_multisample())
              // This flag is often ignored by NVIDIA drivers if rendering into a screen buffer.
        //    glsafe(::glDisable(GL_MULTISAMPLE));

        glsafe(::glDisable(GL_BLEND));

        static const GLfloat INV_255 = 1.0f / 255.0f;

        // do not cull backfaces to show broken geometry, if any
        glsafe(::glDisable(GL_CULL_FACE));

        for (GLVolume* vol : visible_volumes) {
            // Object picking mode. Render the object with a color encoding the object index.
            // we reserve color = (0,0,0) for occluders (as the printbed)
            // so we shift volumes' id by 1 to get the proper color
            //BBS: remove the bed picking logic
            unsigned int id = vol->model_object_ID;
            //unsigned int id = 1 + volume.second.first;
            unsigned int r = (id & (0x000000FF << 0)) >> 0;
            unsigned int g = (id & (0x000000FF << 8)) >> 8;
            unsigned int b = (id & (0x000000FF << 16)) >> 16;
            unsigned int a = 0xFF;
            vol->model.set_color({(GLfloat)r * INV_255, (GLfloat)g * INV_255, (GLfloat)b * INV_255, (GLfloat)a * INV_255});
            /*curr_color[0] = (GLfloat)r * INV_255;
            curr_color[1] = (GLfloat)g * INV_255;
            curr_color[2] = (GLfloat)b * INV_255;
            curr_color[3] = (GLfloat)a * INV_255;
            shader->set_uniform("uniform_color", curr_color);*/

            const bool is_active = vol->is_active;
            vol->is_active = true;
            const Transform3d model_matrix = vol->world_matrix();
            shader->set_uniform("view_model_matrix", view_matrix * model_matrix);
            shader->set_uniform("projection_matrix", projection_matrix);
            const Matrix3d view_normal_matrix = view_matrix.matrix().block(0, 0, 3, 3) * model_matrix.matrix().block(0, 0, 3, 3).inverse().transpose();
            shader->set_uniform("view_normal_matrix", view_normal_matrix); 
            vol->simple_render(shader, model_objects, extruder_colors);
            vol->is_active = is_active;
        }

        //glsafe(::glDisableClientState(GL_NORMAL_ARRAY));
        //glsafe(::glDisableClientState(GL_VERTEX_ARRAY));

        glsafe(::glEnable(GL_CULL_FACE));

        //if (OpenGLManager::can_multisample())
        //    glsafe(::glEnable(GL_MULTISAMPLE));
    }
    else {
        shader->start_using();
        shader->set_uniform("emission_factor", 0.1f);
        for (GLVolume* vol : visible_volumes) {
            //BBS set render color for thumbnails
            curr_color = vol->color;

            ColorRGBA new_color = adjust_color_for_rendering(curr_color);
			vol->model.set_color(new_color);
            shader->set_uniform("volume_world_matrix", vol->world_matrix());
            //BBS set all volume to orange
            //shader->set_uniform("uniform_color", orange);
            /*if (plate_idx > 0) {
                shader->set_uniform("uniform_color", orange);
            }
            else {
                shader->set_uniform("uniform_color", (vol->printable && !vol->is_outside) ? orange : gray);
            }*/
            // the volume may have been deactivated by an active gizmo
            const bool is_active = vol->is_active;
            vol->is_active = true;
            const Transform3d model_matrix = vol->world_matrix();
            shader->set_uniform("view_model_matrix", view_matrix * model_matrix);
            shader->set_uniform("projection_matrix", projection_matrix);
            const Matrix3d view_normal_matrix = view_matrix.matrix().block(0, 0, 3, 3) * model_matrix.matrix().block(0, 0, 3, 3).inverse().transpose();
            shader->set_uniform("view_normal_matrix", view_normal_matrix); 
            vol->simple_render(shader,  model_objects, extruder_colors);
            vol->is_active = is_active;
        }
        shader->stop_using();
    }

    glsafe(::glDisable(GL_DEPTH_TEST));

    //don't render plate in thumbnail
    //plate->render( false, true, true);

    // restore background color
    //if (thumbnail_params.transparent_background)
    //    glsafe(::glClearColor(1.0f, 1.0f, 1.0f, 1.0f));
    BOOST_LOG_TRIVIAL(info) << boost::format("render_thumbnail: finished");
}

void GLCanvas3D::render_thumbnail_framebuffer(ThumbnailData& thumbnail_data, unsigned int w, unsigned int h, const ThumbnailsParams& thumbnail_params,
    PartPlateList& partplate_list, ModelObjectPtrs& model_objects, const GLVolumeCollection& volumes, std::vector<ColorRGBA>& extruder_colors,
    GLShaderProgram* shader, Camera::EType camera_type, bool use_top_view, bool for_picking)
{
    thumbnail_data.set(w, h);
    if (!thumbnail_data.is_valid())
        return;

    bool multisample = OpenGLManager::can_multisample();
    if (for_picking)
        multisample = false;
    //if (!multisample)
    //    glsafe(::glEnable(GL_MULTISAMPLE));

    GLint max_samples;
    glsafe(::glGetIntegerv(GL_MAX_SAMPLES, &max_samples));
    GLsizei num_samples = max_samples / 2;

    GLuint render_fbo;
    glsafe(::glGenFramebuffers(1, &render_fbo));
    glsafe(::glBindFramebuffer(GL_FRAMEBUFFER, render_fbo));

    BOOST_LOG_TRIVIAL(info) << boost::format("render_thumbnail prepare: w %1%, h %2%, max_samples  %3%, render_fbo %4%") %w %h %max_samples % render_fbo;
    GLuint render_tex = 0;
    GLuint render_tex_buffer = 0;
    if (multisample) {
        // use renderbuffer instead of texture to avoid the need to use glTexImage2DMultisample which is available only since OpenGL 3.2
        glsafe(::glGenRenderbuffers(1, &render_tex_buffer));
        glsafe(::glBindRenderbuffer(GL_RENDERBUFFER, render_tex_buffer));
        glsafe(::glRenderbufferStorageMultisample(GL_RENDERBUFFER, num_samples, GL_RGBA8, w, h));
        glsafe(::glFramebufferRenderbuffer(GL_FRAMEBUFFER, GL_COLOR_ATTACHMENT0, GL_RENDERBUFFER, render_tex_buffer));
    }
    else {
        glsafe(::glGenTextures(1, &render_tex));
        glsafe(::glBindTexture(GL_TEXTURE_2D, render_tex));
        glsafe(::glTexImage2D(GL_TEXTURE_2D, 0, GL_RGBA8, w, h, 0, GL_RGBA, GL_UNSIGNED_BYTE, nullptr));
        glsafe(::glTexParameteri(GL_TEXTURE_2D, GL_TEXTURE_MIN_FILTER, GL_LINEAR));
        glsafe(::glTexParameteri(GL_TEXTURE_2D, GL_TEXTURE_MAG_FILTER, GL_LINEAR));
        glsafe(::glFramebufferTexture2D(GL_FRAMEBUFFER, GL_COLOR_ATTACHMENT0, GL_TEXTURE_2D, render_tex, 0));
    }

    GLuint render_depth;
    glsafe(::glGenRenderbuffers(1, &render_depth));
    glsafe(::glBindRenderbuffer(GL_RENDERBUFFER, render_depth));
    if (multisample)
        glsafe(::glRenderbufferStorageMultisample(GL_RENDERBUFFER, num_samples, GL_DEPTH_COMPONENT24, w, h));
    else
        glsafe(::glRenderbufferStorage(GL_RENDERBUFFER, GL_DEPTH_COMPONENT, w, h));

    glsafe(::glFramebufferRenderbuffer(GL_FRAMEBUFFER, GL_DEPTH_ATTACHMENT, GL_RENDERBUFFER, render_depth));

    GLenum drawBufs[] = { GL_COLOR_ATTACHMENT0 };
    glsafe(::glDrawBuffers(1, drawBufs));

    if (::glCheckFramebufferStatus(GL_FRAMEBUFFER) == GL_FRAMEBUFFER_COMPLETE) {
        render_thumbnail_internal(thumbnail_data, thumbnail_params, partplate_list, model_objects, volumes, extruder_colors, shader, camera_type, use_top_view, for_picking);

        if (multisample) {
            GLuint resolve_fbo;
            glsafe(::glGenFramebuffers(1, &resolve_fbo));
            glsafe(::glBindFramebuffer(GL_FRAMEBUFFER, resolve_fbo));

            GLuint resolve_tex;
            glsafe(::glGenTextures(1, &resolve_tex));
            glsafe(::glBindTexture(GL_TEXTURE_2D, resolve_tex));
            glsafe(::glTexImage2D(GL_TEXTURE_2D, 0, GL_RGBA8, w, h, 0, GL_RGBA, GL_UNSIGNED_BYTE, nullptr));
            glsafe(::glTexParameteri(GL_TEXTURE_2D, GL_TEXTURE_MIN_FILTER, GL_LINEAR));
            glsafe(::glTexParameteri(GL_TEXTURE_2D, GL_TEXTURE_MAG_FILTER, GL_LINEAR));
            glsafe(::glFramebufferTexture2D(GL_FRAMEBUFFER, GL_COLOR_ATTACHMENT0, GL_TEXTURE_2D, resolve_tex, 0));

            glsafe(::glDrawBuffers(1, drawBufs));

            if (::glCheckFramebufferStatus(GL_FRAMEBUFFER) == GL_FRAMEBUFFER_COMPLETE) {
                glsafe(::glBindFramebuffer(GL_READ_FRAMEBUFFER, render_fbo));
                glsafe(::glBindFramebuffer(GL_DRAW_FRAMEBUFFER, resolve_fbo));
                glsafe(::glBlitFramebuffer(0, 0, w, h, 0, 0, w, h, GL_COLOR_BUFFER_BIT, GL_LINEAR));

                glsafe(::glBindFramebuffer(GL_READ_FRAMEBUFFER, resolve_fbo));
                glsafe(::glReadPixels(0, 0, w, h, GL_RGBA, GL_UNSIGNED_BYTE, (void*)thumbnail_data.pixels.data()));
            }

            glsafe(::glDeleteTextures(1, &resolve_tex));
            glsafe(::glDeleteFramebuffers(1, &resolve_fbo));
        }
        else
            glsafe(::glReadPixels(0, 0, w, h, GL_RGBA, GL_UNSIGNED_BYTE, (void*)thumbnail_data.pixels.data()));

#if ENABLE_THUMBNAIL_GENERATOR_DEBUG_OUTPUT
        debug_output_thumbnail(thumbnail_data);
#endif // ENABLE_THUMBNAIL_GENERATOR_DEBUG_OUTPUT
    }
    else {
        BOOST_LOG_TRIVIAL(info) << boost::format("render_thumbnail prepare: GL_FRAMEBUFFER not complete");
    }

    glsafe(::glBindFramebuffer(GL_FRAMEBUFFER, 0));
    glsafe(::glDeleteRenderbuffers(1, &render_depth));
    if (render_tex_buffer != 0)
        glsafe(::glDeleteRenderbuffers(1, &render_tex_buffer));
    if (render_tex != 0)
        glsafe(::glDeleteTextures(1, &render_tex));
    glsafe(::glDeleteFramebuffers(1, &render_fbo));

    //if (!multisample)
    //    glsafe(::glDisable(GL_MULTISAMPLE));
    BOOST_LOG_TRIVIAL(info) << boost::format("render_thumbnail prepare: finished");
}

void GLCanvas3D::render_thumbnail_framebuffer_ext(ThumbnailData& thumbnail_data, unsigned int w, unsigned int h, const ThumbnailsParams& thumbnail_params,
    PartPlateList& partplate_list, ModelObjectPtrs& model_objects, const GLVolumeCollection& volumes, std::vector<ColorRGBA>& extruder_colors,
    GLShaderProgram* shader, Camera::EType camera_type, bool use_top_view, bool for_picking)
{
    thumbnail_data.set(w, h);
    if (!thumbnail_data.is_valid())
        return;

    bool multisample = OpenGLManager::can_multisample();
    if (for_picking)
        multisample = false;
    //if (!multisample)
    //    glsafe(::glEnable(GL_MULTISAMPLE));

    GLint max_samples;
    glsafe(::glGetIntegerv(GL_MAX_SAMPLES_EXT, &max_samples));
    GLsizei num_samples = max_samples / 2;

    GLuint render_fbo;
    glsafe(::glGenFramebuffersEXT(1, &render_fbo));
    glsafe(::glBindFramebufferEXT(GL_FRAMEBUFFER_EXT, render_fbo));

    GLuint render_tex = 0;
    GLuint render_tex_buffer = 0;
    if (multisample) {
        // use renderbuffer instead of texture to avoid the need to use glTexImage2DMultisample which is available only since OpenGL 3.2
        glsafe(::glGenRenderbuffersEXT(1, &render_tex_buffer));
        glsafe(::glBindRenderbufferEXT(GL_RENDERBUFFER_EXT, render_tex_buffer));
        glsafe(::glRenderbufferStorageMultisampleEXT(GL_RENDERBUFFER_EXT, num_samples, GL_RGBA8, w, h));
        glsafe(::glFramebufferRenderbufferEXT(GL_FRAMEBUFFER_EXT, GL_COLOR_ATTACHMENT0_EXT, GL_RENDERBUFFER_EXT, render_tex_buffer));
    }
    else {
        glsafe(::glGenTextures(1, &render_tex));
        glsafe(::glBindTexture(GL_TEXTURE_2D, render_tex));
        glsafe(::glTexImage2D(GL_TEXTURE_2D, 0, GL_RGBA8, w, h, 0, GL_RGBA, GL_UNSIGNED_BYTE, nullptr));
        glsafe(::glTexParameteri(GL_TEXTURE_2D, GL_TEXTURE_MIN_FILTER, GL_LINEAR));
        glsafe(::glTexParameteri(GL_TEXTURE_2D, GL_TEXTURE_MAG_FILTER, GL_LINEAR));
        glsafe(::glFramebufferTexture2D(GL_FRAMEBUFFER_EXT, GL_COLOR_ATTACHMENT0_EXT, GL_TEXTURE_2D, render_tex, 0));
    }

    GLuint render_depth;
    glsafe(::glGenRenderbuffersEXT(1, &render_depth));
    glsafe(::glBindRenderbufferEXT(GL_RENDERBUFFER_EXT, render_depth));
    if (multisample)
        glsafe(::glRenderbufferStorageMultisampleEXT(GL_RENDERBUFFER_EXT, num_samples, GL_DEPTH_COMPONENT24, w, h));
    else
        glsafe(::glRenderbufferStorageEXT(GL_RENDERBUFFER_EXT, GL_DEPTH_COMPONENT, w, h));

    glsafe(::glFramebufferRenderbufferEXT(GL_FRAMEBUFFER_EXT, GL_DEPTH_ATTACHMENT_EXT, GL_RENDERBUFFER_EXT, render_depth));

    GLenum drawBufs[] = { GL_COLOR_ATTACHMENT0 };
    glsafe(::glDrawBuffers(1, drawBufs));

    if (::glCheckFramebufferStatusEXT(GL_FRAMEBUFFER_EXT) == GL_FRAMEBUFFER_COMPLETE_EXT) {
        render_thumbnail_internal(thumbnail_data, thumbnail_params, partplate_list,  model_objects, volumes, extruder_colors, shader, camera_type, use_top_view, for_picking);

        if (multisample) {
            GLuint resolve_fbo;
            glsafe(::glGenFramebuffersEXT(1, &resolve_fbo));
            glsafe(::glBindFramebufferEXT(GL_FRAMEBUFFER_EXT, resolve_fbo));

            GLuint resolve_tex;
            glsafe(::glGenTextures(1, &resolve_tex));
            glsafe(::glBindTexture(GL_TEXTURE_2D, resolve_tex));
            glsafe(::glTexImage2D(GL_TEXTURE_2D, 0, GL_RGBA8, w, h, 0, GL_RGBA, GL_UNSIGNED_BYTE, nullptr));
            glsafe(::glTexParameteri(GL_TEXTURE_2D, GL_TEXTURE_MIN_FILTER, GL_LINEAR));
            glsafe(::glTexParameteri(GL_TEXTURE_2D, GL_TEXTURE_MAG_FILTER, GL_LINEAR));
            glsafe(::glFramebufferTexture2DEXT(GL_FRAMEBUFFER_EXT, GL_COLOR_ATTACHMENT0_EXT, GL_TEXTURE_2D, resolve_tex, 0));

            glsafe(::glDrawBuffers(1, drawBufs));

            if (::glCheckFramebufferStatusEXT(GL_FRAMEBUFFER_EXT) == GL_FRAMEBUFFER_COMPLETE_EXT) {
                glsafe(::glBindFramebufferEXT(GL_READ_FRAMEBUFFER_EXT, render_fbo));
                glsafe(::glBindFramebufferEXT(GL_DRAW_FRAMEBUFFER_EXT, resolve_fbo));
                glsafe(::glBlitFramebufferEXT(0, 0, w, h, 0, 0, w, h, GL_COLOR_BUFFER_BIT, GL_LINEAR));

                glsafe(::glBindFramebufferEXT(GL_READ_FRAMEBUFFER_EXT, resolve_fbo));
                glsafe(::glReadPixels(0, 0, w, h, GL_RGBA, GL_UNSIGNED_BYTE, (void*)thumbnail_data.pixels.data()));
            }

            glsafe(::glDeleteTextures(1, &resolve_tex));
            glsafe(::glDeleteFramebuffersEXT(1, &resolve_fbo));
        }
        else
            glsafe(::glReadPixels(0, 0, w, h, GL_RGBA, GL_UNSIGNED_BYTE, (void*)thumbnail_data.pixels.data()));

#if ENABLE_THUMBNAIL_GENERATOR_DEBUG_OUTPUT
        debug_output_thumbnail(thumbnail_data);
#endif // ENABLE_THUMBNAIL_GENERATOR_DEBUG_OUTPUT
    }

    glsafe(::glBindFramebufferEXT(GL_FRAMEBUFFER_EXT, 0));
    glsafe(::glDeleteRenderbuffersEXT(1, &render_depth));
    if (render_tex_buffer != 0)
        glsafe(::glDeleteRenderbuffersEXT(1, &render_tex_buffer));
    if (render_tex != 0)
        glsafe(::glDeleteTextures(1, &render_tex));
    glsafe(::glDeleteFramebuffersEXT(1, &render_fbo));

    //if (!multisample)
    //    glsafe(::glDisable(GL_MULTISAMPLE));
}

void GLCanvas3D::render_thumbnail_legacy(ThumbnailData& thumbnail_data, unsigned int w, unsigned int h, const ThumbnailsParams& thumbnail_params, PartPlateList &partplate_list, ModelObjectPtrs& model_objects, const GLVolumeCollection& volumes, std::vector<ColorRGBA>& extruder_colors, GLShaderProgram* shader, Camera::EType camera_type)
{
    // check that thumbnail size does not exceed the default framebuffer size
    const Size& cnv_size = get_canvas_size();
    unsigned int cnv_w = (unsigned int)cnv_size.get_width();
    unsigned int cnv_h = (unsigned int)cnv_size.get_height();
    if (w > cnv_w || h > cnv_h) {
        float ratio = std::min((float)cnv_w / (float)w, (float)cnv_h / (float)h);
        w = (unsigned int)(ratio * (float)w);
        h = (unsigned int)(ratio * (float)h);
    }

    thumbnail_data.set(w, h);
    if (!thumbnail_data.is_valid())
        return;

    render_thumbnail_internal(thumbnail_data, thumbnail_params, partplate_list,  model_objects, volumes, extruder_colors, shader, camera_type);

    glsafe(::glReadPixels(0, 0, w, h, GL_RGBA, GL_UNSIGNED_BYTE, (void*)thumbnail_data.pixels.data()));
#if ENABLE_THUMBNAIL_GENERATOR_DEBUG_OUTPUT
    debug_output_thumbnail(thumbnail_data);
#endif // ENABLE_THUMBNAIL_GENERATOR_DEBUG_OUTPUT

    // restore the default framebuffer size to avoid flickering on the 3D scene
    //wxGetApp().plater()->get_camera().apply_viewport();
}

//BBS: GUI refractor

void GLCanvas3D::_switch_toolbars_icon_filename()
{
    BackgroundTexture::Metadata background_data;
    background_data.filename = m_is_dark ? "toolbar_background_dark.png" : "toolbar_background.png";
    background_data.left = 16;
    background_data.top = 16;
    background_data.right = 16;
    background_data.bottom = 16;
    m_main_toolbar.init(background_data);
    m_assemble_view_toolbar.init(background_data);
    m_separator_toolbar.init(background_data);
    wxGetApp().plater()->get_collapse_toolbar().init(background_data);

    // main toolbar
    {
        GLToolbarItem* item;
        item = m_main_toolbar.get_item("add");
        item->set_icon_filename(m_is_dark ? "toolbar_open_dark.svg" : "toolbar_open.svg");

        item = m_main_toolbar.get_item("addplate");
        item->set_icon_filename(m_is_dark ? "toolbar_add_plate_dark.svg" : "toolbar_add_plate.svg");

        item = m_main_toolbar.get_item("orient");
        item->set_icon_filename(m_is_dark ? "toolbar_orient_dark.svg" : "toolbar_orient.svg");

        item = m_main_toolbar.get_item("addplate");
        item->set_icon_filename(m_is_dark ? "toolbar_add_plate_dark.svg" : "toolbar_add_plate.svg");

        item = m_main_toolbar.get_item("arrange");
        item->set_icon_filename(m_is_dark ? "toolbar_arrange_dark.svg" : "toolbar_arrange.svg");

        item = m_main_toolbar.get_item("splitobjects");
        item->set_icon_filename(m_is_dark ? "split_objects_dark.svg" : "split_objects.svg");

        item = m_main_toolbar.get_item("splitvolumes");
        item->set_icon_filename(m_is_dark ? "split_parts_dark.svg" : "split_parts.svg");

        item = m_main_toolbar.get_item("layersediting");
        item->set_icon_filename(m_is_dark ? "toolbar_variable_layer_height_dark.svg" : "toolbar_variable_layer_height.svg");
    }

    // assemble view toolbar
    {
        GLToolbarItem* item;
        item = m_assemble_view_toolbar.get_item("assembly_view");
        item->set_icon_filename(m_is_dark ? "toolbar_assemble_dark.svg" : "toolbar_assemble.svg");
    }
}
bool GLCanvas3D::_init_toolbars()
{
    if (!_init_main_toolbar())
        return false;

    //BBS: GUI refractor
    if (!_init_assemble_view_toolbar())
        return false;

    if (!_init_return_toolbar())
        return false;

    if (!_init_separator_toolbar())
        return false;

    if (!_init_select_plate_toolbar())
        return false;

#if 0
    if (!_init_view_toolbar())
        return false;
#endif

    if (!_init_collapse_toolbar())
        return false;

    return true;
}

//BBS: GUI refactor: GLToolbar
bool GLCanvas3D::_init_main_toolbar()
{
    if (!m_main_toolbar.is_enabled())
        return true;

    BackgroundTexture::Metadata background_data;
    background_data.filename = m_is_dark ? "toolbar_background_dark.png" : "toolbar_background.png";
    background_data.left = 16;
    background_data.top = 16;
    background_data.right = 16;
    background_data.bottom = 16;

    if (!m_main_toolbar.init(background_data))
    {
        // unable to init the toolbar texture, disable it
        m_main_toolbar.set_enabled(false);
        return true;
    }
    // init arrow
    if (!m_main_toolbar.init_arrow("toolbar_arrow.svg"))
        BOOST_LOG_TRIVIAL(error) << "Main toolbar failed to load arrow texture.";

    // m_gizmos is created at constructor, thus we can init arrow here.
    if (!m_gizmos.init_arrow("toolbar_arrow.svg"))
        BOOST_LOG_TRIVIAL(error) << "Gizmos manager failed to load arrow texture.";

    m_main_toolbar.set_layout_type(GLToolbar::Layout::Horizontal);
    //BBS: main toolbar is at the top and left, we don't need the rounded-corner effect at the right side and the top side
    m_main_toolbar.set_horizontal_orientation(GLToolbar::Layout::HO_Right);
    m_main_toolbar.set_vertical_orientation(GLToolbar::Layout::VO_Top);
    m_main_toolbar.set_border(5.0f);
    m_main_toolbar.set_separator_size(5);
    m_main_toolbar.set_gap_size(4);

    m_main_toolbar.del_all_item();

    GLToolbarItem::Data item;

    item.name = "add";
    item.icon_filename = m_is_dark ? "toolbar_open_dark.svg" : "toolbar_open.svg";
    item.tooltip = _utf8(L("Add")) + " [" + GUI::shortkey_ctrl_prefix() + "I]";
    item.sprite_id = 0;
    item.left.action_callback = [this]() { if (m_canvas != nullptr) wxPostEvent(m_canvas, SimpleEvent(EVT_GLTOOLBAR_ADD)); };
    item.enabling_callback = []()->bool {return wxGetApp().plater()->can_add_model(); };
    if (!m_main_toolbar.add_item(item))
        return false;

    item.name = "addplate";
    item.icon_filename = m_is_dark ? "toolbar_add_plate_dark.svg" : "toolbar_add_plate.svg";
    item.tooltip = _utf8(L("Add plate"));
    item.sprite_id++;
    item.left.action_callback = [this]() { if (m_canvas != nullptr) wxPostEvent(m_canvas, SimpleEvent(EVT_GLTOOLBAR_ADD_PLATE)); };
    item.enabling_callback = []()->bool {return wxGetApp().plater()->can_add_plate(); };
    if (!m_main_toolbar.add_item(item))
        return false;

    item.name = "orient";
    item.icon_filename = m_is_dark ? "toolbar_orient_dark.svg" : "toolbar_orient.svg";
    item.tooltip = _utf8(L("Auto orient"));
    item.sprite_id++;
    item.left.render_callback = nullptr;
    item.enabling_callback = []()->bool { return wxGetApp().plater()->can_arrange(); };
    item.left.toggable = false;  // allow right mouse click
    //BBS: GUI refactor: adjust the main toolbar position
    item.left.action_callback = [this]() {
        if (m_canvas != nullptr)
        {
            wxGetApp().plater()->set_prepare_state(Job::PREPARE_STATE_DEFAULT);
            wxGetApp().plater()->orient();
            //BBS do not show orient menu
            //_render_orient_menu(left, right, bottom, top);
            NetworkAgent* agent = GUI::wxGetApp().getAgent();
            if (agent) agent->track_update_property("auto_orient", std::to_string(++auto_orient_count));
        }
    };
    if (!m_main_toolbar.add_item(item))
        return false;

    item.name = "arrange";
    item.icon_filename = m_is_dark ? "toolbar_arrange_dark.svg" : "toolbar_arrange.svg";
    item.tooltip = _utf8(L("Arrange all objects")) + " [A]\n" + _utf8(L("Arrange objects on selected plates")) + " [Shift+A]";
    item.sprite_id++;
    item.left.action_callback = []() {};
    item.enabling_callback = []()->bool { return wxGetApp().plater()->can_arrange(); };
    item.left.toggable = true;
    //BBS: GUI refactor: adjust the main toolbar position
    item.left.render_callback = [this](float left, float right, float bottom, float top) {
        if (m_canvas != nullptr)
        {
            _render_arrange_menu(left, right, bottom, top);
            //_render_arrange_menu(0.5f * (left + right));
        }
    };
    if (!m_main_toolbar.add_item(item))
        return false;

    item.right.toggable = false;
    item.right.render_callback = GLToolbarItem::Default_Render_Callback;

    if (!m_main_toolbar.add_separator())
        return false;

    item.name = "splitobjects";
    item.icon_filename = m_is_dark ? "split_objects_dark.svg" : "split_objects.svg";
    item.tooltip = _utf8(L("Split to objects"));
    item.sprite_id++;
    item.left.render_callback = nullptr;
    item.left.action_callback = [this]() { if (m_canvas != nullptr) wxPostEvent(m_canvas, SimpleEvent(EVT_GLTOOLBAR_SPLIT_OBJECTS)); };
    item.visibility_callback = GLToolbarItem::Default_Visibility_Callback;
    item.left.toggable = false;
    item.enabling_callback = []()->bool { return wxGetApp().plater()->can_split_to_objects(); };
    if (!m_main_toolbar.add_item(item))
        return false;

    item.name = "splitvolumes";
    item.icon_filename = m_is_dark ? "split_parts_dark.svg" : "split_parts.svg";
    item.tooltip = _utf8(L("Split to parts"));
    item.sprite_id++;
    item.left.action_callback = [this]() { if (m_canvas != nullptr) wxPostEvent(m_canvas, SimpleEvent(EVT_GLTOOLBAR_SPLIT_VOLUMES)); };
    item.visibility_callback = GLToolbarItem::Default_Visibility_Callback;
    item.enabling_callback = []()->bool { return wxGetApp().plater()->can_split_to_volumes(); };
    if (!m_main_toolbar.add_item(item))
        return false;

    item.name = "layersediting";
    item.icon_filename = m_is_dark ? "toolbar_variable_layer_height_dark.svg" : "toolbar_variable_layer_height.svg";
    item.tooltip = _utf8(L("Variable layer height"));
    item.sprite_id++;
    item.left.action_callback = [this]() { if (m_canvas != nullptr) wxPostEvent(m_canvas, SimpleEvent(EVT_GLTOOLBAR_LAYERSEDITING)); };
    item.visibility_callback = [this]()->bool {
        bool res = current_printer_technology() == ptFFF;
        // turns off if changing printer technology
        if (!res && m_main_toolbar.is_item_visible("layersediting") && m_main_toolbar.is_item_pressed("layersediting"))
            force_main_toolbar_left_action(get_main_toolbar_item_id("layersediting"));

        return res;
    };
    item.enabling_callback = []()->bool { return wxGetApp().plater()->can_layers_editing(); };
    if (!m_main_toolbar.add_item(item))
        return false;

    return true;
}

//BBS: GUI refactor: GLToolbar
bool GLCanvas3D::_init_select_plate_toolbar()
{
    std::string path = resources_dir() + "/images/";
    IMToolbarItem* item = new IMToolbarItem();
    bool result = item->image_texture.load_from_svg_file(path + "im_all_plates_stats.svg", false, false, false, 128);
    result = result && item->image_texture_transparent.load_from_svg_file(path + "im_all_plates_stats_transparent.svg", false, false, false, 128);
    m_sel_plate_toolbar.m_all_plates_stats_item = item;

    return result;
}

void GLCanvas3D::_update_select_plate_toolbar_stats_item(bool force_selected) {
    PartPlateList& plate_list = wxGetApp().plater()->get_partplate_list();
    if (plate_list.get_nonempty_plate_list().size() > 1)
        m_sel_plate_toolbar.show_stats_item = true;
    else
        m_sel_plate_toolbar.show_stats_item = false;

    if (force_selected && m_sel_plate_toolbar.show_stats_item)
        m_sel_plate_toolbar.m_all_plates_stats_item->selected = true;
}

bool GLCanvas3D::_update_imgui_select_plate_toolbar()
{
    bool result = true;
    if (!m_sel_plate_toolbar.is_enabled()) return false;

    _update_select_plate_toolbar_stats_item();

    m_sel_plate_toolbar.del_all_item();

    PartPlateList& plate_list = wxGetApp().plater()->get_partplate_list();
    for (int i = 0; i < plate_list.get_plate_count(); i++) {
        IMToolbarItem* item = new IMToolbarItem();
        PartPlate* plate = plate_list.get_plate(i);
        if (plate && plate->thumbnail_data.is_valid()) {
            PartPlate* plate = plate_list.get_plate(i);
            item->image_data = plate->thumbnail_data.pixels;
            item->image_width = plate->thumbnail_data.width;
            item->image_height = plate->thumbnail_data.height;
            result = item->generate_texture();
        }
        m_sel_plate_toolbar.m_items.push_back(item);
    }

    m_sel_plate_toolbar.is_display_scrollbar = false;
    return result;
}

//BBS: GUI refactor
//init the assemble view toolbar on the top
bool GLCanvas3D::_init_assemble_view_toolbar()
{
    BOOST_LOG_TRIVIAL(info) << __FUNCTION__ << ": enter,  m_assemble_view_toolbar.is_enabled=" << m_assemble_view_toolbar.is_enabled() << "\n";
    if (!m_assemble_view_toolbar.is_enabled())
        return true;

    BackgroundTexture::Metadata background_data;
    background_data.filename = m_is_dark ? "toolbar_background_dark.png" : "toolbar_background.png";
    background_data.left = 16;
    background_data.top = 16;
    background_data.right = 16;
    background_data.bottom = 16;

    if (!m_assemble_view_toolbar.init(background_data))
    {
        // unable to init the toolbar texture, disable it
        m_assemble_view_toolbar.set_enabled(false);
        return true;
    }

    m_assemble_view_toolbar.set_layout_type(GLToolbar::Layout::Horizontal);
    //BBS: assemble toolbar is at the top and right, we don't need the rounded-corner effect at the left side and the top side
    m_assemble_view_toolbar.set_horizontal_orientation(GLToolbar::Layout::HO_Left);
    m_assemble_view_toolbar.set_vertical_orientation(GLToolbar::Layout::VO_Top);
    m_assemble_view_toolbar.set_border(5.0f);
    m_assemble_view_toolbar.set_separator_size(10);
    m_assemble_view_toolbar.set_gap_size(4);

    m_assemble_view_toolbar.del_all_item();

    GLToolbarItem::Data item;
    item.name = "assembly_view";
    item.icon_filename = m_is_dark ? "toolbar_assemble_dark.svg" : "toolbar_assemble.svg";
    item.tooltip = _utf8(L("Assembly View"));
    item.sprite_id = 1;
    item.left.toggable = false;
    item.left.action_callback = [this]() { if (m_canvas != nullptr) wxPostEvent(m_canvas, SimpleEvent(EVT_GLVIEWTOOLBAR_ASSEMBLE)); };
    item.left.render_callback = GLToolbarItem::Default_Render_Callback;
    item.visible = true;
    item.visibility_callback = [this]()->bool { return true; };
    item.enabling_callback = [this]()->bool {
        return wxGetApp().plater()->has_assmeble_view();
    };
    if (!m_assemble_view_toolbar.add_item(item))
        return false;

    BOOST_LOG_TRIVIAL(info) << __FUNCTION__ << ": Finished Successfully\n";
    return true;
}

bool GLCanvas3D::_init_return_toolbar()
{
    if (!m_return_toolbar.is_enabled())
        return true;

    return m_return_toolbar.init();
}

bool GLCanvas3D::_init_separator_toolbar()
{
    if (!m_separator_toolbar.is_enabled())
        return true;

    BackgroundTexture::Metadata background_data;
    background_data.filename = m_is_dark ? "toolbar_background_dark.png" : "toolbar_background.png";
    background_data.left = 0;
    background_data.top = 0;
    background_data.right = 0;
    background_data.bottom = 0;

    if (!m_separator_toolbar.init(background_data))
    {
        // unable to init the toolbar texture, disable it
        m_separator_toolbar.set_enabled(false);
        return true;
    }

    m_separator_toolbar.set_layout_type(GLToolbar::Layout::Horizontal);
    //BBS: assemble toolbar is at the top and right, we don't need the rounded-corner effect at the left side and the top side
    m_separator_toolbar.set_horizontal_orientation(GLToolbar::Layout::HO_Left);
    m_separator_toolbar.set_vertical_orientation(GLToolbar::Layout::VO_Top);
    m_separator_toolbar.set_border(5.0f);

    m_separator_toolbar.del_all_item();

    GLToolbarItem::Data sperate_item;
    sperate_item.name = "start_seperator";
    sperate_item.icon_filename = "seperator.svg";
    sperate_item.sprite_id = 0;
    sperate_item.left.action_callback = [this]() {};
    sperate_item.visibility_callback = []()->bool { return true; };
    sperate_item.enabling_callback = []()->bool { return false; };
    if (!m_separator_toolbar.add_item(sperate_item))
        return false;

     return true;
}


// BBS
#if 0
bool GLCanvas3D::_init_view_toolbar()
{
    return wxGetApp().plater()->init_view_toolbar();
}
#endif

bool GLCanvas3D::_init_collapse_toolbar()
{
    return wxGetApp().plater()->init_collapse_toolbar();
}

bool GLCanvas3D::_set_current()
{
    return m_context != nullptr && m_canvas->SetCurrent(*m_context);
}

void GLCanvas3D::_resize(unsigned int w, unsigned int h)
{
    if (m_canvas == nullptr && m_context == nullptr)
        return;

    const std::array<unsigned int, 2> new_size = { w, h };
    if (m_old_size == new_size)
        return;

    m_old_size = new_size;

    auto* imgui = wxGetApp().imgui();
    imgui->set_display_size(static_cast<float>(w), static_cast<float>(h));

    //BBS reduce render
    if (m_last_w == w && m_last_h == h) {
        return;
    }

    m_last_w = w;
    m_last_h = h;

    const float font_size = 1.5f * wxGetApp().em_unit();
#if ENABLE_RETINA_GL
    imgui->set_scaling(font_size, 1.0f, m_retina_helper->get_scale_factor());
#else
    imgui->set_scaling(font_size, m_canvas->GetContentScaleFactor(), 1.0f);
#endif

    this->request_extra_frame();

    // ensures that this canvas is current
    _set_current();
}

BoundingBoxf3 GLCanvas3D::_max_bounding_box(bool include_gizmos, bool include_bed_model, bool include_plates) const
{
    BoundingBoxf3 bb = volumes_bounding_box();

    // The following is a workaround for gizmos not being taken in account when calculating the tight camera frustrum
    // A better solution would ask the gizmo manager for the bounding box of the current active gizmo, if any
    if (include_gizmos && m_gizmos.is_running())
    {
        BoundingBoxf3 sel_bb = m_selection.get_bounding_box();
        Vec3d sel_bb_center = sel_bb.center();
        Vec3d extend_by = sel_bb.max_size() * Vec3d::Ones();
        bb.merge(BoundingBoxf3(sel_bb_center - extend_by, sel_bb_center + extend_by));
    }

    bb.merge(include_bed_model ? m_bed.extended_bounding_box() : m_bed.build_volume().bounding_volume());
    if (include_plates) {
        bb.merge(wxGetApp().plater()->get_partplate_list().get_bounding_box());
    }

    if (!m_main_toolbar.is_enabled()) {
        const BoundingBoxf3& toolpath_bb = m_gcode_viewer.get_max_bounding_box();
        if (toolpath_bb.max_size() > 0.f)
            bb.merge(toolpath_bb);
        else
            bb.merge(m_gcode_viewer.get_shell_bounding_box());
    }

    if ((m_canvas_type == CanvasView3D) && (fff_print()->config().print_sequence == PrintSequence::ByObject)) {
        float height_to_lid, height_to_rod;
        wxGetApp().plater()->get_partplate_list().get_height_limits(height_to_lid, height_to_rod);
        bb.max.z() = std::max(bb.max.z(), (double)height_to_lid);
    }

    return bb;
}

void GLCanvas3D::_zoom_to_box(const BoundingBoxf3& box, double margin_factor)
{
    wxGetApp().plater()->get_camera().zoom_to_box(box, margin_factor);
    m_dirty = true;
}

void GLCanvas3D::_update_camera_zoom(double zoom)
{
    wxGetApp().plater()->get_camera().update_zoom(zoom);
    m_dirty = true;
}

void GLCanvas3D::_refresh_if_shown_on_screen()
{
    if (_is_shown_on_screen()) {
        const Size& cnv_size = get_canvas_size();
        _resize((unsigned int)cnv_size.get_width(), (unsigned int)cnv_size.get_height());

        // Because of performance problems on macOS, where PaintEvents are not delivered
        // frequently enough, we call render() here directly when we can.
        render();
    }
}

void GLCanvas3D::_picking_pass()
{
    if (!m_picking_enabled || m_mouse.dragging || m_mouse.position == Vec2d(DBL_MAX, DBL_MAX) || m_gizmos.is_dragging()) {
#if ENABLE_RAYCAST_PICKING_DEBUG
        ImGuiWrapper& imgui = *wxGetApp().imgui();
        imgui.begin(std::string("Hit result"), ImGuiWindowFlags_AlwaysAutoResize);
        imgui.text("Picking disabled");
        imgui.end();
#endif // ENABLE_RAYCAST_PICKING_DEBUG
        return;
    }

    m_hover_volume_idxs.clear();
    m_hover_plate_idxs.clear();

    // Orca: ignore clipping plane if not applying
    GLGizmoBase *current_gizmo  = m_gizmos.get_current();
    const ClippingPlane clipping_plane = ((!current_gizmo || current_gizmo->apply_clipping_plane()) ? m_gizmos.get_clipping_plane() :
                                                                                                      ClippingPlane::ClipsNothing())
                                             .inverted_normal();
    const SceneRaycaster::HitResult hit = m_scene_raycaster.hit(m_mouse.position, wxGetApp().plater()->get_camera(), &clipping_plane);
    if (hit.is_valid()) {
        switch (hit.type)
        {
        case SceneRaycaster::EType::Volume:
        {
            if (0 <= hit.raycaster_id && hit.raycaster_id < (int)m_volumes.volumes.size()) {
                const GLVolume* volume = m_volumes.volumes[hit.raycaster_id];
                if (volume->is_active && !volume->disabled && (volume->composite_id.volume_id >= 0 || m_render_sla_auxiliaries)) {
                    // do not add the volume id if any gizmo is active and CTRL is pressed
                    if (m_gizmos.get_current_type() == GLGizmosManager::EType::Undefined || !wxGetKeyState(WXK_CONTROL))
                        m_hover_volume_idxs.emplace_back(hit.raycaster_id);
                    m_gizmos.set_hover_id(-1);
                }
            }
            else
                assert(false);

            break;
        }
        case SceneRaycaster::EType::Gizmo:
        case SceneRaycaster::EType::FallbackGizmo:
        {
            const Size& cnv_size = get_canvas_size();
            const bool inside = 0 <= m_mouse.position.x() && m_mouse.position.x() < cnv_size.get_width() &&
                0 <= m_mouse.position.y() && m_mouse.position.y() < cnv_size.get_height();
            m_gizmos.set_hover_id(inside ? hit.raycaster_id : -1);
            break;
        }
        case SceneRaycaster::EType::Bed:
        {
            // BBS: add plate picking logic
            int plate_hover_id = PartPlate::PLATE_BASE_ID - hit.raycaster_id;
            if (plate_hover_id >= 0 && plate_hover_id < PartPlateList::MAX_PLATES_COUNT * PartPlate::GRABBER_COUNT) {
                wxGetApp().plater()->get_partplate_list().set_hover_id(plate_hover_id);
                m_hover_plate_idxs.emplace_back(plate_hover_id);
            } else {
                wxGetApp().plater()->get_partplate_list().reset_hover_id();
            }
            m_gizmos.set_hover_id(-1);
            break;
        }
        default:
        {
            assert(false);
            break;
        }
        }
    }
    else
        m_gizmos.set_hover_id(-1);

    _update_volumes_hover_state();

#if ENABLE_RAYCAST_PICKING_DEBUG
    ImGuiWrapper& imgui = *wxGetApp().imgui();
    imgui.begin(std::string("Hit result"), ImGuiWindowFlags_AlwaysAutoResize);
    std::string object_type = "None";
    switch (hit.type)
    {
    case SceneRaycaster::EType::Bed:   { object_type = "Bed"; break; }
    case SceneRaycaster::EType::Gizmo: { object_type = "Gizmo element"; break; }
    case SceneRaycaster::EType::FallbackGizmo: { object_type = "Gizmo2 element"; break; }
    case SceneRaycaster::EType::Volume:
    {
        if (m_volumes.volumes[hit.raycaster_id]->is_wipe_tower)
            object_type = "Volume (Wipe tower)";
        else if (m_volumes.volumes[hit.raycaster_id]->volume_idx() == -int(slaposPad))
            object_type = "Volume (SLA pad)";
        else if (m_volumes.volumes[hit.raycaster_id]->volume_idx() == -int(slaposSupportTree))
            object_type = "Volume (SLA supports)";
        else if (m_volumes.volumes[hit.raycaster_id]->is_modifier)
            object_type = "Volume (Modifier)";
        else
            object_type = "Volume (Part)";
        break;
    }
    default: { break; }
    }

    auto add_strings_row_to_table = [&imgui](const std::string& col_1, const ImVec4& col_1_color, const std::string& col_2, const ImVec4& col_2_color,
        const std::string& col_3 = "", const ImVec4& col_3_color = ImGui::GetStyleColorVec4(ImGuiCol_Text)) {
        ImGui::TableNextRow();
        ImGui::TableSetColumnIndex(0);
        imgui.text_colored(col_1_color, col_1.c_str());
        ImGui::TableSetColumnIndex(1);
        imgui.text_colored(col_2_color, col_2.c_str());
        if (!col_3.empty()) {
            ImGui::TableSetColumnIndex(2);
            imgui.text_colored(col_3_color, col_3.c_str());
        }
    };

    char buf[1024];
    if (hit.type != SceneRaycaster::EType::None) {
        if (ImGui::BeginTable("Hit", 2)) {
            add_strings_row_to_table("Object ID", ImGuiWrapper::COL_ORANGE_LIGHT, std::to_string(hit.raycaster_id), ImGui::GetStyleColorVec4(ImGuiCol_Text));
            add_strings_row_to_table("Type", ImGuiWrapper::COL_ORANGE_LIGHT, object_type, ImGui::GetStyleColorVec4(ImGuiCol_Text));
            sprintf(buf, "%.3f, %.3f, %.3f", hit.position.x(), hit.position.y(), hit.position.z());
            add_strings_row_to_table("Position", ImGuiWrapper::COL_ORANGE_LIGHT, std::string(buf), ImGui::GetStyleColorVec4(ImGuiCol_Text));
            sprintf(buf, "%.3f, %.3f, %.3f", hit.normal.x(), hit.normal.y(), hit.normal.z());
            add_strings_row_to_table("Normal", ImGuiWrapper::COL_ORANGE_LIGHT, std::string(buf), ImGui::GetStyleColorVec4(ImGuiCol_Text));
            ImGui::EndTable();
        }
    }
    else
        imgui.text("NO HIT");

    ImGui::Separator();
    imgui.text("Registered for picking:");
    if (ImGui::BeginTable("Raycasters", 2)) {
        sprintf(buf, "%d (%d)", (int)m_scene_raycaster.beds_count(), (int)m_scene_raycaster.active_beds_count());
        add_strings_row_to_table("Beds", ImGuiWrapper::COL_ORANGE_LIGHT, std::string(buf), ImGui::GetStyleColorVec4(ImGuiCol_Text));
        sprintf(buf, "%d (%d)", (int)m_scene_raycaster.volumes_count(), (int)m_scene_raycaster.active_volumes_count());
        add_strings_row_to_table("Volumes", ImGuiWrapper::COL_ORANGE_LIGHT, std::string(buf), ImGui::GetStyleColorVec4(ImGuiCol_Text));
        sprintf(buf, "%d (%d)", (int)m_scene_raycaster.gizmos_count(), (int)m_scene_raycaster.active_gizmos_count());
        add_strings_row_to_table("Gizmo elements", ImGuiWrapper::COL_ORANGE_LIGHT, std::string(buf), ImGui::GetStyleColorVec4(ImGuiCol_Text));
        sprintf(buf, "%d (%d)", (int)m_scene_raycaster.fallback_gizmos_count(), (int)m_scene_raycaster.active_fallback_gizmos_count());
        add_strings_row_to_table("Gizmo2 elements", ImGuiWrapper::COL_ORANGE_LIGHT, std::string(buf), ImGui::GetStyleColorVec4(ImGuiCol_Text));
        ImGui::EndTable();
    }

    std::vector<std::shared_ptr<SceneRaycasterItem>>* gizmo_raycasters = m_scene_raycaster.get_raycasters(SceneRaycaster::EType::Gizmo);
    if (gizmo_raycasters != nullptr && !gizmo_raycasters->empty()) {
        ImGui::Separator();
        imgui.text("Gizmo raycasters IDs:");
        if (ImGui::BeginTable("GizmoRaycasters", 3)) {
            for (size_t i = 0; i < gizmo_raycasters->size(); ++i) {
                add_strings_row_to_table(std::to_string(i), ImGuiWrapper::COL_ORANGE_LIGHT,
                    std::to_string(SceneRaycaster::decode_id(SceneRaycaster::EType::Gizmo, (*gizmo_raycasters)[i]->get_id())), ImGui::GetStyleColorVec4(ImGuiCol_Text),
                    to_string(Geometry::Transformation((*gizmo_raycasters)[i]->get_transform()).get_offset()), ImGui::GetStyleColorVec4(ImGuiCol_Text));
            }
            ImGui::EndTable();
        }
    }

    std::vector<std::shared_ptr<SceneRaycasterItem>>* gizmo2_raycasters = m_scene_raycaster.get_raycasters(SceneRaycaster::EType::FallbackGizmo);
    if (gizmo2_raycasters != nullptr && !gizmo2_raycasters->empty()) {
        ImGui::Separator();
        imgui.text("Gizmo2 raycasters IDs:");
        if (ImGui::BeginTable("Gizmo2Raycasters", 3)) {
            for (size_t i = 0; i < gizmo2_raycasters->size(); ++i) {
                add_strings_row_to_table(std::to_string(i), ImGuiWrapper::COL_ORANGE_LIGHT,
                    std::to_string(SceneRaycaster::decode_id(SceneRaycaster::EType::FallbackGizmo, (*gizmo2_raycasters)[i]->get_id())), ImGui::GetStyleColorVec4(ImGuiCol_Text),
                    to_string(Geometry::Transformation((*gizmo2_raycasters)[i]->get_transform()).get_offset()), ImGui::GetStyleColorVec4(ImGuiCol_Text));
            }
            ImGui::EndTable();
        }
    }

    imgui.end();
#endif // ENABLE_RAYCAST_PICKING_DEBUG
}

void GLCanvas3D::_rectangular_selection_picking_pass()
{
    m_gizmos.set_hover_id(-1);

    std::set<int> idxs;

    if (m_picking_enabled) {
        const size_t width  = std::max<size_t>(m_rectangle_selection.get_width(), 1);
        const size_t height = std::max<size_t>(m_rectangle_selection.get_height(), 1);

        const OpenGLManager::EFramebufferType framebuffers_type = OpenGLManager::get_framebuffers_type();
        bool use_framebuffer = framebuffers_type != OpenGLManager::EFramebufferType::Unknown;

        GLuint render_fbo = 0;
        GLuint render_tex = 0;
        GLuint render_depth = 0;
        if (use_framebuffer) {
            // setup a framebuffer which covers only the selection rectangle
            if (framebuffers_type == OpenGLManager::EFramebufferType::Arb) {
                glsafe(::glGenFramebuffers(1, &render_fbo));
                glsafe(::glBindFramebuffer(GL_FRAMEBUFFER, render_fbo));
            }
            else {
                glsafe(::glGenFramebuffersEXT(1, &render_fbo));
                glsafe(::glBindFramebufferEXT(GL_FRAMEBUFFER_EXT, render_fbo));
            }
            glsafe(::glGenTextures(1, &render_tex));
            glsafe(::glBindTexture(GL_TEXTURE_2D, render_tex));
            glsafe(::glTexImage2D(GL_TEXTURE_2D, 0, GL_RGBA8, width, height, 0, GL_RGBA, GL_UNSIGNED_BYTE, nullptr));
            glsafe(::glTexParameteri(GL_TEXTURE_2D, GL_TEXTURE_MIN_FILTER, GL_NEAREST));
            glsafe(::glTexParameteri(GL_TEXTURE_2D, GL_TEXTURE_MAG_FILTER, GL_NEAREST));
            if (framebuffers_type == OpenGLManager::EFramebufferType::Arb) {
                glsafe(::glFramebufferTexture2D(GL_FRAMEBUFFER, GL_COLOR_ATTACHMENT0, GL_TEXTURE_2D, render_tex, 0));
                glsafe(::glGenRenderbuffers(1, &render_depth));
                glsafe(::glBindRenderbuffer(GL_RENDERBUFFER, render_depth));
                glsafe(::glRenderbufferStorage(GL_RENDERBUFFER, GL_DEPTH_COMPONENT, width, height));
                glsafe(::glFramebufferRenderbuffer(GL_FRAMEBUFFER, GL_DEPTH_ATTACHMENT, GL_RENDERBUFFER, render_depth));
            }
            else {
                glsafe(::glFramebufferTexture2D(GL_FRAMEBUFFER_EXT, GL_COLOR_ATTACHMENT0_EXT, GL_TEXTURE_2D, render_tex, 0));
                glsafe(::glGenRenderbuffersEXT(1, &render_depth));
                glsafe(::glBindRenderbufferEXT(GL_RENDERBUFFER_EXT, render_depth));
                glsafe(::glRenderbufferStorageEXT(GL_RENDERBUFFER_EXT, GL_DEPTH_COMPONENT, width, height));
                glsafe(::glFramebufferRenderbufferEXT(GL_FRAMEBUFFER_EXT, GL_DEPTH_ATTACHMENT_EXT, GL_RENDERBUFFER_EXT, render_depth));
            }
            const GLenum drawBufs[] = { GL_COLOR_ATTACHMENT0 };
            glsafe(::glDrawBuffers(1, drawBufs));
            if (framebuffers_type == OpenGLManager::EFramebufferType::Arb) {
                if (::glCheckFramebufferStatus(GL_FRAMEBUFFER) != GL_FRAMEBUFFER_COMPLETE)
                    use_framebuffer = false;
            }
            else {
                if (::glCheckFramebufferStatusEXT(GL_FRAMEBUFFER_EXT) != GL_FRAMEBUFFER_COMPLETE_EXT)
                    use_framebuffer = false;
            }
        }

        if (m_multisample_allowed)
        	// This flag is often ignored by NVIDIA drivers if rendering into a screen buffer.
            glsafe(::glDisable(GL_MULTISAMPLE));

        glsafe(::glDisable(GL_BLEND));
        glsafe(::glEnable(GL_DEPTH_TEST));

        glsafe(::glClear(GL_COLOR_BUFFER_BIT | GL_DEPTH_BUFFER_BIT));

        Camera& main_camera = wxGetApp().plater()->get_camera();
        Camera framebuffer_camera;
        Camera* camera = &main_camera;
        if (use_framebuffer) {
            // setup a camera which covers only the selection rectangle
            const std::array<int, 4>& viewport = camera->get_viewport();
            const double near_left   = camera->get_near_left();
            const double near_bottom = camera->get_near_bottom();
            const double near_width  = camera->get_near_width();
            const double near_height = camera->get_near_height();

            const double ratio_x = near_width / double(viewport[2]);
            const double ratio_y = near_height / double(viewport[3]);

            const double rect_near_left   = near_left + double(m_rectangle_selection.get_left()) * ratio_x;
            const double rect_near_bottom = near_bottom + (double(viewport[3]) - double(m_rectangle_selection.get_bottom())) * ratio_y;
            double rect_near_right = near_left + double(m_rectangle_selection.get_right()) * ratio_x;
            double rect_near_top   = near_bottom + (double(viewport[3]) - double(m_rectangle_selection.get_top())) * ratio_y;

            if (rect_near_left == rect_near_right)
                rect_near_right = rect_near_left + ratio_x;
            if (rect_near_bottom == rect_near_top)
                rect_near_top = rect_near_bottom + ratio_y;

            framebuffer_camera.look_at(camera->get_position(), camera->get_target(), camera->get_dir_up());
            framebuffer_camera.apply_projection(rect_near_left, rect_near_right, rect_near_bottom, rect_near_top, camera->get_near_z(), camera->get_far_z());
            framebuffer_camera.set_viewport(0, 0, width, height);
            framebuffer_camera.apply_viewport();
            camera = &framebuffer_camera;
        }

        _render_volumes_for_picking(*camera);
        //BBS: remove the bed picking logic
        //_render_bed_for_picking(!wxGetApp().plater()->get_camera().is_looking_downward());

        if (m_multisample_allowed)
            glsafe(::glEnable(GL_MULTISAMPLE));

        const size_t px_count = width * height;

        const size_t left = use_framebuffer ? 0 : (size_t)m_rectangle_selection.get_left();
        const size_t top  = use_framebuffer ? 0 : (size_t)get_canvas_size().get_height() - (size_t)m_rectangle_selection.get_top();
#define USE_PARALLEL 1
#if USE_PARALLEL
            struct Pixel
            {
                std::array<GLubyte, 4> data;
            	// Only non-interpolated colors are valid, those have their lowest three bits zeroed.
                bool valid() const { return picking_checksum_alpha_channel(data[0], data[1], data[2]) == data[3]; }
                // we reserve color = (0,0,0) for occluders (as the printbed)
                // volumes' id are shifted by 1
                // see: _render_volumes_for_picking()
                //BBS: remove the bed picking logic
                int id() const { return data[0] + (data[1] << 8) + (data[2] << 16); }
                //int id() const { return data[0] + (data[1] << 8) + (data[2] << 16) - 1; }
            };

            std::vector<Pixel> frame(px_count);
            glsafe(::glReadPixels(left, top, width, height, GL_RGBA, GL_UNSIGNED_BYTE, (void*)frame.data()));

            tbb::spin_mutex mutex;
            tbb::parallel_for(tbb::blocked_range<size_t>(0, frame.size(), (size_t)width),
                [this, &frame, &idxs, &mutex](const tbb::blocked_range<size_t>& range) {
                for (size_t i = range.begin(); i < range.end(); ++i)
                	if (frame[i].valid()) {
                    	int volume_id = frame[i].id();
                    	if (0 <= volume_id && volume_id < (int)m_volumes.volumes.size()) {
                        	mutex.lock();
                        	idxs.insert(volume_id);
                        	mutex.unlock();
                    	}
                	}
            });
#else
            std::vector<GLubyte> frame(4 * px_count);
            glsafe(::glReadPixels(left, top, width, height, GL_RGBA, GL_UNSIGNED_BYTE, (void*)frame.data()));

            for (int i = 0; i < px_count; ++i)
            {
                int px_id = 4 * i;
                int volume_id = frame[px_id] + (frame[px_id + 1] << 8) + (frame[px_id + 2] << 16);
                if (0 <= volume_id && volume_id < (int)m_volumes.volumes.size())
                    idxs.insert(volume_id);
            }
#endif // USE_PARALLEL
            if (camera != &main_camera)
                main_camera.apply_viewport();

            if (framebuffers_type == OpenGLManager::EFramebufferType::Arb) {
                glsafe(::glBindFramebuffer(GL_FRAMEBUFFER, 0));
                if (render_depth != 0)
                    glsafe(::glDeleteRenderbuffers(1, &render_depth));
                if (render_fbo != 0)
                    glsafe(::glDeleteFramebuffers(1, &render_fbo));
            }
            else if (framebuffers_type == OpenGLManager::EFramebufferType::Ext) {
                glsafe(::glBindFramebufferEXT(GL_FRAMEBUFFER_EXT, 0));
                if (render_depth != 0)
                    glsafe(::glDeleteRenderbuffersEXT(1, &render_depth));
                if (render_fbo != 0)
                    glsafe(::glDeleteFramebuffersEXT(1, &render_fbo));
            }

            if (render_tex != 0)
                glsafe(::glDeleteTextures(1, &render_tex));
    }

    m_hover_volume_idxs.assign(idxs.begin(), idxs.end());
    _update_volumes_hover_state();
}

void GLCanvas3D::_render_background()
{
    bool use_error_color = false;
    if (wxGetApp().is_editor()) {
        use_error_color = m_dynamic_background_enabled &&
        (current_printer_technology() != ptSLA || !m_volumes.empty());

        if (!m_volumes.empty())
            use_error_color &= _is_any_volume_outside();
        else {
            //BBS: use current plater's bounding box
            //BoundingBoxf3 test_volume = (m_config != nullptr) ? print_volume(*m_config) : BoundingBoxf3();
            BoundingBoxf3 test_volume = (const_cast<GLCanvas3D*>(this))->_get_current_partplate_print_volume();
            const BoundingBoxf3& path_bounding_box = m_gcode_viewer.get_paths_bounding_box();
            if (empty(path_bounding_box))
                use_error_color = false;
            else
                //BBS: use previous result
                use_error_color = (test_volume.radius() > 0.0) ? m_toolpath_outside : false;
            //use_error_color &= (test_volume.radius() > 0.0) ? !test_volume.contains(path_bounding_box) : false;
        }
    }

    // Draws a bottom to top gradient over the complete screen.
    glsafe(::glDisable(GL_DEPTH_TEST));

    ColorRGBA background_color = m_is_dark ? DEFAULT_BG_LIGHT_COLOR_DARK : DEFAULT_BG_LIGHT_COLOR;
    ColorRGBA error_background_color = m_is_dark ? ERROR_BG_LIGHT_COLOR_DARK : ERROR_BG_LIGHT_COLOR;
    const ColorRGBA bottom_color = use_error_color ? error_background_color : background_color;

    if (!m_background.is_initialized()) {
        m_background.reset();

        GLModel::Geometry init_data;
        init_data.format = { GLModel::Geometry::EPrimitiveType::Triangles, GLModel::Geometry::EVertexLayout::P2T2 };
        init_data.reserve_vertices(4);
        init_data.reserve_indices(6);

        // vertices
        init_data.add_vertex(Vec2f(-1.0f, -1.0f), Vec2f(0.0f, 0.0f));
        init_data.add_vertex(Vec2f(1.0f, -1.0f),  Vec2f(1.0f, 0.0f));
        init_data.add_vertex(Vec2f(1.0f, 1.0f),   Vec2f(1.0f, 1.0f));
        init_data.add_vertex(Vec2f(-1.0f, 1.0f),  Vec2f(0.0f, 1.0f));

        // indices
        init_data.add_triangle(0, 1, 2);
        init_data.add_triangle(2, 3, 0);

        m_background.init_from(std::move(init_data));
    }

    GLShaderProgram* shader = wxGetApp().get_shader("background");
    if (shader != nullptr) {
        shader->start_using();
        shader->set_uniform("top_color", bottom_color);
        shader->set_uniform("bottom_color", bottom_color);
        m_background.render();
        shader->stop_using();
    }

    glsafe(::glEnable(GL_DEPTH_TEST));
}

void GLCanvas3D::_render_bed(const Transform3d& view_matrix, const Transform3d& projection_matrix, bool bottom, bool show_axes)
{
    float scale_factor = 1.0;
#if ENABLE_RETINA_GL
    scale_factor = m_retina_helper->get_scale_factor();
#endif // ENABLE_RETINA_GL

    /*
    bool show_texture = ! bottom ||
            (m_gizmos.get_current_type() != GLGizmosManager::FdmSupports
          && m_gizmos.get_current_type() != GLGizmosManager::SlaSupports
          && m_gizmos.get_current_type() != GLGizmosManager::Hollow
          && m_gizmos.get_current_type() != GLGizmosManager::Seam
          && m_gizmos.get_current_type() != GLGizmosManager::MmuSegmentation);
    */
    //bool show_texture = true;
    //BBS set axes mode
    m_bed.set_axes_mode(m_main_toolbar.is_enabled());
    m_bed.render(*this, view_matrix, projection_matrix, bottom, scale_factor, show_axes);
}

void GLCanvas3D::_render_platelist(const Transform3d& view_matrix, const Transform3d& projection_matrix, bool bottom, bool only_current, bool only_body, int hover_id, bool render_cali)
{
    wxGetApp().plater()->get_partplate_list().render(view_matrix, projection_matrix, bottom, only_current, only_body, hover_id, render_cali);
}

void GLCanvas3D::_render_plane() const
{
    ;//TODO render assemble plane
}

//BBS: add outline drawing logic
void GLCanvas3D::_render_objects(GLVolumeCollection::ERenderType type, bool with_outline)
{
    if (m_volumes.empty())
        return;

    glsafe(::glEnable(GL_DEPTH_TEST));

    m_camera_clipping_plane = m_gizmos.get_clipping_plane();

    if (m_picking_enabled)
        // Update the layer editing selection to the first object selected, update the current object maximum Z.
        m_layers_editing.select_object(*m_model, this->is_layers_editing_enabled() ? m_selection.get_object_idx() : -1);

    if (const BuildVolume &build_volume = m_bed.build_volume(); build_volume.valid()) {
        switch (build_volume.type()) {
        case BuildVolume_Type::Rectangle: {
            const BoundingBox3Base<Vec3d> bed_bb = build_volume.bounding_volume().inflated(BuildVolume::SceneEpsilon);
            m_volumes.set_print_volume({ 0, // Rectangle
                { float(bed_bb.min.x()), float(bed_bb.min.y()), float(bed_bb.max.x()), float(bed_bb.max.y()) },
                { 0.0f, float(build_volume.printable_height()) } });
            break;
        }
        case BuildVolume_Type::Circle: {
            m_volumes.set_print_volume({ 1, // Circle
                { unscaled<float>(build_volume.circle().center.x()), unscaled<float>(build_volume.circle().center.y()), unscaled<float>(build_volume.circle().radius + BuildVolume::SceneEpsilon), 0.0f },
                { 0.0f, float(build_volume.printable_height() + BuildVolume::SceneEpsilon) } });
            break;
        }
        default:
        case BuildVolume_Type::Convex:
        case BuildVolume_Type::Custom: {
            m_volumes.set_print_volume({ static_cast<int>(type),
                { -FLT_MAX, -FLT_MAX, FLT_MAX, FLT_MAX },
                { -FLT_MAX, FLT_MAX } }
            );
        }
        }
        if (m_requires_check_outside_state) {
            m_volumes.check_outside_state(build_volume, nullptr);
            m_requires_check_outside_state = false;
        }
    }

    if (m_use_clipping_planes)
        m_volumes.set_z_range(-m_clipping_planes[0].get_data()[3], m_clipping_planes[1].get_data()[3]);
    else
        m_volumes.set_z_range(-FLT_MAX, FLT_MAX);

    GLGizmosManager& gm = get_gizmos_manager();
    GLGizmoBase* current_gizmo = gm.get_current();
    if (m_canvas_type == CanvasAssembleView) {
        m_volumes.set_clipping_plane(m_gizmos.get_assemble_view_clipping_plane().get_data());
    }
    else if (current_gizmo && !current_gizmo->apply_clipping_plane()) {
        m_volumes.set_clipping_plane(ClippingPlane::ClipsNothing().get_data());
    }
    else {
        m_volumes.set_clipping_plane(m_camera_clipping_plane.get_data());
    }
    if (m_canvas_type == CanvasAssembleView)
        m_volumes.set_show_sinking_contours(false);
    else
        m_volumes.set_show_sinking_contours(!m_gizmos.is_hiding_instances());

    GLShaderProgram* shader = wxGetApp().get_shader("gouraud");
    ECanvasType canvas_type = this->m_canvas_type;
    if (shader != nullptr) {
        shader->start_using();

        switch (type)
        {
        default:
        case GLVolumeCollection::ERenderType::Opaque:
        {
            GLGizmosManager& gm = get_gizmos_manager();
            if (dynamic_cast<GLGizmoPainterBase*>(gm.get_current()) == nullptr)
            {
                if (m_picking_enabled && m_layers_editing.is_enabled() && (m_layers_editing.last_object_id != -1) && (m_layers_editing.object_max_z() > 0.0f)) {
                    int object_id = m_layers_editing.last_object_id;
                const Camera& camera = wxGetApp().plater()->get_camera();
                m_volumes.render(type, false, camera.get_view_matrix(), camera.get_projection_matrix(), [object_id](const GLVolume& volume) {
                    // Which volume to paint without the layer height profile shader?
                    return volume.is_active && (volume.is_modifier || volume.composite_id.object_id != object_id);
                    });
                    m_layers_editing.render_volumes(*this, m_volumes);
                }
                else {
                    /*if (wxGetApp().plater()->is_wireframe_enabled()) {
                        if (wxGetApp().plater()->is_show_wireframe())
                            shader->set_uniform("show_wireframe", true);
                        else
                            shader->set_uniform("show_wireframe", false);
                    }*/
                    //BBS:add assemble view related logic
                    // do not cull backfaces to show broken geometry, if any
                const Camera& camera = wxGetApp().plater()->get_camera();
                    m_volumes.render(type, m_picking_enabled, camera.get_view_matrix(), camera.get_projection_matrix(), [this, canvas_type](const GLVolume& volume) {
                        if (canvas_type == ECanvasType::CanvasAssembleView) {
                            return !volume.is_modifier && !volume.is_wipe_tower;
                        }
                        else {
                            return (m_render_sla_auxiliaries || volume.composite_id.volume_id >= 0);
                        }
                        }, with_outline);
                }
            }
            else {
                // In case a painting gizmo is open, it should render the painted triangles
                // before transparent objects are rendered. Otherwise they would not be
                // visible when inside modifier meshes etc.
//                GLGizmosManager::EType type = gm.get_current_type();
                if (dynamic_cast<GLGizmoPainterBase*>(gm.get_current())) {
                    shader->stop_using();
                    gm.render_painter_gizmo();
                    shader->start_using();
                }
            }

            break;
        }
        case GLVolumeCollection::ERenderType::Transparent:
        {
            /*if (wxGetApp().plater()->is_wireframe_enabled()) {
                if (wxGetApp().plater()->is_show_wireframe())
                    shader->set_uniform("show_wireframe", true);
                else
                    shader->set_uniform("show_wireframe", false);
            }*/
            const Camera& camera = wxGetApp().plater()->get_camera();
            //BBS:add assemble view related logic
            m_volumes.render(type, false, camera.get_view_matrix(), camera.get_projection_matrix(), [this, canvas_type](const GLVolume& volume) {
                if (canvas_type == ECanvasType::CanvasAssembleView) {
                    return !volume.is_modifier;
                }
                else {
                    return true;
                }
                }, with_outline);
            if (m_canvas_type == CanvasAssembleView && m_gizmos.m_assemble_view_data->model_objects_clipper()->get_position() > 0) {
                const GLGizmosManager& gm = get_gizmos_manager();
                shader->stop_using();
                gm.render_painter_assemble_view();
                shader->start_using();
            }
            break;
        }
        }

        /*if (wxGetApp().plater()->is_wireframe_enabled()) {
            shader->set_uniform("show_wireframe", false);
        }*/

        shader->stop_using();
    }

    m_camera_clipping_plane = ClippingPlane::ClipsNothing();
}

//BBS: GUI refactor: add canvas size as parameters
void GLCanvas3D::_render_gcode(int canvas_width, int canvas_height)
{
    m_gcode_viewer.render(canvas_width, canvas_height, SLIDER_RIGHT_MARGIN * GCODE_VIEWER_SLIDER_SCALE);
    IMSlider *layers_slider = m_gcode_viewer.get_layers_slider();
    IMSlider *moves_slider  = m_gcode_viewer.get_moves_slider();

    if (layers_slider->is_need_post_tick_event()) {
        auto evt = new wxCommandEvent(EVT_CUSTOMEVT_TICKSCHANGED, m_canvas->GetId());
        evt->SetInt((int)layers_slider->get_post_tick_event_type());
        wxPostEvent(m_canvas, *evt);
        layers_slider->reset_post_tick_event();
    }

    if (layers_slider->is_dirty()) {
        set_volumes_z_range({layers_slider->GetLowerValueD(), layers_slider->GetHigherValueD()});
        if (m_gcode_viewer.has_data()) {
            m_gcode_viewer.set_layers_z_range({static_cast<unsigned int>(layers_slider->GetLowerValue()), static_cast<unsigned int>(layers_slider->GetHigherValue())});
        }
        layers_slider->set_as_dirty(false);
        post_event(SimpleEvent(EVT_GLCANVAS_UPDATE));
        m_gcode_viewer.update_marker_curr_move();
    }

    if (moves_slider->is_dirty()) {
        moves_slider->set_as_dirty(false);
        m_gcode_viewer.update_sequential_view_current((moves_slider->GetLowerValueD() - 1.0), static_cast<unsigned int>(moves_slider->GetHigherValueD() - 1.0));
        post_event(SimpleEvent(EVT_GLCANVAS_UPDATE));
        m_gcode_viewer.update_marker_curr_move();
    }
}

void GLCanvas3D::_render_selection()
{
    float scale_factor = 1.0;
#if ENABLE_RETINA_GL
    scale_factor = m_retina_helper->get_scale_factor();
#endif // ENABLE_RETINA_GL

    if (!m_gizmos.is_running())
        m_selection.render(scale_factor);
}

void GLCanvas3D::_render_sequential_clearance()
{
    if (m_gizmos.is_dragging())
        return;

    switch (m_gizmos.get_current_type())
    {
    case GLGizmosManager::EType::Flatten:
    case GLGizmosManager::EType::Cut:
    // case GLGizmosManager::EType::Hollow:
    // case GLGizmosManager::EType::SlaSupports:
    case GLGizmosManager::EType::FdmSupports:
    case GLGizmosManager::EType::Seam: { return; }
    default: { break; }
    }

    m_sequential_print_clearance.render();
}

#if ENABLE_RENDER_SELECTION_CENTER
void GLCanvas3D::_render_selection_center()
{
    m_selection.render_center(m_gizmos.is_dragging());
}
#endif // ENABLE_RENDER_SELECTION_CENTER

void GLCanvas3D::_check_and_update_toolbar_icon_scale()
{
    // Don't update a toolbar scale, when we are on a Preview
    if (wxGetApp().plater()->is_preview_shown()) {
        IMSlider   *m_layers_slider = get_gcode_viewer().get_layers_slider();
        IMSlider   *m_moves_slider  = get_gcode_viewer().get_moves_slider();
        float sc              = get_scale();
#ifdef WIN32
        int dpi = get_dpi_for_window(wxGetApp().GetTopWindow());
        sc *= (float) dpi / (float) DPI_DEFAULT;
#endif // WIN32

        m_layers_slider->set_scale(sc * GCODE_VIEWER_SLIDER_SCALE);
        m_moves_slider->set_scale(sc * GCODE_VIEWER_SLIDER_SCALE);
        m_gcode_viewer.set_scale(sc);

        auto *m_notification = wxGetApp().plater()->get_notification_manager();
        m_notification->set_scale(sc);
        return;
    }

    float scale = wxGetApp().toolbar_icon_scale();
    Size cnv_size = get_canvas_size();

    //BBS: GUI refactor: GLToolbar
    float size = GLToolbar::Default_Icons_Size * scale;
    //float main_size = GLGizmosManager::Default_Icons_Size * scale;

    // Set current size for all top toolbars. It will be used for next calculations
    GLToolbar& collapse_toolbar = wxGetApp().plater()->get_collapse_toolbar();
#if ENABLE_RETINA_GL
    const float sc = m_retina_helper->get_scale_factor() * scale;
    //BBS: GUI refactor: GLToolbar
    m_main_toolbar.set_scale(sc);
    m_assemble_view_toolbar.set_scale(sc);
    m_separator_toolbar.set_scale(sc);
    collapse_toolbar.set_scale(sc);
    size *= m_retina_helper->get_scale_factor();

    auto* m_notification = wxGetApp().plater()->get_notification_manager();
    m_notification->set_scale(sc);
#else
    //BBS: GUI refactor: GLToolbar
    m_main_toolbar.set_icons_size(GLGizmosManager::Default_Icons_Size * scale);
    m_assemble_view_toolbar.set_icons_size(size);
    m_separator_toolbar.set_icons_size(size);
    collapse_toolbar.set_icons_size(size);
#endif // ENABLE_RETINA_GL

    //BBS: GUI refactor: GLToolbar
#if BBS_TOOLBAR_ON_TOP
    float collapse_toolbar_width = collapse_toolbar.is_enabled() ? collapse_toolbar.get_width() : GLToolbar::Default_Icons_Size;

    float top_tb_width = m_main_toolbar.get_width() + m_gizmos.get_scaled_total_width() + m_assemble_view_toolbar.get_width() + m_separator_toolbar.get_width() + collapse_toolbar_width;
    int   items_cnt = m_main_toolbar.get_visible_items_cnt() + m_gizmos.get_selectable_icons_cnt() + m_assemble_view_toolbar.get_visible_items_cnt() + m_separator_toolbar.get_visible_items_cnt() + collapse_toolbar.get_visible_items_cnt();
    float noitems_width = top_tb_width - size * items_cnt; // width of separators and borders in top toolbars

    // calculate scale needed for items in all top toolbars
    float new_h_scale = (cnv_size.get_width() - noitems_width) / (items_cnt * GLToolbar::Default_Icons_Size);

    //for protect
    if (new_h_scale <= 0) {
        new_h_scale = 1;
    }

    //use the same value as horizon
    float new_v_scale = new_h_scale;
#else
    float top_tb_width = = collapse_toolbar.get_width();
    int   items_cnt = collapse_toolbar.get_visible_items_cnt();
    float noitems_width = top_tb_width - size * items_cnt; // width of separators and borders in top toolbars

    // calculate scale needed for items in all top toolbars
    float new_h_scale = (cnv_size.get_width() - noitems_width) / (items_cnt * GLToolbar::Default_Icons_Size);

    //items_cnt = m_main_toolbar.get_visible_items_cnt() + m_gizmos.get_selectable_icons_cnt() + 3; // +3 means a place for top and view toolbars and separators in gizmos toolbar

    // calculate scale needed for items in the gizmos toolbar
    items_cnt = m_main_toolbar.get_visible_items_cnt() + m_gizmos.get_selectable_icons_cnt() + m_assemble_view_toolbar.get_visible_items_cnt();
    float new_v_scale = cnv_size.get_height() / (items_cnt * GLGizmosManager::Default_Icons_Size);
#endif

    // set minimum scale as a auto scale for the toolbars
    float new_scale = std::min(new_h_scale, new_v_scale);
#if ENABLE_RETINA_GL
    new_scale /= m_retina_helper->get_scale_factor();
#endif
    if (fabs(new_scale - scale) > 0.01) // scale is changed by 1% and more
        wxGetApp().set_auto_toolbar_icon_scale(new_scale);
}

void GLCanvas3D::_render_overlays()
{
    glsafe(::glDisable(GL_DEPTH_TEST));

    _check_and_update_toolbar_icon_scale();

    _render_assemble_control();
    _render_assemble_info();

    // main toolbar and undoredo toolbar need to be both updated before rendering because both their sizes are needed
    // to correctly place them
#if ENABLE_RETINA_GL
    const float scale = m_retina_helper->get_scale_factor() * wxGetApp().toolbar_icon_scale(/*true*/);
    //BBS: GUI refactor: GLToolbar
    m_main_toolbar.set_scale(scale);
    m_assemble_view_toolbar.set_scale(scale);
    m_separator_toolbar.set_scale(scale);
    wxGetApp().plater()->get_collapse_toolbar().set_scale(scale);
    m_gizmos.set_overlay_scale(scale);
#else
    // BBS adjust display scale
    const float size = int(GLToolbar::Default_Icons_Size * wxGetApp().toolbar_icon_scale(/*true*/));
    const float gizmo_size = int(GLGizmosManager::Default_Icons_Size * wxGetApp().toolbar_icon_scale());
    //const float size = int(GLToolbar::Default_Icons_Size);
    //const float gizmo_size = int(GLGizmosManager::Default_Icons_Size);

    //BBS: GUI refactor: GLToolbar
    m_main_toolbar.set_icons_size(gizmo_size);
    m_assemble_view_toolbar.set_icons_size(gizmo_size);
    m_separator_toolbar.set_icons_size(gizmo_size);
    wxGetApp().plater()->get_collapse_toolbar().set_icons_size(size);
    m_gizmos.set_overlay_icon_size(gizmo_size);
#endif // ENABLE_RETINA_GL

    _render_separator_toolbar_right();
    _render_separator_toolbar_left();
    _render_main_toolbar();
    _render_collapse_toolbar();
    _render_assemble_view_toolbar();
    //BBS: GUI refactor: GLToolbar
    _render_imgui_select_plate_toolbar();
    _render_return_toolbar();
    // BBS
    //_render_view_toolbar();
    _render_paint_toolbar();

    //BBS: GUI refactor: GLToolbar
    //move gizmos behind of main
    _render_gizmos_overlay();

    if (m_layers_editing.last_object_id >= 0 && m_layers_editing.object_max_z() > 0.0f)
        m_layers_editing.render_overlay(*this);

	auto curr_plate = wxGetApp().plater()->get_partplate_list().get_curr_plate();
    auto curr_print_seq = curr_plate->get_real_print_seq();
    bool sequential_print = (curr_print_seq == PrintSequence::ByObject);
    std::vector<const ModelInstance*> sorted_instances;
    if (sequential_print) {
        const Print* print = fff_print();
        if (print) {
            for (const PrintObject *print_object : print->objects())
            {
                for (const PrintInstance &instance : print_object->instances())
                {
                    sorted_instances.emplace_back(instance.model_instance);
                }
            }
        }
        /*for (ModelObject* model_object : m_model->objects)
            for (ModelInstance* model_instance : model_object->instances) {
                sorted_instances.emplace_back(model_instance);
            }*/
    }
    m_labels.render(sorted_instances);
}

void GLCanvas3D::_render_style_editor()
{
    bool show_style_editor = true;
    ImGui::Begin("ImGui Style Editor", &show_style_editor);
    // You can pass in a reference ImGuiStyle structure to compare to, revert to and save to
    // (without a reference style pointer, we will use one compared locally as a reference)

    ImGui::PushItemWidth(ImGui::GetWindowWidth() * 0.50f);
    ImGui::ShowFontSelector("Fonts##Selector");
    ImGui::Separator();

    if (ImGui::BeginTabBar("##tabs", ImGuiTabBarFlags_None))
    {
        if (ImGui::BeginTabItem("Colors"))
        {
            static int output_dest = 0;
            static bool output_only_modified = false;
            if (ImGui::Button("Export"))
            {
                if (output_dest == 0)
                    ImGui::LogToClipboard();
                else
                    ImGui::LogToTTY();

                ImGui::LogText("RenderColors:" IM_NEWLINE);
                for (int i = 0; i < RenderCol_Count; i++)
                {
                    const ImVec4& col = RenderColor::colors[i];
                    const char* name = GetRenderColName(i);
                    if (!output_only_modified || memcmp(&col, &RenderColor::colors[i], sizeof(ImVec4)) != 0)
                        ImGui::LogText("RenderColor::colors[%s]%*s= ImVec4(%.2ff, %.2ff, %.2ff, %.2ff);" IM_NEWLINE,
                            name, 23 - (int)strlen(name), "", col.x, col.y, col.z, col.w);
                }
                ImGui::LogFinish();
            }
            ImGui::SameLine(); ImGui::SetNextItemWidth(120); ImGui::Combo("##output_type", &output_dest, "To Clipboard\0To TTY\0");
            ImGui::SameLine(); ImGui::Checkbox("Only Modified Colors", &output_only_modified);

            static ImGuiTextFilter filter;
            filter.Draw("Filter colors", ImGui::GetFontSize() * 16);

            static ImGuiColorEditFlags alpha_flags = 0;
            if (ImGui::RadioButton("Opaque", alpha_flags == ImGuiColorEditFlags_None)) { alpha_flags = ImGuiColorEditFlags_None; } ImGui::SameLine();
            if (ImGui::RadioButton("Alpha", alpha_flags == ImGuiColorEditFlags_AlphaPreview)) { alpha_flags = ImGuiColorEditFlags_AlphaPreview; } ImGui::SameLine();
            if (ImGui::RadioButton("Both", alpha_flags == ImGuiColorEditFlags_AlphaPreviewHalf)) { alpha_flags = ImGuiColorEditFlags_AlphaPreviewHalf; } ImGui::SameLine();
            ImGui::TextDisabled("(?)");
            if (ImGui::IsItemHovered())
            {
                ImGui::BeginTooltip();
                ImGui::PushTextWrapPos(ImGui::GetFontSize() * 35.0f);
                ImGui::TextUnformatted("In the color list:\n"
                "Left-click on color square to open color picker,\n"
                    "Right-click to open edit options menu.");
                ImGui::PopTextWrapPos();
                ImGui::EndTooltip();
            }
            ImGui::BeginChild("##colors", ImVec2(0, 0), true, ImGuiWindowFlags_AlwaysVerticalScrollbar | ImGuiWindowFlags_AlwaysHorizontalScrollbar | ImGuiWindowFlags_NavFlattened);
            ImGui::PushItemWidth(-160);
            for (int i = 0; i < RenderCol_Count; i++)
            {
                const char* name = GetRenderColName(i);
                if (!filter.PassFilter(name))
                    continue;
                ImGui::PushID(i);
                ImGui::ColorEdit4("##color", (float*)&RenderColor::colors[i], ImGuiColorEditFlags_AlphaBar | alpha_flags);
                // Tips: in a real user application, you may want to merge and use an icon font into the main font,
                // so instead of "Save"/"Revert" you'd use icons!
                // Read the FAQ and docs/FONTS.md about using icon fonts. It's really easy and super convenient!
                ImGui::SameLine(0.0f, 3.0f);
                if (ImGui::Button("Set")) {
                    GLVolume::update_render_colors();
                    PartPlate::update_render_colors();
                    GLGizmoBase::update_render_colors();
                    GLCanvas3D::update_render_colors();
                    Bed3D::update_render_colors();
                }
                ImGui::SameLine(0.0f, 3.0f);
                ImGui::TextUnformatted(name);
                ImGui::PopID();
            }
            ImGui::PopItemWidth();
            ImGui::EndChild();

            ImGui::EndTabItem();
        }

        ImGui::EndTabBar();
    }

    ImGui::PopItemWidth();
    ImGui::End();
}

void GLCanvas3D::_render_volumes_for_picking(const Camera& camera) const
{
    GLShaderProgram* shader = wxGetApp().get_shader("flat_clip");
    if (shader == nullptr)
        return;

    // do not cull backfaces to show broken geometry, if any
    glsafe(::glDisable(GL_CULL_FACE));

    const Transform3d& view_matrix = camera.get_view_matrix();
    for (size_t type = 0; type < 2; ++ type) {
        GLVolumeWithIdAndZList to_render = volumes_to_render(m_volumes.volumes, (type == 0) ? GLVolumeCollection::ERenderType::Opaque : GLVolumeCollection::ERenderType::Transparent, view_matrix);
        for (const GLVolumeWithIdAndZ& volume : to_render)
	        if (!volume.first->disabled && (volume.first->composite_id.volume_id >= 0 || m_render_sla_auxiliaries)) {
		        // Object picking mode. Render the object with a color encoding the object index.
                // we reserve color = (0,0,0) for occluders (as the printbed)
                // so we shift volumes' id by 1 to get the proper color
                //BBS: remove the bed picking logic
                const unsigned int id = volume.second.first;
                //const unsigned int id = 1 + volume.second.first;
                volume.first->model.set_color(picking_decode(id));
                shader->start_using();
                shader->set_uniform("view_model_matrix", view_matrix * volume.first->world_matrix());
                shader->set_uniform("projection_matrix", camera.get_projection_matrix());
                shader->set_uniform("volume_world_matrix", volume.first->world_matrix());
                shader->set_uniform("z_range", m_volumes.get_z_range());
                shader->set_uniform("clipping_plane", m_volumes.get_clipping_plane());
                volume.first->picking = true;
                volume.first->render();
                volume.first->picking = false;
                shader->stop_using();
	        }
	}

    glsafe(::glEnable(GL_CULL_FACE));
}

void GLCanvas3D::_render_current_gizmo() const
{
    //BBS update inv_zoom
    GLGizmoBase::INV_ZOOM = (float)wxGetApp().plater()->get_camera().get_inv_zoom();
    m_gizmos.render_current_gizmo();
}

//BBS: GUI refactor: GLToolbar adjust
//move the size calc to GLCanvas
void GLCanvas3D::_render_gizmos_overlay()
{
/*#if ENABLE_RETINA_GL
//     m_gizmos.set_overlay_scale(m_retina_helper->get_scale_factor());
    const float scale = m_retina_helper->get_scale_factor()*wxGetApp().toolbar_icon_scale();
    m_gizmos.set_overlay_scale(scale); //! #ys_FIXME_experiment
#else
//     m_gizmos.set_overlay_scale(m_canvas->GetContentScaleFactor());
//     m_gizmos.set_overlay_scale(wxGetApp().em_unit()*0.1f);
    const float size = int(GLGizmosManager::Default_Icons_Size * wxGetApp().toolbar_icon_scale());
    m_gizmos.set_overlay_icon_size(size); //! #ys_FIXME_experiment
#endif /* __WXMSW__ */
    m_gizmos.render_overlay();

    if (m_gizmo_highlighter.m_render_arrow)
    {
        m_gizmos.render_arrow(*this, m_gizmo_highlighter.m_gizmo_type);
    }
}

//BBS: GUI refactor: GLToolbar adjust
//when rendering, {0, 0} is at the center, left-up is -0.5, 0.5, right-up is 0.5, -0.5
void GLCanvas3D::_render_main_toolbar()
{
    if (!m_main_toolbar.is_enabled())
        return;

    const Size cnv_size = get_canvas_size();
    const float top = 0.5f * (float)cnv_size.get_height();

    GLToolbar& collapse_toolbar = wxGetApp().plater()->get_collapse_toolbar();
    const float collapse_toolbar_width = collapse_toolbar.is_enabled() ? collapse_toolbar.get_width() : 0.0f;
    const float gizmo_width = m_gizmos.get_scaled_total_width();
    const float assemble_width = m_assemble_view_toolbar.get_width();
    const float separator_width = m_separator_toolbar.get_width();
    const float left = std::max(-0.5f * cnv_size.get_width(), -0.5f * (m_main_toolbar.get_width() + separator_width + gizmo_width + assemble_width - collapse_toolbar_width));
    m_main_toolbar.set_position(top, left);
    m_main_toolbar.render(*this);
    if (m_toolbar_highlighter.m_render_arrow)
        m_main_toolbar.render_arrow(*this, m_toolbar_highlighter.m_toolbar_item);
}

//BBS: GUI refactor: GLToolbar adjust
//when rendering, {0, 0} is at the center, {-0.5, 0.5} at the left-up
void GLCanvas3D::_render_imgui_select_plate_toolbar()
{
    if (!m_sel_plate_toolbar.is_enabled()) {
        if (!m_render_preview)
            m_render_preview = true;
        return;
    }

    IMToolbarItem* all_plates_stats_item = m_sel_plate_toolbar.m_all_plates_stats_item;

    PartPlateList& plate_list = wxGetApp().plater()->get_partplate_list();
    for (int i = 0; i < plate_list.get_plate_count(); i++) {
        if (i < m_sel_plate_toolbar.m_items.size()) {
            if (i == plate_list.get_curr_plate_index() && !all_plates_stats_item->selected)
                m_sel_plate_toolbar.m_items[i]->selected = true;
            else
                m_sel_plate_toolbar.m_items[i]->selected = false;

            m_sel_plate_toolbar.m_items[i]->percent = plate_list.get_plate(i)->get_slicing_percent();

            if (plate_list.get_plate(i)->is_slice_result_valid()) {
                if (plate_list.get_plate(i)->is_slice_result_ready_for_print())
                    m_sel_plate_toolbar.m_items[i]->slice_state = IMToolbarItem::SliceState::SLICED;
                else
                    m_sel_plate_toolbar.m_items[i]->slice_state = IMToolbarItem::SliceState::SLICE_FAILED;
                continue;
            }
            if (plate_list.get_plate(i)->get_slicing_percent() < 0.0f)
                m_sel_plate_toolbar.m_items[i]->slice_state = IMToolbarItem::SliceState::UNSLICED;
            else
                m_sel_plate_toolbar.m_items[i]->slice_state = IMToolbarItem::SliceState::SLICING;
        }
    }
    if (m_sel_plate_toolbar.show_stats_item) {
        all_plates_stats_item->percent = 0.0f;

        size_t sliced_plates_cnt = 0;
        bool slice_failed = false;
        for (auto plate : plate_list.get_nonempty_plate_list()) {
            if (plate->is_slice_result_valid() && plate->is_slice_result_ready_for_print())
                sliced_plates_cnt++;
            if (plate->is_slice_result_valid() && !plate->is_slice_result_ready_for_print())
                slice_failed = true;
        }
        all_plates_stats_item->percent = (float)(sliced_plates_cnt) / (float)(plate_list.get_nonempty_plate_list().size()) * 100.0f;

        if (all_plates_stats_item->percent == 0.0f)
            all_plates_stats_item->slice_state = IMToolbarItem::SliceState::UNSLICED;
        else if (sliced_plates_cnt == plate_list.get_nonempty_plate_list().size())
            all_plates_stats_item->slice_state = IMToolbarItem::SliceState::SLICED;
        else if (all_plates_stats_item->percent < 100.0f)
            all_plates_stats_item->slice_state = IMToolbarItem::SliceState::SLICING;

        if (slice_failed)
            all_plates_stats_item->slice_state = IMToolbarItem::SliceState::SLICE_FAILED;

        // Changing parameters does not invalid all plates, need extra logic to validate
        bool gcode_result_valid = true;
        for (auto gcode_result : plate_list.get_nonempty_plates_slice_results()) {
            if (gcode_result->moves.size() == 0) {
                gcode_result_valid = false;
            }
        }
        if (all_plates_stats_item->selected && all_plates_stats_item->slice_state == IMToolbarItem::SliceState::SLICED && gcode_result_valid) {
            m_gcode_viewer.render_all_plates_stats(plate_list.get_nonempty_plates_slice_results());
            m_render_preview = false;
        }
        else{
            m_gcode_viewer.render_all_plates_stats(plate_list.get_nonempty_plates_slice_results(), false);
            m_render_preview = true;
        }
    }else
        m_render_preview = true;

    // places the toolbar on the top_left corner of the 3d scene
#if ENABLE_RETINA_GL
    float f_scale  = m_retina_helper->get_scale_factor();
#else
    float f_scale  = 1.0;
#endif
    Size cnv_size = get_canvas_size();
    auto canvas_w = float(cnv_size.get_width());
    auto canvas_h = float(cnv_size.get_height());

    bool is_hovered = false;

    m_sel_plate_toolbar.set_icon_size(100.0f * f_scale, 100.0f * f_scale);

    float button_width = m_sel_plate_toolbar.icon_width;
    float button_height = m_sel_plate_toolbar.icon_height;

    float frame_padding = 1.0f * f_scale;
    float margin_size = 4.0f * f_scale;
    float button_margin = frame_padding;

    ImGuiWrapper& imgui = *wxGetApp().imgui();
    int item_count = m_sel_plate_toolbar.m_items.size() + (m_sel_plate_toolbar.show_stats_item ? 1 : 0);
    bool show_scroll = item_count * (button_height + frame_padding * 2.0f + button_margin) - button_margin + 22.0f * f_scale > canvas_h ? true: false;
    show_scroll = m_sel_plate_toolbar.is_display_scrollbar && show_scroll;
    float window_height = std::min(item_count * (button_height + (frame_padding + margin_size) * 2.0f + button_margin) - button_margin + 28.0f * f_scale, canvas_h);
    float window_width = m_sel_plate_toolbar.icon_width + margin_size * 2 + (show_scroll ? 28.0f * f_scale : 20.0f * f_scale);

    ImVec4 window_bg = ImVec4(0.82f, 0.82f, 0.82f, 0.5f);
    ImVec4 button_active = ImVec4(0.12f, 0.56f, 0.92, 1.0f);
    ImVec4 button_hover = ImVec4(0.67f, 0.67f, 0.67, 1.0f);
    ImVec4 scroll_col = ImVec4(0.77f, 0.77f, 0.77f, 1.0f);
    //ImGui::PushStyleColor(ImGuiCol_Text, ImVec4(0.f, 0.f, 0.f, 1.0f));
    //use white text as the background switch to black
    ImGui::PushStyleColor(ImGuiCol_Text, ImVec4(1.0f, 1.0f, 1.0f, 1.0f));
    ImGui::PushStyleColor(ImGuiCol_WindowBg, window_bg);
    ImGui::PushStyleColor(ImGuiCol_ScrollbarBg, window_bg);
    ImGui::PushStyleColor(ImGuiCol_ScrollbarGrabActive, scroll_col);
    ImGui::PushStyleColor(ImGuiCol_ScrollbarGrabHovered, scroll_col);
    ImGui::PushStyleColor(ImGuiCol_ScrollbarGrab, scroll_col);
    ImGui::PushStyleColor(ImGuiCol_ButtonActive, button_active);
    ImGui::PushStyleColor(ImGuiCol_ButtonHovered, button_hover);

    ImGui::PushStyleVar(ImGuiStyleVar_ScrollbarSize, 10.0f);
    ImGui::PushStyleVar(ImGuiStyleVar_WindowBorderSize, 0.0f);
    ImGui::PushStyleVar(ImGuiStyleVar_WindowRounding, 4.0f);
    ImGui::PushStyleVar(ImGuiStyleVar_FrameRounding, 3.0f);

    imgui.set_next_window_pos(canvas_w * 0, canvas_h * 0, ImGuiCond_Always, 0, 0);
    imgui.set_next_window_size(window_width, window_height, ImGuiCond_Always);

    if (show_scroll)
        imgui.begin(_L("Select Plate"), ImGuiWindowFlags_NoResize | ImGuiWindowFlags_NoMove | ImGuiWindowFlags_NoTitleBar | ImGuiWindowFlags_NoCollapse);
    else
        imgui.begin(_L("Select Plate"), ImGuiWindowFlags_NoResize | ImGuiWindowFlags_NoScrollbar | ImGuiWindowFlags_NoMove | ImGuiWindowFlags_NoTitleBar | ImGuiWindowFlags_NoCollapse);
    ImGui::SetWindowFontScale(1.2f);

    ImGui::PushStyleVar(ImGuiStyleVar_FrameBorderSize, 1.0f * f_scale);

    ImVec2 size = ImVec2(button_width, button_height); // Size of the image we want to make visible
    ImVec4 bg_col = ImVec4(128.0f, 128.0f, 128.0f, 0.0f);
    ImVec4 tint_col = ImVec4(1.0f, 1.0f, 1.0f, 1.0f);               // No tint
    ImVec2 margin = ImVec2(margin_size, margin_size);

    if(m_sel_plate_toolbar.show_stats_item)
    {
        // draw image
        ImVec2 button_start_pos = ImGui::GetCursorScreenPos();

        if (all_plates_stats_item->selected) {
            ImGui::PushStyleColor(ImGuiCol_Button, button_active);
            ImGui::PushStyleColor(ImGuiCol_ButtonHovered, button_active);
            ImGui::PushStyleColor(ImGuiCol_ButtonActive, button_active);
        }
        else {
            ImGui::PushStyleColor(ImGuiCol_Button, ImVec4(128.0f, 128.0f, 128.0f, 0.0f));
            if (all_plates_stats_item->slice_state == IMToolbarItem::SliceState::SLICE_FAILED) {
                ImGui::PushStyleColor(ImGuiCol_ButtonHovered, ImGui::GetStyleColorVec4(ImGuiCol_Button));
                ImGui::PushStyleColor(ImGuiCol_ButtonActive, ImGui::GetStyleColorVec4(ImGuiCol_Button));
            }
            else {
                ImGui::PushStyleColor(ImGuiCol_ButtonHovered, button_hover);
                ImGui::PushStyleColor(ImGuiCol_ButtonActive, button_hover);
            }
        }

        ImVec4 text_clr;
        ImTextureID btn_texture_id;
        if (all_plates_stats_item->slice_state == IMToolbarItem::SliceState::UNSLICED || all_plates_stats_item->slice_state == IMToolbarItem::SliceState::SLICING || all_plates_stats_item->slice_state == IMToolbarItem::SliceState::SLICE_FAILED)
        {
            text_clr = ImVec4(0, 174.0f / 255.0f, 66.0f / 255.0f, 0.2f);
            btn_texture_id = (ImTextureID)(intptr_t)(all_plates_stats_item->image_texture_transparent.get_id());
        }
        else
        {
            text_clr = ImVec4(0, 174.0f / 255.0f, 66.0f / 255.0f, 1);
            btn_texture_id = (ImTextureID)(intptr_t)(all_plates_stats_item->image_texture.get_id());
        }

        if (ImGui::ImageButton2(btn_texture_id, size, {0,0}, {1,1}, frame_padding, bg_col, tint_col, margin)) {
            if (all_plates_stats_item->slice_state != IMToolbarItem::SliceState::SLICE_FAILED) {
                if (m_process && !m_process->running()) {
                    for (int i = 0; i < m_sel_plate_toolbar.m_items.size(); i++) {
                        m_sel_plate_toolbar.m_items[i]->selected = false;
                    }
                    all_plates_stats_item->selected = true;
                    wxGetApp().plater()->update(true, true);
                    wxCommandEvent evt = wxCommandEvent(EVT_GLTOOLBAR_SLICE_ALL);
                    wxPostEvent(wxGetApp().plater(), evt);
                }
            }
        }

        ImGui::PopStyleColor(3);

        ImVec2 start_pos = ImVec2(button_start_pos.x + frame_padding + margin.x, button_start_pos.y + frame_padding + margin.y);
        if (all_plates_stats_item->slice_state == IMToolbarItem::SliceState::UNSLICED) {
            ImVec2 size = ImVec2(button_width, button_height);
            ImVec2 end_pos = ImVec2(start_pos.x + size.x, start_pos.y + size.y);
            ImGui::GetForegroundDrawList()->AddRectFilled(start_pos, end_pos, IM_COL32(0, 0, 0, 80));
        }
        else if (all_plates_stats_item->slice_state == IMToolbarItem::SliceState::SLICING) {
            ImVec2 size = ImVec2(button_width, button_height * all_plates_stats_item->percent / 100.0f);
            ImVec2 rect_start_pos = ImVec2(start_pos.x, start_pos.y + size.y);
            ImVec2 rect_end_pos = ImVec2(start_pos.x + button_width, start_pos.y + button_height);
            ImGui::GetForegroundDrawList()->AddRectFilled(start_pos, rect_end_pos, IM_COL32(0, 0, 0, 10));
            ImGui::GetForegroundDrawList()->AddRectFilled(rect_start_pos, rect_end_pos, IM_COL32(0, 0, 0, 80));
        }
        else if (all_plates_stats_item->slice_state == IMToolbarItem::SliceState::SLICE_FAILED) {
            ImVec2 size = ImVec2(button_width, button_height);
            ImVec2 end_pos = ImVec2(start_pos.x + size.x, start_pos.y + size.y);
            ImGui::GetForegroundDrawList()->AddRectFilled(start_pos, end_pos, IM_COL32(40, 1, 1, 64));
            ImGui::GetForegroundDrawList()->AddRect(start_pos, end_pos, IM_COL32(208, 27, 27, 255), 0.0f, 0, 1.0f);
        }
        else if (all_plates_stats_item->slice_state == IMToolbarItem::SliceState::SLICED) {
            ImVec2 size = ImVec2(button_width, button_height);
            ImVec2 end_pos = ImVec2(start_pos.x + size.x, start_pos.y + size.y);
            ImGui::GetForegroundDrawList()->AddRectFilled(start_pos, end_pos, IM_COL32(0, 0, 0, 10));
        }

        // draw text
        GImGui->FontSize = 15.0f;
        ImGui::PushStyleColor(ImGuiCol_Text, text_clr);
        ImVec2 text_size = ImGui::CalcTextSize(("All Plates"));
        ImVec2 text_start_pos = ImVec2(start_pos.x + (button_width - text_size.x) / 2, start_pos.y + 3.0f * button_height / 5.0f);
        ImGui::RenderText(text_start_pos, ("All Plates"));
        text_size = ImGui::CalcTextSize(("Stats"));
        text_start_pos = ImVec2(start_pos.x + (button_width - text_size.x) / 2, text_start_pos.y + ImGui::GetTextLineHeight());
        ImGui::RenderText(text_start_pos, ("Stats"));
        ImGui::PopStyleColor();
        ImGui::SetWindowFontScale(1.2f);
    }

    for (int i = 0; i < m_sel_plate_toolbar.m_items.size(); i++) {
        IMToolbarItem* item = m_sel_plate_toolbar.m_items[i];

        // draw image
        ImVec2 button_start_pos = ImGui::GetCursorScreenPos();
        ImGui::PushID(i);
        ImVec2 uv0 = ImVec2(0.0f, 1.0f);    // UV coordinates for lower-left
        ImVec2 uv1 = ImVec2(1.0f, 0.0f);    // UV coordinates in our texture

        auto button_pos = ImGui::GetCursorPos();
        ImGui::SetCursorPos(button_pos + margin);

        ImGui::Image(item->texture_id, size, uv0, uv1, tint_col);

        ImGui::SetCursorPos(button_pos);

        // invisible button
        auto button_size = size + margin + margin + ImVec2(2 * frame_padding, 2 * frame_padding);
        ImGui::PushStyleVar(ImGuiStyleVar_FrameBorderSize, 2.0f * f_scale);
        ImGui::PushStyleColor(ImGuiCol_Button, ImVec4(.0f, .0f, .0f, .0f));
        ImGui::PushStyleColor(ImGuiCol_ButtonHovered, ImVec4(.0f, .0f, .0f, .0f));
        ImGui::PushStyleColor(ImGuiCol_ButtonActive, ImVec4(.0f, .0f, .0f, .0f));
        if (item->selected) {
            ImGui::PushStyleColor(ImGuiCol_Border, button_active);
        }
        else {
            if (ImGui::IsMouseHoveringRect(button_pos, button_pos + button_size)) {
                ImGui::PushStyleColor(ImGuiCol_Border, button_hover);
            }
            else {
                ImGui::PushStyleColor(ImGuiCol_Border, ImVec4(.0f, .0f, .0f, .0f));
            }
        }
        if(ImGui::Button("##invisible_button", button_size)){
            if (m_process && !m_process->running()) {
                all_plates_stats_item->selected = false;
                item->selected = true;
                // begin to slicing plate
                if (item->slice_state != IMToolbarItem::SliceState::SLICED)
                    wxGetApp().plater()->update(true, true);
                wxCommandEvent* evt = new wxCommandEvent(EVT_GLTOOLBAR_SELECT_SLICED_PLATE);
                evt->SetInt(i);
                wxQueueEvent(wxGetApp().plater(), evt);
            }
        }
        ImGui::PopStyleColor(4);
        ImGui::PopStyleVar();

        ImVec2 start_pos = ImVec2(button_start_pos.x + frame_padding + margin.x, button_start_pos.y + frame_padding + margin.y);
        if (item->slice_state == IMToolbarItem::SliceState::UNSLICED) {
            ImVec2 size = ImVec2(button_width, button_height);
            ImVec2 end_pos = ImVec2(start_pos.x + size.x, start_pos.y + size.y);
            ImGui::GetForegroundDrawList()->AddRectFilled(start_pos, end_pos, IM_COL32(0, 0, 0, 80));
        } else if (item->slice_state == IMToolbarItem::SliceState::SLICING) {
            ImVec2 size = ImVec2(button_width, button_height * item->percent / 100.0f);
            ImVec2 rect_start_pos = ImVec2(start_pos.x, start_pos.y + size.y);
            ImVec2 rect_end_pos = ImVec2(start_pos.x + button_width, start_pos.y + button_height);
            ImGui::GetForegroundDrawList()->AddRectFilled(start_pos, rect_end_pos, IM_COL32(0, 0, 0, 10));
            ImGui::GetForegroundDrawList()->AddRectFilled(rect_start_pos, rect_end_pos, IM_COL32(0, 0, 0, 80));
        } else if (item->slice_state == IMToolbarItem::SliceState::SLICE_FAILED) {
            ImVec2 size    = ImVec2(button_width, button_height);
            ImVec2 end_pos = ImVec2(start_pos.x + size.x, start_pos.y + size.y);
            ImGui::GetForegroundDrawList()->AddRectFilled(start_pos, end_pos, IM_COL32(40, 1, 1, 64));
            ImGui::GetForegroundDrawList()->AddRect(start_pos, end_pos, IM_COL32(208, 27, 27, 255), 0.0f, 0, 1.0f);
        } else if (item->slice_state == IMToolbarItem::SliceState::SLICED) {
            ImVec2 size = ImVec2(button_width, button_height);
            ImVec2 end_pos = ImVec2(start_pos.x + size.x, start_pos.y + size.y);
            ImGui::GetForegroundDrawList()->AddRectFilled(start_pos, end_pos, IM_COL32(0, 0, 0, 10));
        }

        // draw text
        ImVec2 text_start_pos = ImVec2(start_pos.x + 10.0f, start_pos.y + 8.0f);
        ImGui::RenderText(text_start_pos, std::to_string(i + 1).c_str());

        ImGui::PopID();
    }
    ImGui::SetWindowFontScale(1.0f);
    ImGui::PopStyleColor(8);
    ImGui::PopStyleVar(5);

    if (ImGui::IsWindowHovered() || is_hovered) {
        m_sel_plate_toolbar.is_display_scrollbar = true;
    } else {
        m_sel_plate_toolbar.is_display_scrollbar = false;
    }

    imgui.end();
}

//BBS: GUI refactor: GLToolbar adjust
//when rendering, {0, 0} is at the center, {-0.5, 0.5} at the left-up
void GLCanvas3D::_render_assemble_view_toolbar() const
{
    if (!m_assemble_view_toolbar.is_enabled())
        return;

    const Size cnv_size = get_canvas_size();
    GLToolbar& collapse_toolbar = wxGetApp().plater()->get_collapse_toolbar();
    const float collapse_toolbar_width = collapse_toolbar.is_enabled() ? collapse_toolbar.get_width() : 0.0f;
    const float gizmo_width = m_gizmos.get_scaled_total_width();
    const float assemble_width = m_assemble_view_toolbar.get_width();
    const float separator_width = m_separator_toolbar.get_width();
    const float top = 0.5f * (float)cnv_size.get_height();
    const float main_toolbar_left = std::max(-0.5f * cnv_size.get_width(), -0.5f * (m_main_toolbar.get_width() + gizmo_width + assemble_width + separator_width - collapse_toolbar_width));
    const float left = main_toolbar_left + (m_main_toolbar.get_width() + gizmo_width + separator_width);

    m_assemble_view_toolbar.set_position(top, left);
    m_assemble_view_toolbar.render(*this);
}

void GLCanvas3D::_render_return_toolbar() const
{
    if (!m_return_toolbar.is_enabled())
        return;

    float font_size = ImGui::GetFontSize();
    ImVec2 real_size = ImVec2(font_size * 4, font_size * 1.7);
    ImVec2 button_icon_size = ImVec2(font_size * 1.3, font_size * 1.3);

    ImGuiWrapper& imgui = *wxGetApp().imgui();
    Size cnv_size = get_canvas_size();
    auto canvas_w = float(cnv_size.get_width());
    auto canvas_h = float(cnv_size.get_height());
    float window_width = real_size.x + button_icon_size.x + imgui.scaled(2.0f);
    float window_height = button_icon_size.y + imgui.scaled(2.0f);
    float window_pos_x = 30.0f;
    float window_pos_y = 14.0f;

    imgui.set_next_window_pos(window_pos_x, window_pos_y, ImGuiCond_Always, 0, 0);
#ifdef __WINDOWS__
    imgui.set_next_window_size(window_width, window_height, ImGuiCond_Always);
#endif

    ImGui::PushStyleVar(ImGuiStyleVar_FrameRounding, 18.0f);
    ImGui::PushStyleColor(ImGuiCol_Button, ImVec4(0.149f, 0.180f, 0.188f, 0.3f));
    ImGui::PushStyleColor(ImGuiCol_ButtonHovered, ImVec4(0.149f, 0.180f, 0.188f, 0.15f));
    ImGui::PushStyleColor(ImGuiCol_ButtonActive, ImVec4(0.149f, 0.180f, 0.188f, 0.5f));
    ImGui::PushStyleColor(ImGuiCol_WindowBg, ImVec4(0.0f, 0.0f, 0.0f, 0.0f));
    ImGui::PushStyleColor(ImGuiCol_Text, ImVec4(1.0f, 1.0f, 1.0f, 1.0f));

    imgui.begin(_L("Assembly Return"), ImGuiWindowFlags_NoResize | ImGuiWindowFlags_NoScrollbar | ImGuiWindowFlags_NoBackground
        | ImGuiWindowFlags_NoMove | ImGuiWindowFlags_NoTitleBar | ImGuiWindowFlags_NoCollapse);

    float button_width = 20;
    float button_height = 20;
    ImVec2 size = ImVec2(button_width, button_height); // Size of the image we want to make visible
    ImVec2 uv0 = ImVec2(0.0f, 0.0f);
    ImVec2 uv1 = ImVec2(1.0f, 1.0f);

    ImVec4 bg_col = ImVec4(0.0f, 0.0f, 0.0f, 0.0f);
    ImVec4 tint_col = ImVec4(1.0f, 1.0f, 1.0f, 1.0f);
    ImVec2 margin = ImVec2(10.0f, 5.0f);

    if (ImGui::ImageTextButton(real_size,_utf8(L("return")).c_str(), m_return_toolbar.get_return_texture_id(), button_icon_size, uv0, uv1, -1, bg_col, tint_col, margin)) {
        if (m_canvas != nullptr)
            wxPostEvent(m_canvas, SimpleEvent(EVT_GLVIEWTOOLBAR_3D));
        const_cast<GLGizmosManager*>(&m_gizmos)->reset_all_states();
        wxGetApp().plater()->get_view3D_canvas3D()->get_gizmos_manager().reset_all_states();
    }
    ImGui::PopStyleColor(5);
    ImGui::PopStyleVar(1);

    imgui.end();
}

void GLCanvas3D::_render_separator_toolbar_right() const
{
    if (!m_separator_toolbar.is_enabled())
        return;

    const Size cnv_size = get_canvas_size();
    GLToolbar& collapse_toolbar = wxGetApp().plater()->get_collapse_toolbar();
    const float collapse_toolbar_width = collapse_toolbar.is_enabled() ? collapse_toolbar.get_width() : 0.0f;
    const float gizmo_width = m_gizmos.get_scaled_total_width();
    const float assemble_width = m_assemble_view_toolbar.get_width();
    const float separator_width = m_separator_toolbar.get_width();
    const float top = 0.5f * (float)cnv_size.get_height();
    const float main_toolbar_left = std::max(-0.5f * cnv_size.get_width(), -0.5f * (m_main_toolbar.get_width() + gizmo_width + assemble_width + separator_width - collapse_toolbar_width));
    const float left = main_toolbar_left + (m_main_toolbar.get_width() + gizmo_width + separator_width / 2);

    m_separator_toolbar.set_position(top, left);
    m_separator_toolbar.render(*this,GLToolbarItem::SeparatorLine);
}

void GLCanvas3D::_render_separator_toolbar_left() const
{
    if (!m_separator_toolbar.is_enabled())
        return;

    const Size cnv_size = get_canvas_size();
    GLToolbar& collapse_toolbar = wxGetApp().plater()->get_collapse_toolbar();
    const float collapse_toolbar_width = collapse_toolbar.is_enabled() ? collapse_toolbar.get_width() : 0.0f;
    const float gizmo_width = m_gizmos.get_scaled_total_width();
    const float assemble_width = m_assemble_view_toolbar.get_width();
    const float separator_width = m_separator_toolbar.get_width();
    const float top = 0.5f * (float)cnv_size.get_height();
    const float main_toolbar_left = std::max(-0.5f * cnv_size.get_width(), -0.5f * (m_main_toolbar.get_width() + gizmo_width + assemble_width + separator_width - collapse_toolbar_width));
    const float left = main_toolbar_left + (m_main_toolbar.get_width());

    m_separator_toolbar.set_position(top, left);
    m_separator_toolbar.render(*this,GLToolbarItem::SeparatorLine);
}

void GLCanvas3D::_render_collapse_toolbar() const
{
    GLToolbar& collapse_toolbar = wxGetApp().plater()->get_collapse_toolbar();

    const Size cnv_size = get_canvas_size();
    const float top  = 0.5f * (float)cnv_size.get_height();
    //const float left = (0.5f * (float)cnv_size.get_width() - (float)collapse_toolbar.get_width() - band);
    const float left = -0.5f * (float)cnv_size.get_width();

    collapse_toolbar.set_position(top, left);
    collapse_toolbar.render(*this);
}

//BBS reander assemble toolbar
void GLCanvas3D::_render_paint_toolbar() const
{
    if (m_canvas_type != ECanvasType::CanvasAssembleView)
        return;
#if ENABLE_RETINA_GL
    float f_scale = m_retina_helper->get_scale_factor();
#else
    float f_scale = 1.0f;
#endif
    int em_unit = wxGetApp().em_unit() / 10;

    std::vector<std::string> colors = wxGetApp().plater()->get_extruder_colors_from_plater_config();
    int extruder_num = colors.size();
    std::vector<std::string> filament_text_first_line;
    std::vector<std::string> filament_text_second_line;
    {
        auto preset_bundle = wxGetApp().preset_bundle;
        for (auto filament_name : preset_bundle->filament_presets) {
            for (auto iter = preset_bundle->filaments.lbegin(); iter != preset_bundle->filaments.end(); iter++) {
                if (filament_name.compare(iter->name) == 0) {
                    std::string display_filament_type;
                    iter->config.get_filament_type(display_filament_type);
                    auto pos = display_filament_type.find(' ');
                    if (pos != std::string::npos) {
                        filament_text_first_line.push_back(display_filament_type.substr(0, pos));
                        filament_text_second_line.push_back(display_filament_type.substr(pos + 1));
                    }
                    else {
                        filament_text_first_line.push_back(display_filament_type);
                        filament_text_second_line.push_back("");
                    }
                }
            }
        }
    }

    ImGuiWrapper& imgui = *wxGetApp().imgui();
    const float canvas_w = float(get_canvas_size().get_width());
    const ImVec2 button_size = ImVec2(64.0f, 48.0f) * f_scale * em_unit;
    const float spacing = 4.0f * em_unit * f_scale;
    const float return_button_margin = 130.0f * em_unit * f_scale;

    ImGui::PushStyleVar(ImGuiStyleVar_WindowPadding, ImVec2(spacing, spacing));
    ImGui::PushStyleVar(ImGuiStyleVar_WindowBorderSize, 0);
    ImGui::PushStyleVar(ImGuiStyleVar_ItemSpacing, ImVec2(spacing, 0));
    ImGui::PushStyleColor(ImGuiCol_WindowBg, { 0.f, 0.f, 0.f, 0.4f });

    imgui.set_next_window_pos(0.5f * canvas_w, 0, ImGuiCond_Always, 0.5f, 0.0f);
    float constraint_window_width = canvas_w - 2 * return_button_margin;
    ImGui::SetNextWindowSizeConstraints({ 0, 0 }, { constraint_window_width, FLT_MAX });
    imgui.begin(_L("Paint Toolbar"), ImGuiWindowFlags_AlwaysAutoResize | ImGuiWindowFlags_NoTitleBar | ImGuiWindowFlags_NoScrollbar | ImGuiWindowFlags_NoScrollWithMouse);

    const float cursor_y = ImGui::GetCursorPosY();
    const ImVec2 arrow_button_size = ImVec2(0.375f * button_size.x, ImGui::GetWindowHeight());
    const ImRect left_arrow_button = ImRect(ImGui::GetCurrentWindow()->Pos, ImGui::GetCurrentWindow()->Pos + arrow_button_size);
    const ImRect right_arrow_button = ImRect(ImGui::GetCurrentWindow()->Pos + ImGui::GetWindowSize() - arrow_button_size, ImGui::GetCurrentWindow()->Pos + ImGui::GetWindowSize());
    ImU32 left_arrow_button_color = IM_COL32(0, 0, 0, 0.4f * 255);
    ImU32 right_arrow_button_color = IM_COL32(0, 0, 0, 0.4f * 255);
    ImU32 arrow_color = IM_COL32(255, 255, 255, 255);
    ImDrawList* draw_list = ImGui::GetWindowDrawList();
    ImGuiContext& context = *GImGui;
    bool disabled = !wxGetApp().plater()->can_fillcolor();
    ColorRGBA rgba;

    for (int i = 0; i < extruder_num; i++) {
        if (i > 0)
            ImGui::SameLine();
        decode_color(colors[i], rgba);
        ImGui::PushStyleColor(ImGuiCol_Button, ImGuiWrapper::to_ImVec4(rgba));
        ImGui::PushStyleColor(ImGuiCol_ButtonHovered, ImGuiWrapper::to_ImVec4(rgba));
        ImGui::PushStyleColor(ImGuiCol_ButtonActive, ImGuiWrapper::to_ImVec4(rgba));
        if (disabled)
            ImGui::PushItemFlag(ImGuiItemFlags_Disabled, true);
        if (ImGui::Button(("##filament_button" + std::to_string(i)).c_str(), button_size)) {
            if (!ImGui::IsMouseHoveringRect(left_arrow_button.Min, left_arrow_button.Max) && !ImGui::IsMouseHoveringRect(right_arrow_button.Min, right_arrow_button.Max))
                wxPostEvent(m_canvas, IntEvent(EVT_GLTOOLBAR_FILLCOLOR, i + 1));
        }
        if (ImGui::IsItemHovered() && i < 9) {
            if (!ImGui::IsMouseHoveringRect(left_arrow_button.Min, left_arrow_button.Max) && !ImGui::IsMouseHoveringRect(right_arrow_button.Min, right_arrow_button.Max)) {
                ImGui::PushStyleVar(ImGuiStyleVar_WindowPadding, { 20.0f * f_scale, 10.0f * f_scale });
                ImGui::PushStyleVar(ImGuiStyleVar_WindowRounding, 3.0f * f_scale);
                imgui.tooltip(_L("Shortcut Key ") + std::to_string(i + 1), ImGui::GetFontSize() * 20.0f);
                ImGui::PopStyleVar(2);
            }
        }
        ImGui::PopStyleColor(3);
        if (disabled)
            ImGui::PopItemFlag();
    }

    const float text_offset_y = 4.0f * em_unit * f_scale;
    for (int i = 0; i < extruder_num; i++) {
        decode_color(colors[i], rgba);
        float  gray       = 0.299 * rgba.r_uchar() + 0.587 * rgba.g_uchar() + 0.114 * rgba.b_uchar();
        ImVec4 text_color = gray < 80 ? ImVec4(1.0f, 1.0f, 1.0f, 1.0f) : ImVec4(0, 0, 0, 1.0f);

        imgui.push_bold_font();
        ImVec2 number_label_size = ImGui::CalcTextSize(std::to_string(i + 1).c_str());
        ImGui::SetCursorPosY(cursor_y + text_offset_y);
        ImGui::SetCursorPosX(spacing + i * (spacing + button_size.x) + (button_size.x - number_label_size.x) / 2);
        ImGui::TextColored(text_color, std::to_string(i + 1).c_str());
        imgui.pop_bold_font();

        ImVec2 filament_first_line_label_size = ImGui::CalcTextSize(filament_text_first_line[i].c_str());
        ImGui::SetCursorPosY(cursor_y + text_offset_y + number_label_size.y);
        ImGui::SetCursorPosX(spacing + i * (spacing + button_size.x) + (button_size.x - filament_first_line_label_size.x) / 2);
        ImGui::TextColored(text_color, filament_text_first_line[i].c_str());

        ImVec2 filament_second_line_label_size = ImGui::CalcTextSize(filament_text_second_line[i].c_str());
        ImGui::SetCursorPosY(cursor_y + text_offset_y + number_label_size.y + filament_first_line_label_size.y);
        ImGui::SetCursorPosX(spacing + i * (spacing + button_size.x) + (button_size.x - filament_second_line_label_size.x) / 2);
        ImGui::TextColored(text_color, filament_text_second_line[i].c_str());
    }

    if (ImGui::GetWindowWidth() == constraint_window_width) {
        if (ImGui::IsMouseHoveringRect(left_arrow_button.Min, left_arrow_button.Max)) {
            left_arrow_button_color = IM_COL32(0, 0, 0, 0.64f * 255);
            if (context.IO.MouseClicked[ImGuiMouseButton_Left]) {
                ImGui::SetScrollX(ImGui::GetScrollX() - button_size.x);
                imgui.set_requires_extra_frame();
            }
        }
        draw_list->AddRectFilled(left_arrow_button.Min, left_arrow_button.Max, left_arrow_button_color);
        ImGui::BBLRenderArrow(draw_list, left_arrow_button.GetCenter() - ImVec2(draw_list->_Data->FontSize, draw_list->_Data->FontSize) * 0.5f, arrow_color, ImGuiDir_Left, 2.0f);

        if (ImGui::IsMouseHoveringRect(right_arrow_button.Min, right_arrow_button.Max)) {
            right_arrow_button_color = IM_COL32(0, 0, 0, 0.64f * 255);
            if (context.IO.MouseClicked[ImGuiMouseButton_Left]) {
                ImGui::SetScrollX(ImGui::GetScrollX() + button_size.x);
                imgui.set_requires_extra_frame();
            }
        }
        draw_list->AddRectFilled(right_arrow_button.Min, right_arrow_button.Max, right_arrow_button_color);
        ImGui::BBLRenderArrow(draw_list, right_arrow_button.GetCenter() - ImVec2(draw_list->_Data->FontSize, draw_list->_Data->FontSize) * 0.5f, arrow_color, ImGuiDir_Right, 2.0f);
    }

    m_paint_toolbar_width = (ImGui::GetWindowWidth() + 50.0f * em_unit * f_scale);
    imgui.end();
    ImGui::PopStyleVar(3);
    ImGui::PopStyleColor();
}

//BBS
void GLCanvas3D::_render_assemble_control() const
{
    if (m_canvas_type != ECanvasType::CanvasAssembleView) {
        GLVolume::explosion_ratio = m_explosion_ratio = 1.0;
        return;
    }
    if (m_gizmos.get_current_type() == GLGizmosManager::EType::MmuSegmentation) {
        m_gizmos.m_assemble_view_data->model_objects_clipper()->set_position(0.0, true);
        return;
    }

    ImGuiWrapper* imgui = wxGetApp().imgui();

    ImGuiWrapper::push_toolbar_style(get_scale());

    auto canvas_w = float(get_canvas_size().get_width());
    auto canvas_h = float(get_canvas_size().get_height());

    const float text_padding = 7.0f;
    const float text_size_x = std::max(imgui->calc_text_size(_L("Reset direction")).x + 2 * ImGui::GetStyle().FramePadding.x,
        std::max(imgui->calc_text_size(_L("Explosion Ratio")).x, imgui->calc_text_size(_L("Section View")).x));
    const float slider_width = 75.0f;
    const float value_size = imgui->calc_text_size("3.00").x + text_padding * 2;
    const float item_spacing = imgui->get_item_spacing().x;
    ImVec2 window_padding = ImGui::GetStyle().WindowPadding;

    imgui->set_next_window_pos(canvas_w / 2, canvas_h - 10.0f * get_scale(), ImGuiCond_Always, 0.5f, 1.0f);
    imgui->begin(_L("Assemble Control"), ImGuiWindowFlags_NoMove | ImGuiWindowFlags_AlwaysAutoResize | ImGuiWindowFlags_NoCollapse | ImGuiWindowFlags_NoTitleBar);

    ImGui::AlignTextToFramePadding();

    {
        float clp_dist = m_gizmos.m_assemble_view_data->model_objects_clipper()->get_position();
        if (clp_dist == 0.f) {
            ImGui::AlignTextToFramePadding();
            imgui->text(_L("Section View"));
        }
        else {
            if (imgui->button(_L("Reset direction"))) {
                wxGetApp().CallAfter([this]() {
                    m_gizmos.m_assemble_view_data->model_objects_clipper()->set_position(-1., false);
                    });
            }
        }

        ImGui::SameLine(window_padding.x + text_size_x + item_spacing);
        ImGui::PushItemWidth(slider_width);
        bool view_slider_changed = imgui->bbl_slider_float_style("##clp_dist", &clp_dist, 0.f, 1.f, "%.2f", 1.0f, true);

        ImGui::SameLine(window_padding.x + text_size_x + slider_width + item_spacing * 2);
        ImGui::PushItemWidth(value_size);
        bool view_input_changed = ImGui::BBLDragFloat("##clp_dist_input", &clp_dist, 0.05f, 0.0f, 0.0f, "%.2f");

        if (view_slider_changed || view_input_changed)
            m_gizmos.m_assemble_view_data->model_objects_clipper()->set_position(clp_dist, true);
    }

    {
        ImGui::SameLine(window_padding.x + text_size_x + slider_width + item_spacing * 6 + value_size);
        imgui->text(_L("Explosion Ratio"));

        ImGui::SameLine(window_padding.x + 2 * text_size_x + slider_width + item_spacing * 7 + value_size);
        ImGui::PushItemWidth(slider_width);
        bool explosion_slider_changed = imgui->bbl_slider_float_style("##ratio_slider", &m_explosion_ratio, 1.0f, 3.0f, "%1.2f");

        ImGui::SameLine(window_padding.x + 2 * text_size_x + 2 * slider_width + item_spacing * 8 + value_size);
        ImGui::PushItemWidth(value_size);
        bool explosion_input_changed = ImGui::BBLDragFloat("##ratio_input", &m_explosion_ratio, 0.1f, 1.0f, 3.0f, "%1.2f");
    }

    imgui->end();

    ImGuiWrapper::pop_toolbar_style();

    //BBS check ratio changed
    if (m_explosion_ratio != GLVolume::explosion_ratio) {
        for (GLVolume* volume : m_volumes.volumes) {
            volume->set_bounding_boxes_as_dirty();
        }
        GLVolume::explosion_ratio = m_explosion_ratio;
    }
}
void GLCanvas3D::_render_assemble_info() const
{
    if (m_canvas_type != ECanvasType::CanvasAssembleView) {
        return;
    }

    if (m_selection.is_empty()) {
        return;
    }

    ImGuiWrapper* imgui = wxGetApp().imgui();
    auto canvas_w = float(get_canvas_size().get_width());
    auto canvas_h = float(get_canvas_size().get_height());
    float space_size = imgui->get_style_scaling() * 8.0f;
    float caption_max = imgui->calc_text_size(_L("Total Volume:")).x + 3 * space_size;
    char buf[3][64];

    ImGuiIO& io = ImGui::GetIO();
    ImFont* font = io.Fonts->Fonts[0];
    float origScale = font->Scale;
    font->Scale = 1.2;
    ImGui::PushFont(font);
    ImGui::PopFont();
    float margin = 10.0f * get_scale();
    imgui->set_next_window_pos(canvas_w - margin, canvas_h - margin, ImGuiCond_Always, 1.0f, 1.0f);
    ImGuiWrapper::push_toolbar_style(get_scale());
    imgui->begin(_L("Assembly Info"), ImGuiWindowFlags_NoCollapse | ImGuiWindowFlags_NoResize | ImGuiWindowFlags_NoMove | ImGuiWindowFlags_NoCollapse);
    font->Scale = origScale;
    ImGui::PushFont(font);
    ImGui::PopFont();

    double size0 = m_selection.get_bounding_box().size()(0);
    double size1 = m_selection.get_bounding_box().size()(1);
    double size2 = m_selection.get_bounding_box().size()(2);
    if (!m_selection.is_empty()) {
        ImGui::Text(_L("Volume:").ToUTF8()); ImGui::SameLine(caption_max);
        ImGui::Text("%.2f", size0 * size1 * size2);
        ImGui::Text(_L("Size:").ToUTF8()); ImGui::SameLine(caption_max);
        ImGui::Text("%.2f x %.2f x %.2f", size0, size1, size2);
    }
    imgui->end();
    ImGuiWrapper::pop_toolbar_style();
}

#if ENABLE_SHOW_CAMERA_TARGET
void GLCanvas3D::_render_camera_target()
{
    static const float half_length = 5.0f;

    glsafe(::glDisable(GL_DEPTH_TEST));
    glsafe(::glLineWidth(2.0f));
    const Vec3f& target = wxGetApp().plater()->get_camera().get_target().cast<float>();
    bool target_changed = !m_camera_target.target.isApprox(target.cast<double>());
    m_camera_target.target = target.cast<double>();

    for (int i = 0; i < 3; ++i) {
        if (!m_camera_target.axis[i].is_initialized() || target_changed) {
            m_camera_target.axis[i].reset();

            GLModel::Geometry init_data;
            init_data.format = { GLModel::Geometry::EPrimitiveType::Lines, GLModel::Geometry::EVertexLayout::P3, GLModel::Geometry::EIndexType::USHORT };
            init_data.color = (i == X) ? ColorRGBA::X() : ((i == Y) ? ColorRGBA::Y() : ColorRGBA::Z());
            init_data.reserve_vertices(2);
            init_data.reserve_indices(2);

            // vertices
            if (i == X) {
                init_data.add_vertex(Vec3f(target.x() - half_length, target.y(), target.z()));
                init_data.add_vertex(Vec3f(target.x() + half_length, target.y(), target.z()));
            }
            else if (i == Y) {
                init_data.add_vertex(Vec3f(target.x(), target.y() - half_length, target.z()));
                init_data.add_vertex(Vec3f(target.x(), target.y() + half_length, target.z()));
            }
            else {
                init_data.add_vertex(Vec3f(target.x(), target.y(), target.z() - half_length));
                init_data.add_vertex(Vec3f(target.x(), target.y(), target.z() + half_length));
            }

            // indices
            init_data.add_line(0, 1);

            m_camera_target.axis[i].init_from(std::move(init_data));
        }
    }

    GLShaderProgram* shader = wxGetApp().get_shader("flat");
    if (shader != nullptr) {
        shader->start_using();
        const Camera& camera = wxGetApp().plater()->get_camera();
        shader->set_uniform("view_model_matrix", camera.get_view_matrix());
        shader->set_uniform("projection_matrix", camera.get_projection_matrix());
        for (int i = 0; i < 3; ++i) {
            m_camera_target.axis[i].render();
        }
        shader->stop_using();
    }
}
#endif // ENABLE_SHOW_CAMERA_TARGET

void GLCanvas3D::_render_sla_slices()
{
    if (!m_use_clipping_planes || current_printer_technology() != ptSLA)
        return;

    const SLAPrint* print = this->sla_print();
    const PrintObjects& print_objects = print->objects();
    if (print_objects.empty())
        // nothing to render, return
        return;

    double clip_min_z = -m_clipping_planes[0].get_data()[3];
    double clip_max_z = m_clipping_planes[1].get_data()[3];
    for (unsigned int i = 0; i < (unsigned int)print_objects.size(); ++i) {
        const SLAPrintObject* obj = print_objects[i];

        if (!obj->is_step_done(slaposSliceSupports))
            continue;

        SlaCap::ObjectIdToModelsMap::iterator it_caps_bottom = m_sla_caps[0].triangles.find(i);
        SlaCap::ObjectIdToModelsMap::iterator it_caps_top = m_sla_caps[1].triangles.find(i);
        {
            if (it_caps_bottom == m_sla_caps[0].triangles.end())
                it_caps_bottom = m_sla_caps[0].triangles.emplace(i, SlaCap::Triangles()).first;
            if (!m_sla_caps[0].matches(clip_min_z)) {
                m_sla_caps[0].z = clip_min_z;
                it_caps_bottom->second.object.reset();
                it_caps_bottom->second.supports.reset();
            }
            if (it_caps_top == m_sla_caps[1].triangles.end())
                it_caps_top = m_sla_caps[1].triangles.emplace(i, SlaCap::Triangles()).first;
            if (!m_sla_caps[1].matches(clip_max_z)) {
                m_sla_caps[1].z = clip_max_z;
                it_caps_top->second.object.reset();
                it_caps_top->second.supports.reset();
            }
        }
        GLModel& bottom_obj_triangles = it_caps_bottom->second.object;
        GLModel& bottom_sup_triangles = it_caps_bottom->second.supports;
        GLModel& top_obj_triangles = it_caps_top->second.object;
        GLModel& top_sup_triangles = it_caps_top->second.supports;

        auto init_model = [](GLModel& model, const Pointf3s& triangles, const ColorRGBA& color) {
            GLModel::Geometry init_data;
            init_data.format = { GLModel::Geometry::EPrimitiveType::Triangles, GLModel::Geometry::EVertexLayout::P3 };
            init_data.reserve_vertices(triangles.size());
            init_data.reserve_indices(triangles.size() / 3);
            init_data.color = color;

            unsigned int vertices_count = 0;
            for (const Vec3d& v : triangles) {
                init_data.add_vertex((Vec3f)v.cast<float>());
                ++vertices_count;
                if (vertices_count % 3 == 0) {
                    init_data.add_triangle(vertices_count - 3, vertices_count - 2, vertices_count - 1);
                }
            }

            if (!init_data.is_empty())
                model.init_from(std::move(init_data));
        };

        if ((!bottom_obj_triangles.is_initialized() || !bottom_sup_triangles.is_initialized() ||
            !top_obj_triangles.is_initialized() || !top_sup_triangles.is_initialized()) && !obj->get_slice_index().empty()) {
            double layer_height         = print->default_object_config().layer_height.value;
            double initial_layer_height = print->material_config().initial_layer_height.value;
            bool   left_handed          = obj->is_left_handed();

            coord_t key_zero = obj->get_slice_index().front().print_level();
            // Slice at the center of the slab starting at clip_min_z will be rendered for the lower plane.
            coord_t key_low  = coord_t((clip_min_z - initial_layer_height + layer_height) / SCALING_FACTOR) + key_zero;
            // Slice at the center of the slab ending at clip_max_z will be rendered for the upper plane.
            coord_t key_high = coord_t((clip_max_z - initial_layer_height) / SCALING_FACTOR) + key_zero;

            const SliceRecord& slice_low  = obj->closest_slice_to_print_level(key_low, coord_t(SCALED_EPSILON));
            const SliceRecord& slice_high = obj->closest_slice_to_print_level(key_high, coord_t(SCALED_EPSILON));

            // Offset to avoid OpenGL Z fighting between the object's horizontal surfaces and the triangluated surfaces of the cuts.
            double plane_shift_z = 0.002;

            if (slice_low.is_valid()) {
                const ExPolygons& obj_bottom = slice_low.get_slice(soModel);
                const ExPolygons& sup_bottom = slice_low.get_slice(soSupport);
                // calculate model bottom cap
                // calculate model bottom cap
                if (!bottom_obj_triangles.is_initialized() && !obj_bottom.empty())
                    init_model(bottom_obj_triangles, triangulate_expolygons_3d(obj_bottom, clip_min_z - plane_shift_z, !left_handed), { 1.0f, 0.37f, 0.0f, 1.0f });
                // calculate support bottom cap
                if (!bottom_sup_triangles.is_initialized() && !sup_bottom.empty())
                    init_model(bottom_sup_triangles, triangulate_expolygons_3d(sup_bottom, clip_min_z - plane_shift_z, !left_handed), { 1.0f, 0.0f, 0.37f, 1.0f });
            }

            if (slice_high.is_valid()) {
                const ExPolygons& obj_top = slice_high.get_slice(soModel);
                const ExPolygons& sup_top = slice_high.get_slice(soSupport);
                // calculate model top cap
                // calculate model top cap
                if (!top_obj_triangles.is_initialized() && !obj_top.empty())
                    init_model(top_obj_triangles, triangulate_expolygons_3d(obj_top, clip_max_z + plane_shift_z, left_handed), { 1.0f, 0.37f, 0.0f, 1.0f });
                // calculate support top cap
                if (!top_sup_triangles.is_initialized() && !sup_top.empty())
                    init_model(top_sup_triangles, triangulate_expolygons_3d(sup_top, clip_max_z + plane_shift_z, left_handed), { 1.0f, 0.0f, 0.37f, 1.0f });
            }
        }

        GLShaderProgram* shader = wxGetApp().get_shader("flat");
        if (shader != nullptr) {
            shader->start_using();

            for (const SLAPrintObject::Instance& inst : obj->instances()) {
                const Camera& camera = wxGetApp().plater()->get_camera();
                const Transform3d view_model_matrix = camera.get_view_matrix() *
                    Geometry::assemble_transform(Vec3d(unscale<double>(inst.shift.x()), unscale<double>(inst.shift.y()), 0.0),
                        inst.rotation * Vec3d::UnitZ(), Vec3d::Ones(),
                        obj->is_left_handed() ? Vec3d(-1.0f, 1.0f, 1.0f) : Vec3d::Ones());

                shader->set_uniform("view_model_matrix", view_model_matrix);
                shader->set_uniform("projection_matrix", camera.get_projection_matrix());

                bottom_obj_triangles.render();
                top_obj_triangles.render();
                bottom_sup_triangles.render();
                top_sup_triangles.render();

            }

            shader->stop_using();
        }
    }
}

void GLCanvas3D::_render_selection_sidebar_hints()
{
    m_selection.render_sidebar_hints(m_sidebar_field, m_gizmos.get_uniform_scaling());
}

void GLCanvas3D::_update_volumes_hover_state()
{
    for (GLVolume* v : m_volumes.volumes) {
        v->hover = GLVolume::HS_None;
    }

    if (m_hover_volume_idxs.empty())
        return;

    bool ctrl_pressed = wxGetKeyState(WXK_CONTROL); // additive select/deselect
    bool shift_pressed = wxGetKeyState(WXK_SHIFT);  // select by rectangle
    bool alt_pressed = wxGetKeyState(WXK_ALT);      // deselect by rectangle

    if (alt_pressed && (shift_pressed || ctrl_pressed)) {
        // illegal combinations of keys
        m_hover_volume_idxs.clear();
        return;
    }

    bool selection_modifiers_only = m_selection.is_empty() || m_selection.is_any_modifier();

    bool hover_modifiers_only = true;
    for (int i : m_hover_volume_idxs) {
        if (!m_volumes.volumes[i]->is_modifier) {
            hover_modifiers_only = false;
            break;
        }
    }

    std::set<std::pair<int, int>> hover_instances;
    for (int i : m_hover_volume_idxs) {
        const GLVolume& v = *m_volumes.volumes[i];
        hover_instances.insert(std::make_pair(v.object_idx(), v.instance_idx()));
    }

    bool hover_from_single_instance = hover_instances.size() == 1;

    if (hover_modifiers_only && !hover_from_single_instance) {
        // do not allow to select volumes from different instances
        m_hover_volume_idxs.clear();
        return;
    }

    for (int i : m_hover_volume_idxs) {
        GLVolume& volume = *m_volumes.volumes[i];
        if (volume.hover != GLVolume::HS_None)
            continue;

        bool deselect = volume.selected && ((ctrl_pressed && !shift_pressed) || alt_pressed);
        // (volume->is_modifier && !selection_modifiers_only && !is_ctrl_pressed) -> allows hovering on selected modifiers belonging to selection of type Instance
        bool select = (!volume.selected || (volume.is_modifier && !selection_modifiers_only && !ctrl_pressed)) && !alt_pressed;

        if (select || deselect) {
            bool as_volume =
                volume.is_modifier && hover_from_single_instance && !ctrl_pressed &&
                (
                (!deselect) ||
                (deselect && !m_selection.is_single_full_instance() && (volume.object_idx() == m_selection.get_object_idx()) && (volume.instance_idx() == m_selection.get_instance_idx()))
                );

            if (as_volume)
                volume.hover = deselect ? GLVolume::HS_Deselect : GLVolume::HS_Select;
            else {
                int object_idx = volume.object_idx();
                int instance_idx = volume.instance_idx();

                for (GLVolume* v : m_volumes.volumes) {
                    if (v->object_idx() == object_idx && v->instance_idx() == instance_idx)
                        v->hover = deselect ? GLVolume::HS_Deselect : GLVolume::HS_Select;
                }
            }
        }
        else if (volume.selected)
            volume.hover = GLVolume::HS_Hover;
    }
}

void GLCanvas3D::_perform_layer_editing_action(wxMouseEvent* evt)
{
    int object_idx_selected = m_layers_editing.last_object_id;
    if (object_idx_selected == -1)
        return;

    // A volume is selected. Test, whether hovering over a layer thickness bar.
    if (evt != nullptr) {
        const Rect& rect = LayersEditing::get_bar_rect_screen(*this);
        float b = rect.get_bottom();
        m_layers_editing.last_z = m_layers_editing.object_max_z() * (b - evt->GetY() - 1.0f) / (b - rect.get_top());
        m_layers_editing.last_action =
            evt->ShiftDown() ? (evt->RightIsDown() ? LAYER_HEIGHT_EDIT_ACTION_SMOOTH : LAYER_HEIGHT_EDIT_ACTION_REDUCE) :
            (evt->RightIsDown() ? LAYER_HEIGHT_EDIT_ACTION_INCREASE : LAYER_HEIGHT_EDIT_ACTION_DECREASE);
    }

    m_layers_editing.adjust_layer_height_profile();
    _refresh_if_shown_on_screen();

    // Automatic action on mouse down with the same coordinate.
    _start_timer();
}

Vec3d GLCanvas3D::_mouse_to_3d(const Point& mouse_pos, float* z)
{
    if (m_canvas == nullptr)
        return Vec3d(DBL_MAX, DBL_MAX, DBL_MAX);

    if (z == nullptr) {
        const SceneRaycaster::HitResult hit = m_scene_raycaster.hit(mouse_pos.cast<double>(), wxGetApp().plater()->get_camera(), nullptr);
        return hit.is_valid() ? hit.position.cast<double>() : _mouse_to_bed_3d(mouse_pos);
    }
    else {
        const Camera& camera = wxGetApp().plater()->get_camera();
        const Vec4i viewport(camera.get_viewport().data());
        Vec3d out;
        igl::unproject(Vec3d(mouse_pos.x(), viewport[3] - mouse_pos.y(), *z), camera.get_view_matrix().matrix(), camera.get_projection_matrix().matrix(), viewport, out);
        return out;
    }
}

Vec3d GLCanvas3D::_mouse_to_bed_3d(const Point& mouse_pos)
{
    return mouse_ray(mouse_pos).intersect_plane(0.0);
}

void GLCanvas3D::_start_timer()
{
    m_timer.Start(100, wxTIMER_CONTINUOUS);
}

void GLCanvas3D::_stop_timer()
{
    m_timer.Stop();
}

void GLCanvas3D::_load_print_toolpaths(const BuildVolume &build_volume)
{
    const Print *print = this->fff_print();
    if (print == nullptr)
        return;

    if (! print->is_step_done(psSkirtBrim))
        return;

    if (!print->has_skirt() && !print->has_brim())
        return;

    const ColorRGBA color = ColorRGBA::GREENISH();

    // number of skirt layers
    size_t total_layer_count = 0;
    for (const PrintObject* print_object : print->objects()) {
        total_layer_count = std::max(total_layer_count, print_object->total_layer_count());
    }
    size_t skirt_height = print->has_infinite_skirt() ? total_layer_count : std::min<size_t>(print->config().skirt_height.value, total_layer_count);
    if (skirt_height == 0 && print->has_brim())
        skirt_height = 1;

    // Get first skirt_height layers.
    //FIXME This code is fishy. It may not work for multiple objects with different layering due to variable layer height feature.
    // This is not critical as this is just an initial preview.
    const PrintObject* highest_object = *std::max_element(print->objects().begin(), print->objects().end(), [](auto l, auto r){ return l->layers().size() < r->layers().size(); });
    std::vector<float> print_zs;
    print_zs.reserve(skirt_height * 2);
    for (size_t i = 0; i < std::min(skirt_height, highest_object->layers().size()); ++ i)
        print_zs.emplace_back(float(highest_object->layers()[i]->print_z));
    // Only add skirt for the raft layers.
    for (size_t i = 0; i < std::min(skirt_height, std::min(highest_object->slicing_parameters().raft_layers(), highest_object->support_layers().size())); ++ i)
        print_zs.emplace_back(float(highest_object->support_layers()[i]->print_z));
    sort_remove_duplicates(print_zs);
    skirt_height = std::min(skirt_height, print_zs.size());
    print_zs.erase(print_zs.begin() + skirt_height, print_zs.end());

    GLVolume* volume = m_volumes.new_toolpath_volume(color);
    GLModel::Geometry init_data;
    init_data.format = { GLModel::Geometry::EPrimitiveType::Triangles, GLModel::Geometry::EVertexLayout::P3N3 };
    for (size_t i = 0; i < skirt_height; ++ i) {
        volume->print_zs.emplace_back(print_zs[i]);
        volume->offsets.emplace_back(init_data.indices_count());
        //BBS: usage of m_brim are deleted
        _3DScene::extrusionentity_to_verts(print->skirt(), print_zs[i], Point(0, 0), init_data);
        // Ensure that no volume grows over the limits. If the volume is too large, allocate a new one.
        if (init_data.vertices_size_bytes() > MAX_VERTEX_BUFFER_SIZE) {
            volume->model.init_from(std::move(init_data));
            GLVolume &vol = *volume;
            volume = m_volumes.new_toolpath_volume(vol.color);
        }
    }
    volume->model.init_from(std::move(init_data));
    volume->is_outside = !contains(build_volume, volume->model);
}

void GLCanvas3D::_load_print_object_toolpaths(const PrintObject& print_object, const BuildVolume& build_volume, const std::vector<std::string>& str_tool_colors, const std::vector<CustomGCode::Item>& color_print_values)
{
    std::vector<ColorRGBA> tool_colors;
    decode_colors(str_tool_colors, tool_colors);

    struct Ctxt
    {
        const PrintInstances        *shifted_copies;
        std::vector<const Layer*>    layers;
        bool                         has_perimeters;
        bool                         has_infill;
        bool                         has_support;
        const std::vector<ColorRGBA>* tool_colors;
        bool                         is_single_material_print;
        int                          filaments_cnt;
        const std::vector<CustomGCode::Item>*   color_print_values;

        static ColorRGBA color_perimeters()           { return ColorRGBA::YELLOW(); }
        static ColorRGBA color_infill()               { return ColorRGBA::REDISH(); }
        static ColorRGBA color_support()              { return ColorRGBA::GREENISH(); }
        static ColorRGBA color_pause_or_custom_code() { return ColorRGBA::GRAY(); }

        // For cloring by a tool, return a parsed color.
        bool                         color_by_tool() const { return tool_colors != nullptr; }
        size_t                       number_tools() const { return color_by_tool() ? tool_colors->size() : 0; }
        const ColorRGBA&             color_tool(size_t tool) const { return (*tool_colors)[tool]; }

        // For coloring by a color_print(M600), return a parsed color.
        bool                         color_by_color_print() const { return color_print_values!=nullptr; }
        const size_t                 color_print_color_idx_by_layer_idx(const size_t layer_idx) const {
            const CustomGCode::Item value{layers[layer_idx]->print_z + EPSILON, CustomGCode::Custom, 0, ""};
            auto it = std::lower_bound(color_print_values->begin(), color_print_values->end(), value);
            return (it - color_print_values->begin()) % number_tools();
        }

        const size_t                 color_print_color_idx_by_layer_idx_and_extruder(const size_t layer_idx, const int extruder) const
        {
            const coordf_t print_z = layers[layer_idx]->print_z;

            auto it = std::find_if(color_print_values->begin(), color_print_values->end(),
                [print_z](const CustomGCode::Item& code)
                { return fabs(code.print_z - print_z) < EPSILON; });
            if (it != color_print_values->end()) {
                CustomGCode::Type type = it->type;
                // pause print or custom Gcode
                if (type == CustomGCode::PausePrint ||
                    (type != CustomGCode::ColorChange && type != CustomGCode::ToolChange))
                    return number_tools()-1; // last color item is a gray color for pause print or custom G-code

                // change tool (extruder)
                if (type == CustomGCode::ToolChange)
                    return get_color_idx_for_tool_change(it, extruder);
                // change color for current extruder
                if (type == CustomGCode::ColorChange) {
                    int color_idx = get_color_idx_for_color_change(it, extruder);
                    if (color_idx >= 0)
                        return color_idx;
                }
            }

            const CustomGCode::Item value{print_z + EPSILON, CustomGCode::Custom, 0, ""};
            it = std::lower_bound(color_print_values->begin(), color_print_values->end(), value);
            while (it != color_print_values->begin()) {
                --it;
                // change color for current extruder
                if (it->type == CustomGCode::ColorChange) {
                    int color_idx = get_color_idx_for_color_change(it, extruder);
                    if (color_idx >= 0)
                        return color_idx;
                }
                // change tool (extruder)
                if (it->type == CustomGCode::ToolChange)
                    return get_color_idx_for_tool_change(it, extruder);
            }

            return std::min<int>(filaments_cnt - 1, std::max<int>(extruder - 1, 0));;
        }

    private:
        int get_m600_color_idx(std::vector<CustomGCode::Item>::const_iterator it) const
        {
            int shift = 0;
            while (it != color_print_values->begin()) {
                --it;
                if (it->type == CustomGCode::ColorChange)
                    shift++;
            }
            return filaments_cnt + shift;
        }

        int get_color_idx_for_tool_change(std::vector<CustomGCode::Item>::const_iterator it, const int extruder) const
        {
            const int current_extruder = it->extruder == 0 ? extruder : it->extruder;
            if (number_tools() == size_t(filaments_cnt + 1)) // there is no one "M600"
                return std::min<int>(filaments_cnt - 1, std::max<int>(current_extruder - 1, 0));

            auto it_n = it;
            while (it_n != color_print_values->begin()) {
                --it_n;
                if (it_n->type == CustomGCode::ColorChange && it_n->extruder == current_extruder)
                    return get_m600_color_idx(it_n);
            }

            return std::min<int>(filaments_cnt - 1, std::max<int>(current_extruder - 1, 0));
        }

        int get_color_idx_for_color_change(std::vector<CustomGCode::Item>::const_iterator it, const int extruder) const
        {
            if (filaments_cnt == 1)
                return get_m600_color_idx(it);

            auto it_n = it;
            bool is_tool_change = false;
            while (it_n != color_print_values->begin()) {
                --it_n;
                if (it_n->type == CustomGCode::ToolChange) {
                    is_tool_change = true;
                    if (it_n->extruder == it->extruder || (it_n->extruder == 0 && it->extruder == extruder))
                        return get_m600_color_idx(it);
                    break;
                }
            }
            if (!is_tool_change && it->extruder == extruder)
                return get_m600_color_idx(it);

            return -1;
        }

    } ctxt;

    ctxt.has_perimeters = print_object.is_step_done(posPerimeters);
    ctxt.has_infill = print_object.is_step_done(posInfill);
    ctxt.has_support = print_object.is_step_done(posSupportMaterial);
    ctxt.tool_colors = tool_colors.empty() ? nullptr : &tool_colors;
    ctxt.color_print_values = color_print_values.empty() ? nullptr : &color_print_values;
    ctxt.is_single_material_print = this->fff_print()->extruders().size()==1;
    ctxt.filaments_cnt = wxGetApp().filaments_cnt();

    ctxt.shifted_copies = &print_object.instances();

    // order layers by print_z
    {
        size_t nlayers = 0;
        if (ctxt.has_perimeters || ctxt.has_infill)
            nlayers = print_object.layers().size();
        if (ctxt.has_support)
            nlayers += print_object.support_layers().size();
        ctxt.layers.reserve(nlayers);
    }
    if (ctxt.has_perimeters || ctxt.has_infill)
        for (const Layer *layer : print_object.layers())
            ctxt.layers.emplace_back(layer);
    if (ctxt.has_support)
        for (const Layer *layer : print_object.support_layers())
            ctxt.layers.emplace_back(layer);
    std::sort(ctxt.layers.begin(), ctxt.layers.end(), [](const Layer *l1, const Layer *l2) { return l1->print_z < l2->print_z; });

    // Maximum size of an allocation block: 32MB / sizeof(float)
    BOOST_LOG_TRIVIAL(debug) << "Loading print object toolpaths in parallel - start" << m_volumes.log_memory_info() << log_memory_info();

    const bool is_selected_separate_extruder = m_selected_extruder > 0 && ctxt.color_by_color_print();

    //FIXME Improve the heuristics for a grain size.
    size_t          grain_size = std::max(ctxt.layers.size() / 16, size_t(1));
    tbb::spin_mutex new_volume_mutex;
    auto            new_volume = [this, &new_volume_mutex](const ColorRGBA& color) {
        // Allocate the volume before locking.
		GLVolume *volume = new GLVolume(color);
		volume->is_extrusion_path = true;
        // to prevent sending data to gpu (in the main thread) while
        // editing the model geometry
        volume->model.disable_render();
        tbb::spin_mutex::scoped_lock lock;
    	// Lock by ROII, so if the emplace_back() fails, the lock will be released.
        lock.acquire(new_volume_mutex);
        m_volumes.volumes.emplace_back(volume);
        lock.release();
        return volume;
    };
    const size_t    volumes_cnt_initial = m_volumes.volumes.size();
    tbb::parallel_for(
        tbb::blocked_range<size_t>(0, ctxt.layers.size(), grain_size),
        [&ctxt, &new_volume, is_selected_separate_extruder, this](const tbb::blocked_range<size_t>& range) {
        GLVolumePtrs 		vols;
        std::vector<GLModel::Geometry> geometries;
        auto select_geometry = [&ctxt, &geometries](size_t layer_idx, int extruder, int feature) -> GLModel::Geometry& {
            return geometries[ctxt.color_by_color_print() ?
                ctxt.color_print_color_idx_by_layer_idx_and_extruder(layer_idx, extruder) :
                ctxt.color_by_tool() ?
                std::min<int>(ctxt.number_tools() - 1, std::max<int>(extruder - 1, 0)) :
                feature
            ];
        };
        if (ctxt.color_by_color_print() || ctxt.color_by_tool()) {
            for (size_t i = 0; i < ctxt.number_tools(); ++i) {
                vols.emplace_back(new_volume(ctxt.color_tool(i)));
                geometries.emplace_back(GLModel::Geometry());
            }
        }
        else {
            vols = { new_volume(ctxt.color_perimeters()), new_volume(ctxt.color_infill()), new_volume(ctxt.color_support()) };
            geometries = { GLModel::Geometry(), GLModel::Geometry(), GLModel::Geometry() };
        }

        assert(vols.size() == geometries.size());
        for (GLModel::Geometry& g : geometries) {
            g.format = { GLModel::Geometry::EPrimitiveType::Triangles, GLModel::Geometry::EVertexLayout::P3N3 };
        }
        for (size_t idx_layer = range.begin(); idx_layer < range.end(); ++ idx_layer) {
            const Layer *layer = ctxt.layers[idx_layer];

            if (is_selected_separate_extruder) {
                bool at_least_one_has_correct_extruder = false;
                for (const LayerRegion* layerm : layer->regions()) {
                    if (layerm->slices.surfaces.empty())
                        continue;
                    const PrintRegionConfig& cfg = layerm->region().config();
                    if (cfg.wall_filament.value    == m_selected_extruder ||
                        cfg.sparse_infill_filament.value       == m_selected_extruder ||
                        cfg.solid_infill_filament.value == m_selected_extruder ) {
                        at_least_one_has_correct_extruder = true;
                        break;
                    }
                }
                if (!at_least_one_has_correct_extruder)
                    continue;
            }

            for (size_t i = 0; i < vols.size(); ++i) {
                GLVolume* vol = vols[i];
                if (vol->print_zs.empty() || vol->print_zs.back() != layer->print_z) {
                    vol->print_zs.emplace_back(layer->print_z);
                    vol->offsets.emplace_back(geometries[i].indices_count());
                }
            }

            for (const PrintInstance &instance : *ctxt.shifted_copies) {
                const Point &copy = instance.shift;
                for (const LayerRegion *layerm : layer->regions()) {
                    if (is_selected_separate_extruder)
                    {
                        const PrintRegionConfig& cfg = layerm->region().config();
                        if (cfg.wall_filament.value    != m_selected_extruder ||
                            cfg.sparse_infill_filament.value       != m_selected_extruder ||
                            cfg.solid_infill_filament.value != m_selected_extruder)
                            continue;
                    }
                    if (ctxt.has_perimeters)
                        _3DScene::extrusionentity_to_verts(layerm->perimeters, float(layer->print_z), copy,
                        	select_geometry(idx_layer, layerm->region().config().wall_filament.value, 0));
                    if (ctxt.has_infill) {
                        for (const ExtrusionEntity *ee : layerm->fills.entities) {
                            // fill represents infill extrusions of a single island.
                            const auto *fill = dynamic_cast<const ExtrusionEntityCollection*>(ee);
                            if (! fill->entities.empty())
                                _3DScene::extrusionentity_to_verts(*fill, float(layer->print_z), copy,
                                    select_geometry(idx_layer, is_solid_infill(fill->entities.front()->role()) ?
                                                    layerm->region().config().solid_infill_filament :
                                                    layerm->region().config().sparse_infill_filament, 1));
                        }
                    }
                }
                if (ctxt.has_support) {
                    const SupportLayer *support_layer = dynamic_cast<const SupportLayer*>(layer);
                    if (support_layer) {
                        for (const ExtrusionEntity *extrusion_entity : support_layer->support_fills.entities)
                            _3DScene::extrusionentity_to_verts(extrusion_entity, float(layer->print_z), copy,
	                            select_geometry(idx_layer, (extrusion_entity->role() == erSupportMaterial || extrusion_entity->role() == erSupportTransition) ?
                                                support_layer->object()->config().support_filament :
                                                support_layer->object()->config().support_interface_filament, 2));
                    }
                }
            }
            // Ensure that no volume grows over the limits. If the volume is too large, allocate a new one.
	        for (size_t i = 0; i < vols.size(); ++i) {
	            GLVolume &vol = *vols[i];
                if (geometries[i].vertices_size_bytes() > MAX_VERTEX_BUFFER_SIZE) {
                    vol.model.init_from(std::move(geometries[i]));
                    vols[i] = new_volume(vol.color);
                }
	        }
        }
        for (size_t i = 0; i < vols.size(); ++i) {
            if (!geometries[i].is_empty())
                vols[i]->model.init_from(std::move(geometries[i]));
        }
    });

    BOOST_LOG_TRIVIAL(debug) << "Loading print object toolpaths in parallel - finalizing results" << m_volumes.log_memory_info() << log_memory_info();
    // Remove empty volumes from the newly added volumes.
    {
        for (auto ptr_it = m_volumes.volumes.begin() + volumes_cnt_initial; ptr_it != m_volumes.volumes.end(); ++ptr_it)
            if ((*ptr_it)->empty()) {
                delete *ptr_it;
                *ptr_it = nullptr;
            }
        m_volumes.volumes.erase(std::remove(m_volumes.volumes.begin() + volumes_cnt_initial, m_volumes.volumes.end(), nullptr), m_volumes.volumes.end());
    }
    for (size_t i = volumes_cnt_initial; i < m_volumes.volumes.size(); ++i) {
        GLVolume* v = m_volumes.volumes[i];
        v->is_outside = !contains(build_volume, v->model);
        // We are done editinig the model, now it can be sent to gpu
        v->model.enable_render();
    }

    BOOST_LOG_TRIVIAL(debug) << "Loading print object toolpaths in parallel - end" << m_volumes.log_memory_info() << log_memory_info();
}

void GLCanvas3D::_load_wipe_tower_toolpaths(const BuildVolume& build_volume, const std::vector<std::string>& str_tool_colors)
{
    const Print *print = this->fff_print();
    if (print == nullptr || print->wipe_tower_data().tool_changes.empty())
        return;

    if (!print->is_step_done(psWipeTower))
        return;

    std::vector<ColorRGBA> tool_colors;
    decode_colors(str_tool_colors, tool_colors);

    struct Ctxt
    {
        const Print                  *print;
        const std::vector<ColorRGBA> *tool_colors;
        Vec2f                         wipe_tower_pos;
        float                         wipe_tower_angle;

        static ColorRGBA color_support() { return ColorRGBA::GREENISH(); }

        // For cloring by a tool, return a parsed color.
        bool                         color_by_tool() const { return tool_colors != nullptr; }
        size_t                       number_tools() const { return this->color_by_tool() ? tool_colors->size() : 0; }
        const ColorRGBA&             color_tool(size_t tool) const { return (*tool_colors)[tool]; }
        int                          volume_idx(int tool, int feature) const {
            return this->color_by_tool() ? std::min<int>(this->number_tools() - 1, std::max<int>(tool, 0)) : feature;
        }

        const std::vector<WipeTower::ToolChangeResult>& tool_change(size_t idx) {
            const auto &tool_changes = print->wipe_tower_data().tool_changes;
            return priming.empty() ?
                ((idx == tool_changes.size()) ? final : tool_changes[idx]) :
                ((idx == 0) ? priming : (idx == tool_changes.size() + 1) ? final : tool_changes[idx - 1]);
        }
        std::vector<WipeTower::ToolChangeResult> priming;
        std::vector<WipeTower::ToolChangeResult> final;
    } ctxt;

    ctxt.print = print;
    ctxt.tool_colors = tool_colors.empty() ? nullptr : &tool_colors;
    //BBS: has no single_extruder_multi_material_priming
    //if (print->wipe_tower_data().priming && print->config().single_extruder_multi_material_priming)
    if (print->wipe_tower_data().priming)
        for (int i=0; i<(int)print->wipe_tower_data().priming.get()->size(); ++i)
            ctxt.priming.emplace_back(print->wipe_tower_data().priming.get()->at(i));
    if (print->wipe_tower_data().final_purge)
        ctxt.final.emplace_back(*print->wipe_tower_data().final_purge.get());

    ctxt.wipe_tower_angle = ctxt.print->config().wipe_tower_rotation_angle.value/180.f * PI;

    // BBS: add partplate logic
    int plate_idx = print->get_plate_index();
    Vec3d plate_origin = print->get_plate_origin();
    double wipe_tower_x = ctxt.print->config().wipe_tower_x.get_at(plate_idx) + plate_origin(0);
    double wipe_tower_y = ctxt.print->config().wipe_tower_y.get_at(plate_idx) + plate_origin(1);
    ctxt.wipe_tower_pos = Vec2f(wipe_tower_x, wipe_tower_y);

    BOOST_LOG_TRIVIAL(debug) << "Loading wipe tower toolpaths in parallel - start" << m_volumes.log_memory_info() << log_memory_info();

    //FIXME Improve the heuristics for a grain size.
    size_t          n_items = print->wipe_tower_data().tool_changes.size() + (ctxt.priming.empty() ? 0 : 1);
    size_t          grain_size = std::max(n_items / 128, size_t(1));
    tbb::spin_mutex new_volume_mutex;
    auto            new_volume = [this, &new_volume_mutex](const ColorRGBA& color) {
        auto *volume = new GLVolume(color);
		volume->is_extrusion_path = true;
        // to prevent sending data to gpu (in the main thread) while
        // editing the model geometry
        volume->model.disable_render();
        tbb::spin_mutex::scoped_lock lock;
        lock.acquire(new_volume_mutex);
        m_volumes.volumes.emplace_back(volume);
        lock.release();
        return volume;
    };
    const size_t   volumes_cnt_initial = m_volumes.volumes.size();
    std::vector<GLVolumeCollection> volumes_per_thread(n_items);
    tbb::parallel_for(
        tbb::blocked_range<size_t>(0, n_items, grain_size),
        [&ctxt, &new_volume](const tbb::blocked_range<size_t>& range) {
        // Bounding box of this slab of a wipe tower.
        GLVolumePtrs vols;
        std::vector<GLModel::Geometry> geometries;
        if (ctxt.color_by_tool()) {
            for (size_t i = 0; i < ctxt.number_tools(); ++i) {
                vols.emplace_back(new_volume(ctxt.color_tool(i)));
                geometries.emplace_back(GLModel::Geometry());
            }
        }
        else {
            vols = { new_volume(ctxt.color_support()) };
            geometries = { GLModel::Geometry() };
        }

        assert(vols.size() == geometries.size());
        for (GLModel::Geometry& g : geometries) {
            g.format = { GLModel::Geometry::EPrimitiveType::Triangles, GLModel::Geometry::EVertexLayout::P3N3 };
        }
        for (size_t idx_layer = range.begin(); idx_layer < range.end(); ++idx_layer) {
            const std::vector<WipeTower::ToolChangeResult> &layer = ctxt.tool_change(idx_layer);
            for (size_t i = 0; i < vols.size(); ++i) {
                GLVolume &vol = *vols[i];
                if (vol.print_zs.empty() || vol.print_zs.back() != layer.front().print_z) {
                    vol.print_zs.emplace_back(layer.front().print_z);
                    vol.offsets.emplace_back(geometries[i].indices_count());
                }
            }
            for (const WipeTower::ToolChangeResult &extrusions : layer) {
                for (size_t i = 1; i < extrusions.extrusions.size();) {
                    const WipeTower::Extrusion &e = extrusions.extrusions[i];
                    if (e.width == 0.) {
                        ++i;
                        continue;
                    }
                    size_t j = i + 1;
                    if (ctxt.color_by_tool())
                        for (; j < extrusions.extrusions.size() && extrusions.extrusions[j].tool == e.tool && extrusions.extrusions[j].width > 0.f; ++j);
                    else
                        for (; j < extrusions.extrusions.size() && extrusions.extrusions[j].width > 0.f; ++j);
                    size_t              n_lines = j - i;
                    Lines               lines;
                    std::vector<double> widths;
                    std::vector<double> heights;
                    lines.reserve(n_lines);
                    widths.reserve(n_lines);
                    heights.assign(n_lines, extrusions.layer_height);
                    WipeTower::Extrusion e_prev = extrusions.extrusions[i-1];

                    if (!extrusions.priming) { // wipe tower extrusions describe the wipe tower at the origin with no rotation
                        e_prev.pos = Eigen::Rotation2Df(ctxt.wipe_tower_angle) * e_prev.pos;
                        e_prev.pos += ctxt.wipe_tower_pos;
                    }

                    for (; i < j; ++i) {
                        WipeTower::Extrusion e = extrusions.extrusions[i];
                        assert(e.width > 0.f);
                        if (!extrusions.priming) {
                            e.pos = Eigen::Rotation2Df(ctxt.wipe_tower_angle) * e.pos;
                            e.pos += ctxt.wipe_tower_pos;
                        }

                        lines.emplace_back(Point::new_scale(e_prev.pos.x(), e_prev.pos.y()), Point::new_scale(e.pos.x(), e.pos.y()));
                        widths.emplace_back(e.width);

                        e_prev = e;
                    }
                    _3DScene::thick_lines_to_verts(lines, widths, heights, lines.front().a == lines.back().b, extrusions.print_z,
                        geometries[ctxt.volume_idx(e.tool, 0)]);
                }
            }
        }
        for (size_t i = 0; i < vols.size(); ++i) {
            GLVolume &vol = *vols[i];
            if (geometries[i].vertices_size_bytes() > MAX_VERTEX_BUFFER_SIZE) {
                vol.model.init_from(std::move(geometries[i]));
                vols[i] = new_volume(vol.color);
            }
        }
        for (size_t i = 0; i < vols.size(); ++i) {
            if (!geometries[i].is_empty())
                vols[i]->model.init_from(std::move(geometries[i]));
        }
        });

    BOOST_LOG_TRIVIAL(debug) << "Loading wipe tower toolpaths in parallel - finalizing results" << m_volumes.log_memory_info() << log_memory_info();
    // Remove empty volumes from the newly added volumes.
    {
        for (auto ptr_it = m_volumes.volumes.begin() + volumes_cnt_initial; ptr_it != m_volumes.volumes.end(); ++ptr_it)
            if ((*ptr_it)->empty()) {
                delete *ptr_it;
                *ptr_it = nullptr;
            }
        m_volumes.volumes.erase(std::remove(m_volumes.volumes.begin() + volumes_cnt_initial, m_volumes.volumes.end(), nullptr), m_volumes.volumes.end());
    }
    for (size_t i = volumes_cnt_initial; i < m_volumes.volumes.size(); ++i) {
        GLVolume* v = m_volumes.volumes[i];
        v->is_outside = !contains(build_volume, v->model);
        // We are done editinig the model, now it can be sent to gpu
        v->model.enable_render();
    }

    BOOST_LOG_TRIVIAL(debug) << "Loading wipe tower toolpaths in parallel - end" << m_volumes.log_memory_info() << log_memory_info();
}

// While it looks like we can call
// this->reload_scene(true, true)
// the two functions are quite different:
// 1) This function only loads objects, for which the step slaposSliceSupports already finished. Therefore objects outside of the print bed never load.
// 2) This function loads object mesh with the relative scaling correction (the "relative_correction" parameter) was applied,
// 	  therefore the mesh may be slightly larger or smaller than the mesh shown in the 3D scene.
void GLCanvas3D::_load_sla_shells()
{
    const SLAPrint* print = this->sla_print();
    if (print->objects().empty())
        // nothing to render, return
        return;

    auto add_volume = [this](const SLAPrintObject &object, int volume_id, const SLAPrintObject::Instance& instance,
        const TriangleMesh& mesh, const ColorRGBA& color, bool outside_printer_detection_enabled) {
        m_volumes.volumes.emplace_back(new GLVolume(color));
        GLVolume& v = *m_volumes.volumes.back();
#if ENABLE_SMOOTH_NORMALS
        v.model.init_from(mesh, true);
#else
        v.model.init_from(mesh);
#endif // ENABLE_SMOOTH_NORMALS
        v.shader_outside_printer_detection_enabled = outside_printer_detection_enabled;
        v.composite_id.volume_id = volume_id;
        v.set_instance_offset(unscale(instance.shift.x(), instance.shift.y(), 0.0));
        v.set_instance_rotation({ 0.0, 0.0, (double)instance.rotation });
        v.set_instance_mirror(X, object.is_left_handed() ? -1. : 1.);
        v.set_convex_hull(mesh.convex_hull_3d());
    };

    // adds objects' volumes
    for (const SLAPrintObject* obj : print->objects())
        if (obj->is_step_done(slaposSliceSupports)) {
            unsigned int initial_volumes_count = (unsigned int)m_volumes.volumes.size();
            for (const SLAPrintObject::Instance& instance : obj->instances()) {
                add_volume(*obj, 0, instance, obj->get_mesh_to_print(), GLVolume::MODEL_COLOR[0], true);
                // Set the extruder_id and volume_id to achieve the same color as in the 3D scene when
                // through the update_volumes_colors_by_extruder() call.
                m_volumes.volumes.back()->extruder_id = obj->model_object()->volumes.front()->extruder_id();
                if (obj->is_step_done(slaposSupportTree) && obj->has_mesh(slaposSupportTree))
                    add_volume(*obj, -int(slaposSupportTree), instance, obj->support_mesh(), GLVolume::SLA_SUPPORT_COLOR, true);
                if (obj->is_step_done(slaposPad) && obj->has_mesh(slaposPad))
                    add_volume(*obj, -int(slaposPad), instance, obj->pad_mesh(), GLVolume::SLA_PAD_COLOR, false);
            }
            double shift_z = obj->get_current_elevation();
            for (unsigned int i = initial_volumes_count; i < m_volumes.volumes.size(); ++ i) {
                // apply shift z
                m_volumes.volumes[i]->set_sla_shift_z(shift_z);
            }
        }

    update_volumes_colors_by_extruder();
}

void GLCanvas3D::_update_sla_shells_outside_state()
{
    check_volumes_outside_state();
}

void GLCanvas3D::_set_warning_notification_if_needed(EWarning warning)
{
    _set_current();
    bool show = false;
    if (!m_volumes.empty()) {
        show = _is_any_volume_outside();
        show &= m_gcode_viewer.has_data() && m_gcode_viewer.is_contained_in_bed() && m_gcode_viewer.m_conflict_result.has_value();
    } else {
        if (wxGetApp().is_editor()) {
            if (current_printer_technology() != ptSLA) {
                unsigned int max_z_layer = m_gcode_viewer.get_layers_z_range().back();
                if (warning == EWarning::ToolHeightOutside)  // check if max z_layer height exceed max print height
                    show = m_gcode_viewer.has_data() && (m_gcode_viewer.get_layers_zs()[max_z_layer] - m_gcode_viewer.get_max_print_height() >= 1e-6);
                else if (warning == EWarning::ToolpathOutside) { // check if max x,y coords exceed bed area
                    show = m_gcode_viewer.has_data() && !m_gcode_viewer.is_contained_in_bed() &&
                           (m_gcode_viewer.get_max_print_height() -m_gcode_viewer.get_layers_zs()[max_z_layer] >= 1e-6);
                }
                else if (warning == EWarning::GCodeConflict)
                    show = m_gcode_viewer.has_data() && m_gcode_viewer.is_contained_in_bed() && m_gcode_viewer.m_conflict_result.has_value();
            }
        }
    }

    _set_warning_notification(warning, show);
}

void GLCanvas3D::_set_warning_notification(EWarning warning, bool state)
{
    enum ErrorType{
        PLATER_WARNING,
        PLATER_ERROR,
        SLICING_SERIOUS_WARNING,
        SLICING_ERROR
    };
    std::string text;
    ErrorType error = ErrorType::PLATER_WARNING;
    const ModelObject* conflictObj=nullptr;
    switch (warning) {
    case EWarning::GCodeConflict: {
        static std::string prevConflictText;
        text  = prevConflictText;
        error = ErrorType::SLICING_SERIOUS_WARNING;
        if (!m_gcode_viewer.m_conflict_result) { break; }
        std::string objName1 = m_gcode_viewer.m_conflict_result.value()._objName1;
        std::string objName2 = m_gcode_viewer.m_conflict_result.value()._objName2;
        double      height   = m_gcode_viewer.m_conflict_result.value()._height;
        int         layer    = m_gcode_viewer.m_conflict_result.value().layer;
        text = (boost::format(_u8L("Conflicts of gcode paths have been found at layer %d, z = %.2lf mm. Please separate the conflicted objects farther (%s <-> %s).")) % layer %
                height % objName1 % objName2)
                   .str();
        prevConflictText        = text;
        const PrintObject *obj2 = reinterpret_cast<const PrintObject *>(m_gcode_viewer.m_conflict_result.value()._obj2);
        conflictObj             = obj2->model_object();
        break;
    }
    case EWarning::ObjectOutside:      text = _u8L("An object is layed over the boundary of plate."); break;
    case EWarning::ToolHeightOutside:  text = _u8L("A G-code path goes beyond the max print height."); error = ErrorType::SLICING_ERROR; break;
    case EWarning::ToolpathOutside:    text = _u8L("A G-code path goes beyond the boundary of plate."); error = ErrorType::SLICING_ERROR; break;
    // BBS: remove _u8L() for SLA
    case EWarning::SlaSupportsOutside: text = ("SLA supports outside the print area were detected."); error = ErrorType::PLATER_ERROR; break;
    case EWarning::SomethingNotShown:  text = _u8L("Only the object being edit is visible."); break;
    case EWarning::ObjectClashed:
        text = _u8L("An object is laid over the boundary of plate or exceeds the height limit.\n"
            "Please solve the problem by moving it totally on or off the plate, and confirming that the height is within the build volume.");
        error = ErrorType::PLATER_ERROR;
        break;
    }
    //BBS: this may happened when exit the app, plater is null
    if (!wxGetApp().plater())
        return;
    auto& notification_manager = *wxGetApp().plater()->get_notification_manager();

    switch (error)
    {
    case PLATER_WARNING:
        if (state)
            notification_manager.push_plater_warning_notification(text);
        else
            notification_manager.close_plater_warning_notification(text);
        break;
    case PLATER_ERROR:
        if (state)
            notification_manager.push_plater_error_notification(text);
        else
            notification_manager.close_plater_error_notification(text);
        break;
    case SLICING_SERIOUS_WARNING:
        if (state)
            notification_manager.push_slicing_serious_warning_notification(text, {conflictObj});
        else
            notification_manager.close_slicing_serious_warning_notification(text);
        break;
    case SLICING_ERROR:
        if (state)
            notification_manager.push_slicing_error_notification(text, {conflictObj});
        else
            notification_manager.close_slicing_error_notification(text);
        break;
    default:
        break;
    }
}

bool GLCanvas3D::_is_any_volume_outside() const
{
    for (const GLVolume* volume : m_volumes.volumes) {
        if (volume != nullptr && volume->is_outside)
            return true;
    }

    return false;
}

void GLCanvas3D::_update_selection_from_hover()
{
    bool ctrl_pressed = wxGetKeyState(WXK_CONTROL);

    if (m_hover_volume_idxs.empty()) {
        if (!ctrl_pressed && (m_rectangle_selection.get_state() == GLSelectionRectangle::Select))
            m_selection.remove_all();

        return;
    }

    GLSelectionRectangle::EState state = m_rectangle_selection.get_state();

    bool hover_modifiers_only = true;
    for (int i : m_hover_volume_idxs) {
        if (!m_volumes.volumes[i]->is_modifier) {
            hover_modifiers_only = false;
            break;
        }
    }

    bool selection_changed = false;
    if (state == GLSelectionRectangle::Select) {
        bool contains_all = true;
        for (int i : m_hover_volume_idxs) {
            if (!m_selection.contains_volume((unsigned int)i)) {
                contains_all = false;
                break;
            }
        }

        // the selection is going to be modified (Add)
        if (!contains_all) {
            wxGetApp().plater()->take_snapshot(std::string("Select by rectangle"), UndoRedo::SnapshotType::Selection);
            selection_changed = true;
        }
    }
    else {
        bool contains_any = false;
        for (int i : m_hover_volume_idxs) {
            if (m_selection.contains_volume((unsigned int)i)) {
                contains_any = true;
                break;
            }
        }

        // the selection is going to be modified (Remove)
        if (contains_any) {
            wxGetApp().plater()->take_snapshot(std::string("Unselect by rectangle"), UndoRedo::SnapshotType::Selection);
            selection_changed = true;
        }
    }

    if (!selection_changed)
        return;

    Plater::SuppressSnapshots suppress(wxGetApp().plater());

    if ((state == GLSelectionRectangle::Select) && !ctrl_pressed)
        m_selection.clear();

    for (int i : m_hover_volume_idxs) {
        if (state == GLSelectionRectangle::Select) {
            if (hover_modifiers_only) {
                const GLVolume& v = *m_volumes.volumes[i];
                m_selection.add_volume(v.object_idx(), v.volume_idx(), v.instance_idx(), false);
            }
            else
                m_selection.add(i, false);
        }
        else
            m_selection.remove(i);
    }

    if (m_selection.is_empty())
        m_gizmos.reset_all_states();
    else
        m_gizmos.refresh_on_off_state();

    m_gizmos.update_data();
    post_event(SimpleEvent(EVT_GLCANVAS_OBJECT_SELECT));
    m_dirty = true;
}

bool GLCanvas3D::_deactivate_arrange_menu()
{
    if (m_main_toolbar.is_item_pressed("arrange")) {
        m_main_toolbar.force_right_action(m_main_toolbar.get_item_id("arrange"), *this);
        return true;
    }

    return false;
}

//BBS: add deactivate orient menu
bool GLCanvas3D::_deactivate_orient_menu()
{
    if (m_main_toolbar.is_item_pressed("orient")) {
        m_main_toolbar.force_right_action(m_main_toolbar.get_item_id("orient"), *this);
        return true;
    }

    return false;
}

//BBS: add deactivate layersediting menu
bool GLCanvas3D::_deactivate_layersediting_menu()
{
    if (m_main_toolbar.is_item_pressed("layersediting")) {
        m_main_toolbar.force_left_action(m_main_toolbar.get_item_id("layersediting"), *this);
        return true;
    }

    return false;
}

bool GLCanvas3D::_deactivate_collapse_toolbar_items()
{
    GLToolbar& collapse_toolbar = wxGetApp().plater()->get_collapse_toolbar();
    if (collapse_toolbar.is_item_pressed("print")) {
        collapse_toolbar.force_left_action(collapse_toolbar.get_item_id("print"), *this);
        return true;
    }

    return false;
}

void GLCanvas3D::highlight_toolbar_item(const std::string& item_name)
{
    GLToolbarItem* item = m_main_toolbar.get_item(item_name);
    if (!item || !item->is_visible())
        return;
    m_toolbar_highlighter.init(item, this);
}

void GLCanvas3D::highlight_gizmo(const std::string& gizmo_name)
{
    GLGizmosManager::EType gizmo = m_gizmos.get_gizmo_from_name(gizmo_name);
    if(gizmo == GLGizmosManager::EType::Undefined)
        return;
    m_gizmo_highlighter.init(&m_gizmos, gizmo, this);
}

const Print* GLCanvas3D::fff_print() const
{
    return (m_process == nullptr) ? nullptr : m_process->fff_print();
}

const SLAPrint* GLCanvas3D::sla_print() const
{
    return (m_process == nullptr) ? nullptr : m_process->sla_print();
}

void GLCanvas3D::WipeTowerInfo::apply_wipe_tower() const
{
    // BBS: add partplate logic
    DynamicConfig& proj_cfg = wxGetApp().preset_bundle->project_config;
    Vec3d plate_origin = wxGetApp().plater()->get_partplate_list().get_plate(m_plate_idx)->get_origin();
    ConfigOptionFloat wipe_tower_x(m_pos(X) - plate_origin(0));
    ConfigOptionFloat wipe_tower_y(m_pos(Y) - plate_origin(1));

    ConfigOptionFloats* wipe_tower_x_opt = proj_cfg.option<ConfigOptionFloats>("wipe_tower_x", true);
    ConfigOptionFloats* wipe_tower_y_opt = proj_cfg.option<ConfigOptionFloats>("wipe_tower_y", true);
    wipe_tower_x_opt->set_at(&wipe_tower_x, m_plate_idx, 0);
    wipe_tower_y_opt->set_at(&wipe_tower_y, m_plate_idx, 0);

    //q->update();
}

void GLCanvas3D::RenderTimer::Notify()
{
    wxPostEvent((wxEvtHandler*)GetOwner(), RenderTimerEvent( EVT_GLCANVAS_RENDER_TIMER, *this));
}

void GLCanvas3D::ToolbarHighlighterTimer::Notify()
{
    wxPostEvent((wxEvtHandler*)GetOwner(), ToolbarHighlighterTimerEvent(EVT_GLCANVAS_TOOLBAR_HIGHLIGHTER_TIMER, *this));
}

void GLCanvas3D::GizmoHighlighterTimer::Notify()
{
    wxPostEvent((wxEvtHandler*)GetOwner(), GizmoHighlighterTimerEvent(EVT_GLCANVAS_GIZMO_HIGHLIGHTER_TIMER, *this));
}

void GLCanvas3D::ToolbarHighlighter::set_timer_owner(wxEvtHandler* owner, int timerid/* = wxID_ANY*/)
{
    m_timer.SetOwner(owner, timerid);
}

void GLCanvas3D::ToolbarHighlighter::init(GLToolbarItem* toolbar_item, GLCanvas3D* canvas)
{
    if (m_timer.IsRunning())
        invalidate();
    if (!toolbar_item || !canvas)
        return;

    m_timer.Start(300, false);

    m_toolbar_item = toolbar_item;
    m_canvas       = canvas;
}

void GLCanvas3D::ToolbarHighlighter::invalidate()
{
    m_timer.Stop();

    if (m_toolbar_item) {
        m_toolbar_item->set_highlight(GLToolbarItem::EHighlightState::NotHighlighted);
    }
    m_toolbar_item = nullptr;
    m_blink_counter = 0;
    m_render_arrow = false;
}

void GLCanvas3D::ToolbarHighlighter::blink()
{
    if (m_toolbar_item) {
        char state = m_toolbar_item->get_highlight();
        if (state != (char)GLToolbarItem::EHighlightState::HighlightedShown)
            m_toolbar_item->set_highlight(GLToolbarItem::EHighlightState::HighlightedShown);
        else
            m_toolbar_item->set_highlight(GLToolbarItem::EHighlightState::HighlightedHidden);

        m_render_arrow = !m_render_arrow;
        m_canvas->set_as_dirty();
    }
    else
        invalidate();

    if ((++m_blink_counter) >= 11)
        invalidate();
}

void GLCanvas3D::GizmoHighlighter::set_timer_owner(wxEvtHandler* owner, int timerid/* = wxID_ANY*/)
{
    m_timer.SetOwner(owner, timerid);
}

void GLCanvas3D::GizmoHighlighter::init(GLGizmosManager* manager, GLGizmosManager::EType gizmo, GLCanvas3D* canvas)
{
    if (m_timer.IsRunning())
        invalidate();
    if (!gizmo || !canvas)
        return;

    m_timer.Start(300, false);

    m_gizmo_manager = manager;
    m_gizmo_type    = gizmo;
    m_canvas        = canvas;
}

void GLCanvas3D::GizmoHighlighter::invalidate()
{
    m_timer.Stop();

    if (m_gizmo_manager) {
        m_gizmo_manager->set_highlight(GLGizmosManager::EType::Undefined, false);
    }
    m_gizmo_manager = nullptr;
    m_gizmo_type = GLGizmosManager::EType::Undefined;
    m_blink_counter = 0;
    m_render_arrow = false;
}

void GLCanvas3D::GizmoHighlighter::blink()
{
    if (m_gizmo_manager) {
        if (m_blink_counter % 2 == 0)
            m_gizmo_manager->set_highlight(m_gizmo_type, true);
        else
            m_gizmo_manager->set_highlight(m_gizmo_type, false);

        m_render_arrow = !m_render_arrow;
        m_canvas->set_as_dirty();
    }
    else
        invalidate();

    if ((++m_blink_counter) >= 11)
        invalidate();
}

} // namespace GUI
} // namespace Slic3r<|MERGE_RESOLUTION|>--- conflicted
+++ resolved
@@ -295,20 +295,10 @@
     input_align = std::max(input_align, ImGui::GetCursorPosX());
     ImGui::SetCursorPosX(input_align);
     ImGui::PushItemWidth(input_box_width);
-<<<<<<< HEAD
     ImGui::PushStyleColor(ImGuiCol_BorderActive, ImVec4(0.00f, 0.59f, 0.53f, 1.00f));
     ImGui::PushStyleColor(ImGuiCol_FrameBgHovered, ImVec4(0.00f, 0.59f, 0.53f, 0.00f));
     ImGui::PushStyleColor(ImGuiCol_FrameBgActive, ImVec4(0.00f, 0.59f, 0.53f, 0.00f));
     ImGui::BBLDragScalar("##radius_input", ImGuiDataType_S32, &radius, 1, &v_min, &v_max);
-=======
-    ImGui::PushStyleColor(ImGuiCol_BorderActive, ImVec4(0.00f, 0.68f, 0.26f, 1.00f));
-    ImGui::PushStyleColor(ImGuiCol_FrameBgHovered, ImVec4(0.00f, 0.68f, 0.26f, 0.00f));
-    ImGui::PushStyleColor(ImGuiCol_FrameBgActive, ImVec4(0.00f, 0.68f, 0.26f, 0.00f));
-    if (ImGui::BBLDragScalar("##radius_input", ImGuiDataType_S32, &radius, 1, &v_min, &v_max)) {
-        radius = std::clamp(radius, 1, 10);
-        m_smooth_params.radius = (unsigned int)radius;
-    }
->>>>>>> 693aa8d2
     ImGui::PopStyleColor(3);
 
     imgui.bbl_checkbox("##keep_min", m_smooth_params.keep_min);
@@ -1145,6 +1135,7 @@
     , m_moving(false)
     , m_tab_down(false)
     , m_cursor_type(Standard)
+    , m_color_by("volume")
     , m_reload_delayed(false)
     , m_render_sla_auxiliaries(true)
     , m_labels(*this)
@@ -1485,6 +1476,11 @@
     return camera;
 }
 
+void GLCanvas3D::set_color_by(const std::string& value)
+{
+    m_color_by = value;
+}
+
 void GLCanvas3D::refresh_camera_scene_box()
 {
     wxGetApp().plater()->get_camera().set_scene_box(scene_bounding_box());
@@ -1739,50 +1735,6 @@
     return _set_current();
 }
 
-<<<<<<< HEAD
-Points GLCanvas3D::estimate_wipe_tower_points(int plate_index, bool global) const
-{
-    PartPlateList &     ppl         = wxGetApp().plater()->get_partplate_list();
-    DynamicPrintConfig &proj_cfg    = wxGetApp().preset_bundle->project_config;
-    auto &              print       = wxGetApp().plater()->get_partplate_list().get_current_fff_print();
-    int                 plate_count = ppl.get_plate_count();
-    float               x           = dynamic_cast<const ConfigOptionFloats *>(proj_cfg.option("wipe_tower_x"))->get_at(plate_index);
-    float               y           = dynamic_cast<const ConfigOptionFloats *>(proj_cfg.option("wipe_tower_y"))->get_at(plate_index);
-    if (plate_index >= plate_count) { plate_index = 0; }
-    float w               = dynamic_cast<const ConfigOptionFloat *>(m_config->option("prime_tower_width"))->value;
-    auto part_plate = ppl.get_plate(plate_index);
-    const auto &wipe_tower_data = print.wipe_tower_data(part_plate->get_extruders(true).size());
-    // float v               = dynamic_cast<const ConfigOptionFloat *>(m_config->option("prime_volume"))->value;
-    const DynamicPrintConfig &print_cfg   = wxGetApp().preset_bundle->prints.get_edited_preset().config;
-    Vec3d         wipe_tower_size = part_plate->estimate_wipe_tower_size(print_cfg, w, wipe_tower_data.depth);
-
-    if (wipe_tower_size(1) == 0) {
-        // when depth is unavailable (no items on this plate), we have to estimate the depth using the extruder number of all plates
-        std::set<int> extruder_ids;
-        if (global) {
-            auto objs = wxGetApp().obj_list()->objects();
-            for (ModelObject *obj : *objs) {
-                for (ModelVolume *volume : obj->volumes) {
-                    std::vector<int> es = volume->get_extruders();
-                    extruder_ids.insert(es.begin(), es.end());
-                }
-            }
-        } else {
-            PartPlate* pl = ppl.get_plate(plate_index);
-            std::vector<int> es = pl->get_extruders();
-            extruder_ids.insert(es.begin(), es.end());
-        }
-        int extruder_size  = extruder_ids.size();
-        wipe_tower_size(1) = extruder_size * print.wipe_tower_data(extruder_size).depth + 2 * print.wipe_tower_data().brim_width;
-    }
-    Vec3d plate_origin = ppl.get_plate(plate_index)->get_origin();
-    Point wt_min_corner{scale_(x), scale_(y)};
-    Point wt_max_corner(scale_(x + wipe_tower_size(0)), scale_(y + wipe_tower_size(1)));
-    return {wt_min_corner, {wt_max_corner.x(), wt_min_corner.y()}, wt_max_corner, {wt_min_corner.x(), wt_max_corner.y()}};
-}
-
-=======
->>>>>>> 693aa8d2
 void GLCanvas3D::render(bool only_init)
 {
     if (m_in_render) {
@@ -2195,7 +2147,7 @@
             instance_idxs.emplace_back(i);
         }
     }
-    return m_volumes.load_object(&model_object, obj_idx, instance_idxs);
+    return m_volumes.load_object(&model_object, obj_idx, instance_idxs, m_color_by, m_initialized);
 }
 
 std::vector<int> GLCanvas3D::load_object(const Model& model, int obj_idx)
@@ -2506,7 +2458,7 @@
                     // Note the index of the loaded volume, so that we can reload the main model GLVolume with the hollowed mesh
                     // later in this function.
                     it->volume_idx = m_volumes.volumes.size();
-                    m_volumes.load_object_volume(&model_object, obj_idx, volume_idx, instance_idx, m_canvas_type == ECanvasType::CanvasAssembleView);
+                    m_volumes.load_object_volume(&model_object, obj_idx, volume_idx, instance_idx, m_color_by, m_initialized, m_canvas_type == ECanvasType::CanvasAssembleView);
                     m_volumes.volumes.back()->geometry_id = key.geometry_id;
                     update_object_list = true;
                 } else {
@@ -2655,16 +2607,10 @@
                 Vec3d plate_origin = ppl.get_plate(plate_id)->get_origin();
 
                 const Print* print = m_process->fff_print();
-<<<<<<< HEAD
                 const auto& wipe_tower_data = print->wipe_tower_data(filaments_count);
                 float brim_width = wipe_tower_data.brim_width;
                 const DynamicPrintConfig &print_cfg   = wxGetApp().preset_bundle->prints.get_edited_preset().config;
                 Vec3d wipe_tower_size = ppl.get_plate(plate_id)->estimate_wipe_tower_size(print_cfg, w, wipe_tower_data.depth);
-=======
-                float brim_width = print->wipe_tower_data(filaments_count).brim_width;
-                const DynamicPrintConfig &print_cfg   = wxGetApp().preset_bundle->prints.get_edited_preset().config;
-                Vec3d wipe_tower_size = ppl.get_plate(plate_id)->estimate_wipe_tower_size(print_cfg, w, v);
->>>>>>> 693aa8d2
 
                 const float margin = WIPE_TOWER_MARGIN;
                 BoundingBoxf3 plate_bbox = wxGetApp().plater()->get_partplate_list().get_plate(plate_id)->get_bounding_box();
@@ -2801,7 +2747,7 @@
 {
     if (m_initialized)
     {
-        m_gcode_viewer.load_shells(print, force_previewing);
+        m_gcode_viewer.load_shells(print, m_initialized, force_previewing);
         m_gcode_viewer.update_shells_color_by_extruder(m_config);
     }
 }
