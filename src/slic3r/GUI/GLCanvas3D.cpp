#include "libslic3r/libslic3r.h"
#include "GLCanvas3D.hpp"

#include <igl/unproject.h>

#include "libslic3r/BuildVolume.hpp"
#include "libslic3r/ClipperUtils.hpp"
#include "libslic3r/PrintConfig.hpp"
#include "libslic3r/GCode/ThumbnailData.hpp"
#include "libslic3r/Geometry/ConvexHull.hpp"
#include "libslic3r/ExtrusionEntity.hpp"
#include "libslic3r/Layer.hpp"
#include "libslic3r/Utils.hpp"
#include "libslic3r/Technologies.hpp"
#include "libslic3r/Tesselate.hpp"
#include "libslic3r/PresetBundle.hpp"
#include "slic3r/GUI/3DBed.hpp"
#include "slic3r/GUI/3DScene.hpp"
#include "slic3r/GUI/BackgroundSlicingProcess.hpp"
#include "slic3r/GUI/GLShader.hpp"
#include "slic3r/GUI/GUI.hpp"
#include "slic3r/GUI/Tab.hpp"
#include "slic3r/GUI/GUI_Preview.hpp"
#include "slic3r/GUI/OpenGLManager.hpp"
#include "slic3r/GUI/Plater.hpp"
#include "slic3r/GUI/MainFrame.hpp"
#include "slic3r/Utils/UndoRedo.hpp"
#include "slic3r/GUI/Gizmos/GLGizmoPainterBase.hpp"
#include "slic3r/GUI/BitmapCache.hpp"
#include "slic3r/Utils/MacDarkMode.hpp"

#include "GUI_App.hpp"
#include "GUI_ObjectList.hpp"
#include "GUI_Colors.hpp"
#include "Mouse3DController.hpp"
#include "I18N.hpp"
#include "NotificationManager.hpp"
#include "format.hpp"

#if ENABLE_RETINA_GL
#include "slic3r/Utils/RetinaHelper.hpp"
#endif

#include <GL/glew.h>

#include <wx/glcanvas.h>
#include <wx/bitmap.h>
#include <wx/dcmemory.h>
#include <wx/image.h>
#include <wx/settings.h>
#include <wx/tooltip.h>
#include <wx/debug.h>
#include <wx/fontutil.h>
// Print now includes tbb, and tbb includes Windows. This breaks compilation of wxWidgets if included before wx.
#include "libslic3r/Print.hpp"
#include "libslic3r/SLAPrint.hpp"

#include "wxExtensions.hpp"

#include <tbb/parallel_for.h>
#include <tbb/spin_mutex.h>

#include <boost/log/trivial.hpp>
#include <boost/algorithm/string/predicate.hpp>

#include <iostream>
#include <float.h>
#include <algorithm>
#include <cmath>

#ifndef IMGUI_DEFINE_MATH_OPERATORS
#define IMGUI_DEFINE_MATH_OPERATORS
#endif
#include <imgui/imgui_internal.h>

static constexpr const float TRACKBALLSIZE = 0.8f;

static const float SLIDER_DEFAULT_RIGHT_MARGIN  = 10.0f;
static const float SLIDER_DEFAULT_BOTTOM_MARGIN = 10.0f;
static const float SLIDER_RIGHT_MARGIN          = 124.0f;
static const float SLIDER_BOTTOM_MARGIN         = 64.0f;

float GLCanvas3D::DEFAULT_BG_LIGHT_COLOR[3] = { 0.906f, 0.906f, 0.906f };
float GLCanvas3D::DEFAULT_BG_LIGHT_COLOR_DARK[3] = { 0.329f, 0.329f, 0.353f };
float GLCanvas3D::ERROR_BG_LIGHT_COLOR[3] = { 0.753f, 0.192f, 0.039f };
float GLCanvas3D::ERROR_BG_LIGHT_COLOR_DARK[3] = { 0.753f, 0.192f, 0.039f };

void GLCanvas3D::update_render_colors()
{
    GLCanvas3D::DEFAULT_BG_LIGHT_COLOR[0] = RenderColor::colors[RenderCol_3D_Background].x;
    GLCanvas3D::DEFAULT_BG_LIGHT_COLOR[1] = RenderColor::colors[RenderCol_3D_Background].y;
    GLCanvas3D::DEFAULT_BG_LIGHT_COLOR[2] = RenderColor::colors[RenderCol_3D_Background].z;
}

void GLCanvas3D::load_render_colors()
{
    RenderColor::colors[RenderCol_3D_Background] = ImVec4(GLCanvas3D::DEFAULT_BG_LIGHT_COLOR[0],
                                                          GLCanvas3D::DEFAULT_BG_LIGHT_COLOR[1],
                                                          GLCanvas3D::DEFAULT_BG_LIGHT_COLOR[2],
                                                          1.0f);
}

//static constexpr const float AXES_COLOR[3][3] = { { 1.0f, 0.0f, 0.0f }, { 0.0f, 1.0f, 0.0f }, { 0.0f, 0.0f, 1.0f } };

// Number of floats
static constexpr const size_t MAX_VERTEX_BUFFER_SIZE     = 131072 * 6; // 3.15MB
// Reserve size in number of floats.
static constexpr const size_t VERTEX_BUFFER_RESERVE_SIZE = 131072 * 2; // 1.05MB
// Reserve size in number of floats, maximum sum of all preallocated buffers.
//static constexpr const size_t VERTEX_BUFFER_RESERVE_SIZE_SUM_MAX = 1024 * 1024 * 128 / 4; // 128MB

namespace Slic3r {
namespace GUI {

#ifdef __WXGTK3__
// wxGTK3 seems to simulate OSX behavior in regard to HiDPI scaling support.
RetinaHelper::RetinaHelper(wxWindow* window) : m_window(window), m_self(nullptr) {}
RetinaHelper::~RetinaHelper() {}
float RetinaHelper::get_scale_factor() { return float(m_window->GetContentScaleFactor()); }
#endif // __WXGTK3__

// Fixed the collision between BuildVolume_Type::Convex and macro Convex defined inside /usr/include/X11/X.h that is included by WxWidgets 3.0.
#if defined(__linux__) && defined(Convex)
#undef Convex
#endif

GLCanvas3D::LayersEditing::~LayersEditing()
{
    if (m_z_texture_id != 0) {
        glsafe(::glDeleteTextures(1, &m_z_texture_id));
        m_z_texture_id = 0;
    }
    delete m_slicing_parameters;
}

const float GLCanvas3D::LayersEditing::THICKNESS_BAR_WIDTH = 70.0f;

void GLCanvas3D::LayersEditing::init()
{
    glsafe(::glGenTextures(1, (GLuint*)&m_z_texture_id));
    glsafe(::glBindTexture(GL_TEXTURE_2D, m_z_texture_id));
    glsafe(::glTexParameteri(GL_TEXTURE_2D, GL_TEXTURE_WRAP_S, GL_CLAMP));
    glsafe(::glTexParameteri(GL_TEXTURE_2D, GL_TEXTURE_WRAP_T, GL_CLAMP));
    glsafe(::glTexParameteri(GL_TEXTURE_2D, GL_TEXTURE_MAG_FILTER, GL_LINEAR));
    glsafe(::glTexParameteri(GL_TEXTURE_2D, GL_TEXTURE_MIN_FILTER, GL_LINEAR_MIPMAP_NEAREST));
    glsafe(::glTexParameteri(GL_TEXTURE_2D, GL_TEXTURE_MAX_LEVEL, 1));
    glsafe(::glBindTexture(GL_TEXTURE_2D, 0));
}

void GLCanvas3D::LayersEditing::set_config(const DynamicPrintConfig* config)
{
    m_config = config;
    delete m_slicing_parameters;
    m_slicing_parameters = nullptr;
    m_layers_texture.valid = false;
    m_layer_height_profile.clear();
}

void GLCanvas3D::LayersEditing::select_object(const Model& model, int object_id)
{
    const ModelObject* model_object_new = (object_id >= 0) ? model.objects[object_id] : nullptr;
    // Maximum height of an object changes when the object gets rotated or scaled.
    // Changing maximum height of an object will invalidate the layer heigth editing profile.
    // m_model_object->bounding_box() is cached, therefore it is cheap even if this method is called frequently.
    const float new_max_z = (model_object_new == nullptr) ? 0.0f : static_cast<float>(model_object_new->bounding_box().max.z());
    if (m_model_object != model_object_new || this->last_object_id != object_id || m_object_max_z != new_max_z ||
        (model_object_new != nullptr && m_model_object->id() != model_object_new->id())) {
        m_layer_height_profile.clear();
        delete m_slicing_parameters;
        m_slicing_parameters = nullptr;
        m_layers_texture.valid = false;
        this->last_object_id = object_id;
        m_model_object = model_object_new;
        m_object_max_z = new_max_z;
    }
}

bool GLCanvas3D::LayersEditing::is_allowed() const
{
    return wxGetApp().get_shader("variable_layer_height") != nullptr && m_z_texture_id > 0;
}

bool GLCanvas3D::LayersEditing::is_enabled() const
{
    return m_enabled;
}

void GLCanvas3D::LayersEditing::set_enabled(bool enabled)
{
    m_enabled = is_allowed() && enabled;
}

float GLCanvas3D::LayersEditing::s_overlay_window_width;

void GLCanvas3D::LayersEditing::show_tooltip_information(const GLCanvas3D& canvas, std::map<wxString, wxString> captions_texts, float x, float y)
{
    ImTextureID normal_id = canvas.get_gizmos_manager().get_icon_texture_id(GLGizmosManager::MENU_ICON_NAME::IC_TOOLBAR_TOOLTIP);
    ImTextureID hover_id = canvas.get_gizmos_manager().get_icon_texture_id(GLGizmosManager::MENU_ICON_NAME::IC_TOOLBAR_TOOLTIP_HOVER);

    ImGuiWrapper& imgui = *wxGetApp().imgui();
    float caption_max = 0.f;
    for (auto caption_text : captions_texts) {
        caption_max = std::max(imgui.calc_text_size(caption_text.first).x, caption_max);
    }
    caption_max += GImGui->Style.WindowPadding.x + imgui.scaled(1);

    float font_size = ImGui::GetFontSize();
    ImVec2 button_size = ImVec2(font_size * 1.8, font_size * 1.3);
    ImGui::PushStyleVar(ImGuiStyleVar_FrameBorderSize, 0.0f);
    ImGui::PushStyleVar(ImGuiStyleVar_FramePadding, {0.0f, GImGui->Style.FramePadding.y});
    ImGui::ImageButton3(normal_id, hover_id, button_size);

    if (ImGui::IsItemHovered()) {
        ImGui::BeginTooltip2(ImVec2(x, y));
        auto draw_text_with_caption = [this, &caption_max, &imgui](const wxString& caption, const wxString& text) {
            imgui.text_colored(ImGuiWrapper::COL_ACTIVE, caption);
            ImGui::SameLine(caption_max);
            imgui.text_colored(ImGuiWrapper::COL_WINDOW_BG, text);
        };

        for (const auto& caption_text : captions_texts) draw_text_with_caption(caption_text.first, caption_text.second);

        ImGui::EndTooltip();
    }
    ImGui::PopStyleVar(2);
}

void GLCanvas3D::LayersEditing::render_variable_layer_height_dialog(const GLCanvas3D& canvas) {
    if (!m_enabled)
        return;

    ImGuiWrapper& imgui = *wxGetApp().imgui();
    const Size& cnv_size = canvas.get_canvas_size();
    float zoom = (float)wxGetApp().plater()->get_camera().get_zoom();
    float left_pos = canvas.m_main_toolbar.get_item("layersediting")->render_left_pos;
    const float x = 0.5 * cnv_size.get_width() + left_pos * zoom;
    imgui.set_next_window_pos(x, canvas.m_main_toolbar.get_height(), ImGuiCond_Always, 0.0f, 0.0f);

    imgui.push_toolbar_style(canvas.get_scale());
    ImGui::PushStyleVar(ImGuiStyleVar_FramePadding, ImVec2(6.0f * canvas.get_scale(), 4.0f * canvas.get_scale()));
    ImGui::PushStyleVar(ImGuiStyleVar_ItemSpacing, ImVec2(6.0f * canvas.get_scale(), 10.0f * canvas.get_scale()));
    imgui.begin(_L("Variable layer height"), ImGuiWindowFlags_AlwaysAutoResize | ImGuiWindowFlags_NoTitleBar | ImGuiWindowFlags_NoMove | ImGuiWindowFlags_NoCollapse);
    const float sliders_width = imgui.scaled(7.0f);
    const float input_box_width = 1.5 * imgui.get_slider_icon_size().x;

    if (imgui.button(_L("Adaptive")))
        wxPostEvent((wxEvtHandler*)canvas.get_wxglcanvas(), Event<float>(EVT_GLCANVAS_ADAPTIVE_LAYER_HEIGHT_PROFILE, m_adaptive_quality));
    ImGui::SameLine();
    static float text_align = ImGui::GetCursorPosX();
    ImGui::AlignTextToFramePadding();
    text_align = std::max(text_align, ImGui::GetCursorPosX());
    ImGui::SetCursorPosX(text_align);
    imgui.text(_L("Quality / Speed"));
    if (ImGui::IsItemHovered()) {
        //ImGui::BeginTooltip();
        //ImGui::TextUnformatted(_L("Higher print quality versus higher print speed.").ToUTF8());
        //ImGui::EndTooltip();
    }
    ImGui::SameLine();
    static float slider_align = ImGui::GetCursorPosX();
    ImGui::PushItemWidth(sliders_width);
    m_adaptive_quality = std::clamp(m_adaptive_quality, 0.0f, 1.f);
    slider_align = std::max(slider_align, ImGui::GetCursorPosX());
    ImGui::SetCursorPosX(slider_align);
    imgui.bbl_slider_float_style("##adaptive_slider", &m_adaptive_quality, 0.0f, 1.f, "%.2f");
    ImGui::SameLine();
    static float input_align = ImGui::GetCursorPosX();
    ImGui::PushItemWidth(input_box_width);
    input_align = std::max(input_align, ImGui::GetCursorPosX());
    ImGui::SetCursorPosX(input_align);
    ImGui::BBLDragFloat("##adaptive_input", &m_adaptive_quality, 0.05f, 0.0f, 0.0f, "%.2f");

    if (imgui.button(_L("Smooth")))
        wxPostEvent((wxEvtHandler*)canvas.get_wxglcanvas(), HeightProfileSmoothEvent(EVT_GLCANVAS_SMOOTH_LAYER_HEIGHT_PROFILE, m_smooth_params));
    ImGui::SameLine();
    text_align = std::max(text_align, ImGui::GetCursorPosX());
    ImGui::SetCursorPosX(text_align);
    ImGui::AlignTextToFramePadding();
    imgui.text(_L("Radius"));
    ImGui::SameLine();
    slider_align = std::max(slider_align, ImGui::GetCursorPosX());
    ImGui::SetCursorPosX(slider_align);
    ImGui::PushItemWidth(sliders_width);
    int radius = (int)m_smooth_params.radius;
    int v_min = 1, v_max = 10;
    ImGui::PushStyleVar(ImGuiStyleVar_FrameBorderSize, 0.0f);
    ImGui::PushStyleColor(ImGuiCol_FrameBgHovered, ImVec4(238 / 255.0f, 238 / 255.0f, 238 / 255.0f, 0.00f));
    ImGui::PushStyleColor(ImGuiCol_FrameBgActive, ImVec4(238 / 255.0f, 238 / 255.0f, 238 / 255.0f, 0.00f));
    ImGui::PushStyleColor(ImGuiCol_SliderGrab, ImVec4(0.81f, 0.81f, 0.81f, 1.0f));
    ImGui::PushStyleColor(ImGuiCol_SliderGrabActive, ImVec4(0.00f, 0.59f, 0.53f, 1.00f));
    if(ImGui::BBLSliderScalar("##radius_slider", ImGuiDataType_S32, &radius, &v_min, &v_max)){
        radius = std::clamp(radius, 1, 10);
        m_smooth_params.radius = (unsigned int)radius;
    }
    ImGui::PopStyleColor(4);
    ImGui::PopStyleVar();
    ImGui::SameLine();
    input_align = std::max(input_align, ImGui::GetCursorPosX());
    ImGui::SetCursorPosX(input_align);
    ImGui::PushItemWidth(input_box_width);
    ImGui::PushStyleColor(ImGuiCol_BorderActive, ImVec4(0.00f, 0.59f, 0.53f, 1.00f));
    ImGui::PushStyleColor(ImGuiCol_FrameBgHovered, ImVec4(0.00f, 0.59f, 0.53f, 0.00f));
    ImGui::PushStyleColor(ImGuiCol_FrameBgActive, ImVec4(0.00f, 0.59f, 0.53f, 0.00f));
    ImGui::BBLDragScalar("##radius_input", ImGuiDataType_S32, &radius, 1, &v_min, &v_max);
    ImGui::PopStyleColor(3);

    imgui.bbl_checkbox("##keep_min", m_smooth_params.keep_min);
    ImGui::SameLine();
    ImGui::AlignTextToFramePadding();
    imgui.text(_L("Keep min"));

    ImGui::Separator();

    float get_cur_y = ImGui::GetContentRegionMax().y + ImGui::GetFrameHeight() + canvas.m_main_toolbar.get_height();
    std::map<wxString, wxString> captions_texts = {
        {_L("Left mouse button:") ,_L("Add detail")},
        {_L("Right mouse button:"), _L("Remove detail")},
        {_L("Shift + Left mouse button:"),_L("Reset to base")},
        {_L("Shift + Right mouse button:"), _L("Smoothing")},
        {_L("Mouse wheel:"), _L("Increase/decrease edit area")}
    };
    show_tooltip_information(canvas, captions_texts, x, get_cur_y);
    ImGui::SameLine();
    if (imgui.button(_L("Reset")))
        wxPostEvent((wxEvtHandler*)canvas.get_wxglcanvas(), SimpleEvent(EVT_GLCANVAS_RESET_LAYER_HEIGHT_PROFILE));

    GLCanvas3D::LayersEditing::s_overlay_window_width = ImGui::GetWindowSize().x;
    imgui.end();
    ImGui::PopStyleVar(2);
    imgui.pop_toolbar_style();
}

void GLCanvas3D::LayersEditing::render_overlay(const GLCanvas3D& canvas)
{
    render_variable_layer_height_dialog(canvas);
    const Rect& bar_rect = get_bar_rect_viewport(canvas);
    render_background_texture(canvas, bar_rect);
    render_curve(bar_rect);
}

float GLCanvas3D::LayersEditing::get_cursor_z_relative(const GLCanvas3D& canvas)
{
    const Vec2d mouse_pos = canvas.get_local_mouse_position();
    const Rect& rect = get_bar_rect_screen(canvas);
    float x = (float)mouse_pos.x();
    float y = (float)mouse_pos.y();
    float t = rect.get_top();
    float b = rect.get_bottom();

    return (rect.get_left() <= x && x <= rect.get_right() && t <= y && y <= b) ?
        // Inside the bar.
        (b - y - 1.0f) / (b - t - 1.0f) :
        // Outside the bar.
        -1000.0f;
}

bool GLCanvas3D::LayersEditing::bar_rect_contains(const GLCanvas3D& canvas, float x, float y)
{
    const Rect& rect = get_bar_rect_screen(canvas);
    return rect.get_left() <= x && x <= rect.get_right() && rect.get_top() <= y && y <= rect.get_bottom();
}

Rect GLCanvas3D::LayersEditing::get_bar_rect_screen(const GLCanvas3D& canvas)
{
    const Size& cnv_size = canvas.get_canvas_size();
    float w = (float)cnv_size.get_width();
    float h = (float)cnv_size.get_height();

    return { w - thickness_bar_width(canvas), 0.0f, w, h };
}

Rect GLCanvas3D::LayersEditing::get_bar_rect_viewport(const GLCanvas3D& canvas)
{
    const Size& cnv_size = canvas.get_canvas_size();
    float half_w = 0.5f * (float)cnv_size.get_width();
    float half_h = 0.5f * (float)cnv_size.get_height();
    float inv_zoom = (float)wxGetApp().plater()->get_camera().get_inv_zoom();
    return { (half_w - thickness_bar_width(canvas)) * inv_zoom, half_h * inv_zoom, half_w * inv_zoom, -half_h * inv_zoom };
}

bool GLCanvas3D::LayersEditing::is_initialized() const
{
    return wxGetApp().get_shader("variable_layer_height") != nullptr;
}

std::string GLCanvas3D::LayersEditing::get_tooltip(const GLCanvas3D& canvas) const
{
    std::string ret;
    if (m_enabled && m_layer_height_profile.size() >= 4) {
        float z = get_cursor_z_relative(canvas);
        if (z != -1000.0f) {
            z *= m_object_max_z;

            float h = 0.0f;
            for (size_t i = m_layer_height_profile.size() - 2; i >= 2; i -= 2) {
                const float zi = static_cast<float>(m_layer_height_profile[i]);
                const float zi_1 = static_cast<float>(m_layer_height_profile[i - 2]);
                if (zi_1 <= z && z <= zi) {
                    float dz = zi - zi_1;
                    h = (dz != 0.0f) ? static_cast<float>(lerp(m_layer_height_profile[i - 1], m_layer_height_profile[i + 1], (z - zi_1) / dz)) :
                        static_cast<float>(m_layer_height_profile[i + 1]);
                    break;
                }
            }
            if (h > 0.0f)
                ret = std::to_string(h);
        }
    }
    return ret;
}

void GLCanvas3D::LayersEditing::render_background_texture(const GLCanvas3D& canvas, const Rect& bar_rect)
{
    if (!m_enabled)
        return;

    GLShaderProgram* shader = wxGetApp().get_shader("variable_layer_height");
    if (shader == nullptr)
        return;

    shader->start_using();

    shader->set_uniform("z_to_texture_row", float(m_layers_texture.cells - 1) / (float(m_layers_texture.width) * m_object_max_z));
    shader->set_uniform("z_texture_row_to_normalized", 1.0f / (float)m_layers_texture.height);
    shader->set_uniform("z_cursor", m_object_max_z * this->get_cursor_z_relative(canvas));
    shader->set_uniform("z_cursor_band_width", band_width);
    shader->set_uniform("object_max_z", m_object_max_z);

    glsafe(::glPixelStorei(GL_UNPACK_ALIGNMENT, 1));
    glsafe(::glBindTexture(GL_TEXTURE_2D, m_z_texture_id));

    // Render the color bar
    const float l = bar_rect.get_left();
    const float r = bar_rect.get_right();
    const float t = bar_rect.get_top();
    const float b = bar_rect.get_bottom();

    ::glBegin(GL_QUADS);
    ::glNormal3f(0.0f, 0.0f, 1.0f);
    ::glTexCoord2f(0.0f, 0.0f); ::glVertex2f(l, b);
    ::glTexCoord2f(1.0f, 0.0f); ::glVertex2f(r, b);
    ::glTexCoord2f(1.0f, 1.0f); ::glVertex2f(r, t);
    ::glTexCoord2f(0.0f, 1.0f); ::glVertex2f(l, t);
    glsafe(::glEnd());

    glsafe(::glBindTexture(GL_TEXTURE_2D, 0));

    shader->stop_using();
}

void GLCanvas3D::LayersEditing::render_curve(const Rect & bar_rect)
{
    if (!m_enabled)
        return;

    //FIXME show some kind of legend.
    if (!m_slicing_parameters)
        return;

    // Make the vertical bar a bit wider so the layer height curve does not touch the edge of the bar region.
    const float scale_x = bar_rect.get_width() / float(1.12 * m_slicing_parameters->max_layer_height);
    const float scale_y = bar_rect.get_height() / m_object_max_z;
    const float x = bar_rect.get_left() + float(m_slicing_parameters->layer_height) * scale_x;

    // Baseline
    glsafe(::glColor3f(0.0f, 0.0f, 0.0f));
    ::glBegin(GL_LINE_STRIP);
    ::glVertex2f(x, bar_rect.get_bottom());
    ::glVertex2f(x, bar_rect.get_top());
    glsafe(::glEnd());

    // Curve
    glsafe(::glColor3f(0.0f, 0.0f, 1.0f));
    ::glBegin(GL_LINE_STRIP);
    for (unsigned int i = 0; i < m_layer_height_profile.size(); i += 2)
        ::glVertex2f(bar_rect.get_left() + (float)m_layer_height_profile[i + 1] * scale_x, bar_rect.get_bottom() + (float)m_layer_height_profile[i] * scale_y);
    glsafe(::glEnd());
}

void GLCanvas3D::LayersEditing::render_volumes(const GLCanvas3D & canvas, const GLVolumeCollection & volumes)//render volume and layer height texture (has mapping relation with each other)
{
    assert(this->is_allowed());
    assert(this->last_object_id != -1);

    GLShaderProgram* current_shader = wxGetApp().get_current_shader();
    ScopeGuard guard([current_shader]() { if (current_shader != nullptr) current_shader->start_using(); });
    if (current_shader != nullptr)
        current_shader->stop_using();

    GLShaderProgram* shader = wxGetApp().get_shader("variable_layer_height");
    if (shader == nullptr)
        return;

    shader->start_using();

    generate_layer_height_texture();

    // Uniforms were resolved, go ahead using the layer editing shader.
    shader->set_uniform("z_to_texture_row", float(m_layers_texture.cells - 1) / (float(m_layers_texture.width) * float(m_object_max_z)));
    shader->set_uniform("z_texture_row_to_normalized", 1.0f / float(m_layers_texture.height));
    shader->set_uniform("z_cursor", float(m_object_max_z) * float(this->get_cursor_z_relative(canvas)));
    shader->set_uniform("z_cursor_band_width", float(this->band_width));

    // Initialize the layer height texture mapping.
    const GLsizei w = (GLsizei)m_layers_texture.width;
    const GLsizei h = (GLsizei)m_layers_texture.height;
    const GLsizei half_w = w / 2;
    const GLsizei half_h = h / 2;
    glsafe(::glPixelStorei(GL_UNPACK_ALIGNMENT, 1));
    glsafe(::glBindTexture(GL_TEXTURE_2D, m_z_texture_id));
    glsafe(::glTexImage2D(GL_TEXTURE_2D, 0, GL_RGBA, w, h, 0, GL_RGBA, GL_UNSIGNED_BYTE, 0));
    glsafe(::glTexImage2D(GL_TEXTURE_2D, 1, GL_RGBA, half_w, half_h, 0, GL_RGBA, GL_UNSIGNED_BYTE, 0));
    glsafe(::glTexSubImage2D(GL_TEXTURE_2D, 0, 0, 0, w, h, GL_RGBA, GL_UNSIGNED_BYTE, m_layers_texture.data.data()));
    glsafe(::glTexSubImage2D(GL_TEXTURE_2D, 1, 0, 0, half_w, half_h, GL_RGBA, GL_UNSIGNED_BYTE, m_layers_texture.data.data() + m_layers_texture.width * m_layers_texture.height * 4));
    for (GLVolume* glvolume : volumes.volumes) {
        // Render the object using the layer editing shader and texture.
        if (!glvolume->is_active || glvolume->composite_id.object_id != this->last_object_id || glvolume->is_modifier)
            continue;

        shader->set_uniform("volume_world_matrix", glvolume->world_matrix());
        shader->set_uniform("object_max_z", 0.0f);

        glvolume->render();
    }
    // Revert back to the previous shader.
    glBindTexture(GL_TEXTURE_2D, 0);
}

void GLCanvas3D::LayersEditing::adjust_layer_height_profile()
{
    this->update_slicing_parameters();
    PrintObject::update_layer_height_profile(*m_model_object, *m_slicing_parameters, m_layer_height_profile);
    Slic3r::adjust_layer_height_profile(*m_slicing_parameters, m_layer_height_profile, this->last_z, this->strength, this->band_width, this->last_action);
    m_layers_texture.valid = false;
}

void GLCanvas3D::LayersEditing::reset_layer_height_profile(GLCanvas3D & canvas)
{
    const_cast<ModelObject*>(m_model_object)->layer_height_profile.clear();
    m_layer_height_profile.clear();
    m_layers_texture.valid = false;
    canvas.post_event(SimpleEvent(EVT_GLCANVAS_SCHEDULE_BACKGROUND_PROCESS));
    wxGetApp().obj_list()->update_info_items(last_object_id);
}

void GLCanvas3D::LayersEditing::adaptive_layer_height_profile(GLCanvas3D & canvas, float quality_factor)
{
    this->update_slicing_parameters();
    m_layer_height_profile = layer_height_profile_adaptive(*m_slicing_parameters, *m_model_object, quality_factor);
    const_cast<ModelObject*>(m_model_object)->layer_height_profile.set(m_layer_height_profile);
    m_layers_texture.valid = false;
    canvas.post_event(SimpleEvent(EVT_GLCANVAS_SCHEDULE_BACKGROUND_PROCESS));
    wxGetApp().obj_list()->update_info_items(last_object_id);
}

void GLCanvas3D::LayersEditing::smooth_layer_height_profile(GLCanvas3D & canvas, const HeightProfileSmoothingParams & smoothing_params)
{
    this->update_slicing_parameters();
    m_layer_height_profile = smooth_height_profile(m_layer_height_profile, *m_slicing_parameters, smoothing_params);
    const_cast<ModelObject*>(m_model_object)->layer_height_profile.set(m_layer_height_profile);
    m_layers_texture.valid = false;
    canvas.post_event(SimpleEvent(EVT_GLCANVAS_SCHEDULE_BACKGROUND_PROCESS));
    wxGetApp().obj_list()->update_info_items(last_object_id);
}

void GLCanvas3D::LayersEditing::generate_layer_height_texture()
{
    this->update_slicing_parameters();
    // Always try to update the layer height profile.
    bool update = !m_layers_texture.valid;
    if (PrintObject::update_layer_height_profile(*m_model_object, *m_slicing_parameters, m_layer_height_profile)) {
        // Initialized to the default value.
        update = true;
    }
    // Update if the layer height profile was changed, or when the texture is not valid.
    if (!update && !m_layers_texture.data.empty() && m_layers_texture.cells > 0)
        // Texture is valid, don't update.
        return;

    if (m_layers_texture.data.empty()) {
        m_layers_texture.width = 1024;
        m_layers_texture.height = 1024;
        m_layers_texture.levels = 2;
        m_layers_texture.data.assign(m_layers_texture.width * m_layers_texture.height * 5, 0);
    }

    bool level_of_detail_2nd_level = true;
    m_layers_texture.cells = Slic3r::generate_layer_height_texture(
        *m_slicing_parameters,
        Slic3r::generate_object_layers(*m_slicing_parameters, m_layer_height_profile),
        m_layers_texture.data.data(), m_layers_texture.height, m_layers_texture.width, level_of_detail_2nd_level);
    m_layers_texture.valid = true;
}

void GLCanvas3D::LayersEditing::accept_changes(GLCanvas3D & canvas)
{
    if (last_object_id >= 0) {
        wxGetApp().plater()->take_snapshot("Variable layer height - Manual edit");
        const_cast<ModelObject*>(m_model_object)->layer_height_profile.set(m_layer_height_profile);
        canvas.post_event(SimpleEvent(EVT_GLCANVAS_SCHEDULE_BACKGROUND_PROCESS));
        wxGetApp().obj_list()->update_info_items(last_object_id);
    }
}

void GLCanvas3D::LayersEditing::update_slicing_parameters()
{
    if (m_slicing_parameters == nullptr) {
        m_slicing_parameters = new SlicingParameters();
        *m_slicing_parameters = PrintObject::slicing_parameters(*m_config, *m_model_object, m_object_max_z);
    }
}

float GLCanvas3D::LayersEditing::thickness_bar_width(const GLCanvas3D & canvas)
{
    return
#if ENABLE_RETINA_GL
        canvas.get_canvas_size().get_scale_factor()
#else
        canvas.get_wxglcanvas()->GetContentScaleFactor()
#endif
        * THICKNESS_BAR_WIDTH;
}

Size::Size()
    : m_width(0)
    , m_height(0)
{
}

Size::Size(int width, int height, float scale_factor)
    : m_width(width)
    , m_height(height)
    , m_scale_factor(scale_factor)
{
}

int Size::get_width() const
{
    return m_width;
}

void Size::set_width(int width)
{
    m_width = width;
}

int Size::get_height() const
{
    return m_height;
}

void Size::set_height(int height)
{
    m_height = height;
}

int Size::get_scale_factor() const
{
    return m_scale_factor;
}

void Size::set_scale_factor(int scale_factor)
{
    m_scale_factor = scale_factor;
}

const Point GLCanvas3D::Mouse::Drag::Invalid_2D_Point(INT_MAX, INT_MAX);
const Vec3d GLCanvas3D::Mouse::Drag::Invalid_3D_Point(DBL_MAX, DBL_MAX, DBL_MAX);
const int GLCanvas3D::Mouse::Drag::MoveThresholdPx = 5;

GLCanvas3D::Mouse::Drag::Drag()
    : start_position_2D(Invalid_2D_Point)
    , start_position_3D(Invalid_3D_Point)
    , move_volume_idx(-1)
    , move_requires_threshold(false)
    , move_start_threshold_position_2D(Invalid_2D_Point)
{
}

GLCanvas3D::Mouse::Mouse()
    : dragging(false)
    , position(DBL_MAX, DBL_MAX)
    , scene_position(DBL_MAX, DBL_MAX, DBL_MAX)
    , ignore_left_up(false)
    , ignore_right_up(false)
{
}

void GLCanvas3D::Labels::render(const std::vector<const ModelInstance*>& sorted_instances) const
{
    if (!m_enabled || !is_shown() || m_canvas.get_gizmos_manager().is_running())
        return;

    const Camera& camera = wxGetApp().plater()->get_camera();
    const Model* model = m_canvas.get_model();
    if (model == nullptr)
        return;

    Transform3d world_to_eye = camera.get_view_matrix();
    Transform3d world_to_screen = camera.get_projection_matrix() * world_to_eye;
    const std::array<int, 4>& viewport = camera.get_viewport();

    struct Owner
    {
        int obj_idx;
        int inst_idx;
        size_t model_instance_id;
        BoundingBoxf3 world_box;
        double eye_center_z;
        std::string title;
        std::string label;
        std::string print_order;
        bool selected;
    };

    // collect owners world bounding boxes and data from volumes
    std::vector<Owner> owners;
    const GLVolumeCollection& volumes = m_canvas.get_volumes();
    PartPlate* cur_plate = wxGetApp().plater()->get_partplate_list().get_curr_plate();
    for (const GLVolume* volume : volumes.volumes) {
        int obj_idx = volume->object_idx();
        if (0 <= obj_idx && obj_idx < (int)model->objects.size()) {
            int inst_idx = volume->instance_idx();
            //only show current plate's label
            if (!cur_plate->contain_instance(obj_idx, inst_idx))
                continue;
            std::vector<Owner>::iterator it = std::find_if(owners.begin(), owners.end(), [obj_idx, inst_idx](const Owner& owner) {
                return (owner.obj_idx == obj_idx) && (owner.inst_idx == inst_idx);
                });
            if (it != owners.end()) {
                it->world_box.merge(volume->transformed_bounding_box());
                it->selected &= volume->selected;
            } else {
                const ModelObject* model_object = model->objects[obj_idx];
                Owner owner;
                owner.obj_idx = obj_idx;
                owner.inst_idx = inst_idx;
                owner.model_instance_id = model_object->instances[inst_idx]->id().id;
                owner.world_box = volume->transformed_bounding_box();
                owner.title = "object" + std::to_string(obj_idx) + "_inst##" + std::to_string(inst_idx);
                owner.label = model_object->name;
                if (model_object->instances.size() > 1)
                    owner.label += " (" + std::to_string(inst_idx + 1) + ")";
                owner.selected = volume->selected;
                owners.emplace_back(owner);
            }
        }
    }

    // updates print order strings
    if (sorted_instances.size() > 1) {
        for (size_t i = 0; i < sorted_instances.size(); ++i) {
            size_t id = sorted_instances[i]->id().id;
            std::vector<Owner>::iterator it = std::find_if(owners.begin(), owners.end(), [id](const Owner& owner) {
                return owner.model_instance_id == id;
                });
            if (it != owners.end())
                //it->print_order = std::string((_(L("Sequence"))).ToUTF8()) + "#: " + std::to_string(i + 1);
                it->print_order = std::string((_(L("Sequence"))).ToUTF8()) + "#: " + std::to_string(sorted_instances[i]->arrange_order);
        }
    }

    // calculate eye bounding boxes center zs
    for (Owner& owner : owners) {
        owner.eye_center_z = (world_to_eye * owner.world_box.center())(2);
    }

    // sort owners by center eye zs and selection
    std::sort(owners.begin(), owners.end(), [](const Owner& owner1, const Owner& owner2) {
        if (!owner1.selected && owner2.selected)
            return true;
        else if (owner1.selected && !owner2.selected)
            return false;
        else
            return (owner1.eye_center_z < owner2.eye_center_z);
        });

    ImGuiWrapper& imgui = *wxGetApp().imgui();

    // render info windows
    for (const Owner& owner : owners) {
        Vec3d screen_box_center = world_to_screen * owner.world_box.center();
        float x = 0.0f;
        float y = 0.0f;
        if (camera.get_type() == Camera::EType::Perspective) {
            x = (0.5f + 0.001f * 0.5f * (float)screen_box_center(0)) * viewport[2];
            y = (0.5f - 0.001f * 0.5f * (float)screen_box_center(1)) * viewport[3];
        } else {
            x = (0.5f + 0.5f * (float)screen_box_center(0)) * viewport[2];
            y = (0.5f - 0.5f * (float)screen_box_center(1)) * viewport[3];
        }

        if (x < 0.0f || viewport[2] < x || y < 0.0f || viewport[3] < y)
            continue;

        ImGui::PushStyleVar(ImGuiStyleVar_WindowBorderSize, owner.selected ? 3.0f : 1.5f);
        ImGui::PushStyleVar(ImGuiStyleVar_WindowRounding, 0.0f);
        ImGui::PushStyleColor(ImGuiCol_Border, owner.selected ? ImVec4(0.757f, 0.404f, 0.216f, 1.0f) : ImVec4(0.75f, 0.75f, 0.75f, 1.0f));
        imgui.set_next_window_pos(x, y, ImGuiCond_Always, 0.5f, 0.5f);
        imgui.begin(owner.title, ImGuiWindowFlags_NoMouseInputs | ImGuiWindowFlags_AlwaysAutoResize | ImGuiWindowFlags_NoDecoration | ImGuiWindowFlags_NoMove);
        ImGui::BringWindowToDisplayFront(ImGui::GetCurrentWindow());
        float win_w = ImGui::GetWindowWidth();
        ImGui::AlignTextToFramePadding();
        imgui.text(owner.label);

        if (!owner.print_order.empty()) {
            ImGui::Separator();
            float po_len = imgui.calc_text_size(owner.print_order).x;
            ImGui::SetCursorPosX(0.5f * (win_w - po_len));
            ImGui::AlignTextToFramePadding();
            imgui.text(owner.print_order);
        }

        // force re-render while the windows gets to its final size (it takes several frames)
        if (ImGui::GetWindowContentRegionWidth() + 2.0f * ImGui::GetStyle().WindowPadding.x != ImGui::CalcWindowNextAutoFitSize(ImGui::GetCurrentWindow()).x)
            imgui.set_requires_extra_frame();

        imgui.end();
        ImGui::PopStyleColor();
        ImGui::PopStyleVar(2);
    }
}

void GLCanvas3D::Tooltip::set_text(const std::string& text)
{
    // If the mouse is inside an ImGUI dialog, then the tooltip is suppressed.
    m_text = m_in_imgui ? std::string() : text;
}

void GLCanvas3D::Tooltip::render(const Vec2d& mouse_position, GLCanvas3D& canvas)
{
    static ImVec2 size(0.0f, 0.0f);

    auto validate_position = [](const Vec2d& position, const GLCanvas3D& canvas, const ImVec2& wnd_size) {
        const Size cnv_size = canvas.get_canvas_size();
        const float x = std::clamp((float)position.x(), 0.0f, (float)cnv_size.get_width() - wnd_size.x);
        const float y = std::clamp((float)position.y() + 16.0f, 0.0f, (float)cnv_size.get_height() - wnd_size.y);
        return Vec2f(x, y);
    };

    if (m_text.empty()) {
        m_start_time = std::chrono::steady_clock::now();
        return;
    }

    // draw the tooltip as hidden until the delay is expired
    // use a value of alpha slightly different from 0.0f because newer imgui does not calculate properly the window size if alpha == 0.0f
    const float alpha = (std::chrono::duration_cast<std::chrono::milliseconds>(std::chrono::steady_clock::now() - m_start_time).count() < 500) ? 0.01f : 1.0f;

    const Vec2f position = validate_position(mouse_position, canvas, size);

    ImGuiWrapper& imgui = *wxGetApp().imgui();
    ImGui::PushStyleVar(ImGuiStyleVar_WindowRounding, 0.0f);
    ImGui::PushStyleVar(ImGuiStyleVar_Alpha, alpha);
    imgui.set_next_window_pos(position.x(), position.y(), ImGuiCond_Always, 0.0f, 0.0f);

    imgui.begin(wxString("canvas_tooltip"), ImGuiWindowFlags_AlwaysAutoResize | ImGuiWindowFlags_NoMouseInputs | ImGuiWindowFlags_NoMove | ImGuiWindowFlags_NoDecoration | ImGuiWindowFlags_NoFocusOnAppearing);
    ImGui::BringWindowToDisplayFront(ImGui::GetCurrentWindow());
    ImGui::TextUnformatted(m_text.c_str());

    // force re-render while the windows gets to its final size (it may take several frames) or while hidden
#if ENABLE_ENHANCED_IMGUI_SLIDER_FLOAT
    if (alpha < 1.0f || ImGui::GetWindowContentRegionWidth() + 2.0f * ImGui::GetStyle().WindowPadding.x != ImGui::CalcWindowNextAutoFitSize(ImGui::GetCurrentWindow()).x)
        imgui.set_requires_extra_frame();
#else
    if (alpha < 1.0f || ImGui::GetWindowContentRegionWidth() + 2.0f * ImGui::GetStyle().WindowPadding.x != ImGui::CalcWindowNextAutoFitSize(ImGui::GetCurrentWindow()).x)
        canvas.request_extra_frame();
#endif // ENABLE_ENHANCED_IMGUI_SLIDER_FLOAT

    size = ImGui::GetWindowSize();

    imgui.end();
    ImGui::PopStyleVar(2);
}

//BBS: add height limit logic
void GLCanvas3D::SequentialPrintClearance::set_polygons(const Polygons& polygons, const std::vector<std::pair<Polygon, float>>& height_polygons)
{
    //BBS: add height limit logic
    m_height_limit.reset();
    m_perimeter.reset();
    m_fill.reset();
    if (!polygons.empty()) {
        size_t triangles_count = 0;
        for (const Polygon &poly : polygons) { triangles_count += poly.points.size() - 2; }
        const size_t vertices_count = 3 * triangles_count;

        if (m_render_fill) {
            GLModel::InitializationData         fill_data;
            GLModel::InitializationData::Entity entity;
            entity.type  = GLModel::PrimitiveType::Triangles;
            entity.color = {0.8f, 0.8f, 1.0f, 0.5f};
            entity.positions.reserve(vertices_count);
            entity.normals.reserve(vertices_count);
            entity.indices.reserve(vertices_count);

            const ExPolygons polygons_union = union_ex(polygons);
            for (const ExPolygon &poly : polygons_union) {
                const std::vector<Vec3d> triangulation = triangulate_expolygon_3d(poly);
                for (const Vec3d &v : triangulation) {
                    entity.positions.emplace_back(v.cast<float>() + Vec3f(0.0f, 0.0f, 0.0125f)); // add a small positive z to avoid z-fighting
                    entity.normals.emplace_back(Vec3f::UnitZ());
                    const size_t positions_count = entity.positions.size();
                    if (positions_count % 3 == 0) {
                        entity.indices.emplace_back(positions_count - 3);
                        entity.indices.emplace_back(positions_count - 2);
                        entity.indices.emplace_back(positions_count - 1);
                    }
                }
            }

            fill_data.entities.emplace_back(entity);
            m_fill.init_from(fill_data);
        }

        GLModel::InitializationData perimeter_data;
        for (const Polygon &poly : polygons) {
            GLModel::InitializationData::Entity ent;
            ent.type = GLModel::PrimitiveType::LineLoop;
            ent.positions.reserve(poly.points.size());
            ent.indices.reserve(poly.points.size());
            unsigned int id_count = 0;
            for (const Point &p : poly.points) {
                ent.positions.emplace_back(unscale<float>(p.x()), unscale<float>(p.y()), 0.025f); // add a small positive z to avoid z-fighting
                ent.normals.emplace_back(Vec3f::UnitZ());
                ent.indices.emplace_back(id_count++);
            }

            perimeter_data.entities.emplace_back(ent);
        }

        m_perimeter.init_from(perimeter_data);
    }

    //BBS: add the height limit compute logic
    if (!height_polygons.empty()) {
        size_t height_triangles_count = 0;
        for (const auto &poly : height_polygons) { height_triangles_count += poly.first.points.size() - 2; }
        const size_t height_vertices_count = 3 * height_triangles_count;

        GLModel::InitializationData         height_fill_data;
        GLModel::InitializationData::Entity height_entity;
        height_entity.type  = GLModel::PrimitiveType::Triangles;
        height_entity.color = {0.8f, 0.8f, 1.0f, 0.5f};
        height_entity.positions.reserve(height_vertices_count);
        height_entity.normals.reserve(height_vertices_count);
        height_entity.indices.reserve(height_vertices_count);

        for (const auto &poly : height_polygons) {
            ExPolygon                ex_poly(poly.first);
            const std::vector<Vec3d> height_triangulation = triangulate_expolygon_3d(ex_poly);
            for (const Vec3d &v : height_triangulation) {
                Vec3d point{v.x(), v.y(), poly.second};
                height_entity.positions.emplace_back(point.cast<float>());
                height_entity.normals.emplace_back(Vec3f::UnitZ());
                const size_t height_positions_count = height_entity.positions.size();
                if (height_positions_count % 3 == 0) {
                    height_entity.indices.emplace_back(height_positions_count - 3);
                    height_entity.indices.emplace_back(height_positions_count - 2);
                    height_entity.indices.emplace_back(height_positions_count - 1);
                }
            }
        }

        height_fill_data.entities.emplace_back(height_entity);
        m_height_limit.init_from(height_fill_data);
    }
}

void GLCanvas3D::SequentialPrintClearance::render()
{
    std::array<float, 4> FILL_COLOR = { 0.7f, 0.7f, 1.0f, 0.5f };
    std::array<float, 4> NO_FILL_COLOR = { 0.75f, 0.75f, 0.75f, 0.75f };

    GLShaderProgram* shader = wxGetApp().get_shader("gouraud_light");
    if (shader == nullptr)
        return;

    shader->start_using();

    glsafe(::glEnable(GL_DEPTH_TEST));
    glsafe(::glDisable(GL_CULL_FACE));
    glsafe(::glEnable(GL_BLEND));
    glsafe(::glBlendFunc(GL_SRC_ALPHA, GL_ONE_MINUS_SRC_ALPHA));

    m_perimeter.set_color(-1, m_render_fill ? FILL_COLOR : NO_FILL_COLOR);
    m_perimeter.render();
    m_fill.render();
    //BBS: add height limit
    m_height_limit.set_color(-1, m_render_fill ? FILL_COLOR : NO_FILL_COLOR);
    m_height_limit.render();

    glsafe(::glDisable(GL_BLEND));
    glsafe(::glEnable(GL_CULL_FACE));
    glsafe(::glDisable(GL_DEPTH_TEST));

    shader->stop_using();
}

wxDEFINE_EVENT(EVT_GLCANVAS_SCHEDULE_BACKGROUND_PROCESS, SimpleEvent);
wxDEFINE_EVENT(EVT_GLCANVAS_OBJECT_SELECT, SimpleEvent);
wxDEFINE_EVENT(EVT_GLCANVAS_PLATE_SELECT, SimpleEvent);
wxDEFINE_EVENT(EVT_GLCANVAS_RIGHT_CLICK, RBtnEvent);
wxDEFINE_EVENT(EVT_GLCANVAS_PLATE_RIGHT_CLICK, RBtnPlateEvent);
wxDEFINE_EVENT(EVT_GLCANVAS_REMOVE_OBJECT, SimpleEvent);
wxDEFINE_EVENT(EVT_GLCANVAS_ARRANGE, SimpleEvent);
//BBS: add arrange and orient event
wxDEFINE_EVENT(EVT_GLCANVAS_ARRANGE_PARTPLATE, SimpleEvent);
wxDEFINE_EVENT(EVT_GLCANVAS_ORIENT, SimpleEvent);
wxDEFINE_EVENT(EVT_GLCANVAS_ORIENT_PARTPLATE, SimpleEvent);
wxDEFINE_EVENT(EVT_GLCANVAS_SELECT_CURR_PLATE_ALL, SimpleEvent);
wxDEFINE_EVENT(EVT_GLCANVAS_SELECT_ALL, SimpleEvent);
wxDEFINE_EVENT(EVT_GLCANVAS_QUESTION_MARK, SimpleEvent);
wxDEFINE_EVENT(EVT_GLCANVAS_INCREASE_INSTANCES, Event<int>);
wxDEFINE_EVENT(EVT_GLCANVAS_INSTANCE_MOVED, SimpleEvent);
wxDEFINE_EVENT(EVT_GLCANVAS_INSTANCE_ROTATED, SimpleEvent);
wxDEFINE_EVENT(EVT_GLCANVAS_INSTANCE_SCALED, SimpleEvent);
wxDEFINE_EVENT(EVT_GLCANVAS_FORCE_UPDATE, SimpleEvent);
wxDEFINE_EVENT(EVT_GLCANVAS_ENABLE_ACTION_BUTTONS, Event<bool>);
wxDEFINE_EVENT(EVT_GLCANVAS_UPDATE_GEOMETRY, Vec3dsEvent<2>);
wxDEFINE_EVENT(EVT_GLCANVAS_MOUSE_DRAGGING_STARTED, SimpleEvent);
wxDEFINE_EVENT(EVT_GLCANVAS_MOUSE_DRAGGING_FINISHED, SimpleEvent);
wxDEFINE_EVENT(EVT_GLCANVAS_UPDATE_BED_SHAPE, SimpleEvent);
wxDEFINE_EVENT(EVT_GLCANVAS_TAB, SimpleEvent);
wxDEFINE_EVENT(EVT_GLCANVAS_RESETGIZMOS, SimpleEvent);
wxDEFINE_EVENT(EVT_GLCANVAS_MOVE_SLIDERS, wxKeyEvent);
wxDEFINE_EVENT(EVT_GLCANVAS_EDIT_COLOR_CHANGE, wxKeyEvent);
wxDEFINE_EVENT(EVT_GLCANVAS_JUMP_TO, wxKeyEvent);
wxDEFINE_EVENT(EVT_GLCANVAS_UNDO, SimpleEvent);
wxDEFINE_EVENT(EVT_GLCANVAS_REDO, SimpleEvent);
wxDEFINE_EVENT(EVT_GLCANVAS_COLLAPSE_SIDEBAR, SimpleEvent);
wxDEFINE_EVENT(EVT_GLCANVAS_RELOAD_FROM_DISK, SimpleEvent);
wxDEFINE_EVENT(EVT_GLCANVAS_RENDER_TIMER, wxTimerEvent/*RenderTimerEvent*/);
wxDEFINE_EVENT(EVT_GLCANVAS_TOOLBAR_HIGHLIGHTER_TIMER, wxTimerEvent);
wxDEFINE_EVENT(EVT_GLCANVAS_GIZMO_HIGHLIGHTER_TIMER, wxTimerEvent);
wxDEFINE_EVENT(EVT_GLCANVAS_UPDATE, SimpleEvent);
wxDEFINE_EVENT(EVT_CUSTOMEVT_TICKSCHANGED, wxCommandEvent);
wxDEFINE_EVENT(EVT_GLCANVAS_RESET_LAYER_HEIGHT_PROFILE, SimpleEvent);
wxDEFINE_EVENT(EVT_GLCANVAS_ADAPTIVE_LAYER_HEIGHT_PROFILE, Event<float>);
wxDEFINE_EVENT(EVT_GLCANVAS_SMOOTH_LAYER_HEIGHT_PROFILE, HeightProfileSmoothEvent);

const double GLCanvas3D::DefaultCameraZoomToBoxMarginFactor = 1.25;
const double GLCanvas3D::DefaultCameraZoomToBedMarginFactor = 2.00;
const double GLCanvas3D::DefaultCameraZoomToPlateMarginFactor = 1.25;

void GLCanvas3D::load_arrange_settings()
{
    std::string dist_fff_str =
        wxGetApp().app_config->get("arrange", "min_object_distance_fff");

    std::string dist_fff_seq_print_str =
        wxGetApp().app_config->get("arrange", "min_object_distance_seq_print_fff");

    std::string dist_sla_str =
        wxGetApp().app_config->get("arrange", "min_object_distance_sla");

    std::string en_rot_fff_str =
        wxGetApp().app_config->get("arrange", "enable_rotation_fff");

    std::string en_rot_fff_seqp_str =
        wxGetApp().app_config->get("arrange", "enable_rotation_seq_print");

    std::string en_rot_sla_str =
        wxGetApp().app_config->get("arrange", "enable_rotation_sla");
    
    std::string en_allow_multiple_materials_str =
        wxGetApp().app_config->get("arrange", "allow_multi_materials_on_same_plate");
    
    std::string en_avoid_region_str =
        wxGetApp().app_config->get("arrange", "avoid_extrusion_cali_region");
    
    

    if (!dist_fff_str.empty())
        m_arrange_settings_fff.distance = std::stof(dist_fff_str);

    if (!dist_fff_seq_print_str.empty())
        m_arrange_settings_fff_seq_print.distance = std::stof(dist_fff_seq_print_str);

    if (!dist_sla_str.empty())
        m_arrange_settings_sla.distance = std::stof(dist_sla_str);

    if (!en_rot_fff_str.empty())
        m_arrange_settings_fff.enable_rotation = (en_rot_fff_str == "1" || en_rot_fff_str == "true");
    
    if (!en_allow_multiple_materials_str.empty())
        m_arrange_settings_fff.allow_multi_materials_on_same_plate = (en_allow_multiple_materials_str == "1" || en_allow_multiple_materials_str == "true");
    

    if (!en_rot_fff_seqp_str.empty())
        m_arrange_settings_fff_seq_print.enable_rotation = (en_rot_fff_seqp_str == "1" || en_rot_fff_seqp_str == "true");
    
    if(!en_avoid_region_str.empty())
        m_arrange_settings_fff.avoid_extrusion_cali_region = (en_avoid_region_str == "1" || en_avoid_region_str == "true");

    if (!en_rot_sla_str.empty())
        m_arrange_settings_sla.enable_rotation = (en_rot_sla_str == "1" || en_rot_sla_str == "true");

    //BBS: add specific arrange settings
    m_arrange_settings_fff_seq_print.is_seq_print = true;
}

PrinterTechnology GLCanvas3D::current_printer_technology() const
{
    return m_process->current_printer_technology();
}

GLCanvas3D::GLCanvas3D(wxGLCanvas* canvas, Bed3D &bed)
    : m_canvas(canvas)
    , m_context(nullptr)
    , m_bed(bed)
#if ENABLE_RETINA_GL
    , m_retina_helper(nullptr)
#endif
    , m_in_render(false)
    , m_main_toolbar(GLToolbar::Normal, "Main")
    , m_separator_toolbar(GLToolbar::Normal, "Separator")
    , m_assemble_view_toolbar(GLToolbar::Normal, "Assembly_View")
    , m_return_toolbar()
    , m_canvas_type(ECanvasType::CanvasView3D)
    , m_gizmos(*this)
    , m_use_clipping_planes(false)
    , m_sidebar_field("")
    , m_extra_frame_requested(false)
    , m_config(nullptr)
    , m_process(nullptr)
    , m_model(nullptr)
    , m_dirty(true)
    , m_initialized(false)
    , m_apply_zoom_to_volumes_filter(false)
    , m_picking_enabled(false)
    , m_moving_enabled(false)
    , m_dynamic_background_enabled(false)
    , m_multisample_allowed(false)
    , m_moving(false)
    , m_tab_down(false)
    , m_cursor_type(Standard)
    , m_color_by("volume")
    , m_reload_delayed(false)
#if ENABLE_RENDER_PICKING_PASS
    , m_show_picking_texture(false)
#endif // ENABLE_RENDER_PICKING_PASS
    , m_render_sla_auxiliaries(true)
    , m_labels(*this)
    , m_slope(m_volumes)
{
    if (m_canvas != nullptr) {
        m_timer.SetOwner(m_canvas);
        m_render_timer.SetOwner(m_canvas);
#if ENABLE_RETINA_GL
        m_retina_helper.reset(new RetinaHelper(canvas));
#endif // ENABLE_RETINA_GL
    }

    load_arrange_settings();

    m_selection.set_volumes(&m_volumes.volumes);
}

GLCanvas3D::~GLCanvas3D()
{
    reset_volumes();

    m_sel_plate_toolbar.del_all_item();
    m_sel_plate_toolbar.del_stats_item();
}

void GLCanvas3D::post_event(wxEvent &&event)
{
    event.SetEventObject(m_canvas);
    wxPostEvent(m_canvas, event);
}

bool GLCanvas3D::init()
{
    if (m_initialized)
        return true;

    if (m_canvas == nullptr || m_context == nullptr)
        return false;

    // init dark mode status
    on_change_color_mode(wxGetApp().app_config->get("dark_color_mode") == "1", false);

    BOOST_LOG_TRIVIAL(info) <<__FUNCTION__<< " enter";
    glsafe(::glClearColor(1.0f, 1.0f, 1.0f, 1.0f));
    glsafe(::glClearDepth(1.0f));

    glsafe(::glDepthFunc(GL_LESS));

    glsafe(::glEnable(GL_DEPTH_TEST));
    glsafe(::glEnable(GL_CULL_FACE));
    glsafe(::glEnable(GL_BLEND));
    glsafe(::glBlendFunc(GL_SRC_ALPHA, GL_ONE_MINUS_SRC_ALPHA));

    // Set antialiasing / multisampling
    glsafe(::glDisable(GL_LINE_SMOOTH));
    glsafe(::glDisable(GL_POLYGON_SMOOTH));

    // ambient lighting
    GLfloat ambient[4] = { 0.3f, 0.3f, 0.3f, 1.0f };
    glsafe(::glLightModelfv(GL_LIGHT_MODEL_AMBIENT, ambient));

    glsafe(::glEnable(GL_LIGHT0));
    glsafe(::glEnable(GL_LIGHT1));

    // light from camera
    GLfloat specular_cam[4] = { 0.3f, 0.3f, 0.3f, 1.0f };
    glsafe(::glLightfv(GL_LIGHT1, GL_SPECULAR, specular_cam));
    GLfloat diffuse_cam[4] = { 0.2f, 0.2f, 0.2f, 1.0f };
    glsafe(::glLightfv(GL_LIGHT1, GL_DIFFUSE, diffuse_cam));

    // light from above
    GLfloat specular_top[4] = { 0.2f, 0.2f, 0.2f, 1.0f };
    glsafe(::glLightfv(GL_LIGHT0, GL_SPECULAR, specular_top));
    GLfloat diffuse_top[4] = { 0.5f, 0.5f, 0.5f, 1.0f };
    glsafe(::glLightfv(GL_LIGHT0, GL_DIFFUSE, diffuse_top));

    // Enables Smooth Color Shading; try GL_FLAT for (lack of) fun.
    glsafe(::glShadeModel(GL_SMOOTH));

    // A handy trick -- have surface material mirror the color.
    glsafe(::glColorMaterial(GL_FRONT_AND_BACK, GL_AMBIENT_AND_DIFFUSE));
    glsafe(::glEnable(GL_COLOR_MATERIAL));

    if (m_multisample_allowed)
        glsafe(::glEnable(GL_MULTISAMPLE));

    BOOST_LOG_TRIVIAL(info) << __FUNCTION__ << ": before m_layers_editing init";
    if (m_main_toolbar.is_enabled())
        m_layers_editing.init();

    // on linux the gl context is not valid until the canvas is not shown on screen
    // we defer the geometry finalization of volumes until the first call to render()
    m_volumes.finalize_geometry(true);

    BOOST_LOG_TRIVIAL(info) <<__FUNCTION__<< ": before gizmo init";
    if (m_gizmos.is_enabled() && !m_gizmos.init())
        std::cout << "Unable to initialize gizmos: please, check that all the required textures are available" << std::endl;

    BOOST_LOG_TRIVIAL(info) <<__FUNCTION__<< ": before _init_toolbars";
    if (!_init_toolbars())
        return false;

    BOOST_LOG_TRIVIAL(info) <<__FUNCTION__<< ": finish _init_toolbars";
    if (m_selection.is_enabled() && !m_selection.init())
        return false;

    BOOST_LOG_TRIVIAL(info) <<__FUNCTION__<< ": finish m_selection";

#if ENABLE_IMGUI_STYLE_EDITOR
    //BBS load render color for style editor
    GLVolume::load_render_colors();
    PartPlate::load_render_colors();
    GLGizmoBase::load_render_colors();
    GLCanvas3D::load_render_colors();
    Bed3D::load_render_colors();
#endif
    //if (!wxGetApp().is_gl_version_greater_or_equal_to(3, 0))
    //    wxGetApp().plater()->enable_wireframe(false);
    m_initialized = true;

    return true;
}

void GLCanvas3D::on_change_color_mode(bool is_dark, bool reinit) {
    m_is_dark = is_dark;
    // Bed color
    m_bed.on_change_color_mode(is_dark);
    // GcodeViewer color
    m_gcode_viewer.on_change_color_mode(is_dark);
    // ImGui Style
    wxGetApp().imgui()->on_change_color_mode(is_dark);
    // Notification
    wxGetApp().plater()->get_notification_manager()->on_change_color_mode(is_dark);
    // Preview Slider
    IMSlider* m_layers_slider = get_gcode_viewer().get_layers_slider();
    IMSlider* m_moves_slider = get_gcode_viewer().get_moves_slider();
    m_layers_slider->on_change_color_mode(is_dark);
    m_moves_slider->on_change_color_mode(is_dark);
    // Partplate
    wxGetApp().plater()->get_partplate_list().on_change_color_mode(is_dark);

    // Toolbar
    if (m_canvas_type == CanvasView3D) {
        m_gizmos.on_change_color_mode(is_dark);
        if (reinit) {
            // reset svg
            _switch_toolbars_icon_filename();
            m_gizmos.switch_gizmos_icon_filename();
            // set dirty to re-generate icon texture
            m_separator_toolbar.set_icon_dirty();
            m_main_toolbar.set_icon_dirty();
            wxGetApp().plater()->get_collapse_toolbar().set_icon_dirty();
            m_assemble_view_toolbar.set_icon_dirty();
            m_gizmos.set_icon_dirty();
        }
    }
}

void GLCanvas3D::set_as_dirty()
{
    m_dirty = true;
}

const float GLCanvas3D::get_scale() const
{
#if ENABLE_RETINA_GL
    return m_retina_helper->get_scale_factor();
#else
    return 1.0f;
#endif
}

unsigned int GLCanvas3D::get_volumes_count() const
{
    return (unsigned int)m_volumes.volumes.size();
}

void GLCanvas3D::reset_volumes()
{
    if (!m_initialized)
        return;

    if (m_volumes.empty())
        return;

    _set_current();

    m_selection.clear();
    m_volumes.clear();
    m_dirty = true;

    _set_warning_notification(EWarning::ObjectOutside, false);
}

//BBS: get current plater's bounding box
BoundingBoxf3 GLCanvas3D::_get_current_partplate_print_volume()
{
    BoundingBoxf3 test_volume;
    if (m_process && m_config)
    {
        BoundingBoxf3 plate_bb = m_process->get_current_plate()->get_bounding_box(false);
        BoundingBoxf3 print_volume({ plate_bb.min(0), plate_bb.min(1), 0.0 }, { plate_bb.max(0), plate_bb.max(1), m_config->opt_float("printable_height") });
        // Allow the objects to protrude below the print bed
        print_volume.min(2) = -1e10;
        print_volume.min(0) -= Slic3r::BuildVolume::BedEpsilon;
        print_volume.min(1) -= Slic3r::BuildVolume::BedEpsilon;
        print_volume.max(0) += Slic3r::BuildVolume::BedEpsilon;
        print_volume.max(1) += Slic3r::BuildVolume::BedEpsilon;
        test_volume = print_volume;
    }
    else
        test_volume = BoundingBoxf3();

    return test_volume;
}

ModelInstanceEPrintVolumeState GLCanvas3D::check_volumes_outside_state() const
{
    //BBS: if not initialized, return inside directly insteadof assert
    if (!m_initialized) {
        return ModelInstancePVS_Inside;
    }
    //assert(m_initialized);

    ModelInstanceEPrintVolumeState state;
    m_volumes.check_outside_state(m_bed.build_volume(), &state);
    return state;
}

void GLCanvas3D::toggle_sla_auxiliaries_visibility(bool visible, const ModelObject* mo, int instance_idx)
{
    m_render_sla_auxiliaries = visible;

    for (GLVolume* vol : m_volumes.volumes) {
        if (vol->composite_id.object_id >= 1000 &&
            vol->composite_id.object_id < 1000 + wxGetApp().plater()->get_partplate_list().get_plate_count())
            continue; // the wipe tower
        if ((mo == nullptr || m_model->objects[vol->composite_id.object_id] == mo)
        && (instance_idx == -1 || vol->composite_id.instance_id == instance_idx)
        && vol->composite_id.volume_id < 0)
            vol->is_active = visible;
    }
}

void GLCanvas3D::toggle_model_objects_visibility(bool visible, const ModelObject* mo, int instance_idx, const ModelVolume* mv)
{
    for (GLVolume* vol : m_volumes.volumes) {
        // BBS: add partplate logic
        if (vol->composite_id.object_id >= 1000 &&
            vol->composite_id.object_id < 1000 + wxGetApp().plater()->get_partplate_list().get_plate_count()) { // wipe tower
            vol->is_active = (visible && mo == nullptr);
        }
        else {
            if ((mo == nullptr || m_model->objects[vol->composite_id.object_id] == mo)
            && (instance_idx == -1 || vol->composite_id.instance_id == instance_idx)
            && (mv == nullptr || m_model->objects[vol->composite_id.object_id]->volumes[vol->composite_id.volume_id] == mv)) {
                vol->is_active = visible;

                if (instance_idx == -1) {
                    vol->force_native_color = false;
                    vol->force_neutral_color = false;
                } else {
                    const GLGizmosManager& gm = get_gizmos_manager();
                    auto gizmo_type = gm.get_current_type();
                    if (    (gizmo_type == GLGizmosManager::FdmSupports
                          || gizmo_type == GLGizmosManager::Seam)
                        && ! vol->is_modifier)
                        vol->force_neutral_color = true;
                    else if (gizmo_type == GLGizmosManager::MmuSegmentation)
                        vol->is_active = false;
                    else
                        vol->force_native_color = true;
                }
            }
        }
    }
    if (visible && !mo)
        toggle_sla_auxiliaries_visibility(true, mo, instance_idx);

    if (!mo && !visible && !m_model->objects.empty() && (m_model->objects.size() > 1 || m_model->objects.front()->instances.size() > 1))
        _set_warning_notification(EWarning::SomethingNotShown, true);

    if (!mo && visible)
        _set_warning_notification(EWarning::SomethingNotShown, false);
}

void GLCanvas3D::update_instance_printable_state_for_object(const size_t obj_idx)
{
    ModelObject* model_object = m_model->objects[obj_idx];
    for (int inst_idx = 0; inst_idx < (int)model_object->instances.size(); ++inst_idx) {
        ModelInstance* instance = model_object->instances[inst_idx];

        for (GLVolume* volume : m_volumes.volumes) {
            if ((volume->object_idx() == (int)obj_idx) && (volume->instance_idx() == inst_idx))
                volume->printable = instance->printable;
                if (!volume->printable) {
                    volume->render_color = GLVolume::UNPRINTABLE_COLOR;
                }
        }
    }
}

void GLCanvas3D::update_instance_printable_state_for_objects(const std::vector<size_t>& object_idxs)
{
    for (size_t obj_idx : object_idxs)
        update_instance_printable_state_for_object(obj_idx);
}

void GLCanvas3D::set_config(const DynamicPrintConfig* config)
{
    m_config = config;
    m_layers_editing.set_config(config);
}

void GLCanvas3D::set_process(BackgroundSlicingProcess *process)
{
    m_process = process;
}

void GLCanvas3D::set_model(Model* model)
{
    m_model = model;
    m_selection.set_model(m_model);
}

void GLCanvas3D::bed_shape_changed()
{
    refresh_camera_scene_box();
    wxGetApp().plater()->get_camera().requires_zoom_to_bed = true;
    m_dirty = true;
}

void GLCanvas3D::plates_count_changed()
{
    refresh_camera_scene_box();
    m_dirty = true;
}

Camera& GLCanvas3D::get_camera()
{
    return camera;
}

void GLCanvas3D::set_color_by(const std::string& value)
{
    m_color_by = value;
}

void GLCanvas3D::refresh_camera_scene_box()
{
    wxGetApp().plater()->get_camera().set_scene_box(scene_bounding_box());
}

BoundingBoxf3 GLCanvas3D::volumes_bounding_box() const
{
    BoundingBoxf3 bb;
    for (const GLVolume* volume : m_volumes.volumes) {
        if (!m_apply_zoom_to_volumes_filter || ((volume != nullptr) && volume->zoom_to_volumes))
            bb.merge(volume->transformed_bounding_box());
    }
    return bb;
}

BoundingBoxf3 GLCanvas3D::scene_bounding_box() const
{
    BoundingBoxf3 bb = volumes_bounding_box();
    bb.merge(m_bed.extended_bounding_box());
    double h = m_bed.build_volume().printable_height();
    //FIXME why -h?
    bb.min.z() = std::min(bb.min.z(), -h);
    bb.max.z() = std::max(bb.max.z(), h);

    //BBS merge plate scene bounding box
    if (m_canvas_type == ECanvasType::CanvasView3D) {
        PartPlateList& plate = wxGetApp().plater()->get_partplate_list();
        bb.merge(plate.get_bounding_box());
    }

    return bb;
}

BoundingBoxf3 GLCanvas3D::plate_scene_bounding_box(int plate_idx) const
{
    PartPlate* plate = wxGetApp().plater()->get_partplate_list().get_plate(plate_idx);

    BoundingBoxf3 bb = plate->get_bounding_box(true);
    if (m_config != nullptr) {
        double h = m_config->opt_float("printable_height");
        bb.min(2) = std::min(bb.min(2), -h);
        bb.max(2) = std::max(bb.max(2), h);
    }

    return bb;
}

bool GLCanvas3D::is_layers_editing_enabled() const
{
    return m_layers_editing.is_enabled();
}

bool GLCanvas3D::is_layers_editing_allowed() const
{
    return m_layers_editing.is_allowed();
}

void GLCanvas3D::reset_layer_height_profile()
{
    wxGetApp().plater()->take_snapshot("Variable layer height - Reset");
    m_layers_editing.reset_layer_height_profile(*this);
    m_layers_editing.state = LayersEditing::Completed;
    m_dirty = true;
}

void GLCanvas3D::adaptive_layer_height_profile(float quality_factor)
{
    wxGetApp().plater()->take_snapshot("Variable layer height - Adaptive");
    m_layers_editing.adaptive_layer_height_profile(*this, quality_factor);
    m_layers_editing.state = LayersEditing::Completed;
    m_dirty = true;
}

void GLCanvas3D::smooth_layer_height_profile(const HeightProfileSmoothingParams& smoothing_params)
{
    wxGetApp().plater()->take_snapshot("Variable layer height - Smooth all");
    m_layers_editing.smooth_layer_height_profile(*this, smoothing_params);
    m_layers_editing.state = LayersEditing::Completed;
    m_dirty = true;
}

bool GLCanvas3D::is_reload_delayed() const
{
    return m_reload_delayed;
}

void GLCanvas3D::enable_layers_editing(bool enable)
{
    m_layers_editing.set_enabled(enable);
    set_as_dirty();
}

void GLCanvas3D::enable_legend_texture(bool enable)
{
    m_gcode_viewer.enable_legend(enable);
}

void GLCanvas3D::enable_picking(bool enable)
{
    m_picking_enabled = enable;
    m_selection.set_mode(Selection::Instance);
}

void GLCanvas3D::enable_moving(bool enable)
{
    m_moving_enabled = enable;
}

void GLCanvas3D::enable_gizmos(bool enable)
{
    m_gizmos.set_enabled(enable);
}

void GLCanvas3D::enable_selection(bool enable)
{
    m_selection.set_enabled(enable);
}

void GLCanvas3D::enable_main_toolbar(bool enable)
{
    m_main_toolbar.set_enabled(enable);
}

void GLCanvas3D::reset_select_plate_toolbar_selection() {
    if (m_sel_plate_toolbar.m_all_plates_stats_item)
        m_sel_plate_toolbar.m_all_plates_stats_item->selected = false;
}

void GLCanvas3D::enable_select_plate_toolbar(bool enable)
{
    m_sel_plate_toolbar.set_enabled(enable);
}

void GLCanvas3D::enable_assemble_view_toolbar(bool enable)
{
    m_assemble_view_toolbar.set_enabled(enable);
}

void GLCanvas3D::enable_return_toolbar(bool enable)
{
    m_return_toolbar.set_enabled(enable);
}

void GLCanvas3D::enable_separator_toolbar(bool enable)
{
    m_separator_toolbar.set_enabled(enable);
}

void GLCanvas3D::enable_dynamic_background(bool enable)
{
    m_dynamic_background_enabled = enable;
}

void GLCanvas3D::allow_multisample(bool allow)
{
    m_multisample_allowed = allow;
}

void GLCanvas3D::zoom_to_bed()
{
    BoundingBoxf3 box = m_bed.build_volume().bounding_volume();
    box.min.z() = 0.0;
    box.max.z() = 0.0;
    _zoom_to_box(box, DefaultCameraZoomToBedMarginFactor);
}

void GLCanvas3D::zoom_to_volumes()
{
    m_apply_zoom_to_volumes_filter = true;
    _zoom_to_box(volumes_bounding_box());
    m_apply_zoom_to_volumes_filter = false;
}

void GLCanvas3D::zoom_to_selection()
{
    if (!m_selection.is_empty())
        _zoom_to_box(m_selection.get_bounding_box());
}

void GLCanvas3D::zoom_to_gcode()
{
    _zoom_to_box(m_gcode_viewer.get_paths_bounding_box(), 1.05);
}

void GLCanvas3D::zoom_to_plate(int plate_idx)
{
    BoundingBoxf3 box;
    if (plate_idx == REQUIRES_ZOOM_TO_ALL_PLATE) {
        box = wxGetApp().plater()->get_partplate_list().get_bounding_box();
        box.min.z() = 0.0;
        box.max.z() = 0.0;
        _zoom_to_box(box, DefaultCameraZoomToPlateMarginFactor);
    } else {
        PartPlate* plate = nullptr;
        if (plate_idx == REQUIRES_ZOOM_TO_CUR_PLATE) {
            plate = wxGetApp().plater()->get_partplate_list().get_curr_plate();
        }else {
            assert(plate_idx >= 0 && plate_idx < wxGetApp().plater()->get_partplate_list().get_plate_count());
            plate = wxGetApp().plater()->get_partplate_list().get_plate(plate_idx);
        }
        box = plate->get_bounding_box(true);
        box.min.z() = 0.0;
        box.max.z() = 0.0;
        _zoom_to_box(box, DefaultCameraZoomToPlateMarginFactor);
    }
}

void GLCanvas3D::select_view(const std::string& direction)
{
    wxGetApp().plater()->get_camera().select_view(direction);
    if (m_canvas != nullptr)
        m_canvas->Refresh();
}

void GLCanvas3D::select_plate()
{
    wxGetApp().plater()->get_partplate_list().select_plate_view();
    if (m_canvas != nullptr)
        m_canvas->Refresh();
}

void GLCanvas3D::update_volumes_colors_by_extruder()
{
    if (m_config != nullptr)
        m_volumes.update_colors_by_extruder(m_config);
}

float GLCanvas3D::get_collapse_toolbar_width()
{
    GLToolbar& collapse_toolbar = wxGetApp().plater()->get_collapse_toolbar();

    return collapse_toolbar.is_enabled() ? collapse_toolbar.get_width() : 0;
}

float GLCanvas3D::get_collapse_toolbar_height()
{
    GLToolbar& collapse_toolbar = wxGetApp().plater()->get_collapse_toolbar();

    return collapse_toolbar.is_enabled() ? collapse_toolbar.get_height() : 0;
}

bool GLCanvas3D::make_current_for_postinit() {
    return _set_current();
}

Points GLCanvas3D::estimate_wipe_tower_points(int plate_index, bool global) const
{
    PartPlateList &     ppl         = wxGetApp().plater()->get_partplate_list();
    DynamicPrintConfig &proj_cfg    = wxGetApp().preset_bundle->project_config;
    auto &              print       = wxGetApp().plater()->get_partplate_list().get_current_fff_print();
    int                 plate_count = ppl.get_plate_count();
    float               x           = dynamic_cast<const ConfigOptionFloats *>(proj_cfg.option("wipe_tower_x"))->get_at(plate_index);
    float               y           = dynamic_cast<const ConfigOptionFloats *>(proj_cfg.option("wipe_tower_y"))->get_at(plate_index);
    if (plate_index >= plate_count) { plate_index = 0; }
    float w               = dynamic_cast<const ConfigOptionFloat *>(m_config->option("prime_tower_width"))->value;
    float v               = dynamic_cast<const ConfigOptionFloat *>(m_config->option("prime_volume"))->value;
    Vec3d         wipe_tower_size = ppl.get_plate(plate_index)->estimate_wipe_tower_size(w, v);

    if (wipe_tower_size(1) == 0) {
        // when depth is unavailable (no items on this plate), we have to estimate the depth using the extruder number of all plates
        std::set<int> extruder_ids;
        if (global) {
            auto objs = wxGetApp().obj_list()->objects();
            for (ModelObject *obj : *objs) {
                for (ModelVolume *volume : obj->volumes) {
                    std::vector<int> es = volume->get_extruders();
                    extruder_ids.insert(es.begin(), es.end());
                }
            }
        } else {
            PartPlate* pl = ppl.get_plate(plate_index);
            std::vector<int> es = pl->get_extruders();
            extruder_ids.insert(es.begin(), es.end());
        }
        int extruder_size  = extruder_ids.size();
        wipe_tower_size(1) = extruder_size * print.wipe_tower_data(extruder_size).depth + 2 * print.wipe_tower_data().brim_width;
    }
    Vec3d plate_origin = ppl.get_plate(plate_index)->get_origin();
    Point wt_min_corner{scale_(x), scale_(y)};
    Point wt_max_corner(scale_(x + wipe_tower_size(0)), scale_(y + wipe_tower_size(1)));
    return {wt_min_corner, {wt_max_corner.x(), wt_min_corner.y()}, wt_max_corner, {wt_min_corner.x(), wt_max_corner.y()}};
}

void GLCanvas3D::render(bool only_init)
{
    if (m_in_render) {
        // if called recursively, return
        m_dirty = true;
        return;
    }

    m_in_render = true;
    Slic3r::ScopeGuard in_render_guard([this]() { m_in_render = false; });
    (void)in_render_guard;

    if (m_canvas == nullptr)
        return;

    //BBS: add enable_render
    if (!m_enable_render)
        return;

    // ensures this canvas is current and initialized
    if (!_is_shown_on_screen() || !_set_current() || !wxGetApp().init_opengl())
        return;

    if (!is_initialized() && !init())
        return;

    if (!m_main_toolbar.is_enabled())
        m_gcode_viewer.init(wxGetApp().get_mode(), wxGetApp().preset_bundle);

    if (! m_bed.build_volume().valid()) {
        // this happens at startup when no data is still saved under <>\AppData\Roaming\Slic3rPE
        post_event(SimpleEvent(EVT_GLCANVAS_UPDATE_BED_SHAPE));
        return;
    }

    if (only_init)
        return;

#if ENABLE_ENVIRONMENT_MAP
    if (wxGetApp().is_editor())
        wxGetApp().plater()->init_environment_texture();
#endif // ENABLE_ENVIRONMENT_MAP

    const Size& cnv_size = get_canvas_size();
    // Probably due to different order of events on Linux/GTK2, when one switched from 3D scene
    // to preview, this was called before canvas had its final size. It reported zero width
    // and the viewport was set incorrectly, leading to tripping glAsserts further down
    // the road (in apply_projection). That's why the minimum size is forced to 10.
    Camera& camera = wxGetApp().plater()->get_camera();
    camera.apply_viewport(0, 0, std::max(10u, (unsigned int)cnv_size.get_width()), std::max(10u, (unsigned int)cnv_size.get_height()));

    if (camera.requires_zoom_to_bed) {
        zoom_to_bed();
        _resize((unsigned int)cnv_size.get_width(), (unsigned int)cnv_size.get_height());
        camera.requires_zoom_to_bed = false;
    }

    if (camera.requires_zoom_to_plate > REQUIRES_ZOOM_TO_PLATE_IDLE) {
        zoom_to_plate(camera.requires_zoom_to_plate);
        _resize((unsigned int)cnv_size.get_width(), (unsigned int)cnv_size.get_height());
        camera.requires_zoom_to_plate = REQUIRES_ZOOM_TO_PLATE_IDLE;
    }

    if (camera.requires_zoom_to_volumes) {
        zoom_to_volumes();
        _resize((unsigned int)cnv_size.get_width(), (unsigned int)cnv_size.get_height());
        camera.requires_zoom_to_volumes = false;
    }

    camera.apply_view_matrix();
    camera.apply_projection(_max_bounding_box(true, true, true));

    GLfloat position_cam[4] = { 1.0f, 0.0f, 1.0f, 0.0f };
    glsafe(::glLightfv(GL_LIGHT1, GL_POSITION, position_cam));
    GLfloat position_top[4] = { -0.5f, -0.5f, 1.0f, 0.0f };
    glsafe(::glLightfv(GL_LIGHT0, GL_POSITION, position_top));

    wxGetApp().imgui()->new_frame();

    if (m_picking_enabled) {
        if (m_rectangle_selection.is_dragging())
            // picking pass using rectangle selection
            _rectangular_selection_picking_pass();
        //BBS: enable picking when no volumes for partplate logic
        //else if (!m_volumes.empty())
        else
            // regular picking pass
            _picking_pass();
    }

#if ENABLE_RENDER_PICKING_PASS
    if (!m_picking_enabled || !m_show_picking_texture) {
#endif // ENABLE_RENDER_PICKING_PASS
    // draw scene
    glsafe(::glClear(GL_COLOR_BUFFER_BIT | GL_DEPTH_BUFFER_BIT));
    _render_background();

    //BBS add partplater rendering logic
    bool only_current = false, only_body = false, show_axes = true, no_partplate = false;
    GLGizmosManager::EType gizmo_type = m_gizmos.get_current_type();
    if (!m_main_toolbar.is_enabled()) {
        //only_body = true;
        only_current = true;
    }
    else if ((gizmo_type == GLGizmosManager::FdmSupports) || (gizmo_type == GLGizmosManager::Seam) || (gizmo_type == GLGizmosManager::MmuSegmentation))
        no_partplate = true;

    /* view3D render*/
    int hover_id = (m_hover_plate_idxs.size() > 0)?m_hover_plate_idxs.front():-1;
    if (m_canvas_type == ECanvasType::CanvasView3D) {
        //BBS: add outline logic
        _render_objects(GLVolumeCollection::ERenderType::Opaque, !m_gizmos.is_running());
        _render_sla_slices();
        _render_selection();
        if (!no_partplate)
            _render_bed(!camera.is_looking_downward(), show_axes);
        //BBS: add outline logic
        _render_objects(GLVolumeCollection::ERenderType::Transparent, !m_gizmos.is_running());
        if (!no_partplate)
            _render_platelist(!camera.is_looking_downward(), only_current, only_body, hover_id);
    }
    /* preview render */
    else if (m_canvas_type == ECanvasType::CanvasPreview && m_render_preview) {
        //BBS: add outline logic
        _render_objects(GLVolumeCollection::ERenderType::Opaque, !m_gizmos.is_running());
        //BBS: GUI refactor: add canvas size as parameters
        _render_gcode(cnv_size.get_width(), cnv_size.get_height());
        _render_sla_slices();
        _render_selection();
        _render_bed(!camera.is_looking_downward(), show_axes);
        _render_platelist(!camera.is_looking_downward(), only_current, true, hover_id);
    }
    /* assemble render*/
    else if (m_canvas_type == ECanvasType::CanvasAssembleView) {
        //BBS: add outline logic
        _render_objects(GLVolumeCollection::ERenderType::Opaque, !m_gizmos.is_running());
        //_render_bed(!camera.is_looking_downward(), show_axes);
        //BBS: add outline logic
        _render_objects(GLVolumeCollection::ERenderType::Transparent, !m_gizmos.is_running());
        _render_plane();
        //BBS: add outline logic insteadof selection under assemble view
        //_render_selection();
    }

    _render_sequential_clearance();
#if ENABLE_RENDER_SELECTION_CENTER
    _render_selection_center();
#endif // ENABLE_RENDER_SELECTION_CENTER

    // we need to set the mouse's scene position here because the depth buffer
    // could be invalidated by the following gizmo render methods
    // this position is used later into on_mouse() to drag the objects
    if (m_picking_enabled)
        m_mouse.scene_position = _mouse_to_3d(m_mouse.position.cast<coord_t>());

    // sidebar hints need to be rendered before the gizmos because the depth buffer
    // could be invalidated by the following gizmo render methods
    _render_selection_sidebar_hints();
    _render_current_gizmo();
#if ENABLE_RENDER_PICKING_PASS
    }
#endif // ENABLE_RENDER_PICKING_PASS

#if ENABLE_SHOW_CAMERA_TARGET
    _render_camera_target();
#endif // ENABLE_SHOW_CAMERA_TARGET

    if (m_picking_enabled && m_rectangle_selection.is_dragging())
        m_rectangle_selection.render(*this);

    // draw overlays
    _render_overlays();

    if (wxGetApp().plater()->is_render_statistic_dialog_visible()) {
        ImGui::ShowMetricsWindow();

        ImGuiWrapper& imgui = *wxGetApp().imgui();
        imgui.begin(std::string("Render statistics"), ImGuiWindowFlags_AlwaysAutoResize | ImGuiWindowFlags_NoResize | ImGuiWindowFlags_NoCollapse);
        imgui.text("FPS (SwapBuffers() calls per second):");
        ImGui::SameLine();
        imgui.text(std::to_string(m_render_stats.get_fps_and_reset_if_needed()));
        ImGui::Separator();
        imgui.text("Compressed textures:");
        ImGui::SameLine();
        imgui.text(OpenGLManager::are_compressed_textures_supported() ? "supported" : "not supported");
        imgui.text("Max texture size:");
        ImGui::SameLine();
        imgui.text(std::to_string(OpenGLManager::get_gl_info().get_max_tex_size()));
        imgui.end();
    }

#if ENABLE_PROJECT_DIRTY_STATE_DEBUG_WINDOW
    if (wxGetApp().is_editor() && wxGetApp().plater()->is_view3D_shown())
        wxGetApp().plater()->render_project_state_debug_window();
#endif // ENABLE_PROJECT_DIRTY_STATE_DEBUG_WINDOW

#if ENABLE_CAMERA_STATISTICS
    camera.debug_render();
#endif // ENABLE_CAMERA_STATISTICS

#if ENABLE_IMGUI_STYLE_EDITOR
    if (wxGetApp().get_mode() == ConfigOptionMode::comDevelop)
        _render_style_editor();
#endif


    std::string tooltip;

	// Negative coordinate means out of the window, likely because the window was deactivated.
	// In that case the tooltip should be hidden.
    if (m_mouse.position.x() >= 0. && m_mouse.position.y() >= 0.) {
        if (tooltip.empty())
            tooltip = m_layers_editing.get_tooltip(*this);

	    if (tooltip.empty())
	        tooltip = m_gizmos.get_tooltip();

	    if (tooltip.empty())
	        tooltip = m_main_toolbar.get_tooltip();

        //BBS: GUI refactor: GLToolbar
        if (tooltip.empty())
            tooltip = m_assemble_view_toolbar.get_tooltip();

	    if (tooltip.empty())
            tooltip = wxGetApp().plater()->get_collapse_toolbar().get_tooltip();

        // BBS
#if 0
	    if (tooltip.empty())
            tooltip = wxGetApp().plater()->get_view_toolbar().get_tooltip();
#endif
    }

    set_tooltip(tooltip);

    if (m_tooltip_enabled)
        m_tooltip.render(m_mouse.position, *this);

    wxGetApp().plater()->get_mouse3d_controller().render_settings_dialog(*this);

    if (m_canvas_type != ECanvasType::CanvasAssembleView) {
        float right_margin = SLIDER_DEFAULT_RIGHT_MARGIN;
        float bottom_margin = SLIDER_DEFAULT_BOTTOM_MARGIN;
        if (m_canvas_type == ECanvasType::CanvasPreview) {
            right_margin = SLIDER_RIGHT_MARGIN;
            bottom_margin = SLIDER_BOTTOM_MARGIN;
        }
        wxGetApp().plater()->get_notification_manager()->render_notifications(*this, get_overlay_window_width(), bottom_margin, right_margin);
    }

    wxGetApp().imgui()->render();

    m_canvas->SwapBuffers();
    m_render_stats.increment_fps_counter();
}

void GLCanvas3D::render_thumbnail(ThumbnailData& thumbnail_data, unsigned int w, unsigned int h, const ThumbnailsParams& thumbnail_params, Camera::EType camera_type, bool use_top_view, bool for_picking)
{
    render_thumbnail(thumbnail_data, w, h, thumbnail_params, m_volumes, camera_type, use_top_view, for_picking);
}

void GLCanvas3D::render_thumbnail(ThumbnailData& thumbnail_data, unsigned int w, unsigned int h, const ThumbnailsParams& thumbnail_params,
    const GLVolumeCollection& volumes, Camera::EType camera_type, bool use_top_view, bool for_picking)
{
    GLShaderProgram* shader = wxGetApp().get_shader("thumbnail");
    ModelObjectPtrs& model_objects = GUI::wxGetApp().model().objects;
    std::vector<std::array<float, 4>> colors = ::get_extruders_colors();
    switch (OpenGLManager::get_framebuffers_type())
    {
    case OpenGLManager::EFramebufferType::Arb:
        { render_thumbnail_framebuffer(thumbnail_data, w, h, thumbnail_params,
            wxGetApp().plater()->get_partplate_list(), model_objects, volumes, colors, shader, camera_type, use_top_view, for_picking); break; }
    case OpenGLManager::EFramebufferType::Ext:
        { render_thumbnail_framebuffer_ext(thumbnail_data, w, h, thumbnail_params,
            wxGetApp().plater()->get_partplate_list(), model_objects, volumes, colors, shader, camera_type, use_top_view, for_picking); break; }
    default:
        { render_thumbnail_legacy(thumbnail_data, w, h, thumbnail_params,
            wxGetApp().plater()->get_partplate_list(), model_objects, volumes, colors, shader, camera_type); break; }
    }
}

void GLCanvas3D::render_calibration_thumbnail(ThumbnailData& thumbnail_data, unsigned int w, unsigned int h, const ThumbnailsParams& thumbnail_params)
{
    //load current plate gcode
    m_gcode_viewer.render_calibration_thumbnail(thumbnail_data, w, h, thumbnail_params,
        wxGetApp().plater()->get_partplate_list(), wxGetApp().get_opengl_manager());
}

//BBS
void GLCanvas3D::select_curr_plate_all()
{
    m_selection.add_curr_plate();
    m_dirty = true;
}

//BBS
void GLCanvas3D::remove_curr_plate_all()
{
    m_selection.remove_curr_plate();
    m_dirty = true;
}

void GLCanvas3D::update_plate_thumbnails()
{
    _update_imgui_select_plate_toolbar();
}

void GLCanvas3D::select_all()
{
    m_selection.add_all();
    m_dirty = true;
}

void GLCanvas3D::deselect_all()
{
    m_selection.remove_all();
    // BBS
    //wxGetApp().obj_manipul()->set_dirty();
    m_gizmos.reset_all_states();
    m_gizmos.update_data();
    post_event(SimpleEvent(EVT_GLCANVAS_OBJECT_SELECT));
}

void GLCanvas3D::set_selected_visible(bool visible)
{
    for (unsigned int i : m_selection.get_volume_idxs()) {
        GLVolume* volume = const_cast<GLVolume*>(m_selection.get_volume(i));
        volume->visible = visible;
        volume->color[3] = visible ? 1.f : GLVolume::MODEL_HIDDEN_COL[3];
        volume->render_color[3] = volume->color[3];
        volume->force_native_color = !visible;
    }
}

void GLCanvas3D::delete_selected()
{
    m_selection.erase();
}

void GLCanvas3D::ensure_on_bed(unsigned int object_idx, bool allow_negative_z)
{
    //BBS if asseble view canvas
    if (m_canvas_type == ECanvasType::CanvasAssembleView) {
        return;
    }

    if (allow_negative_z)
        return;

    typedef std::map<std::pair<int, int>, double> InstancesToZMap;
    InstancesToZMap instances_min_z;

    for (GLVolume* volume : m_volumes.volumes) {
        if (volume->object_idx() == (int)object_idx && !volume->is_modifier) {
            double min_z = volume->transformed_convex_hull_bounding_box().min.z();
            std::pair<int, int> instance = std::make_pair(volume->object_idx(), volume->instance_idx());
            InstancesToZMap::iterator it = instances_min_z.find(instance);
            if (it == instances_min_z.end())
                it = instances_min_z.insert(InstancesToZMap::value_type(instance, DBL_MAX)).first;

            it->second = std::min(it->second, min_z);
        }
    }

    for (GLVolume* volume : m_volumes.volumes) {
        std::pair<int, int> instance = std::make_pair(volume->object_idx(), volume->instance_idx());
        InstancesToZMap::iterator it = instances_min_z.find(instance);
        if (it != instances_min_z.end())
            volume->set_instance_offset(Z, volume->get_instance_offset(Z) - it->second);
    }
}


const std::vector<double>& GLCanvas3D::get_gcode_layers_zs() const
{
    return m_gcode_viewer.get_layers_zs();
}

std::vector<double> GLCanvas3D::get_volumes_print_zs(bool active_only) const
{
    return m_volumes.get_current_print_zs(active_only);
}

void GLCanvas3D::set_gcode_options_visibility_from_flags(unsigned int flags)
{
    m_gcode_viewer.set_options_visibility_from_flags(flags);
}

void GLCanvas3D::set_volumes_z_range(const std::array<double, 2>& range)
{
    m_volumes.set_range(range[0] - 1e-6, range[1] + 1e-6);
}

std::vector<int> GLCanvas3D::load_object(const ModelObject& model_object, int obj_idx, std::vector<int> instance_idxs)
{
    if (instance_idxs.empty()) {
        for (unsigned int i = 0; i < model_object.instances.size(); ++i) {
            instance_idxs.emplace_back(i);
        }
    }
    return m_volumes.load_object(&model_object, obj_idx, instance_idxs, m_color_by, m_initialized);
}

std::vector<int> GLCanvas3D::load_object(const Model& model, int obj_idx)
{
    if (0 <= obj_idx && obj_idx < (int)model.objects.size()) {
        const ModelObject* model_object = model.objects[obj_idx];
        if (model_object != nullptr)
            return load_object(*model_object, obj_idx, std::vector<int>());
    }

    return std::vector<int>();
}

void GLCanvas3D::mirror_selection(Axis axis)
{
    m_selection.mirror(axis);
    do_mirror(L("Mirror Object"));
    // BBS
    //wxGetApp().obj_manipul()->set_dirty();
}

// Reload the 3D scene of
// 1) Model / ModelObjects / ModelInstances / ModelVolumes
// 2) Print bed
// 3) SLA support meshes for their respective ModelObjects / ModelInstances
// 4) Wipe tower preview
// 5) Out of bed collision status & message overlay (texture)
void GLCanvas3D::reload_scene(bool refresh_immediately, bool force_full_scene_refresh)
{
    if (m_canvas == nullptr || m_config == nullptr || m_model == nullptr)
        return;

    if (!m_initialized)
        return;

    _set_current();

    m_hover_volume_idxs.clear();

    struct ModelVolumeState {
        ModelVolumeState(const GLVolume* volume) :
            model_volume(nullptr), geometry_id(volume->geometry_id), volume_idx(-1) {}
        ModelVolumeState(const ModelVolume* model_volume, const ObjectID& instance_id, const GLVolume::CompositeID& composite_id) :
            model_volume(model_volume), geometry_id(std::make_pair(model_volume->id().id, instance_id.id)), composite_id(composite_id), volume_idx(-1) {}
        ModelVolumeState(const ObjectID& volume_id, const ObjectID& instance_id) :
            model_volume(nullptr), geometry_id(std::make_pair(volume_id.id, instance_id.id)), volume_idx(-1) {}
        bool new_geometry() const { return this->volume_idx == size_t(-1); }
        const ModelVolume* model_volume;
        // ObjectID of ModelVolume + ObjectID of ModelInstance
        // or timestamp of an SLAPrintObjectStep + ObjectID of ModelInstance
        std::pair<size_t, size_t>   geometry_id;
        GLVolume::CompositeID       composite_id;
        // Volume index in the new GLVolume vector.
        size_t                      volume_idx;
    };
    std::vector<ModelVolumeState> model_volume_state;
    std::vector<ModelVolumeState> aux_volume_state;

    struct GLVolumeState {
        GLVolumeState() :
            volume_idx(size_t(-1)) {}
        GLVolumeState(const GLVolume* volume, unsigned int volume_idx) :
            composite_id(volume->composite_id), volume_idx(volume_idx) {}
        GLVolumeState(const GLVolume::CompositeID &composite_id) :
            composite_id(composite_id), volume_idx(size_t(-1)) {}

        GLVolume::CompositeID       composite_id;
        // Volume index in the old GLVolume vector.
        size_t                      volume_idx;
    };

    // SLA steps to pull the preview meshes for.
	typedef std::array<SLAPrintObjectStep, 3> SLASteps;
    SLASteps sla_steps = { slaposDrillHoles, slaposSupportTree, slaposPad };
    struct SLASupportState {
        std::array<PrintStateBase::StateWithTimeStamp, std::tuple_size<SLASteps>::value> step;
    };
    // State of the sla_steps for all SLAPrintObjects.
    std::vector<SLASupportState>   sla_support_state;

    std::vector<size_t> instance_ids_selected;
    std::vector<size_t> map_glvolume_old_to_new(m_volumes.volumes.size(), size_t(-1));
    std::vector<GLVolumeState> deleted_volumes;
    // BBS
    std::vector<GLVolumeState> deleted_wipe_towers;
    std::vector<GLVolume*> glvolumes_new;
    glvolumes_new.reserve(m_volumes.volumes.size());
    auto model_volume_state_lower = [](const ModelVolumeState& m1, const ModelVolumeState& m2) { return m1.geometry_id < m2.geometry_id; };

    m_reload_delayed = !m_canvas->IsShown() && !refresh_immediately && !force_full_scene_refresh;

    PrinterTechnology printer_technology = current_printer_technology();

    // BBS: support wipe tower for multi-plates
    PartPlateList& ppl = wxGetApp().plater()->get_partplate_list();
    int n_plates = ppl.get_plate_count();
    std::vector<int> volume_idxs_wipe_tower_old(n_plates, -1);

    // Release invalidated volumes to conserve GPU memory in case of delayed refresh (see m_reload_delayed).
    // First initialize model_volumes_new_sorted & model_instances_new_sorted.
    for (int object_idx = 0; object_idx < (int)m_model->objects.size(); ++object_idx) {
        const ModelObject* model_object = m_model->objects[object_idx];
        for (int instance_idx = 0; instance_idx < (int)model_object->instances.size(); ++instance_idx) {
            const ModelInstance* model_instance = model_object->instances[instance_idx];
            for (int volume_idx = 0; volume_idx < (int)model_object->volumes.size(); ++volume_idx) {
                const ModelVolume* model_volume = model_object->volumes[volume_idx];
                if (m_canvas_type == ECanvasType::CanvasAssembleView) {
                    if (model_volume->is_model_part())
                        model_volume_state.emplace_back(model_volume, model_instance->id(), GLVolume::CompositeID(object_idx, volume_idx, instance_idx));
                }
                else {
                    model_volume_state.emplace_back(model_volume, model_instance->id(), GLVolume::CompositeID(object_idx, volume_idx, instance_idx));
                }
            }
        }
    }
    if (printer_technology == ptSLA) {
        const SLAPrint* sla_print = this->sla_print();
#ifndef NDEBUG
        // Verify that the SLAPrint object is synchronized with m_model.
        check_model_ids_equal(*m_model, sla_print->model());
#endif /* NDEBUG */
        sla_support_state.reserve(sla_print->objects().size());
        for (const SLAPrintObject* print_object : sla_print->objects()) {
            SLASupportState state;
            for (size_t istep = 0; istep < sla_steps.size(); ++istep) {
                state.step[istep] = print_object->step_state_with_timestamp(sla_steps[istep]);
                if (state.step[istep].state == PrintStateBase::DONE) {
                    if (!print_object->has_mesh(sla_steps[istep]))
                        // Consider the DONE step without a valid mesh as invalid for the purpose
                        // of mesh visualization.
                        state.step[istep].state = PrintStateBase::INVALID;
                    else if (sla_steps[istep] != slaposDrillHoles)
                        for (const ModelInstance* model_instance : print_object->model_object()->instances)
                            // Only the instances, which are currently printable, will have the SLA support structures kept.
                            // The instances outside the print bed will have the GLVolumes of their support structures released.
                            if (model_instance->is_printable())
                                aux_volume_state.emplace_back(state.step[istep].timestamp, model_instance->id());
                }
            }
            sla_support_state.emplace_back(state);
        }
    }
    std::sort(model_volume_state.begin(), model_volume_state.end(), model_volume_state_lower);
    std::sort(aux_volume_state.begin(), aux_volume_state.end(), model_volume_state_lower);

    // BBS: normalize painting data with current filament count
    for (unsigned int obj_idx = 0; obj_idx < (unsigned int)m_model->objects.size(); ++obj_idx) {
        const ModelObject& model_object = *m_model->objects[obj_idx];
        for (int volume_idx = 0; volume_idx < (int)model_object.volumes.size(); ++volume_idx) {
            ModelVolume& model_volume = *model_object.volumes[volume_idx];
            if (!model_volume.is_model_part())
                continue;

            unsigned int filaments_count = (unsigned int)dynamic_cast<const ConfigOptionStrings*>(m_config->option("filament_colour"))->values.size();
            model_volume.update_extruder_count(filaments_count);
        }
    }

    // Release all ModelVolume based GLVolumes not found in the current Model. Find the GLVolume of a hollowed mesh.
    for (size_t volume_id = 0; volume_id < m_volumes.volumes.size(); ++volume_id) {
        GLVolume* volume = m_volumes.volumes[volume_id];
        ModelVolumeState  key(volume);
        ModelVolumeState* mvs = nullptr;
        if (volume->volume_idx() < 0) {
            auto it = std::lower_bound(aux_volume_state.begin(), aux_volume_state.end(), key, model_volume_state_lower);
            if (it != aux_volume_state.end() && it->geometry_id == key.geometry_id)
                // This can be an SLA support structure that should not be rendered (in case someone used undo
                // to revert to before it was generated). We only reuse the volume if that's not the case.
                if (m_model->objects[volume->composite_id.object_id]->sla_points_status != sla::PointsStatus::NoPoints)
                    mvs = &(*it);
        }
        else {
            auto it = std::lower_bound(model_volume_state.begin(), model_volume_state.end(), key, model_volume_state_lower);
            if (it != model_volume_state.end() && it->geometry_id == key.geometry_id)
                mvs = &(*it);
        }
        // Emplace instance ID of the volume. Both the aux volumes and model volumes share the same instance ID.
        // The wipe tower has its own wipe_tower_instance_id().
        if (m_selection.contains_volume(volume_id)) {
            if (m_canvas_type == ECanvasType::CanvasAssembleView) {
                if (!volume->is_modifier)
                    instance_ids_selected.emplace_back(volume->geometry_id.second);
            }
            else {
                instance_ids_selected.emplace_back(volume->geometry_id.second);
            }
        }
        if (mvs == nullptr || force_full_scene_refresh) {
            // This GLVolume will be released.
            if (volume->is_wipe_tower) {
                // There is only one wipe tower.
                //assert(volume_idx_wipe_tower_old == -1);
                int plate_id = volume->composite_id.object_id - 1000;
                if (plate_id < n_plates)
                    volume_idxs_wipe_tower_old[plate_id] = (int)volume_id;
            }
            if (!m_reload_delayed) {
                deleted_volumes.emplace_back(volume, volume_id);
                // BBS
                if (volume->is_wipe_tower)
                    deleted_wipe_towers.emplace_back(volume, volume_id);
                delete volume;
            }

            // BBS
            m_explosion_ratio = 1.0;
        }
        else {
            // This GLVolume will be reused.
            volume->set_sla_shift_z(0.0);
            map_glvolume_old_to_new[volume_id] = glvolumes_new.size();
            mvs->volume_idx = glvolumes_new.size();
            glvolumes_new.emplace_back(volume);
            // Update color of the volume based on the current extruder.
            if (mvs->model_volume != nullptr) {
                int extruder_id = mvs->model_volume->extruder_id();
                if (extruder_id != -1)
                    volume->extruder_id = extruder_id;

                volume->is_modifier = !mvs->model_volume->is_model_part();
                volume->set_color(color_from_model_volume(*mvs->model_volume));

                // updates volumes transformations
                if (m_canvas_type != ECanvasType::CanvasAssembleView) {
                    volume->set_instance_transformation(mvs->model_volume->get_object()->instances[mvs->composite_id.instance_id]->get_transformation());
                    volume->set_volume_transformation(mvs->model_volume->get_transformation());
                    // updates volumes convex hull
                    if (mvs->model_volume->is_model_part() && ! volume->convex_hull())
                        // Model volume was likely changed from modifier or support blocker / enforcer to a model part.
                        // Only model parts require convex hulls.
                        volume->set_convex_hull(mvs->model_volume->get_convex_hull_shared_ptr());
                    volume->set_offset_to_assembly(Vec3d(0, 0, 0));
                }
                else {
                    volume->set_instance_transformation(mvs->model_volume->get_object()->instances[mvs->composite_id.instance_id]->get_assemble_transformation());
                    volume->set_volume_transformation(mvs->model_volume->get_transformation());
                    // updates volumes convex hull
                    if (mvs->model_volume->is_model_part() && ! volume->convex_hull())
                        // Model volume was likely changed from modifier or support blocker / enforcer to a model part.
                        // Only model parts require convex hulls.
                        volume->set_convex_hull(mvs->model_volume->get_convex_hull_shared_ptr());
                    volume->set_offset_to_assembly(mvs->model_volume->get_object()->instances[mvs->composite_id.instance_id]->get_offset_to_assembly());
                }
            }
        }
    }
    sort_remove_duplicates(instance_ids_selected);
    auto deleted_volumes_lower = [](const GLVolumeState &v1, const GLVolumeState &v2) { return v1.composite_id < v2.composite_id; };
    std::sort(deleted_volumes.begin(), deleted_volumes.end(), deleted_volumes_lower);

    //BBS clean hover_volume_idxs
    m_hover_volume_idxs.clear();

    if (m_reload_delayed)
        return;

    // BBS: do not check wipe tower changes
    bool update_object_list = false;
    if (deleted_volumes.size() != deleted_wipe_towers.size())
        update_object_list = true;

    if (m_volumes.volumes != glvolumes_new && !update_object_list) {
        int vol_idx = 0;
        for (; vol_idx < std::min(m_volumes.volumes.size(), glvolumes_new.size()); vol_idx++) {
            if (m_volumes.volumes[vol_idx] != glvolumes_new[vol_idx]) {
                update_object_list = true;
                break;
            }
        }
        for (int temp_idx = vol_idx; temp_idx < m_volumes.volumes.size() && !update_object_list; temp_idx++) {
            // Volumes in m_volumes might not exist anymore, so we cannot
            // directly check if they are is_wipe_towers, for which we do
            // not want to update the object list.  Instead, we do a kind of
            // slow thing of seeing if they were in the deleted list, and if
            // so, if they were a wipe tower.
            bool was_deleted_wipe_tower = false;
            for (int del_idx = 0; del_idx < deleted_wipe_towers.size(); del_idx++) {
                if (deleted_wipe_towers[del_idx].volume_idx == temp_idx) {
                    was_deleted_wipe_tower = true;
                    break;
                }
            }
            if (!was_deleted_wipe_tower) {
                update_object_list = true;
            }
        }
        for (int temp_idx = vol_idx; temp_idx < glvolumes_new.size() && !update_object_list; temp_idx++) {
            if (!glvolumes_new[temp_idx]->is_wipe_tower)
                update_object_list = true;
        }
    }
    m_volumes.volumes = std::move(glvolumes_new);
    for (unsigned int obj_idx = 0; obj_idx < (unsigned int)m_model->objects.size(); ++ obj_idx) {
        const ModelObject &model_object = *m_model->objects[obj_idx];
        for (int volume_idx = 0; volume_idx < (int)model_object.volumes.size(); ++ volume_idx) {
			const ModelVolume &model_volume = *model_object.volumes[volume_idx];
            if (m_canvas_type == ECanvasType::CanvasAssembleView && !model_volume.is_model_part())
                continue;
            for (int instance_idx = 0; instance_idx < (int)model_object.instances.size(); ++ instance_idx) {
				const ModelInstance &model_instance = *model_object.instances[instance_idx];
				ModelVolumeState key(model_volume.id(), model_instance.id());
				auto it = std::lower_bound(model_volume_state.begin(), model_volume_state.end(), key, model_volume_state_lower);
				assert(it != model_volume_state.end() && it->geometry_id == key.geometry_id);
                if (it->new_geometry()) {
                    // New volume.
                    auto it_old_volume = std::lower_bound(deleted_volumes.begin(), deleted_volumes.end(), GLVolumeState(it->composite_id), deleted_volumes_lower);
                    if (it_old_volume != deleted_volumes.end() && it_old_volume->composite_id == it->composite_id)
                        // If a volume changed its ObjectID, but it reuses a GLVolume's CompositeID, maintain its selection.
                        map_glvolume_old_to_new[it_old_volume->volume_idx] = m_volumes.volumes.size();
                    // Note the index of the loaded volume, so that we can reload the main model GLVolume with the hollowed mesh
                    // later in this function.
                    it->volume_idx = m_volumes.volumes.size();
                    m_volumes.load_object_volume(&model_object, obj_idx, volume_idx, instance_idx, m_color_by, m_initialized, m_canvas_type == ECanvasType::CanvasAssembleView);
                    m_volumes.volumes.back()->geometry_id = key.geometry_id;
                    update_object_list = true;
                } else {
					// Recycling an old GLVolume.
					GLVolume &existing_volume = *m_volumes.volumes[it->volume_idx];
                    assert(existing_volume.geometry_id == key.geometry_id);
					// Update the Object/Volume/Instance indices into the current Model.
					if (existing_volume.composite_id != it->composite_id) {
						existing_volume.composite_id = it->composite_id;
						update_object_list = true;
					}
                }
            }
        }
    }
    if (printer_technology == ptSLA) {
        size_t idx = 0;
        const SLAPrint *sla_print = this->sla_print();
		std::vector<double> shift_zs(m_model->objects.size(), 0);
        double relative_correction_z = sla_print->relative_correction().z();
        if (relative_correction_z <= EPSILON)
            relative_correction_z = 1.;
		for (const SLAPrintObject *print_object : sla_print->objects()) {
            SLASupportState   &state        = sla_support_state[idx ++];
            const ModelObject *model_object = print_object->model_object();
            // Find an index of the ModelObject
            int object_idx;
            // There may be new SLA volumes added to the scene for this print_object.
            // Find the object index of this print_object in the Model::objects list.
            auto it = std::find(sla_print->model().objects.begin(), sla_print->model().objects.end(), model_object);
            assert(it != sla_print->model().objects.end());
			object_idx = it - sla_print->model().objects.begin();
			// Cache the Z offset to be applied to all volumes with this object_idx.
			shift_zs[object_idx] = print_object->get_current_elevation() / relative_correction_z;
            // Collect indices of this print_object's instances, for which the SLA support meshes are to be added to the scene.
            // pairs of <instance_idx, print_instance_idx>
			std::vector<std::pair<size_t, size_t>> instances[std::tuple_size<SLASteps>::value];
            for (size_t print_instance_idx = 0; print_instance_idx < print_object->instances().size(); ++ print_instance_idx) {
                const SLAPrintObject::Instance &instance = print_object->instances()[print_instance_idx];
                // Find index of ModelInstance corresponding to this SLAPrintObject::Instance.
				auto it = std::find_if(model_object->instances.begin(), model_object->instances.end(),
                    [&instance](const ModelInstance *mi) { return mi->id() == instance.instance_id; });
                assert(it != model_object->instances.end());
                int instance_idx = it - model_object->instances.begin();
                for (size_t istep = 0; istep < sla_steps.size(); ++ istep)
                    if (sla_steps[istep] == slaposDrillHoles) {
                    	// Hollowing is a special case, where the mesh from the backend is being loaded into the 1st volume of an instance,
                    	// not into its own GLVolume.
                        // There shall always be such a GLVolume allocated.
                        ModelVolumeState key(model_object->volumes.front()->id(), instance.instance_id);
                        auto it = std::lower_bound(model_volume_state.begin(), model_volume_state.end(), key, model_volume_state_lower);
                        assert(it != model_volume_state.end() && it->geometry_id == key.geometry_id);
                        assert(!it->new_geometry());
                        GLVolume &volume = *m_volumes.volumes[it->volume_idx];
                        if (! volume.offsets.empty() && state.step[istep].timestamp != volume.offsets.front()) {
                        	// The backend either produced a new hollowed mesh, or it invalidated the one that the front end has seen.
                            volume.indexed_vertex_array.release_geometry();
                        	if (state.step[istep].state == PrintStateBase::DONE) {
                                TriangleMesh mesh = print_object->get_mesh(slaposDrillHoles);
	                            assert(! mesh.empty());
                                mesh.transform(sla_print->sla_trafo(*m_model->objects[volume.object_idx()]).inverse());
#if ENABLE_SMOOTH_NORMALS
                                volume.indexed_vertex_array.load_mesh(mesh, true);
#else
                                volume.indexed_vertex_array.load_mesh(mesh);
#endif // ENABLE_SMOOTH_NORMALS
                            } else {
	                        	// Reload the original volume.
#if ENABLE_SMOOTH_NORMALS
                                volume.indexed_vertex_array.load_mesh(m_model->objects[volume.object_idx()]->volumes[volume.volume_idx()]->mesh(), true);
#else
                                volume.indexed_vertex_array.load_mesh(m_model->objects[volume.object_idx()]->volumes[volume.volume_idx()]->mesh());
#endif // ENABLE_SMOOTH_NORMALS
                            }
                            volume.finalize_geometry(true);
	                    }
                    	//FIXME it is an ugly hack to write the timestamp into the "offsets" field to not have to add another member variable
                    	// to the GLVolume. We should refactor GLVolume significantly, so that the GLVolume will not contain member variables
                    	// of various concenrs (model vs. 3D print path).
                    	volume.offsets = { state.step[istep].timestamp };
                    } else if (state.step[istep].state == PrintStateBase::DONE) {
                        // Check whether there is an existing auxiliary volume to be updated, or a new auxiliary volume to be created.
						ModelVolumeState key(state.step[istep].timestamp, instance.instance_id.id);
						auto it = std::lower_bound(aux_volume_state.begin(), aux_volume_state.end(), key, model_volume_state_lower);
						assert(it != aux_volume_state.end() && it->geometry_id == key.geometry_id);
                    	if (it->new_geometry()) {
                            // This can be an SLA support structure that should not be rendered (in case someone used undo
                            // to revert to before it was generated). If that's the case, we should not generate anything.
                            if (model_object->sla_points_status != sla::PointsStatus::NoPoints)
                                instances[istep].emplace_back(std::pair<size_t, size_t>(instance_idx, print_instance_idx));
                            else
                                shift_zs[object_idx] = 0.;
                        } else {
                            // Recycling an old GLVolume. Update the Object/Instance indices into the current Model.
                            m_volumes.volumes[it->volume_idx]->composite_id = GLVolume::CompositeID(object_idx, m_volumes.volumes[it->volume_idx]->volume_idx(), instance_idx);
                            m_volumes.volumes[it->volume_idx]->set_instance_transformation(model_object->instances[instance_idx]->get_transformation());
                        }
                    }
            }

            for (size_t istep = 0; istep < sla_steps.size(); ++istep)
                if (!instances[istep].empty())
                    m_volumes.load_object_auxiliary(print_object, object_idx, instances[istep], sla_steps[istep], state.step[istep].timestamp, m_initialized);
        }

		// Shift-up all volumes of the object so that it has the right elevation with respect to the print bed
		for (GLVolume* volume : m_volumes.volumes)
			if (volume->object_idx() < (int)m_model->objects.size() && m_model->objects[volume->object_idx()]->instances[volume->instance_idx()]->is_printable())
				volume->set_sla_shift_z(shift_zs[volume->object_idx()]);
    }

    // BBS
    if (printer_technology == ptFFF && m_config->has("filament_colour") && (m_canvas_type != ECanvasType::CanvasAssembleView)) {
        // Should the wipe tower be visualized ?
        unsigned int filaments_count = (unsigned int)dynamic_cast<const ConfigOptionStrings*>(m_config->option("filament_colour"))->values.size();

        bool wt = dynamic_cast<const ConfigOptionBool*>(m_config->option("enable_prime_tower"))->value;
        auto co = dynamic_cast<const ConfigOptionEnum<PrintSequence>*>(m_config->option<ConfigOptionEnum<PrintSequence>>("print_sequence"));

        const DynamicPrintConfig &dconfig           = wxGetApp().preset_bundle->prints.get_edited_preset().config;
        auto timelapse_type = dconfig.option<ConfigOptionEnum<TimelapseType>>("timelapse_type");
        bool timelapse_enabled = timelapse_type ? (timelapse_type->value == TimelapseType::tlSmooth) : false;

        if (wt && (timelapse_enabled || filaments_count > 1)) {
            for (int plate_id = 0; plate_id < n_plates; plate_id++) {
                // If print ByObject and there is only one object in the plate, the wipe tower is allowed to be generated.
                PartPlate* part_plate = ppl.get_plate(plate_id);
                if (part_plate->get_print_seq() == PrintSequence::ByObject ||
                    (part_plate->get_print_seq() == PrintSequence::ByDefault && co != nullptr && co->value == PrintSequence::ByObject)) {
                    if (ppl.get_plate(plate_id)->printable_instance_size() != 1)
                        continue;
                }

                DynamicPrintConfig& proj_cfg = wxGetApp().preset_bundle->project_config;
                float x = dynamic_cast<const ConfigOptionFloats*>(proj_cfg.option("wipe_tower_x"))->get_at(plate_id);
                float y = dynamic_cast<const ConfigOptionFloats*>(proj_cfg.option("wipe_tower_y"))->get_at(plate_id);
                float w = dynamic_cast<const ConfigOptionFloat*>(m_config->option("prime_tower_width"))->value;
                float a = dynamic_cast<const ConfigOptionFloat*>(proj_cfg.option("wipe_tower_rotation_angle"))->value;
                // BBS
                float v = dynamic_cast<const ConfigOptionFloat*>(m_config->option("prime_volume"))->value;
                Vec3d plate_origin = ppl.get_plate(plate_id)->get_origin();

                const Print* print = m_process->fff_print();
                float brim_width = print->wipe_tower_data(filaments_count).brim_width;
                Vec3d wipe_tower_size = ppl.get_plate(plate_id)->estimate_wipe_tower_size(w, v);

                const float margin = 15.f;
                BoundingBoxf3 plate_bbox = wxGetApp().plater()->get_partplate_list().get_plate(plate_id)->get_bounding_box();
                coordf_t plate_bbox_y_max_local_coord = plate_bbox.max(1) - plate_origin(1);
                if (y + margin + wipe_tower_size(1) > plate_bbox_y_max_local_coord) {
                    y = plate_bbox_y_max_local_coord - wipe_tower_size(1) - margin;
                    ConfigOptionFloat wt_y_opt(y);
                    dynamic_cast<ConfigOptionFloats*>(proj_cfg.option("wipe_tower_y"))->set_at(&wt_y_opt, plate_id, 0);
                }

                int volume_idx_wipe_tower_new = m_volumes.load_wipe_tower_preview(
                    1000 + plate_id, x + plate_origin(0), y + plate_origin(1),
                    (float)wipe_tower_size(0), (float)wipe_tower_size(1), (float)wipe_tower_size(2), a,
                    /*!print->is_step_done(psWipeTower)*/ true, brim_width, m_initialized);
                int volume_idx_wipe_tower_old = volume_idxs_wipe_tower_old[plate_id];
                if (volume_idx_wipe_tower_old != -1)
                    map_glvolume_old_to_new[volume_idx_wipe_tower_old] = volume_idx_wipe_tower_new;
            }
        }
    }

    update_volumes_colors_by_extruder();
	// Update selection indices based on the old/new GLVolumeCollection.
    if (m_selection.get_mode() == Selection::Instance)
        m_selection.instances_changed(instance_ids_selected);
    else
        m_selection.volumes_changed(map_glvolume_old_to_new);

    m_gizmos.update_data();
    m_gizmos.update_assemble_view_data();
    m_gizmos.refresh_on_off_state();

    // Update the toolbar
    //BBS: notify the PartPlateList to reload all objects
    if (update_object_list)
    {
        post_event(SimpleEvent(EVT_GLCANVAS_OBJECT_SELECT));
    }

    //BBS:exclude the assmble view
    if (m_canvas_type != ECanvasType::CanvasAssembleView) {
        // checks for geometry outside the print volume to render it accordingly
        if (!m_volumes.empty()) {
            ModelInstanceEPrintVolumeState state;
            const bool contained_min_one = m_volumes.check_outside_state(m_bed.build_volume(), &state);
            const bool partlyOut = (state == ModelInstanceEPrintVolumeState::ModelInstancePVS_Partly_Outside);
            const bool fullyOut = (state == ModelInstanceEPrintVolumeState::ModelInstancePVS_Fully_Outside);

            _set_warning_notification(EWarning::ObjectClashed, partlyOut);
            //BBS: turn off the warning when fully outside
            //_set_warning_notification(EWarning::ObjectOutside, fullyOut);
            if (printer_technology != ptSLA || !contained_min_one)
                _set_warning_notification(EWarning::SlaSupportsOutside, false);

            post_event(Event<bool>(EVT_GLCANVAS_ENABLE_ACTION_BUTTONS,
                contained_min_one && !m_model->objects.empty() && !partlyOut));
        }
        else {
            _set_warning_notification(EWarning::ObjectOutside, false);
            _set_warning_notification(EWarning::ObjectClashed, false);
            _set_warning_notification(EWarning::SlaSupportsOutside, false);
            post_event(Event<bool>(EVT_GLCANVAS_ENABLE_ACTION_BUTTONS, false));
        }
    }

    refresh_camera_scene_box();

    if (m_selection.is_empty()) {
        // If no object is selected, deactivate the active gizmo, if any
        // Otherwise it may be shown after cleaning the scene (if it was active while the objects were deleted)
        m_gizmos.reset_all_states();
        // BBS
#if 0
        // If no object is selected, reset the objects manipulator on the sidebar
        // to force a reset of its cache
        auto manip = wxGetApp().obj_manipul();
        if (manip != nullptr)
            manip->set_dirty();
#endif
    }

    // and force this canvas to be redrawn.
    m_dirty = true;
}

static void reserve_new_volume_finalize_old_volume(GLVolume& vol_new, GLVolume& vol_old, bool gl_initialized, size_t prealloc_size = VERTEX_BUFFER_RESERVE_SIZE)
{
	// Assign the large pre-allocated buffers to the new GLVolume.
	vol_new.indexed_vertex_array = std::move(vol_old.indexed_vertex_array);
	// Copy the content back to the old GLVolume.
	vol_old.indexed_vertex_array = vol_new.indexed_vertex_array;
	// Clear the buffers, but keep them pre-allocated.
	vol_new.indexed_vertex_array.clear();
	// Just make sure that clear did not clear the reserved memory.
	// Reserving number of vertices (3x position + 3x color)
	vol_new.indexed_vertex_array.reserve(prealloc_size / 6);
	// Finalize the old geometry, possibly move data to the graphics card.
	vol_old.finalize_geometry(gl_initialized);
}

//BBS: always load shell at preview
void GLCanvas3D::load_shells(const Print& print, bool force_previewing)
{
    if (m_initialized)
    {
        m_gcode_viewer.load_shells(print, m_initialized, force_previewing);
        m_gcode_viewer.update_shells_color_by_extruder(m_config);
    }
}

//BBS: add only gcode mode
void GLCanvas3D::load_gcode_preview(const GCodeProcessorResult& gcode_result, const std::vector<std::string>& str_tool_colors, bool only_gcode)
{
    PartPlateList& partplate_list = wxGetApp().plater()->get_partplate_list();
    PartPlate* plate = partplate_list.get_curr_plate();
    const std::vector<BoundingBoxf3>& exclude_bounding_box = plate->get_exclude_areas();

    //BBS: init is called in GLCanvas3D.render()
    //when load gcode directly, it is too late
    m_gcode_viewer.init(wxGetApp().get_mode(), wxGetApp().preset_bundle);
    m_gcode_viewer.load(gcode_result, *this->fff_print(), wxGetApp().plater()->build_volume(), exclude_bounding_box,
        m_initialized, wxGetApp().get_mode(), only_gcode);

    if (wxGetApp().is_editor()) {
        //BBS: always load shell at preview, do this in load_shells
        //m_gcode_viewer.update_shells_color_by_extruder(m_config);
        _set_warning_notification_if_needed(EWarning::ToolpathOutside);
        _set_warning_notification_if_needed(EWarning::GCodeConflict);
    }

    m_gcode_viewer.refresh(gcode_result, str_tool_colors);
    set_as_dirty();
    request_extra_frame();
}

void GLCanvas3D::refresh_gcode_preview_render_paths()
{
    m_gcode_viewer.refresh_render_paths();
    set_as_dirty();
    request_extra_frame();
}

void GLCanvas3D::load_sla_preview()
{
    const SLAPrint* print = sla_print();
    if (m_canvas != nullptr && print != nullptr) {
        _set_current();
	    // Release OpenGL data before generating new data.
	    reset_volumes();
        _load_sla_shells();
        _update_sla_shells_outside_state();
        _set_warning_notification_if_needed(EWarning::SlaSupportsOutside);
    }
}

/*void GLCanvas3D::load_preview(const std::vector<std::string>& str_tool_colors, const std::vector<CustomGCode::Item>& color_print_values)
{
    const Print *print = this->fff_print();
    if (print == nullptr)
        return;

    _set_current();

    // Release OpenGL data before generating new data.
    this->reset_volumes();

    const BuildVolume &build_volume = m_bed.build_volume();
    _load_print_toolpaths(build_volume);
    _load_wipe_tower_toolpaths(build_volume, str_tool_colors);
    for (const PrintObject* object : print->objects())
        _load_print_object_toolpaths(*object, build_volume, str_tool_colors, color_print_values);

    _set_warning_notification_if_needed(EWarning::ToolpathOutside);
}*/

void GLCanvas3D::bind_event_handlers()
{
    if (m_canvas != nullptr) {
        m_canvas->Bind(wxEVT_SIZE, &GLCanvas3D::on_size, this);
        m_canvas->Bind(wxEVT_IDLE, &GLCanvas3D::on_idle, this);
        m_canvas->Bind(wxEVT_CHAR, &GLCanvas3D::on_char, this);
        m_canvas->Bind(wxEVT_KEY_DOWN, &GLCanvas3D::on_key, this);
        m_canvas->Bind(wxEVT_KEY_UP, &GLCanvas3D::on_key, this);
        m_canvas->Bind(wxEVT_MOUSEWHEEL, &GLCanvas3D::on_mouse_wheel, this);
        m_canvas->Bind(wxEVT_TIMER, &GLCanvas3D::on_timer, this);
        m_canvas->Bind(EVT_GLCANVAS_RENDER_TIMER, &GLCanvas3D::on_render_timer, this);
        m_toolbar_highlighter.set_timer_owner(m_canvas, 0);
        m_canvas->Bind(EVT_GLCANVAS_TOOLBAR_HIGHLIGHTER_TIMER, [this](wxTimerEvent&) { m_toolbar_highlighter.blink(); });
        m_gizmo_highlighter.set_timer_owner(m_canvas, 0);
        m_canvas->Bind(EVT_GLCANVAS_GIZMO_HIGHLIGHTER_TIMER, [this](wxTimerEvent&) { m_gizmo_highlighter.blink(); });
        m_canvas->Bind(wxEVT_LEFT_DOWN, &GLCanvas3D::on_mouse, this);
        m_canvas->Bind(wxEVT_LEFT_UP, &GLCanvas3D::on_mouse, this);
        m_canvas->Bind(wxEVT_MIDDLE_DOWN, &GLCanvas3D::on_mouse, this);
        m_canvas->Bind(wxEVT_MIDDLE_UP, &GLCanvas3D::on_mouse, this);
        m_canvas->Bind(wxEVT_RIGHT_DOWN, &GLCanvas3D::on_mouse, this);
        m_canvas->Bind(wxEVT_RIGHT_UP, &GLCanvas3D::on_mouse, this);
        m_canvas->Bind(wxEVT_MOTION, &GLCanvas3D::on_mouse, this);
        m_canvas->Bind(wxEVT_ENTER_WINDOW, &GLCanvas3D::on_mouse, this);
        m_canvas->Bind(wxEVT_LEAVE_WINDOW, &GLCanvas3D::on_mouse, this);
        m_canvas->Bind(wxEVT_LEFT_DCLICK, &GLCanvas3D::on_mouse, this);
        m_canvas->Bind(wxEVT_MIDDLE_DCLICK, &GLCanvas3D::on_mouse, this);
        m_canvas->Bind(wxEVT_RIGHT_DCLICK, &GLCanvas3D::on_mouse, this);
        m_canvas->Bind(wxEVT_PAINT, &GLCanvas3D::on_paint, this);
        m_canvas->Bind(wxEVT_SET_FOCUS, &GLCanvas3D::on_set_focus, this);
        m_canvas->Bind(wxEVT_KILL_FOCUS, [this](wxFocusEvent& evt) {
                ImGui::SetWindowFocus(nullptr);
                render();
                evt.Skip();
            });
        m_event_handlers_bound = true;

        m_canvas->Bind(wxEVT_GESTURE_PAN, &GLCanvas3D::on_gesture, this);
        m_canvas->Bind(wxEVT_GESTURE_ZOOM, &GLCanvas3D::on_gesture, this);
        m_canvas->Bind(wxEVT_GESTURE_ROTATE, &GLCanvas3D::on_gesture, this);
        m_canvas->EnableTouchEvents(wxTOUCH_ZOOM_GESTURE | wxTOUCH_ROTATE_GESTURE);
#if __WXOSX__
        initGestures(m_canvas->GetHandle(), m_canvas); // for UIPanGestureRecognizer allowedScrollTypesMask
#endif
    }
}

void GLCanvas3D::unbind_event_handlers()
{
    if (m_canvas != nullptr && m_event_handlers_bound) {
        m_canvas->Unbind(wxEVT_SIZE, &GLCanvas3D::on_size, this);
        m_canvas->Unbind(wxEVT_IDLE, &GLCanvas3D::on_idle, this);
        m_canvas->Unbind(wxEVT_CHAR, &GLCanvas3D::on_char, this);
        m_canvas->Unbind(wxEVT_KEY_DOWN, &GLCanvas3D::on_key, this);
        m_canvas->Unbind(wxEVT_KEY_UP, &GLCanvas3D::on_key, this);
        m_canvas->Unbind(wxEVT_MOUSEWHEEL, &GLCanvas3D::on_mouse_wheel, this);
        m_canvas->Unbind(wxEVT_TIMER, &GLCanvas3D::on_timer, this);
        m_canvas->Unbind(EVT_GLCANVAS_RENDER_TIMER, &GLCanvas3D::on_render_timer, this);
        m_canvas->Unbind(wxEVT_LEFT_DOWN, &GLCanvas3D::on_mouse, this);
		m_canvas->Unbind(wxEVT_LEFT_UP, &GLCanvas3D::on_mouse, this);
        m_canvas->Unbind(wxEVT_MIDDLE_DOWN, &GLCanvas3D::on_mouse, this);
        m_canvas->Unbind(wxEVT_MIDDLE_UP, &GLCanvas3D::on_mouse, this);
        m_canvas->Unbind(wxEVT_RIGHT_DOWN, &GLCanvas3D::on_mouse, this);
        m_canvas->Unbind(wxEVT_RIGHT_UP, &GLCanvas3D::on_mouse, this);
        m_canvas->Unbind(wxEVT_MOTION, &GLCanvas3D::on_mouse, this);
        m_canvas->Unbind(wxEVT_ENTER_WINDOW, &GLCanvas3D::on_mouse, this);
        m_canvas->Unbind(wxEVT_LEAVE_WINDOW, &GLCanvas3D::on_mouse, this);
        m_canvas->Unbind(wxEVT_LEFT_DCLICK, &GLCanvas3D::on_mouse, this);
        m_canvas->Unbind(wxEVT_MIDDLE_DCLICK, &GLCanvas3D::on_mouse, this);
        m_canvas->Unbind(wxEVT_RIGHT_DCLICK, &GLCanvas3D::on_mouse, this);
        m_canvas->Unbind(wxEVT_PAINT, &GLCanvas3D::on_paint, this);
        m_canvas->Unbind(wxEVT_SET_FOCUS, &GLCanvas3D::on_set_focus, this);
        m_event_handlers_bound = false;

        m_canvas->Unbind(wxEVT_GESTURE_PAN, &GLCanvas3D::on_gesture, this);
        m_canvas->Unbind(wxEVT_GESTURE_ZOOM, &GLCanvas3D::on_gesture, this);
        m_canvas->Unbind(wxEVT_GESTURE_ROTATE, &GLCanvas3D::on_gesture, this);
    }
}

void GLCanvas3D::on_size(wxSizeEvent& evt)
{
    m_dirty = true;
}

void GLCanvas3D::on_idle(wxIdleEvent& evt)
{
    if (!m_initialized)
        return;

    m_dirty |= m_main_toolbar.update_items_state();
    //BBS: GUI refactor: GLToolbar
    m_dirty |= m_assemble_view_toolbar.update_items_state();
    // BBS
    //m_dirty |= wxGetApp().plater()->get_view_toolbar().update_items_state();
    m_dirty |= wxGetApp().plater()->get_collapse_toolbar().update_items_state();
    bool mouse3d_controller_applied = wxGetApp().plater()->get_mouse3d_controller().apply(wxGetApp().plater()->get_camera());
    m_dirty |= mouse3d_controller_applied;
    m_dirty |= wxGetApp().plater()->get_notification_manager()->update_notifications(*this);
    auto gizmo = wxGetApp().plater()->get_view3D_canvas3D()->get_gizmos_manager().get_current();
    if (gizmo != nullptr) m_dirty |= gizmo->update_items_state();
#if ENABLE_ENHANCED_IMGUI_SLIDER_FLOAT
    // ImGuiWrapper::m_requires_extra_frame may have been set by a render made outside of the OnIdle mechanism
    bool imgui_requires_extra_frame = wxGetApp().imgui()->requires_extra_frame();
    m_dirty |= imgui_requires_extra_frame;
#endif // ENABLE_ENHANCED_IMGUI_SLIDER_FLOAT

    if (!m_dirty)
        return;

#if ENABLE_ENHANCED_IMGUI_SLIDER_FLOAT
    // this needs to be done here.
    // during the render launched by the refresh the value may be set again
    wxGetApp().imgui()->reset_requires_extra_frame();
#endif // ENABLE_ENHANCED_IMGUI_SLIDER_FLOAT

    _refresh_if_shown_on_screen();

#if ENABLE_ENHANCED_IMGUI_SLIDER_FLOAT
    if (m_extra_frame_requested || mouse3d_controller_applied || imgui_requires_extra_frame || wxGetApp().imgui()->requires_extra_frame()) {
#else
    if (m_extra_frame_requested || mouse3d_controller_applied) {
        m_dirty = true;
#endif // ENABLE_ENHANCED_IMGUI_SLIDER_FLOAT
        m_extra_frame_requested = false;
        evt.RequestMore();
    }
    else
        m_dirty = false;
}

void GLCanvas3D::on_char(wxKeyEvent& evt)
{
    if (!m_initialized)
        return;

    // see include/wx/defs.h enum wxKeyCode
    int keyCode = evt.GetKeyCode();
    int ctrlMask = wxMOD_CONTROL;
    int shiftMask = wxMOD_SHIFT;

    auto imgui = wxGetApp().imgui();
    if (imgui->update_key_data(evt)) {
        render();
        return;
    }

    bool is_in_painting_mode = false;
    GLGizmoPainterBase *current_gizmo_painter = dynamic_cast<GLGizmoPainterBase *>(get_gizmos_manager().get_current());
    if (current_gizmo_painter != nullptr) {
        is_in_painting_mode = true;
    }

    //BBS: add orient deactivate logic
    if (keyCode == WXK_ESCAPE
        && (_deactivate_arrange_menu() || _deactivate_orient_menu()))
        return;

    if (m_gizmos.on_char(evt))
        return;

    if ((evt.GetModifiers() & ctrlMask) != 0) {
        // CTRL is pressed
        switch (keyCode) {
#ifdef __APPLE__
        case 'a':
        case 'A':
#else /* __APPLE__ */
        case WXK_CONTROL_A:
#endif /* __APPLE__ */
            if (!is_in_painting_mode && !m_layers_editing.is_enabled())
                post_event(SimpleEvent(EVT_GLCANVAS_SELECT_ALL));
        break;
#ifdef __APPLE__
        case 'c':
        case 'C':
#else /* __APPLE__ */
        case WXK_CONTROL_C:
#endif /* __APPLE__ */
            if (!is_in_painting_mode)
                post_event(SimpleEvent(EVT_GLTOOLBAR_COPY));
        break;
#ifdef __APPLE__
        case 'm':
        case 'M':
#else /* __APPLE__ */
        case WXK_CONTROL_M:
#endif /* __APPLE__ */
        {
#ifdef _WIN32
            if (wxGetApp().app_config->get("use_legacy_3DConnexion") == "true") {
#endif //_WIN32
#ifdef __APPLE__
            // On OSX use Cmd+Shift+M to "Show/Hide 3Dconnexion devices settings dialog"
            if ((evt.GetModifiers() & shiftMask) != 0) {
#endif // __APPLE__
                Mouse3DController& controller = wxGetApp().plater()->get_mouse3d_controller();
                controller.show_settings_dialog(!controller.is_settings_dialog_shown());
                m_dirty = true;
#ifdef __APPLE__
            }
            else
            // and Cmd+M to minimize application
                wxGetApp().mainframe->Iconize();
#endif // __APPLE__
#ifdef _WIN32
            }
#endif //_WIN32
            break;
        }
#ifdef __APPLE__
        case 'v':
        case 'V':
#else /* __APPLE__ */
        case WXK_CONTROL_V:
#endif /* __APPLE__ */
            if (!is_in_painting_mode)
                post_event(SimpleEvent(EVT_GLTOOLBAR_PASTE));
        break;

#ifdef __APPLE__
        case 'x':
        case 'X':
#else /* __APPLE__ */
        case WXK_CONTROL_X:
#endif /* __APPLE__ */
            if (!is_in_painting_mode)
                post_event(SimpleEvent(EVT_GLTOOLBAR_CUT));
        break;

#ifdef __APPLE__
        case 'f':
        case 'F':
#else /* __APPLE__ */
        case WXK_CONTROL_F:
#endif /* __APPLE__ */
            break;


#ifdef __APPLE__
        case 'y':
        case 'Y':
#else /* __APPLE__ */
        case WXK_CONTROL_Y:
#endif /* __APPLE__ */
            if (m_canvas_type == CanvasView3D) {
                post_event(SimpleEvent(EVT_GLCANVAS_REDO));
            }
        break;
#ifdef __APPLE__
        case 'z':
        case 'Z':
#else /* __APPLE__ */
        case WXK_CONTROL_Z:
#endif /* __APPLE__ */
            // only support redu/undo in CanvasView3D
            if (m_canvas_type == CanvasView3D) {
                post_event(SimpleEvent(EVT_GLCANVAS_UNDO));
            }
        break;

        // BBS
#ifdef __APPLE__
        case 'E':
        case 'e':
#else /* __APPLE__ */
        case WXK_CONTROL_E:
#endif /* __APPLE__ */
        { m_labels.show(!m_labels.is_shown()); m_dirty = true; break; }
        case '0': {
            select_view("plate");
            zoom_to_bed();
            break; }
        case '1': { select_view("top"); break; }
        case '2': { select_view("bottom"); break; }
        case '3': { select_view("front"); break; }
        case '4': { select_view("rear"); break; }
        case '5': { select_view("left"); break; }
        case '6': { select_view("right"); break; }
        case '7': { select_plate(); break; }

        //case WXK_BACK:
        //case WXK_DELETE:
#ifdef __APPLE__
        case 'd':
        case 'D':
#else /* __APPLE__ */
        case WXK_CONTROL_D:
#endif /* __APPLE__ */
            post_event(SimpleEvent(EVT_GLTOOLBAR_DELETE_ALL));
            break;
        default:            evt.Skip();
        }
    } else {
        auto obj_list = wxGetApp().obj_list();
        switch (keyCode)
        {
        //case WXK_BACK:
        case WXK_DELETE: { post_event(SimpleEvent(EVT_GLTOOLBAR_DELETE)); break; }
        // BBS
#ifdef __APPLE__
        case WXK_BACK: { post_event(SimpleEvent(EVT_GLTOOLBAR_DELETE)); break; }
#endif
        case WXK_ESCAPE: { deselect_all(); break; }
        case WXK_F5: {
            if (wxGetApp().mainframe->is_printer_view())
                wxGetApp().mainframe->load_printer_url();
            
            //if ((wxGetApp().is_editor() && !wxGetApp().plater()->model().objects.empty()) ||
            //    (wxGetApp().is_gcode_viewer() && !wxGetApp().plater()->get_last_loaded_gcode().empty()))
            //    post_event(SimpleEvent(EVT_GLCANVAS_RELOAD_FROM_DISK));
            break;
        }

        // BBS: use keypad to change extruder
        case '1':
        case '2':
        case '3':
        case '4':
        case '5':
        case '6':
        case '7':
        case '8':
        case '9': {
            if (m_gizmos.get_current_type() != GLGizmosManager::MmuSegmentation)
                obj_list->set_extruder_for_selected_items(keyCode - '0');
            break;
        }

        //case '+': {
        //    if (dynamic_cast<Preview*>(m_canvas->GetParent()) != nullptr)
        //        post_event(wxKeyEvent(EVT_GLCANVAS_EDIT_COLOR_CHANGE, evt));
        //    else
        //        post_event(Event<int>(EVT_GLCANVAS_INCREASE_INSTANCES, +1));
        //    break;
        //}
        //case '-': {
        //    if (dynamic_cast<Preview*>(m_canvas->GetParent()) != nullptr)
        //        post_event(wxKeyEvent(EVT_GLCANVAS_EDIT_COLOR_CHANGE, evt));
        //    else
        //        post_event(Event<int>(EVT_GLCANVAS_INCREASE_INSTANCES, -1));
        //    break;
        //}
        case '?': { post_event(SimpleEvent(EVT_GLCANVAS_QUESTION_MARK)); break; }
        case 'A':
        case 'a':
            {
                if ((evt.GetModifiers() & shiftMask) != 0)
                    post_event(SimpleEvent(EVT_GLCANVAS_ARRANGE_PARTPLATE));
                else
                    post_event(SimpleEvent(EVT_GLCANVAS_ARRANGE));
                break;
            }
        case 'r':
        case 'R':
            {
                if ((evt.GetModifiers() & shiftMask) != 0)
                    post_event(SimpleEvent(EVT_GLCANVAS_ORIENT_PARTPLATE));
                else
                    post_event(SimpleEvent(EVT_GLCANVAS_ORIENT));
                break;
            }
        //case 'B':
        //case 'b': { zoom_to_bed(); break; }
        case 'C':
        case 'c': { m_gcode_viewer.toggle_gcode_window_visibility(); m_dirty = true; request_extra_frame(); break; }
        //case 'G':
        //case 'g': {
        //    if ((evt.GetModifiers() & shiftMask) != 0) {
        //        if (dynamic_cast<Preview*>(m_canvas->GetParent()) != nullptr)
        //            post_event(wxKeyEvent(EVT_GLCANVAS_JUMP_TO, evt));
        //    }
        //    break;
        //}
        //case 'I':
        //case 'i': { _update_camera_zoom(1.0); break; }
        //case 'K':
        //case 'k': { wxGetApp().plater()->get_camera().select_next_type(); m_dirty = true; break; }
        //case 'L':
        //case 'l': {
            //if (!m_main_toolbar.is_enabled()) {
            //    m_gcode_viewer.enable_legend(!m_gcode_viewer.is_legend_enabled());
            //    m_dirty = true;
            //    wxGetApp().plater()->update_preview_bottom_toolbar();
            //}
            //break;
        //}
        //case 'O':
        //case 'o': { _update_camera_zoom(-1.0); break; }
#if ENABLE_RENDER_PICKING_PASS
        case 'T':
        case 't': {
            m_show_picking_texture = !m_show_picking_texture;
            m_dirty = true;
            break;
        }
#endif // ENABLE_RENDER_PICKING_PASS
        //case 'Z':
        //case 'z': {
        //    if (!m_selection.is_empty())
        //        zoom_to_selection();
        //    else {
        //        if (!m_volumes.empty())
        //            zoom_to_volumes();
        //        else
        //            _zoom_to_box(m_gcode_viewer.get_paths_bounding_box());
        //    }
        //    break;
        //}
        default:  { evt.Skip(); break; }
        }
    }
}

class TranslationProcessor
{
    using UpAction = std::function<void(void)>;
    using DownAction = std::function<void(const Vec3d&, bool, bool)>;

    UpAction m_up_action{ nullptr };
    DownAction m_down_action{ nullptr };

    bool m_running{ false };
    Vec3d m_direction{ Vec3d::UnitX() };

public:
    TranslationProcessor(UpAction up_action, DownAction down_action)
        : m_up_action(up_action), m_down_action(down_action)
    {
    }

    void process(wxKeyEvent& evt)
    {
        const int keyCode = evt.GetKeyCode();
        wxEventType type = evt.GetEventType();
        if (type == wxEVT_KEY_UP) {
            switch (keyCode)
            {
            case WXK_NUMPAD_LEFT:  case WXK_LEFT:
            case WXK_NUMPAD_RIGHT: case WXK_RIGHT:
            case WXK_NUMPAD_UP:    case WXK_UP:
            case WXK_NUMPAD_DOWN:  case WXK_DOWN:
            {
                m_running = false;
                m_up_action();
                break;
            }
            default: { break; }
            }
        }
        else if (type == wxEVT_KEY_DOWN) {
            bool apply = false;

            switch (keyCode)
            {
            case WXK_SHIFT:
            {
                if (m_running)
                    apply = true;

                break;
            }
            case WXK_NUMPAD_LEFT:
            case WXK_LEFT:
            {
                m_direction = -Vec3d::UnitX();
                apply = true;
                break;
            }
            case WXK_NUMPAD_RIGHT:
            case WXK_RIGHT:
            {
                m_direction = Vec3d::UnitX();
                apply = true;
                break;
            }
            case WXK_NUMPAD_UP:
            case WXK_UP:
            {
                m_direction = Vec3d::UnitY();
                apply = true;
                break;
            }
            case WXK_NUMPAD_DOWN:
            case WXK_DOWN:
            {
                m_direction = -Vec3d::UnitY();
                apply = true;
                break;
            }
            default: { break; }
            }

            if (apply) {
                m_running = true;
                m_down_action(m_direction, evt.ShiftDown(), evt.CmdDown());
            }
        }
    }
};

void GLCanvas3D::on_key(wxKeyEvent& evt)
{
    static GLCanvas3D const * thiz = nullptr;
    static TranslationProcessor translationProcessor(nullptr, nullptr);
    if (thiz != this) {
        thiz = this;
        translationProcessor = TranslationProcessor(
        [this]() {
            do_move(L("Tool Move"));
            m_gizmos.update_data();

            // BBS
            //wxGetApp().obj_manipul()->set_dirty();
            // Let the plater know that the dragging finished, so a delayed refresh
            // of the scene with the background processing data should be performed.
            post_event(SimpleEvent(EVT_GLCANVAS_MOUSE_DRAGGING_FINISHED));
            // updates camera target constraints
            refresh_camera_scene_box();
            m_dirty = true;
        },
        [this](const Vec3d& direction, bool slow, bool camera_space) {
            m_selection.start_dragging();
            double multiplier = slow ? 1.0 : 10.0;

            Vec3d displacement;
            if (camera_space) {
                Eigen::Matrix<double, 3, 3, Eigen::DontAlign> inv_view_3x3 = wxGetApp().plater()->get_camera().get_view_matrix().inverse().matrix().block(0, 0, 3, 3);
                displacement = multiplier * (inv_view_3x3 * direction);
                displacement.z() = 0.0;
            }
            else
                displacement = multiplier * direction;

            m_selection.translate(displacement);
            m_selection.stop_dragging();
            m_dirty = true;
        }
    );}

    const int keyCode = evt.GetKeyCode();

    auto imgui = wxGetApp().imgui();
    if (imgui->update_key_data(evt)) {
        render();
    }
    else
    {
        if (!m_gizmos.on_key(evt)) {
            if (evt.GetEventType() == wxEVT_KEY_UP) {
                if (evt.ShiftDown() && evt.ControlDown() && keyCode == WXK_SPACE) {
#if !BBL_RELEASE_TO_PUBLIC
                    wxGetApp().plater()->toggle_render_statistic_dialog();
                    m_dirty = true;
#endif
                }
                else  if (evt.ShiftDown() && evt.ControlDown() && keyCode == WXK_RETURN) {
                    wxGetApp().plater()->toggle_show_wireframe();
                    m_dirty = true;
                }
                else if (m_tab_down && keyCode == WXK_TAB && !evt.HasAnyModifiers()) {
                    // Enable switching between 3D and Preview with Tab
                    // m_canvas->HandleAsNavigationKey(evt);   // XXX: Doesn't work in some cases / on Linux
                    post_event(SimpleEvent(EVT_GLCANVAS_TAB));
                }
                else if (keyCode == WXK_TAB && evt.ShiftDown() && !evt.ControlDown() && ! wxGetApp().is_gcode_viewer()) {
                    // Collapse side-panel with Shift+Tab
                    post_event(SimpleEvent(EVT_GLCANVAS_COLLAPSE_SIDEBAR));
                }
                else if (keyCode == WXK_SHIFT) {
                    translationProcessor.process(evt);

                    if (m_picking_enabled && m_rectangle_selection.is_dragging()) {
                        _update_selection_from_hover();
                        m_rectangle_selection.stop_dragging();
                        m_mouse.ignore_left_up = true;
                        m_dirty = true;
                    }
//                    set_cursor(Standard);
                }
                else if (keyCode == WXK_ALT) {
                    if (m_picking_enabled && m_rectangle_selection.is_dragging()) {
                        _update_selection_from_hover();
                        m_rectangle_selection.stop_dragging();
                        m_mouse.ignore_left_up = true;
                        m_dirty = true;
                    }
//                    set_cursor(Standard);
                }
                else if (keyCode == WXK_CONTROL)
                    m_dirty = true;
                else if (m_gizmos.is_enabled() && !m_selection.is_empty() && m_canvas_type != CanvasAssembleView) {
                    translationProcessor.process(evt);

                    switch (keyCode)
                    {
                    case WXK_NUMPAD_PAGEUP:   case WXK_PAGEUP:
                    case WXK_NUMPAD_PAGEDOWN: case WXK_PAGEDOWN:
                    {
                        do_rotate(L("Tool Rotate"));
                        m_gizmos.update_data();

                        // BBS
                        //wxGetApp().obj_manipul()->set_dirty();
                        // Let the plater know that the dragging finished, so a delayed refresh
                        // of the scene with the background processing data should be performed.
                        post_event(SimpleEvent(EVT_GLCANVAS_MOUSE_DRAGGING_FINISHED));
                        // updates camera target constraints
                        refresh_camera_scene_box();
                        m_dirty = true;

                        break;
                    }
                    default: { break; }
                    }
                }

                // BBS: add select view logic
                if (evt.ControlDown()) {
                    switch (keyCode) {
                        case '0':
                        case WXK_NUMPAD0: //0 on numpad
                            { select_view("plate");
                              zoom_to_bed();
                            break;
                        }
                        case '1':
                        case WXK_NUMPAD1: //1 on numpad
                            { select_view("top"); break; }
                        case '2':
                        case WXK_NUMPAD2: //2 on numpad
                            { select_view("bottom"); break; }
                        case '3':
                        case WXK_NUMPAD3: //3 on numpad
                            { select_view("front"); break; }
                        case '4':
                        case WXK_NUMPAD4: //4 on numpad
                            { select_view("rear"); break; }
                        case '5':
                        case WXK_NUMPAD5: //5 on numpad
                            { select_view("left"); break; }
                        case '6':
                        case WXK_NUMPAD6: //6 on numpad
                            { select_view("right"); break; }
                        case '7':
                        case WXK_NUMPAD7: //7 on numpad
                            { select_plate(); break; }
                        default: break;
                    }
                }
            }
            else if (evt.GetEventType() == wxEVT_KEY_DOWN) {
                m_tab_down = keyCode == WXK_TAB && !evt.HasAnyModifiers();
                if (keyCode == WXK_SHIFT) {
                    translationProcessor.process(evt);

                    if (m_picking_enabled && (m_gizmos.get_current_type() != GLGizmosManager::SlaSupports))
                    {
                        m_mouse.ignore_left_up = false;
//                        set_cursor(Cross);
                    }
                }
                else if (keyCode == WXK_ALT) {
                    if (m_picking_enabled && (m_gizmos.get_current_type() != GLGizmosManager::SlaSupports))
                    {
                        m_mouse.ignore_left_up = false;
//                        set_cursor(Cross);
                    }
                }
                else if (keyCode == WXK_CONTROL)
                    m_dirty = true;
                else if (m_gizmos.is_enabled() && !m_selection.is_empty() && m_canvas_type != CanvasAssembleView) {
                    auto _do_rotate = [this](double angle_z_rad) {
                        m_selection.start_dragging();
                        m_selection.rotate(Vec3d(0.0, 0.0, angle_z_rad), TransformationType(TransformationType::World_Relative_Joint));
                        m_selection.stop_dragging();
                        m_dirty = true;
//                        wxGetApp().obj_manipul()->set_dirty();
                    };

                    translationProcessor.process(evt);

                    switch (keyCode)
                    {
                    case WXK_NUMPAD_PAGEUP:   case WXK_PAGEUP:   { _do_rotate(0.25 * M_PI); break; }
                    case WXK_NUMPAD_PAGEDOWN: case WXK_PAGEDOWN: { _do_rotate(-0.25 * M_PI); break; }
                    default: { break; }
                    }
                } else if (!m_gizmos.is_enabled()) {
                    // DoubleSlider navigation in Preview
                    if (m_canvas_type == CanvasPreview) {
                        IMSlider *m_layers_slider = get_gcode_viewer().get_layers_slider();
                        IMSlider *m_moves_slider  = get_gcode_viewer().get_moves_slider();
                        if (evt.CmdDown() || evt.ShiftDown()) {
                            if (evt.GetKeyCode() == 'G') {
                                m_layers_slider->show_go_to_layer(true);
                            }
                            IMSlider *m_layers_slider = get_gcode_viewer().get_layers_slider();
                            IMSlider *m_moves_slider  = get_gcode_viewer().get_moves_slider();
                            if (keyCode == WXK_UP || keyCode == WXK_DOWN) {
                                int new_pos;
                                if (m_layers_slider->GetSelection() == ssHigher) {
                                    new_pos = keyCode == WXK_UP ? m_layers_slider->GetHigherValue() + 5 : m_layers_slider->GetHigherValue() - 5;
                                    m_layers_slider->SetHigherValue(new_pos);
                                }
                                else if (m_layers_slider->GetSelection() == ssLower) {
                                    new_pos = keyCode == WXK_UP ? m_layers_slider->GetLowerValue() + 5 : m_layers_slider->GetLowerValue() - 5;
                                    m_layers_slider->SetLowerValue(new_pos);
                                }
                                if (m_layers_slider->is_one_layer()) m_layers_slider->SetLowerValue(m_layers_slider->GetHigherValue());
                                // BBS set as dirty, update in render_gcode()
                                m_layers_slider->set_as_dirty();
                            } else if (keyCode == WXK_LEFT || keyCode == WXK_RIGHT) {
                                const int new_pos = keyCode == WXK_RIGHT ? m_moves_slider->GetHigherValue() + 5 : m_moves_slider->GetHigherValue() - 5;
                                m_moves_slider->SetHigherValue(new_pos);
                                // BBS set as dirty, update in render_gcode()
                                m_moves_slider->set_as_dirty();
                            }
                        }
                        else if (keyCode == WXK_UP || keyCode == WXK_DOWN) {
                            int new_pos;
                            if (m_layers_slider->GetSelection() == ssHigher) {
                                new_pos = keyCode == WXK_UP ? m_layers_slider->GetHigherValue() + 1 : m_layers_slider->GetHigherValue() - 1;
                                m_layers_slider->SetHigherValue(new_pos);
                            }
                            else if (m_layers_slider->GetSelection() == ssLower) {
                                new_pos = keyCode == WXK_UP ? m_layers_slider->GetLowerValue() + 1 : m_layers_slider->GetLowerValue() - 1;
                                m_layers_slider->SetLowerValue(new_pos);
                            }
                            if (m_layers_slider->is_one_layer()) m_layers_slider->SetLowerValue(m_layers_slider->GetHigherValue());
                            // BBS set as dirty, update in render_gcode()
                            m_layers_slider->set_as_dirty();
                        } else if (keyCode == WXK_LEFT || keyCode == WXK_RIGHT) {
                            const int new_pos = keyCode == WXK_RIGHT ? m_moves_slider->GetHigherValue() + 1 : m_moves_slider->GetHigherValue() - 1;
                            m_moves_slider->SetHigherValue(new_pos);
                            // BBS set as dirty, update in render_gcode()
                            m_moves_slider->set_as_dirty();
                        }
                        m_dirty = true;
                    }
                }
            }
        }
        else return;
    }

    if (keyCode != WXK_TAB
        && keyCode != WXK_LEFT
        && keyCode != WXK_UP
        && keyCode != WXK_RIGHT
        && keyCode != WXK_DOWN) {
        evt.Skip();   // Needed to have EVT_CHAR generated as well
    }
}

void GLCanvas3D::on_mouse_wheel(wxMouseEvent& evt)
{
#ifdef WIN32
    // Try to filter out spurious mouse wheel events comming from 3D mouse.
    if (wxGetApp().plater()->get_mouse3d_controller().process_mouse_wheel())
        return;
#endif

    if (!m_initialized)
        return;

    // Ignore the wheel events if the middle button is pressed.
    if (evt.MiddleIsDown())
        return;

#if ENABLE_RETINA_GL
    const float scale = m_retina_helper->get_scale_factor();
    evt.SetX(evt.GetX() * scale);
    evt.SetY(evt.GetY() * scale);
#endif

    if (wxGetApp().imgui()->update_mouse_data(evt)) {
        if (m_canvas_type == CanvasPreview) {
            IMSlider* m_layers_slider = get_gcode_viewer().get_layers_slider();
            IMSlider* m_moves_slider = get_gcode_viewer().get_moves_slider();
            m_layers_slider->on_mouse_wheel(evt);
            m_moves_slider->on_mouse_wheel(evt);
        }
        render();
        m_dirty = true;
        return;
    }

#ifdef __WXMSW__
	// For some reason the Idle event is not being generated after the mouse scroll event in case of scrolling with the two fingers on the touch pad,
	// if the event is not allowed to be passed further.
    // evt.Skip() used to trigger the needed screen refresh, but it does no more. wxWakeUpIdle() seem to work now.
    wxWakeUpIdle();
#endif /* __WXMSW__ */

    // Performs layers editing updates, if enabled
    if (is_layers_editing_enabled()) {
        int object_idx_selected = m_selection.get_object_idx();
        if (object_idx_selected != -1) {
            // A volume is selected. Test, whether hovering over a layer thickness bar.
            if (m_layers_editing.bar_rect_contains(*this, (float)evt.GetX(), (float)evt.GetY())) {
                // Adjust the width of the selection.
                m_layers_editing.band_width = std::max(std::min(m_layers_editing.band_width * (1.0f + 0.1f * (float)evt.GetWheelRotation() / (float)evt.GetWheelDelta()), 10.0f), 1.5f);
                if (m_canvas != nullptr)
                    m_canvas->Refresh();

                return;
            }
        }
    }

    // Inform gizmos about the event so they have the opportunity to react.
    if (m_gizmos.on_mouse_wheel(evt))
        return;

    if (m_canvas_type == CanvasAssembleView && (evt.AltDown() || evt.CmdDown())) {
        float rotation = (float)evt.GetWheelRotation() / (float)evt.GetWheelDelta();
        if (evt.AltDown()) {
            auto clp_dist = m_gizmos.m_assemble_view_data->model_objects_clipper()->get_position();
            clp_dist = rotation < 0.f
                ? std::max(0., clp_dist - 0.01)
                : std::min(1., clp_dist + 0.01);
            m_gizmos.m_assemble_view_data->model_objects_clipper()->set_position(clp_dist, true);
        }
        else if (evt.CmdDown()) {
            m_explosion_ratio = rotation < 0.f
                ? std::max(1., m_explosion_ratio - 0.01)
                : std::min(3., m_explosion_ratio + 0.01);
            if (m_explosion_ratio != GLVolume::explosion_ratio) {
                for (GLVolume* volume : m_volumes.volumes) {
                    volume->set_bounding_boxes_as_dirty();
                }
                GLVolume::explosion_ratio = m_explosion_ratio;
            }
        }
        return;
    }
    // Calculate the zoom delta and apply it to the current zoom factor
#ifdef SUPPORT_REVERSE_MOUSE_ZOOM
    double direction_factor = (wxGetApp().app_config->get("reverse_mouse_wheel_zoom") == "1") ? -1.0 : 1.0;
#else
    double direction_factor = 1.0;
#endif
    auto delta = direction_factor * (double)evt.GetWheelRotation() / (double)evt.GetWheelDelta();
    bool zoom_to_mouse = wxGetApp().app_config->get("zoom_to_mouse") == "true";
    if (!zoom_to_mouse) {// zoom to center
        _update_camera_zoom(delta);
    }
    else {
        auto cnv_size = get_canvas_size();
        auto screen_center_3d_pos = _mouse_to_3d({ cnv_size.get_width() * 0.5, cnv_size.get_height() * 0.5 });
        auto mouse_3d_pos = _mouse_to_3d({evt.GetX(), evt.GetY()});
        Vec3d displacement = mouse_3d_pos - screen_center_3d_pos;
        wxGetApp().plater()->get_camera().translate(displacement);
        auto origin_zoom = wxGetApp().plater()->get_camera().get_zoom();
        _update_camera_zoom(delta);
        auto new_zoom = wxGetApp().plater()->get_camera().get_zoom();
        wxGetApp().plater()->get_camera().translate((-displacement) / (new_zoom / origin_zoom));
    }
}

void GLCanvas3D::on_timer(wxTimerEvent& evt)
{
    if (m_layers_editing.state == LayersEditing::Editing)
        _perform_layer_editing_action();
}

void GLCanvas3D::on_render_timer(wxTimerEvent& evt)
{
    // no need to wake up idle
    // right after this event, idle event is fired
    // m_dirty = true;
    // wxWakeUpIdle();
}


void GLCanvas3D::schedule_extra_frame(int miliseconds)
{
    // Schedule idle event right now
    if (miliseconds == 0)
    {
        // We want to wakeup idle evnt but most likely this is call inside render cycle so we need to wait
        if (m_in_render)
            miliseconds = 33;
        else {
            m_dirty = true;
            wxWakeUpIdle();
            return;
        }
    }
    int remaining_time = m_render_timer.GetInterval();
    // Timer is not running
    if (!m_render_timer.IsRunning()) {
        m_render_timer.StartOnce(miliseconds);
    // Timer is running - restart only if new period is shorter than remaning period
    } else {
        if (miliseconds + 20 < remaining_time) {
            m_render_timer.Stop();
            m_render_timer.StartOnce(miliseconds);
        }
    }
}

#ifndef NDEBUG
// #define SLIC3R_DEBUG_MOUSE_EVENTS
#endif

#ifdef SLIC3R_DEBUG_MOUSE_EVENTS
std::string format_mouse_event_debug_message(const wxMouseEvent &evt)
{
	static int idx = 0;
	char buf[2048];
	std::string out;
	sprintf(buf, "Mouse Event %d - ", idx ++);
	out = buf;

	if (evt.Entering())
		out += "Entering ";
	if (evt.Leaving())
		out += "Leaving ";
	if (evt.Dragging())
		out += "Dragging ";
	if (evt.Moving())
		out += "Moving ";
	if (evt.Magnify())
		out += "Magnify ";
	if (evt.LeftDown())
		out += "LeftDown ";
	if (evt.LeftUp())
		out += "LeftUp ";
	if (evt.LeftDClick())
		out += "LeftDClick ";
	if (evt.MiddleDown())
		out += "MiddleDown ";
	if (evt.MiddleUp())
		out += "MiddleUp ";
	if (evt.MiddleDClick())
		out += "MiddleDClick ";
	if (evt.RightDown())
		out += "RightDown ";
	if (evt.RightUp())
		out += "RightUp ";
	if (evt.RightDClick())
		out += "RightDClick ";

	sprintf(buf, "(%d, %d)", evt.GetX(), evt.GetY());
	out += buf;
	return out;
}
#endif /* SLIC3R_DEBUG_MOUSE_EVENTS */

void GLCanvas3D::on_gesture(wxGestureEvent &evt)
{
    if (!m_initialized || !_set_current())
        return;

    auto & camera = wxGetApp().plater()->get_camera();
    if (evt.GetEventType() == wxEVT_GESTURE_PAN) {
        auto p = evt.GetPosition();
        auto d = static_cast<wxPanGestureEvent&>(evt).GetDelta();
        float z = 0;
        const Vec3d &p2 = _mouse_to_3d({p.x, p.y}, &z);
        const Vec3d &p1 = _mouse_to_3d({p.x - d.x, p.y - d.y}, &z);
        camera.set_target(camera.get_target() + p2 - p1);
    } else if (evt.GetEventType() == wxEVT_GESTURE_ZOOM) {
        static float zoom_start = 1;
        if (evt.IsGestureStart())
            zoom_start = camera.get_zoom();
        camera.set_zoom(zoom_start * static_cast<wxZoomGestureEvent&>(evt).GetZoomFactor());
    } else if (evt.GetEventType() == wxEVT_GESTURE_ROTATE) {
        PartPlate* plate = wxGetApp().plater()->get_partplate_list().get_curr_plate();
        bool rotate_limit = current_printer_technology() != ptSLA;
        static double last_rotate = 0;
        if (evt.IsGestureStart())
            last_rotate = 0;
        auto rotate = static_cast<wxRotateGestureEvent&>(evt).GetRotationAngle() - last_rotate;
        last_rotate += rotate;
        if (plate)
            camera.rotate_on_sphere_with_target(-rotate, 0, rotate_limit, plate->get_bounding_box().center());
        else
            camera.rotate_on_sphere(-rotate, 0, rotate_limit);
    }
    m_dirty = true;
}

void GLCanvas3D::on_mouse(wxMouseEvent& evt)
{
    if (!m_initialized || !_set_current())
        return;

    // BBS: single snapshot
    Plater::SingleSnapshot single(wxGetApp().plater());

#if ENABLE_RETINA_GL
    const float scale = m_retina_helper->get_scale_factor();
    evt.SetX(evt.GetX() * scale);
    evt.SetY(evt.GetY() * scale);
#endif

    Point pos(evt.GetX(), evt.GetY());

    ImGuiWrapper* imgui = wxGetApp().imgui();
    if (m_tooltip.is_in_imgui() && evt.LeftUp())
        // ignore left up events coming from imgui windows and not processed by them
        m_mouse.ignore_left_up = true;
    m_tooltip.set_in_imgui(false);
    if (imgui->update_mouse_data(evt)) {
        if (evt.LeftDown() && m_canvas != nullptr)
            m_canvas->SetFocus();
        m_mouse.position = evt.Leaving() ? Vec2d(-1.0, -1.0) : pos.cast<double>();
        m_tooltip.set_in_imgui(true);
        render();
#ifdef SLIC3R_DEBUG_MOUSE_EVENTS
        printf((format_mouse_event_debug_message(evt) + " - Consumed by ImGUI\n").c_str());
#endif /* SLIC3R_DEBUG_MOUSE_EVENTS */
        m_dirty = true;
        // do not return if dragging or tooltip not empty to allow for tooltip update
        // also, do not return if the mouse is moving and also is inside MM gizmo to allow update seed fill selection
        if (!m_mouse.dragging && m_tooltip.is_empty() && (m_gizmos.get_current_type() != GLGizmosManager::MmuSegmentation || !evt.Moving()))
            return;
    }

#ifdef __WXMSW__
	bool on_enter_workaround = false;
    if (! evt.Entering() && ! evt.Leaving() && m_mouse.position.x() == -1.0) {
        // Workaround for SPE-832: There seems to be a mouse event sent to the window before evt.Entering()
        m_mouse.position = pos.cast<double>();
        render();
#ifdef SLIC3R_DEBUG_MOUSE_EVENTS
		printf((format_mouse_event_debug_message(evt) + " - OnEnter workaround\n").c_str());
#endif /* SLIC3R_DEBUG_MOUSE_EVENTS */
		on_enter_workaround = true;
    } else
#endif /* __WXMSW__ */
    {
#ifdef SLIC3R_DEBUG_MOUSE_EVENTS
		printf((format_mouse_event_debug_message(evt) + " - other\n").c_str());
#endif /* SLIC3R_DEBUG_MOUSE_EVENTS */
	}

    if (m_main_toolbar.on_mouse(evt, *this)) {
        if (m_main_toolbar.is_any_item_pressed())
            m_gizmos.reset_all_states();
        if (evt.LeftUp() || evt.MiddleUp() || evt.RightUp())
            mouse_up_cleanup();
        m_mouse.set_start_position_3D_as_invalid();
        return;
    }

    //BBS: GUI refactor: GLToolbar
    if (m_assemble_view_toolbar.on_mouse(evt, *this)) {
        if (evt.LeftUp() || evt.MiddleUp() || evt.RightUp())
            mouse_up_cleanup();
        m_mouse.set_start_position_3D_as_invalid();
        return;
    }

    if (wxGetApp().plater()->get_collapse_toolbar().on_mouse(evt, *this)) {
        if (evt.LeftUp() || evt.MiddleUp() || evt.RightUp())
            mouse_up_cleanup();
        m_mouse.set_start_position_3D_as_invalid();
        return;
    }

    // BBS
#if 0
    if (wxGetApp().plater()->get_view_toolbar().on_mouse(evt, *this)) {
        if (evt.LeftUp() || evt.MiddleUp() || evt.RightUp())
            mouse_up_cleanup();
        m_mouse.set_start_position_3D_as_invalid();
        return;
    }
#endif

    for (GLVolume* volume : m_volumes.volumes) {
        volume->force_sinking_contours = false;
    }

    auto show_sinking_contours = [this]() {
        const Selection::IndicesList& idxs = m_selection.get_volume_idxs();
        for (unsigned int idx : idxs) {
            m_volumes.volumes[idx]->force_sinking_contours = true;
        }
        m_dirty = true;
    };

    if (m_gizmos.on_mouse(evt)) {
        if (m_gizmos.is_running()) {
            _deactivate_arrange_menu();
            _deactivate_orient_menu();
            _deactivate_layersediting_menu();
        }
        if (wxWindow::FindFocus() != m_canvas)
            // Grab keyboard focus for input in gizmo dialogs.
            m_canvas->SetFocus();

        if (evt.LeftDown()) {
            // Clear hover state in main toolbar
            wxMouseEvent evt2 = evt;
            evt2.SetEventType(wxEVT_MOTION);
            evt2.SetLeftDown(false);
            m_main_toolbar.on_mouse(evt2, *this);
        }

        if (evt.LeftUp() || evt.MiddleUp() || evt.RightUp())
            mouse_up_cleanup();

        m_mouse.set_start_position_3D_as_invalid();
        m_mouse.position = pos.cast<double>();

        if (evt.Dragging() && current_printer_technology() == ptFFF && (fff_print()->config().print_sequence == PrintSequence::ByObject)) {
            switch (m_gizmos.get_current_type())
            {
            case GLGizmosManager::EType::Move:
            case GLGizmosManager::EType::Scale:
            case GLGizmosManager::EType::Rotate:
            {
                update_sequential_clearance();
                break;
            }
            default: { break; }
            }
        }
        else if (evt.Dragging()) {
            switch (m_gizmos.get_current_type())
            {
            case GLGizmosManager::EType::Move:
            case GLGizmosManager::EType::Scale:
            case GLGizmosManager::EType::Rotate:
            {
                show_sinking_contours();
                break;
            }
            default: { break; }
            }
        }
        else if (evt.LeftUp() &&
            m_gizmos.get_current_type() == GLGizmosManager::EType::Scale &&
            m_gizmos.get_current()->get_state() == GLGizmoBase::EState::On) {
            wxGetApp().obj_list()->selection_changed();
        }

        return;
    }

    bool any_gizmo_active = m_gizmos.get_current() != nullptr;

    int selected_object_idx = m_selection.get_object_idx();
    int layer_editing_object_idx = is_layers_editing_enabled() ? selected_object_idx : -1;


    if (m_mouse.drag.move_requires_threshold && m_mouse.is_move_start_threshold_position_2D_defined() && m_mouse.is_move_threshold_met(pos)) {
        m_mouse.drag.move_requires_threshold = false;
        m_mouse.set_move_start_threshold_position_2D_as_invalid();
    }

    if (evt.ButtonDown() && wxWindow::FindFocus() != m_canvas)
        // Grab keyboard focus on any mouse click event.
        m_canvas->SetFocus();

    if (evt.Entering()) {
//#if defined(__WXMSW__) || defined(__linux__)
//        // On Windows and Linux needs focus in order to catch key events
        // Set focus in order to remove it from sidebar fields
        if (m_canvas != nullptr) {
            // Only set focus, if the top level window of this canvas is active.
            auto p = dynamic_cast<wxWindow*>(evt.GetEventObject());
            while (p->GetParent())
                p = p->GetParent();
            auto *top_level_wnd = dynamic_cast<wxTopLevelWindow*>(p);
            if (top_level_wnd && top_level_wnd->IsActive() && !wxGetApp().get_side_menu_popup_status())
                ;// m_canvas->SetFocus();
            m_mouse.position = pos.cast<double>();
            m_tooltip_enabled = false;
            // 1) forces a frame render to ensure that m_hover_volume_idxs is updated even when the user right clicks while
            // the context menu is shown, ensuring it to disappear if the mouse is outside any volume and to
            // change the volume hover state if any is under the mouse
            // 2) when switching between 3d view and preview the size of the canvas changes if the side panels are visible,
            // so forces a resize to avoid multiple renders with different sizes (seen as flickering)
            _refresh_if_shown_on_screen();
            m_tooltip_enabled = true;
        }
        m_mouse.set_start_position_2D_as_invalid();
//#endif
    }
    else if (evt.Leaving()) {
        // to remove hover on objects when the mouse goes out of this canvas
        m_mouse.position = Vec2d(-1.0, -1.0);
        m_dirty = true;
    }
    else if (evt.LeftDown() || evt.RightDown() || evt.MiddleDown()) {
        //BBS: add orient deactivate logic
        if (!m_gizmos.on_mouse(evt)) {
            if (_deactivate_arrange_menu() || _deactivate_orient_menu())
                return;
        }

        // If user pressed left or right button we first check whether this happened on a volume or not.
        m_layers_editing.state = LayersEditing::Unknown;
        if (layer_editing_object_idx != -1 && m_layers_editing.bar_rect_contains(*this, pos(0), pos(1))) {
            // A volume is selected and the mouse is inside the layer thickness bar.
            // Start editing the layer height.
            m_layers_editing.state = LayersEditing::Editing;
            _perform_layer_editing_action(&evt);
        }

        else {
            // BBS: define Alt key to enable volume selection mode
            m_selection.set_volume_selection_mode(evt.AltDown() ? Selection::Volume : Selection::Instance);
            if (evt.LeftDown() && evt.ShiftDown() && m_picking_enabled && m_layers_editing.state != LayersEditing::Editing) {
                if (m_gizmos.get_current_type() != GLGizmosManager::SlaSupports
                    && m_gizmos.get_current_type() != GLGizmosManager::FdmSupports
                    && m_gizmos.get_current_type() != GLGizmosManager::Seam
                    && m_gizmos.get_current_type() != GLGizmosManager::MmuSegmentation) {
                    m_rectangle_selection.start_dragging(m_mouse.position, evt.ShiftDown() ? GLSelectionRectangle::Select : GLSelectionRectangle::Deselect);
                    m_dirty = true;
                }
            }
            else {
                // Select volume in this 3D canvas.
                // Don't deselect a volume if layer editing is enabled or any gizmo is active. We want the object to stay selected
                // during the scene manipulation.

                if (m_picking_enabled && (!any_gizmo_active || !evt.CmdDown()) && (!m_hover_volume_idxs.empty())) {
                    if (evt.LeftDown() && !m_hover_volume_idxs.empty()) {
                        int volume_idx = get_first_hover_volume_idx();
                        bool already_selected = m_selection.contains_volume(volume_idx);
                        bool ctrl_down = evt.CmdDown();

                        Selection::IndicesList curr_idxs = m_selection.get_volume_idxs();

                        if (already_selected && ctrl_down)
                            m_selection.remove(volume_idx);
                        else {
                            m_selection.add(volume_idx, !ctrl_down, true);
                            m_mouse.drag.move_requires_threshold = !already_selected;
                            if (already_selected)
                                m_mouse.set_move_start_threshold_position_2D_as_invalid();
                            else
                                m_mouse.drag.move_start_threshold_position_2D = pos;
                        }

                        // propagate event through callback
                        if (curr_idxs != m_selection.get_volume_idxs()) {
                            if (m_selection.is_empty())
                                m_gizmos.reset_all_states();
                            else
                                m_gizmos.refresh_on_off_state();

                            m_gizmos.update_data();
                            post_event(SimpleEvent(EVT_GLCANVAS_OBJECT_SELECT));
                            m_dirty = true;
                        }
                    }
                }

                if (!m_hover_volume_idxs.empty()) {
                    if (evt.LeftDown() && m_moving_enabled && m_mouse.drag.move_volume_idx == -1) {
                        // Only accept the initial position, if it is inside the volume bounding box.
                        int volume_idx = get_first_hover_volume_idx();
                        BoundingBoxf3 volume_bbox = m_volumes.volumes[volume_idx]->transformed_bounding_box();
                        volume_bbox.offset(1.0);
                        if ((!any_gizmo_active || !evt.CmdDown()) && volume_bbox.contains(m_mouse.scene_position)) {
                            m_volumes.volumes[volume_idx]->hover = GLVolume::HS_None;
                            // The dragging operation is initiated.
                            m_mouse.drag.move_volume_idx = volume_idx;
                            m_selection.start_dragging();
                            m_mouse.drag.start_position_3D = m_mouse.scene_position;
                            m_sequential_print_clearance_first_displacement = true;
                            m_moving = true;
                        }
                    }
                }
            }
        }
    }
    else if (evt.Dragging() && evt.LeftIsDown() && m_mouse.drag.move_volume_idx != -1 && m_layers_editing.state == LayersEditing::Unknown) {
        if (m_canvas_type != ECanvasType::CanvasAssembleView) {
            if (!m_mouse.drag.move_requires_threshold) {
                m_mouse.dragging = true;
                Vec3d cur_pos = m_mouse.drag.start_position_3D;
                // we do not want to translate objects if the user just clicked on an object while pressing shift to remove it from the selection and then drag
                if (m_selection.contains_volume(get_first_hover_volume_idx())) {
                    const Camera& camera = wxGetApp().plater()->get_camera();
                    if (std::abs(camera.get_dir_forward()(2)) < EPSILON) {
                        // side view -> move selected volumes orthogonally to camera view direction
                        Linef3 ray = mouse_ray(pos);
                        Vec3d dir = ray.unit_vector();
                        // finds the intersection of the mouse ray with the plane parallel to the camera viewport and passing throught the starting position
                        // use ray-plane intersection see i.e. https://en.wikipedia.org/wiki/Line%E2%80%93plane_intersection algebric form
                        // in our case plane normal and ray direction are the same (orthogonal view)
                        // when moving to perspective camera the negative z unit axis of the camera needs to be transformed in world space and used as plane normal
                        Vec3d inters = ray.a + (m_mouse.drag.start_position_3D - ray.a).dot(dir) / dir.squaredNorm() * dir;
                        // vector from the starting position to the found intersection
                        Vec3d inters_vec = inters - m_mouse.drag.start_position_3D;

                        Vec3d camera_right = camera.get_dir_right();
                        Vec3d camera_up = camera.get_dir_up();

                        // finds projection of the vector along the camera axes
                        double projection_x = inters_vec.dot(camera_right);
                        double projection_z = inters_vec.dot(camera_up);

                        // apply offset
                        cur_pos = m_mouse.drag.start_position_3D + projection_x * camera_right + projection_z * camera_up;
                    }
                    else {
                        // Generic view
                        // Get new position at the same Z of the initial click point.
                        float z0 = 0.0f;
                        float z1 = 1.0f;
                        cur_pos = Linef3(_mouse_to_3d(pos, &z0), _mouse_to_3d(pos, &z1)).intersect_plane(m_mouse.drag.start_position_3D(2));
                    }
                }

                m_selection.translate(cur_pos - m_mouse.drag.start_position_3D);
                if (current_printer_technology() == ptFFF && (fff_print()->config().print_sequence == PrintSequence::ByObject))
                    update_sequential_clearance();
                // BBS
                //wxGetApp().obj_manipul()->set_dirty();
                m_dirty = true;
            }
        }
    }
    else if (evt.Dragging() && evt.LeftIsDown() && m_picking_enabled && m_rectangle_selection.is_dragging()) {
        //BBS not in assemble view
        if (m_canvas_type != ECanvasType::CanvasAssembleView) {
            m_rectangle_selection.dragging(pos.cast<double>());
            m_dirty = true;
        }
    }
    else if (evt.Dragging()) {
        m_mouse.dragging = true;

        if (m_layers_editing.state != LayersEditing::Unknown && layer_editing_object_idx != -1) {
            if (m_layers_editing.state == LayersEditing::Editing) {
                _perform_layer_editing_action(&evt);
                m_mouse.position = pos.cast<double>();
            }
        }
        // do not process the dragging if the left mouse was set down in another canvas
        else if (evt.LeftIsDown()) {
            // if dragging over blank area with left button, rotate
            if ((any_gizmo_active || m_hover_volume_idxs.empty()) && m_mouse.is_start_position_3D_defined()) {
                const Vec3d rot = (Vec3d(pos.x(), pos.y(), 0.) - m_mouse.drag.start_position_3D) * (PI * TRACKBALLSIZE / 180.);
                if (this->m_canvas_type == ECanvasType::CanvasAssembleView) {
                    //BBS rotate around target
                    Camera& camera = wxGetApp().plater()->get_camera();
                    Vec3d rotate_target = Vec3d::Zero();
                    if (!m_selection.is_empty())
                        rotate_target = m_selection.get_bounding_box().center();
                    else
                        rotate_target = volumes_bounding_box().center();
                    //BBS do not limit rotate in assemble view
                    camera.rotate_local_with_target(Vec3d(rot.y(), rot.x(), 0.), rotate_target);
                    //camera.rotate_on_sphere_with_target(rot.x(), rot.y(), false, rotate_target);
                }
                else {
#ifdef SUPPORT_FEEE_CAMERA
                    if (wxGetApp().app_config->get("use_free_camera") == "1")
                        // Virtual track ball (similar to the 3DConnexion mouse).
                        wxGetApp().plater()->get_camera().rotate_local_around_target(Vec3d(rot.y(), rot.x(), 0.));
                    else {
#endif
                        // Forces camera right vector to be parallel to XY plane in case it has been misaligned using the 3D mouse free rotation.
                        // It is cheaper to call this function right away instead of testing wxGetApp().plater()->get_mouse3d_controller().connected(),
                        // which checks an atomics (flushes CPU caches).
                        // See GH issue #3816.
                        Camera& camera = wxGetApp().plater()->get_camera();

                        bool rotate_limit = current_printer_technology() != ptSLA;
                        Vec3d rotate_target = m_selection.get_bounding_box().center();

                        camera.recover_from_free_camera();
                        //BBS modify rotation
                        if (m_gizmos.get_current_type() == GLGizmosManager::FdmSupports
                            || m_gizmos.get_current_type() == GLGizmosManager::Seam
                            || m_gizmos.get_current_type() == GLGizmosManager::MmuSegmentation) {
                            //camera.rotate_local_with_target(Vec3d(rot.y(), rot.x(), 0.), rotate_target);
                            camera.rotate_on_sphere_with_target(rot.x(), rot.y(), rotate_limit, rotate_target);
                        }
                        else if (evt.ControlDown() || evt.CmdDown()) {
                            if ((m_rotation_center.x() == 0.f) && (m_rotation_center.y() == 0.f) && (m_rotation_center.z() == 0.f)) {
                                auto canvas_w = float(get_canvas_size().get_width());
                                auto canvas_h = float(get_canvas_size().get_height());
                                Point screen_center(canvas_w/2, canvas_h/2);
                                //camera.rotate_on_sphere_with_target(rot.x(), rot.y(), rotate_limit, wxGetApp().plater()->get_partplate_list().get_bounding_box().center());
                                m_rotation_center = _mouse_to_3d(screen_center);
                                m_rotation_center(2) = 0.f;
                            }
                            camera.rotate_on_sphere_with_target(rot.x(), rot.y(), rotate_limit, m_rotation_center);
                        } else {
                            //BBS rotate with current plate center
                            PartPlate* plate = wxGetApp().plater()->get_partplate_list().get_curr_plate();
                            if (plate)
                                camera.rotate_on_sphere_with_target(rot.x(), rot.y(), rotate_limit, plate->get_bounding_box().center());
                            else
                                camera.rotate_on_sphere(rot.x(), rot.y(), rotate_limit);
                        }
#ifdef SUPPORT_FEEE_CAMERA
                    }
#endif
                }

                m_dirty = true;
            }
            m_mouse.drag.start_position_3D = Vec3d((double)pos(0), (double)pos(1), 0.0);
        }
        else if (evt.MiddleIsDown() || evt.RightIsDown()) {
            // If dragging over blank area with right button, pan.
            if (m_mouse.is_start_position_2D_defined()) {
                // get point in model space at Z = 0
                float z = 0.0f;
                const Vec3d& cur_pos = _mouse_to_3d(pos, &z);
                Vec3d orig = _mouse_to_3d(m_mouse.drag.start_position_2D, &z);
                Camera& camera = wxGetApp().plater()->get_camera();
#ifdef SUPPORT_FREE_CAMERA
                if (this->m_canvas_type != ECanvasType::CanvasAssembleView) {
                    if (wxGetApp().app_config->get("use_free_camera") != "1")
                        // Forces camera right vector to be parallel to XY plane in case it has been misaligned using the 3D mouse free rotation.
                        // It is cheaper to call this function right away instead of testing wxGetApp().plater()->get_mouse3d_controller().connected(),
                        // which checks an atomics (flushes CPU caches).
                        // See GH issue #3816.
                        camera.recover_from_free_camera();
                }
#endif

                camera.set_target(camera.get_target() + orig - cur_pos);
                m_dirty = true;
                m_mouse.ignore_right_up = true;
            }

            m_mouse.drag.start_position_2D = pos;
        }
    }
    else if (evt.LeftUp() || evt.MiddleUp() || evt.RightUp()) {
        if (evt.LeftUp()) {
            m_selection.stop_dragging();
            m_rotation_center(0) = m_rotation_center(1) = m_rotation_center(2) = 0.f;
        }

        if (m_layers_editing.state != LayersEditing::Unknown) {
            m_layers_editing.state = LayersEditing::Unknown;
            _stop_timer();
            m_layers_editing.accept_changes(*this);
        }
        else if (m_mouse.drag.move_volume_idx != -1 && m_mouse.dragging) {
            do_move(L("Move Object"));
            // BBS
            //wxGetApp().obj_manipul()->set_dirty();
            // Let the plater know that the dragging finished, so a delayed refresh
            // of the scene with the background processing data should be performed.
            post_event(SimpleEvent(EVT_GLCANVAS_MOUSE_DRAGGING_FINISHED));
        }
        else if (evt.LeftUp() && m_picking_enabled && m_rectangle_selection.is_dragging() && m_layers_editing.state != LayersEditing::Editing) {
            //BBS: don't use alt as de-select
            //if (evt.ShiftDown() || evt.AltDown())
            if (evt.ShiftDown())
                _update_selection_from_hover();

            m_rectangle_selection.stop_dragging();
        }
        else if (evt.LeftUp() && !m_mouse.ignore_left_up && !m_mouse.dragging && m_hover_volume_idxs.empty() && m_hover_plate_idxs.empty() && !is_layers_editing_enabled()) {
            // deselect and propagate event through callback
            if (!evt.ShiftDown() && (!any_gizmo_active || !evt.CmdDown()) && m_picking_enabled)
                deselect_all();
        }
        //BBS Select plate in this 3D canvas.
        else if (evt.LeftUp() && !m_mouse.dragging && m_picking_enabled && !m_hover_plate_idxs.empty() && (m_canvas_type == CanvasView3D) && !is_layers_editing_enabled())
        {
                int hover_idx = m_hover_plate_idxs.front();
                wxGetApp().plater()->select_plate_by_hover_id(hover_idx);
                //wxGetApp().plater()->get_partplate_list().select_plate_view();
                //deselect all the objects
                if (m_hover_volume_idxs.empty())
                    deselect_all();
        }
        else if (evt.RightUp() && !is_layers_editing_enabled()) {
            m_mouse.position = pos.cast<double>();
            // forces a frame render to ensure that m_hover_volume_idxs is updated even when the user right clicks while
            // the context menu is already shown
            render();
            if (!m_hover_volume_idxs.empty()) {
                // if right clicking on volume, propagate event through callback (shows context menu)
                int volume_idx = get_first_hover_volume_idx();
                if (!m_volumes.volumes[volume_idx]->is_wipe_tower // no context menu for the wipe tower
                    && m_gizmos.get_current_type() != GLGizmosManager::SlaSupports)  // disable context menu when the gizmo is open
                {
                    // forces the selection of the volume
                    /* m_selection.add(volume_idx); // #et_FIXME_if_needed
                     * To avoid extra "Add-Selection" snapshots,
                     * call add() with check_for_already_contained=true
                     * */
                    m_selection.add(volume_idx, true, true);
                    m_gizmos.refresh_on_off_state();
                    post_event(SimpleEvent(EVT_GLCANVAS_OBJECT_SELECT));
                    m_gizmos.update_data();
                    // BBS
                    //wxGetApp().obj_manipul()->set_dirty();
                    // forces a frame render to update the view before the context menu is shown
                    render();
                }
            }

            //BBS change plate selection
            if (!m_hover_plate_idxs.empty() && (m_canvas_type == CanvasView3D) && !m_mouse.dragging) {
                int hover_idx = m_hover_plate_idxs.front();
                wxGetApp().plater()->select_plate_by_hover_id(hover_idx, true);
                if (m_hover_volume_idxs.empty())
                    deselect_all();
                render();
            }

            Vec2d logical_pos = pos.cast<double>();
#if ENABLE_RETINA_GL
            const float factor = m_retina_helper->get_scale_factor();
            logical_pos = logical_pos.cwiseQuotient(Vec2d(factor, factor));
#endif // ENABLE_RETINA_GL

            if (!m_mouse.ignore_right_up) {
                //BBS post right click event
                if (!m_hover_plate_idxs.empty()) {
                    post_event(RBtnPlateEvent(EVT_GLCANVAS_PLATE_RIGHT_CLICK, { logical_pos, m_hover_plate_idxs.front() }));
                }
                else {
                    // do not post the event if the user is panning the scene
                    // or if right click was done over the wipe tower
                    bool post_right_click_event = m_hover_volume_idxs.empty() || !m_volumes.volumes[get_first_hover_volume_idx()]->is_wipe_tower;
                    if (post_right_click_event)
                        post_event(RBtnEvent(EVT_GLCANVAS_RIGHT_CLICK, { logical_pos, m_hover_volume_idxs.empty() }));
                }
            }
        }

        mouse_up_cleanup();
    }
    else if (evt.Moving()) {
        m_mouse.position = pos.cast<double>();

        // updates gizmos overlay
        if (m_selection.is_empty())
            m_gizmos.reset_all_states();

        m_dirty = true;
    }
    else
        evt.Skip();

    if (m_moving)
        show_sinking_contours();

#ifdef __WXMSW__
	if (on_enter_workaround)
		m_mouse.position = Vec2d(-1., -1.);
#endif /* __WXMSW__ */
}

void GLCanvas3D::on_paint(wxPaintEvent& evt)
{
    if (m_initialized)
        m_dirty = true;
    else
        // Call render directly, so it gets initialized immediately, not from On Idle handler.
        this->render();
}

void GLCanvas3D::force_set_focus() {
    m_canvas->SetFocus();
};

void GLCanvas3D::on_set_focus(wxFocusEvent& evt)
{
    m_tooltip_enabled = false;
    if (m_canvas_type == ECanvasType::CanvasPreview) {
        // update thumbnails and update plate toolbar
        wxGetApp().plater()->update_all_plate_thumbnails();
        _update_imgui_select_plate_toolbar();
    }
    _refresh_if_shown_on_screen();
    m_tooltip_enabled = true;
}

Size GLCanvas3D::get_canvas_size() const
{
    int w = 0;
    int h = 0;

    if (m_canvas != nullptr)
        m_canvas->GetSize(&w, &h);

#if ENABLE_RETINA_GL
    const float factor = m_retina_helper->get_scale_factor();
    w *= factor;
    h *= factor;
#else
    const float factor = 1.0f;
#endif

    return Size(w, h, factor);
}

Vec2d GLCanvas3D::get_local_mouse_position() const
{
    if (m_canvas == nullptr)
		return Vec2d::Zero();

    wxPoint mouse_pos = m_canvas->ScreenToClient(wxGetMousePosition());
    const double factor =
#if ENABLE_RETINA_GL
        m_retina_helper->get_scale_factor();
#else
        1.0;
#endif
    return Vec2d(factor * mouse_pos.x, factor * mouse_pos.y);
}

void GLCanvas3D::set_tooltip(const std::string& tooltip)
{
    if (m_canvas != nullptr)
        m_tooltip.set_text(tooltip);
}

void GLCanvas3D::do_move(const std::string& snapshot_type)
{
    if (m_model == nullptr)
        return;

    if (!snapshot_type.empty())
        wxGetApp().plater()->take_snapshot(snapshot_type);

    std::set<std::pair<int, int>> done;  // keeps track of modified instances
    bool object_moved = false;

    // BBS: support wipe-tower for multi-plates
    int n_plates = wxGetApp().plater()->get_partplate_list().get_plate_count();
    std::vector<Vec3d> wipe_tower_origins(n_plates, Vec3d::Zero());

    Selection::EMode selection_mode = m_selection.get_mode();

    for (const GLVolume* v : m_volumes.volumes) {
        int object_idx = v->object_idx();
        int instance_idx = v->instance_idx();
        int volume_idx = v->volume_idx();

        std::pair<int, int> done_id(object_idx, instance_idx);

        if (0 <= object_idx && object_idx < (int)m_model->objects.size()) {
            done.insert(done_id);

            // Move instances/volumes
            ModelObject* model_object = m_model->objects[object_idx];
            if (model_object != nullptr) {
                if (selection_mode == Selection::Instance)
                    model_object->instances[instance_idx]->set_offset(v->get_instance_offset());
                else if (selection_mode == Selection::Volume) {
                    if (model_object->volumes[volume_idx]->get_offset() != v->get_volume_offset()) {
                        model_object->volumes[volume_idx]->set_offset(v->get_volume_offset());
                        // BBS: backup
                        Slic3r::save_object_mesh(*model_object);
                    }
                }

                object_moved = true;
                model_object->invalidate_bounding_box();
            }
        }
        else if (object_idx >= 1000 && object_idx < 1000 + n_plates) {
            // Move a wipe tower proxy.
            wipe_tower_origins[object_idx - 1000] = v->get_volume_offset();
        }
    }

    //BBS: notify instance updates to part plater list
    m_selection.notify_instance_update(-1, 0);

    // Fixes flying instances
    for (const std::pair<int, int>& i : done) {
        ModelObject* m = m_model->objects[i.first];
        const double shift_z = m->get_instance_min_z(i.second);
        //BBS: don't call translate if the z is zero
        if ((current_printer_technology() == ptSLA || shift_z > SINKING_Z_THRESHOLD) && (shift_z != 0.0f)) {
            const Vec3d shift(0.0, 0.0, -shift_z);
            m_selection.translate(i.first, i.second, shift);
            m->translate_instance(i.second, shift);
            //BBS: notify instance updates to part plater list
            m_selection.notify_instance_update(i.first, i.second);
        }
        wxGetApp().obj_list()->update_info_items(static_cast<size_t>(i.first));
    }
    //BBS: nofity object list to update
    wxGetApp().plater()->sidebar().obj_list()->update_plate_values_for_items();

    if (object_moved)
        post_event(SimpleEvent(EVT_GLCANVAS_INSTANCE_MOVED));

    // BBS: support wipe-tower for multi-plates
    for (int plate_id = 0; plate_id < wipe_tower_origins.size(); plate_id++) {
        Vec3d& wipe_tower_origin = wipe_tower_origins[plate_id];
        if (wipe_tower_origin == Vec3d::Zero())
            continue;

        PartPlateList& ppl = wxGetApp().plater()->get_partplate_list();
        DynamicConfig& proj_cfg = wxGetApp().preset_bundle->project_config;
        Vec3d plate_origin = ppl.get_plate(plate_id)->get_origin();
        ConfigOptionFloat wipe_tower_x(wipe_tower_origin(0) - plate_origin(0));
        ConfigOptionFloat wipe_tower_y(wipe_tower_origin(1) - plate_origin(1));

        ConfigOptionFloats* wipe_tower_x_opt = proj_cfg.option<ConfigOptionFloats>("wipe_tower_x", true);
        ConfigOptionFloats* wipe_tower_y_opt = proj_cfg.option<ConfigOptionFloats>("wipe_tower_y", true);
        wipe_tower_x_opt->set_at(&wipe_tower_x, plate_id, 0);
        wipe_tower_y_opt->set_at(&wipe_tower_y, plate_id, 0);
    }

    reset_sequential_print_clearance();

    m_dirty = true;
}

void GLCanvas3D::do_rotate(const std::string& snapshot_type)
{
    if (m_model == nullptr)
        return;

    if (!snapshot_type.empty())
        wxGetApp().plater()->take_snapshot(snapshot_type);

    // stores current min_z of instances
    std::map<std::pair<int, int>, double> min_zs;
    for (int i = 0; i < static_cast<int>(m_model->objects.size()); ++i) {
        const ModelObject* obj = m_model->objects[i];
        for (int j = 0; j < static_cast<int>(obj->instances.size()); ++j) {
            if (snapshot_type.empty() && m_selection.get_object_idx() == i) {
                // This means we are flattening this object. In that case pretend
                // that it is not sinking (even if it is), so it is placed on bed
                // later on (whatever is sinking will be left sinking).
                min_zs[{ i, j }] = SINKING_Z_THRESHOLD;
            } else
                min_zs[{ i, j }] = obj->instance_bounding_box(j).min.z();

        }
    }

    std::set<std::pair<int, int>> done;  // keeps track of modified instances

    Selection::EMode selection_mode = m_selection.get_mode();

    for (const GLVolume* v : m_volumes.volumes) {
        int object_idx = v->object_idx();
        if (object_idx < 0 || (int)m_model->objects.size() <= object_idx)
            continue;

        int instance_idx = v->instance_idx();
        int volume_idx = v->volume_idx();

        done.insert(std::pair<int, int>(object_idx, instance_idx));

        // Rotate instances/volumes.
        ModelObject* model_object = m_model->objects[object_idx];
        if (model_object != nullptr) {
            if (selection_mode == Selection::Instance) {
                model_object->instances[instance_idx]->set_rotation(v->get_instance_rotation());
                model_object->instances[instance_idx]->set_offset(v->get_instance_offset());
            }
            else if (selection_mode == Selection::Volume) {
                if (model_object->volumes[volume_idx]->get_rotation() != v->get_volume_rotation()) {
                    model_object->volumes[volume_idx]->set_rotation(v->get_volume_rotation());
                    model_object->volumes[volume_idx]->set_offset(v->get_volume_offset());
                    // BBS: backup
                    Slic3r::save_object_mesh(*model_object);
                }
            }
            model_object->invalidate_bounding_box();
        }
    }

    //BBS: notify instance updates to part plater list
    m_selection.notify_instance_update(-1, -1);

    // Fixes sinking/flying instances
    for (const std::pair<int, int>& i : done) {
        ModelObject* m = m_model->objects[i.first];

        //BBS: don't call translate if the z is zero
        const double shift_z = m->get_instance_min_z(i.second);
        // leave sinking instances as sinking
        if ((min_zs.find({ i.first, i.second })->second >= SINKING_Z_THRESHOLD || shift_z > SINKING_Z_THRESHOLD)&&(shift_z != 0.0f)) {
            const Vec3d shift(0.0, 0.0, -shift_z);
            m_selection.translate(i.first, i.second, shift);
            m->translate_instance(i.second, shift);
            //BBS: notify instance updates to part plater list
            m_selection.notify_instance_update(i.first, i.second);
        }

        wxGetApp().obj_list()->update_info_items(static_cast<size_t>(i.first));
    }
    //BBS: nofity object list to update
    wxGetApp().plater()->sidebar().obj_list()->update_plate_values_for_items();

    if (!done.empty())
        post_event(SimpleEvent(EVT_GLCANVAS_INSTANCE_ROTATED));

    m_dirty = true;
}

void GLCanvas3D::do_scale(const std::string& snapshot_type)
{
    if (m_model == nullptr)
        return;

    if (!snapshot_type.empty())
        wxGetApp().plater()->take_snapshot(snapshot_type);

    // stores current min_z of instances
    std::map<std::pair<int, int>, double> min_zs;
    if (!snapshot_type.empty()) {
        for (int i = 0; i < static_cast<int>(m_model->objects.size()); ++i) {
            const ModelObject* obj = m_model->objects[i];
            for (int j = 0; j < static_cast<int>(obj->instances.size()); ++j) {
                min_zs[{ i, j }] = obj->instance_bounding_box(j).min.z();
            }
        }
    }

    std::set<std::pair<int, int>> done;  // keeps track of modified instances

    Selection::EMode selection_mode = m_selection.get_mode();

    for (const GLVolume* v : m_volumes.volumes) {
        int object_idx = v->object_idx();
        if (object_idx < 0 || (int)m_model->objects.size() <= object_idx)
            continue;

        int instance_idx = v->instance_idx();
        int volume_idx = v->volume_idx();

        done.insert(std::pair<int, int>(object_idx, instance_idx));

        // Rotate instances/volumes
        ModelObject* model_object = m_model->objects[object_idx];
        if (model_object != nullptr) {
            if (selection_mode == Selection::Instance) {
                model_object->instances[instance_idx]->set_scaling_factor(v->get_instance_scaling_factor());
                model_object->instances[instance_idx]->set_offset(v->get_instance_offset());
            }
            else if (selection_mode == Selection::Volume) {
                if (model_object->volumes[volume_idx]->get_scaling_factor() != v->get_volume_scaling_factor()) {
                    model_object->instances[instance_idx]->set_offset(v->get_instance_offset());
                    model_object->volumes[volume_idx]->set_scaling_factor(v->get_volume_scaling_factor());
                    model_object->volumes[volume_idx]->set_offset(v->get_volume_offset());
                    // BBS: backup
                    Slic3r::save_object_mesh(*model_object);
                }
            }
            model_object->invalidate_bounding_box();
        }
    }

    //BBS: notify instance updates to part plater list
    m_selection.notify_instance_update(-1, -1);

    // Fixes sinking/flying instances
    for (const std::pair<int, int>& i : done) {
        ModelObject* m = m_model->objects[i.first];

        //BBS: don't call translate if the z is zero
        double shift_z = m->get_instance_min_z(i.second);
        // leave sinking instances as sinking
        if ((min_zs.empty() || min_zs.find({ i.first, i.second })->second >= SINKING_Z_THRESHOLD || shift_z > SINKING_Z_THRESHOLD) && (shift_z != 0.0f)) {
            Vec3d shift(0.0, 0.0, -shift_z);
            m_selection.translate(i.first, i.second, shift);
            m->translate_instance(i.second, shift);
            //BBS: notify instance updates to part plater list
            m_selection.notify_instance_update(i.first, i.second);
        }
        wxGetApp().obj_list()->update_info_items(static_cast<size_t>(i.first));
    }
    //BBS: nofity object list to update
    wxGetApp().plater()->sidebar().obj_list()->update_plate_values_for_items();
    //BBS: notify object info update
    wxGetApp().plater()->show_object_info();

    if (!done.empty())
        post_event(SimpleEvent(EVT_GLCANVAS_INSTANCE_SCALED));

    m_dirty = true;
}

void GLCanvas3D::do_flatten(const Vec3d& normal, const std::string& snapshot_type)
{
    if (!snapshot_type.empty())
        wxGetApp().plater()->take_snapshot(snapshot_type);

    m_selection.flattening_rotate(normal);
    do_rotate(""); // avoid taking another snapshot
}

void GLCanvas3D::do_center()
{
    if (m_model == nullptr)
        return;

    m_selection.center();
}

void GLCanvas3D::do_mirror(const std::string& snapshot_type)
{
    if (m_model == nullptr)
        return;

    if (!snapshot_type.empty())
        wxGetApp().plater()->take_snapshot(snapshot_type);

    // stores current min_z of instances
    std::map<std::pair<int, int>, double> min_zs;
    if (!snapshot_type.empty()) {
        for (int i = 0; i < static_cast<int>(m_model->objects.size()); ++i) {
            const ModelObject* obj = m_model->objects[i];
            for (int j = 0; j < static_cast<int>(obj->instances.size()); ++j) {
                min_zs[{ i, j }] = obj->instance_bounding_box(j).min.z();
            }
        }
    }

    std::set<std::pair<int, int>> done;  // keeps track of modified instances

    Selection::EMode selection_mode = m_selection.get_mode();

    for (const GLVolume* v : m_volumes.volumes) {
        int object_idx = v->object_idx();
        if (object_idx < 0 || (int)m_model->objects.size() <= object_idx)
            continue;

        int instance_idx = v->instance_idx();
        int volume_idx = v->volume_idx();

        done.insert(std::pair<int, int>(object_idx, instance_idx));

        // Mirror instances/volumes
        ModelObject* model_object = m_model->objects[object_idx];
        if (model_object != nullptr) {
            if (selection_mode == Selection::Instance)
                model_object->instances[instance_idx]->set_mirror(v->get_instance_mirror());
            else if (selection_mode == Selection::Volume) {
                if (model_object->volumes[volume_idx]->get_mirror() != v->get_volume_mirror()) {
                    model_object->volumes[volume_idx]->set_mirror(v->get_volume_mirror());
                    // BBS: backup
                    Slic3r::save_object_mesh(*model_object);
                }
            }

            model_object->invalidate_bounding_box();
        }
    }

    //BBS: notify instance updates to part plater list
    m_selection.notify_instance_update(-1, -1);

    // Fixes sinking/flying instances
    for (const std::pair<int, int>& i : done) {
        ModelObject* m = m_model->objects[i.first];

        //BBS: don't call translate if the z is zero
        double shift_z = m->get_instance_min_z(i.second);
        // leave sinking instances as sinking
        if ((min_zs.empty() || min_zs.find({ i.first, i.second })->second >= SINKING_Z_THRESHOLD || shift_z > SINKING_Z_THRESHOLD)&&(shift_z != 0.0f)) {
            Vec3d shift(0.0, 0.0, -shift_z);
            m_selection.translate(i.first, i.second, shift);
            m->translate_instance(i.second, shift);
            //BBS: notify instance updates to part plater list
            m_selection.notify_instance_update(i.first, i.second);
        }
        wxGetApp().obj_list()->update_info_items(static_cast<size_t>(i.first));

        //BBS: notify instance updates to part plater list
        PartPlateList &plate_list = wxGetApp().plater()->get_partplate_list();
        plate_list.notify_instance_update(i.first, i.second);

        //BBS: nofity object list to update
        wxGetApp().plater()->sidebar().obj_list()->update_plate_values_for_items();
    }
    //BBS: nofity object list to update
    wxGetApp().plater()->sidebar().obj_list()->update_plate_values_for_items();

    post_event(SimpleEvent(EVT_GLCANVAS_SCHEDULE_BACKGROUND_PROCESS));

    m_dirty = true;
}

void GLCanvas3D::update_gizmos_on_off_state()
{
    set_as_dirty();
    m_gizmos.update_data();
    m_gizmos.refresh_on_off_state();
}

void GLCanvas3D::handle_sidebar_focus_event(const std::string& opt_key, bool focus_on)
{
    m_sidebar_field = focus_on ? opt_key : "";

    //BBS: this event was sent from gizmo now, no need to clear gizmo
    //if (!m_sidebar_field.empty())
    //    m_gizmos.reset_all_states();

    m_dirty = true;
}

void GLCanvas3D::handle_layers_data_focus_event(const t_layer_height_range range, const EditorType type)
{
    std::string field = "layer_" + std::to_string(type) + "_" + std::to_string(range.first) + "_" + std::to_string(range.second);
    m_gizmos.reset_all_states();
    handle_sidebar_focus_event(field, true);
}

void GLCanvas3D::update_ui_from_settings()
{
    m_dirty = true;

#if __APPLE__
    // Update OpenGL scaling on OSX after the user toggled the "use_retina_opengl" settings in Preferences dialog.
    const float orig_scaling = m_retina_helper->get_scale_factor();

    const bool use_retina = true;
    BOOST_LOG_TRIVIAL(debug) << "GLCanvas3D: Use Retina OpenGL: " << use_retina;
    m_retina_helper->set_use_retina(use_retina);
    const float new_scaling = m_retina_helper->get_scale_factor();

    if (new_scaling != orig_scaling) {
        BOOST_LOG_TRIVIAL(debug) << "GLCanvas3D: Scaling factor: " << new_scaling;

        Camera& camera = wxGetApp().plater()->get_camera();
        camera.set_zoom(camera.get_zoom() * new_scaling / orig_scaling);
        _refresh_if_shown_on_screen();
    }
#endif // ENABLE_RETINA_GL

#ifdef SUPPORT_COLLAPSE_BUTTON
    if (wxGetApp().is_editor())
        wxGetApp().plater()->enable_collapse_toolbar(wxGetApp().app_config->get("show_collapse_button") == "1");
#endif
}

// BBS: add partplate logic
GLCanvas3D::WipeTowerInfo GLCanvas3D::get_wipe_tower_info(int plate_idx) const
{
    WipeTowerInfo wti;

    for (const GLVolume* vol : m_volumes.volumes) {
        if (vol->is_wipe_tower && vol->object_idx() - 1000 == plate_idx) {
            DynamicPrintConfig& proj_cfg = wxGetApp().preset_bundle->project_config;
            wti.m_pos = Vec2d(proj_cfg.opt<ConfigOptionFloats>("wipe_tower_x")->get_at(plate_idx),
                              proj_cfg.opt<ConfigOptionFloats>("wipe_tower_y")->get_at(plate_idx));
            // BBS: don't support rotation
            //wti.m_rotation = (M_PI/180.) * proj_cfg->opt_float("wipe_tower_rotation_angle");

            auto& preset = wxGetApp().preset_bundle->prints.get_edited_preset();
            float wt_brim_width = preset.config.opt_float("prime_tower_brim_width");

            const BoundingBoxf3& bb = vol->bounding_box();
            wti.m_bb = BoundingBoxf{to_2d(bb.min), to_2d(bb.max)};
            wti.m_bb.offset(wt_brim_width);

            float brim_width = wxGetApp().preset_bundle->prints.get_edited_preset().config.opt_float("prime_tower_brim_width");
            wti.m_bb.offset((brim_width));

            // BBS: add partplate logic
            wti.m_plate_idx = plate_idx;
            break;
        }
    }

    return wti;
}

Linef3 GLCanvas3D::mouse_ray(const Point& mouse_pos)
{
    float z0 = 0.0f;
    float z1 = 1.0f;
    return Linef3(_mouse_to_3d(mouse_pos, &z0), _mouse_to_3d(mouse_pos, &z1));
}

double GLCanvas3D::get_size_proportional_to_max_bed_size(double factor) const
{
    const BoundingBoxf& bbox = m_bed.build_volume().bounding_volume2d();
    return factor * std::max(bbox.size()[0], bbox.size()[1]);
}

//BBS
std::vector<Vec2f> GLCanvas3D::get_empty_cells(const Vec2f start_point, const Vec2f step)
{
    PartPlate* plate = wxGetApp().plater()->get_partplate_list().get_curr_plate();
    BoundingBoxf3 build_volume = plate->get_build_volume();
    Vec2d vmin(build_volume.min.x(), build_volume.min.y()), vmax(build_volume.max.x(), build_volume.max.y());
    BoundingBoxf bbox(vmin, vmax);
    std::vector<Vec2f> cells;
    for (float x = bbox.min.x(); x < bbox.max.x(); x += step(0))
        for (float y = bbox.min.y(); y < bbox.max.y(); y += step(1))
        {
            cells.emplace_back(x, y);
        }
    for (size_t i = 0; i < m_model->objects.size(); ++i) {
        ModelObject* model_object = m_model->objects[i];
        auto id = model_object->id().id;
        ModelInstance* model_instance0 = model_object->instances.front();
        Polygon hull_2d = model_object->convex_hull_2d(Geometry::assemble_transform({ 0.0, 0.0, model_instance0->get_offset().z() }, model_instance0->get_rotation(),
            model_instance0->get_scaling_factor(), model_instance0->get_mirror()));
        if (hull_2d.empty())
            continue;

        const auto& instances = model_object->instances;
        double rotation_z0 = instances.front()->get_rotation().z();
        for (const auto& instance : instances) {
            Geometry::Transformation transformation;
            const Vec3d& offset = instance->get_offset();
            transformation.set_offset({ scale_(offset.x()), scale_(offset.y()), 0.0 });
            transformation.set_rotation(Z, instance->get_rotation().z() - rotation_z0);
            const Transform3d& trafo = transformation.get_matrix();
            Polygon inst_hull_2d = hull_2d.transform(trafo);

            for (auto it = cells.begin(); it != cells.end(); )
            {
                if (inst_hull_2d.contains(Point(scale_(it->x()), scale_(it->y()))))
                    it = cells.erase(it);
                else
                    it++;
            }
        }
    }

    Vec2f start = start_point;
    if (start_point(0) < 0 && start_point(1) < 0) {
        start(0) = bbox.center()(0);
        start(1) = bbox.center()(1);
    }
    std::sort(cells.begin(), cells.end(), [start](const Vec2f& cell1, const Vec2f& cell2) {return (cell1 - start).norm() < (cell2 - start).norm(); });
    return cells;
}

Vec2f GLCanvas3D::get_nearest_empty_cell(const Vec2f start_point, const Vec2f step)
{
    std::vector<Vec2f> empty_cells = get_empty_cells(start_point, step);
    if (!empty_cells.empty())
        return empty_cells.front();
    else {
        double offset = get_size_proportional_to_max_bed_size(0.05);
        return { start_point(0) + offset, start_point(1) + offset };
    }
}

void GLCanvas3D::set_cursor(ECursorType type)
{
    if ((m_canvas != nullptr) && (m_cursor_type != type))
    {
        switch (type)
        {
        case Standard: { m_canvas->SetCursor(*wxSTANDARD_CURSOR); break; }
        case Cross: { m_canvas->SetCursor(*wxCROSS_CURSOR); break; }
        }

        m_cursor_type = type;
    }
}

void GLCanvas3D::msw_rescale()
{
}

bool GLCanvas3D::has_toolpaths_to_export() const
{
    return m_gcode_viewer.can_export_toolpaths();
}

void GLCanvas3D::export_toolpaths_to_obj(const char* filename) const
{
    m_gcode_viewer.export_toolpaths_to_obj(filename);
}

void GLCanvas3D::mouse_up_cleanup()
{
    m_moving = false;
    m_mouse.drag.move_volume_idx = -1;
    m_mouse.set_start_position_3D_as_invalid();
    m_mouse.set_start_position_2D_as_invalid();
    m_mouse.dragging = false;
    m_mouse.ignore_left_up = false;
    m_mouse.ignore_right_up = false;
    m_dirty = true;

    if (m_canvas->HasCapture())
        m_canvas->ReleaseMouse();
}

void GLCanvas3D::update_sequential_clearance()
{
    if (current_printer_technology() != ptFFF || (fff_print()->config().print_sequence == PrintSequence::ByLayer))
        return;

    if (m_gizmos.is_dragging())
        return;

    // collects instance transformations from volumes
    // first define temporary cache
    unsigned int instances_count = 0;
    std::vector<std::vector<std::optional<Geometry::Transformation>>> instance_transforms;
    for (size_t obj = 0; obj < m_model->objects.size(); ++obj) {
        instance_transforms.emplace_back(std::vector<std::optional<Geometry::Transformation>>());
        const ModelObject* model_object = m_model->objects[obj];
        for (size_t i = 0; i < model_object->instances.size(); ++i) {
            instance_transforms[obj].emplace_back(std::optional<Geometry::Transformation>());
            ++instances_count;
        }
    }

    //if (instances_count == 1)
    //    return;

    // second fill temporary cache with data from volumes
    for (const GLVolume* v : m_volumes.volumes) {
        if (v->is_modifier || v->is_wipe_tower)
            continue;

        auto& transform = instance_transforms[v->object_idx()][v->instance_idx()];
        if (!transform.has_value())
            transform = v->get_instance_transformation();
    }

    // calculates objects 2d hulls (see also: Print::sequential_print_horizontal_clearance_valid())
    // this is done only the first time this method is called while moving the mouse,
    // the results are then cached for following displacements
    if (m_sequential_print_clearance_first_displacement) {
        m_sequential_print_clearance.m_hull_2d_cache.clear();
        float shrink_factor = static_cast<float>(scale_(0.5 * fff_print()->config().extruder_clearance_radius.value - EPSILON));
        double mitter_limit = scale_(0.1);
        m_sequential_print_clearance.m_hull_2d_cache.reserve(m_model->objects.size());
        for (size_t i = 0; i < m_model->objects.size(); ++i) {
            ModelObject* model_object = m_model->objects[i];
            ModelInstance* model_instance0 = model_object->instances.front();
            Polygon hull_no_offset = model_object->convex_hull_2d(Geometry::assemble_transform({ 0.0, 0.0, model_instance0->get_offset().z() }, model_instance0->get_rotation(),
                model_instance0->get_scaling_factor(), model_instance0->get_mirror()));
            auto tmp = offset(hull_no_offset,
                // Shrink the extruder_clearance_radius a tiny bit, so that if the object arrangement algorithm placed the objects
                // exactly by satisfying the extruder_clearance_radius, this test will not trigger collision.
                shrink_factor,
                jtRound, mitter_limit);
            Polygon hull_2d = !tmp.empty() ? tmp.front() : hull_no_offset;// tmp may be empty due to clipper's bug, see STUDIO-2452

            Pointf3s& cache_hull_2d = m_sequential_print_clearance.m_hull_2d_cache.emplace_back(Pointf3s());
            cache_hull_2d.reserve(hull_2d.points.size());
            for (const Point& p : hull_2d.points) {
                cache_hull_2d.emplace_back(unscale<double>(p.x()), unscale<double>(p.y()), 0.0);
            }
        }
        m_sequential_print_clearance_first_displacement = false;
    }

    // calculates instances 2d hulls (see also: Print::sequential_print_horizontal_clearance_valid())
    //BBS: add the height logic
    PartPlate* plate = wxGetApp().plater()->get_partplate_list().get_curr_plate();
    Polygons polygons;
    std::vector<std::pair<Polygon, float>> height_polygons;
    polygons.reserve(instances_count);
    height_polygons.reserve(instances_count);
    std::vector<struct height_info> convex_and_bounding_boxes;
    struct height_info
    {
        double         instance_height;
        BoundingBox    bounding_box;
        Polygon        hull_polygon;
    };
    for (size_t i = 0; i < instance_transforms.size(); ++i) {
        const auto& instances = instance_transforms[i];
        double rotation_z0 = instances.front()->get_rotation().z();
        int index = 0;
        for (const auto& instance : instances) {
            Geometry::Transformation transformation;
            const Vec3d& offset = instance->get_offset();
            transformation.set_offset({ offset.x(), offset.y(), 0.0 });
            transformation.set_rotation(Z, instance->get_rotation().z() - rotation_z0);
            const Transform3d& trafo = transformation.get_matrix();
            const Pointf3s& hull_2d = m_sequential_print_clearance.m_hull_2d_cache[i];
            Points inst_pts;
            inst_pts.reserve(hull_2d.size());
            for (size_t j = 0; j < hull_2d.size(); ++j) {
                const Vec3d p = trafo * hull_2d[j];
                inst_pts.emplace_back(scaled<double>(p.x()), scaled<double>(p.y()));
            }
            Polygon convex_hull(std::move(inst_pts));
            BoundingBox bouding_box = convex_hull.bounding_box();
            BoundingBox plate_bb = plate->get_bounding_box_crd();
            double instance_height = m_model->objects[i]->get_instance_max_z(index++);
            //skip the object for not current plate
            if (!plate_bb.overlap(bouding_box))
                continue;
            convex_and_bounding_boxes.push_back({instance_height, bouding_box, convex_hull});
            polygons.emplace_back(std::move(convex_hull));
        }
    }

    //sort the print instance
    std::sort(convex_and_bounding_boxes.begin(), convex_and_bounding_boxes.end(),
        [](auto &l, auto &r) {
            auto ly1 = l.bounding_box.min.y();
            auto ly2 = l.bounding_box.max.y();
            auto ry1 = r.bounding_box.min.y();
            auto ry2 = r.bounding_box.max.y();
            auto inter_min = std::max(ly1, ry1);
            auto inter_max = std::min(ly2, ry2);
            auto lx = l.bounding_box.min.x();
            auto rx = r.bounding_box.min.x();
            if (inter_max - inter_min > 0)
                return (lx < rx) || ((lx == rx)&&(ly1 < ry1));
            else
                return (ly1 < ry1);
        });

    /*bool has_interlaced_objects = false;
    for (int k = 0; k < bounding_box_count; k++)
    {
        Polygon& convex = convex_and_bounding_boxes[k].hull_polygon;
        BoundingBox& bbox = convex_and_bounding_boxes[k].bounding_box;
        auto iy1 = bbox.min.y();
        auto iy2 = bbox.max.y();

        for (int i = k+1; i < bounding_box_count; i++)
        {
            Polygon&     next_convex = convex_and_bounding_boxes[i].hull_polygon;
            BoundingBox& next_bbox   = convex_and_bounding_boxes[i].bounding_box;
            auto py1 = next_bbox.min.y();
            auto py2 = next_bbox.max.y();
            auto inter_min = std::max(iy1, py1); // min y of intersection
            auto inter_max = std::min(iy2, py2); // max y of intersection. length=max_y-min_y>0 means intersection exists
            if (inter_max - inter_min > 0) {
                has_interlaced_objects = true;
                break;
            }
        }
        if (has_interlaced_objects)
            break;
    }*/

    int bounding_box_count = convex_and_bounding_boxes.size();
    double printable_height = fff_print()->config().printable_height;
    double hc1 = fff_print()->config().extruder_clearance_height_to_lid;
    double hc2 = fff_print()->config().extruder_clearance_height_to_rod;
    for (int k = 0; k < bounding_box_count; k++)
    {
        Polygon& convex = convex_and_bounding_boxes[k].hull_polygon;
        BoundingBox& bbox = convex_and_bounding_boxes[k].bounding_box;
        auto iy1 = bbox.min.y();
        auto iy2 = bbox.max.y();
        double height = (k == (bounding_box_count - 1))?printable_height:hc1;

        /*if (has_interlaced_objects) {
            if ((k < (bounding_box_count - 1)) && (convex_and_bounding_boxes[k].instance_height > hc2)) {
                height_polygons.emplace_back(std::make_pair(convex, hc2));
            }
        }
        else {
            if ((k < (bounding_box_count - 1)) && (convex_and_bounding_boxes[k].instance_height > hc1)) {
                height_polygons.emplace_back(std::make_pair(convex, hc1));
            }
        }*/

        for (int i = k+1; i < bounding_box_count; i++)
        {
            Polygon&     next_convex = convex_and_bounding_boxes[i].hull_polygon;
            BoundingBox& next_bbox   = convex_and_bounding_boxes[i].bounding_box;
            auto py1 = next_bbox.min.y();
            auto py2 = next_bbox.max.y();
            auto inter_min = std::max(iy1, py1); // min y of intersection
            auto inter_max = std::min(iy2, py2); // max y of intersection. length=max_y-min_y>0 means intersection exists
            if (inter_max - inter_min > 0) {
                height = hc2;
                break;
            }
        }
        if (height < convex_and_bounding_boxes[k].instance_height)
            height_polygons.emplace_back(std::make_pair(convex, height));
    }

    // sends instances 2d hulls to be rendered
    set_sequential_print_clearance_visible(true);
    set_sequential_print_clearance_render_fill(false);
    set_sequential_print_clearance_polygons(polygons, height_polygons);
}

bool GLCanvas3D::is_object_sinking(int object_idx) const
{
    for (const GLVolume* v : m_volumes.volumes) {
        if (v->object_idx() == object_idx && (v->is_sinking() || (!v->is_modifier && v->is_below_printbed())))
            return true;
    }
    return false;
}

bool GLCanvas3D::_is_shown_on_screen() const
{
    return (m_canvas != nullptr) ? m_canvas->IsShownOnScreen() : false;
}

// Getter for the const char*[]
static bool string_getter(const bool is_undo, int idx, const char** out_text)
{
    return wxGetApp().plater()->undo_redo_string_getter(is_undo, idx, out_text);
}

// Getter for the const char*[] for the search list
static bool search_string_getter(int idx, const char** label, const char** tooltip)
{
    return wxGetApp().plater()->search_string_getter(idx, label, tooltip);
}

//BBS: GUI refactor: adjust main toolbar position
bool GLCanvas3D::_render_orient_menu(float left, float right, float bottom, float top)
{
    ImGuiWrapper* imgui = wxGetApp().imgui();

    auto canvas_w = float(get_canvas_size().get_width());
    auto canvas_h = float(get_canvas_size().get_height());
    //BBS: GUI refactor: move main toolbar to the right
    //original use center as {0.0}, and top is (canvas_h/2), bottom is (-canvas_h/2), also plus inv_camera
    //now change to left_up as {0,0}, and top is 0, bottom is canvas_h
#if BBS_TOOLBAR_ON_TOP
    const float x = left * float(wxGetApp().plater()->get_camera().get_zoom()) + 0.5f * canvas_w;
    ImGuiWrapper::push_toolbar_style(get_scale());
    imgui->set_next_window_pos(x, m_main_toolbar.get_height(), ImGuiCond_Always, 0.5f, 0.0f);
#else
    const float x = canvas_w - m_main_toolbar.get_width();
    const float y = 0.5f * canvas_h - top * float(wxGetApp().plater()->get_camera().get_zoom());
    imgui->set_next_window_pos(x, y, ImGuiCond_Always, 1.0f, 0.0f);
#endif

    imgui->begin(_L("Auto Orientation options"), ImGuiWindowFlags_NoMove | ImGuiWindowFlags_AlwaysAutoResize | ImGuiWindowFlags_NoCollapse);

    OrientSettings settings = get_orient_settings();
    OrientSettings& settings_out = get_orient_settings();

    auto& appcfg = wxGetApp().app_config;
    PrinterTechnology ptech = current_printer_technology();

    bool settings_changed = false;
    float angle_min = 45.f;
    std::string angle_key = "overhang_angle", rot_key = "enable_rotation";
    std::string key_min_area = "min_area";
    std::string postfix = "_fff";

    if (ptech == ptSLA) {
        angle_min = 45.f;
        postfix = "_sla";
    }


    angle_key += postfix;
    rot_key += postfix;

    //if (imgui->slider_float(_L("Overhang Angle"), &settings.overhang_angle, angle_min, 90.0f, "%5.2f") || angle_min > settings.overhang_angle) {
    //    settings.overhang_angle = std::max(angle_min, settings.overhang_angle);
    //    settings_out.overhang_angle = settings.overhang_angle;
    //    appcfg->set("orient", angle_key, std::to_string(settings_out.overhang_angle));
    //    settings_changed = true;
    //}

    if (imgui->checkbox(_L("Enable rotation"), settings.enable_rotation)) {
        settings_out.enable_rotation = settings.enable_rotation;
        appcfg->set("orient", rot_key, settings_out.enable_rotation);
        settings_changed = true;
    }

    if (imgui->checkbox(_L("Optimize support interface area"), settings.min_area)) {
        settings_out.min_area = settings.min_area;
        appcfg->set("orient", key_min_area, settings_out.min_area);
        settings_changed = true;
    }

    ImGui::Separator();

    if (imgui->button(_L("Orient"))) {
        wxGetApp().plater()->set_prepare_state(Job::PREPARE_STATE_DEFAULT);
        wxGetApp().plater()->orient();
    }

    ImGui::SameLine();

    if (imgui->button(_L("Reset"))) {
        settings_out = OrientSettings{};
        settings_out.overhang_angle = 60.f;
        appcfg->set("orient", angle_key, std::to_string(settings_out.overhang_angle));
        appcfg->set("orient", rot_key, settings_out.enable_rotation );
        appcfg->set("orient", key_min_area, settings_out.min_area);
        settings_changed = true;
    }

    imgui->end();
    ImGuiWrapper::pop_toolbar_style();
    return settings_changed;
}

//BBS: GUI refactor: adjust main toolbar position
bool GLCanvas3D::_render_arrange_menu(float left, float right, float bottom, float top)
{
    ImGuiWrapper *imgui = wxGetApp().imgui();

    auto canvas_w = float(get_canvas_size().get_width());
    auto canvas_h = float(get_canvas_size().get_height());
    //BBS: GUI refactor: move main toolbar to the right
    //original use center as {0.0}, and top is (canvas_h/2), bottom is (-canvas_h/2), also plus inv_camera
    //now change to left_up as {0,0}, and top is 0, bottom is canvas_h
#if BBS_TOOLBAR_ON_TOP
    float zoom = (float)wxGetApp().plater()->get_camera().get_zoom();
    float left_pos = m_main_toolbar.get_item("arrange")->render_left_pos;
    const float x = 0.5 * canvas_w + left_pos * zoom;
    imgui->set_next_window_pos(x, m_main_toolbar.get_height(), ImGuiCond_Always, 0.0f, 0.0f);

#else
    const float x = canvas_w - m_main_toolbar.get_width();
    const float y = 0.5f * canvas_h - top * float(wxGetApp().plater()->get_camera().get_zoom());
    imgui->set_next_window_pos(x, y, ImGuiCond_Always, 1.0f, 0.0f);
#endif

    //BBS
    ImGuiWrapper::push_toolbar_style(get_scale());

    imgui->begin(_L("Arrange options"), ImGuiWindowFlags_NoMove | ImGuiWindowFlags_AlwaysAutoResize | ImGuiWindowFlags_NoCollapse | ImGuiWindowFlags_NoTitleBar);

    ArrangeSettings settings = get_arrange_settings();
    ArrangeSettings &settings_out = get_arrange_settings();
    const float slider_icon_width = imgui->get_slider_icon_size().x;
    const float cursor_slider_left = imgui->calc_text_size(_L("Spacing")).x + imgui->scaled(1.5f);
    const float minimal_slider_width = imgui->scaled(4.f);
    float window_width  = minimal_slider_width + 2 * slider_icon_width;
    auto &appcfg = wxGetApp().app_config;
    PrinterTechnology ptech = current_printer_technology();

    bool settings_changed = false;
    float dist_min = 0.1f;  // should be larger than 0 so objects won't touch
    std::string dist_key = "min_object_distance", rot_key = "enable_rotation";
    std::string bed_shrink_x_key = "bed_shrink_x", bed_shrink_y_key = "bed_shrink_y";
    std::string multi_material_key = "allow_multi_materials_on_same_plate";
    std::string avoid_extrusion_key = "avoid_extrusion_cali_region";
    std::string postfix;
    //BBS:
    bool seq_print = false;

    if (ptech == ptSLA) {
        dist_min     = 0.1f;
        postfix      = "_sla";
    } else if (ptech == ptFFF) {
        auto co_opt = m_config->option<ConfigOptionEnum<PrintSequence>>("print_sequence");
        if (co_opt && (co_opt->value == PrintSequence::ByObject)) {
            dist_min     = float(min_object_distance(*m_config));
            postfix      = "_fff_seq_print";
            //BBS:
            seq_print = true;
        } else {
            dist_min     = 0.1f;
            postfix     = "_fff";
        }
    }

    dist_key += postfix;
    rot_key  += postfix;
    bed_shrink_x_key += postfix;
    bed_shrink_y_key += postfix;

    ImGui::AlignTextToFramePadding();
    imgui->text(_L("Spacing"));
    ImGui::SameLine(1.2 * cursor_slider_left);
    ImGui::PushItemWidth(window_width - slider_icon_width);
    bool b_Spacing = imgui->bbl_slider_float_style("##Spacing", &settings.distance, dist_min, 100.0f, "%5.2f") || dist_min > settings.distance;
    ImGui::SameLine(window_width - slider_icon_width + 1.3 * cursor_slider_left);
    ImGui::PushItemWidth(1.5 * slider_icon_width);
    bool b_spacing_input = ImGui::BBLDragFloat("##spacing_input", &settings.distance, 0.05f, 0.0f, 0.0f, "%.2f");
    if (b_Spacing || b_spacing_input)
    {
        settings.distance = std::max(dist_min, settings.distance);
        settings_out.distance = settings.distance;
        appcfg->set("arrange", dist_key.c_str(), float_to_string_decimal_point(settings_out.distance));
        settings_changed = true;
    }
    ImGui::Separator();
    if (imgui->bbl_checkbox(_L("Auto rotate for arrangement"), settings.enable_rotation)) {
        settings_out.enable_rotation = settings.enable_rotation;
        appcfg->set("arrange", rot_key.c_str(), settings_out.enable_rotation);
        settings_changed = true;
    }

    if (imgui->bbl_checkbox(_L("Allow multiple materials on same plate"), settings.allow_multi_materials_on_same_plate)) {
        settings_out.allow_multi_materials_on_same_plate = settings.allow_multi_materials_on_same_plate;
        appcfg->set("arrange", multi_material_key.c_str(), settings_out.allow_multi_materials_on_same_plate );
        settings_changed = true;
    }

    // only show this option if the printer has micro Lidar and can do first layer scan
    DynamicPrintConfig &current_config = wxGetApp().preset_bundle->printers.get_edited_preset().config;
    auto                op             = current_config.option("scan_first_layer");
    if (op && op->getBool()) {
        if (imgui->bbl_checkbox(_L("Avoid extrusion calibration region"), settings.avoid_extrusion_cali_region)) {
            settings_out.avoid_extrusion_cali_region = settings.avoid_extrusion_cali_region;
            appcfg->set("arrange", avoid_extrusion_key.c_str(), settings_out.avoid_extrusion_cali_region);
            settings_changed = true;
        }
    } else {
        settings_out.avoid_extrusion_cali_region = false;
    }

    ImGui::Separator();
    ImGui::PushStyleVar(ImGuiStyleVar_ItemSpacing, ImVec2(15.0f, 10.0f));
    if (imgui->button(_L("Arrange"))) {
        wxGetApp().plater()->set_prepare_state(Job::PREPARE_STATE_DEFAULT);
        wxGetApp().plater()->arrange();
    }

    ImGui::SameLine();

    if (imgui->button(_L("Reset"))) {
        settings_out = ArrangeSettings{};
        settings_out.distance = std::max(dist_min, settings_out.distance);
        //BBS: add specific arrange settings
        if (seq_print) settings_out.is_seq_print = true;
        appcfg->set("arrange", dist_key.c_str(), float_to_string_decimal_point(settings_out.distance));
        appcfg->set("arrange", rot_key.c_str(), settings_out.enable_rotation? "1" : "0");
        settings_changed = true;
    }
    ImGui::PopStyleVar(1);
    imgui->end();

    //BBS
    ImGuiWrapper::pop_toolbar_style();

    return settings_changed;
}

#define ENABLE_THUMBNAIL_GENERATOR_DEBUG_OUTPUT 0
#if ENABLE_THUMBNAIL_GENERATOR_DEBUG_OUTPUT
static void debug_output_thumbnail(const ThumbnailData& thumbnail_data)
{
    // debug export of generated image
    wxImage image(thumbnail_data.width, thumbnail_data.height);
    image.InitAlpha();

    for (unsigned int r = 0; r < thumbnail_data.height; ++r)
    {
        unsigned int rr = (thumbnail_data.height - 1 - r) * thumbnail_data.width;
        for (unsigned int c = 0; c < thumbnail_data.width; ++c)
        {
            unsigned char* px = (unsigned char*)thumbnail_data.pixels.data() + 4 * (rr + c);
            image.SetRGB((int)c, (int)r, px[0], px[1], px[2]);
            image.SetAlpha((int)c, (int)r, px[3]);
        }
    }

    image.SaveFile("C:/bambu/test/test.png", wxBITMAP_TYPE_PNG);
}
#endif // ENABLE_THUMBNAIL_GENERATOR_DEBUG_OUTPUT

void GLCanvas3D::render_thumbnail_internal(ThumbnailData& thumbnail_data, const ThumbnailsParams& thumbnail_params,
    PartPlateList& partplate_list, ModelObjectPtrs& model_objects, const GLVolumeCollection& volumes, std::vector<std::array<float, 4>>& extruder_colors,
    GLShaderProgram* shader, Camera::EType camera_type, bool use_top_view, bool for_picking)
{
    //BBS modify visible calc function
    int plate_idx = thumbnail_params.plate_id;
    PartPlate* plate = partplate_list.get_plate(plate_idx);
    BoundingBoxf3 plate_build_volume = plate->get_build_volume();
    plate_build_volume.min(0) -= Slic3r::BuildVolume::SceneEpsilon;
    plate_build_volume.min(1) -= Slic3r::BuildVolume::SceneEpsilon;
    plate_build_volume.min(2) -= Slic3r::BuildVolume::SceneEpsilon;
    plate_build_volume.max(0) += Slic3r::BuildVolume::SceneEpsilon;
    plate_build_volume.max(1) += Slic3r::BuildVolume::SceneEpsilon;
    plate_build_volume.max(2) += Slic3r::BuildVolume::SceneEpsilon;
    /*if (m_config != nullptr) {
        double h = m_config->opt_float("printable_height");
        plate_build_volume.min(2) = std::min(plate_build_volume.min(2), -h);
        plate_build_volume.max(2) = std::max(plate_build_volume.max(2), h);
    }*/

    auto is_visible = [plate_idx, plate_build_volume](const GLVolume& v) {
        bool ret = v.printable;
        if (plate_idx >= 0) {
            bool contained = false;
            BoundingBoxf3 plate_bbox = plate_build_volume;
            plate_bbox.min(2) = -1e10;
            const BoundingBoxf3& volume_bbox = v.transformed_convex_hull_bounding_box();
            if (plate_bbox.contains(volume_bbox) && (volume_bbox.max(2) > 0)) {
                contained = true;
            }
            ret &= contained;
        }
        else {
            ret &= (!v.shader_outside_printer_detection_enabled || !v.is_outside);
        }
        return ret;
    };

    static std::array<float, 4> curr_color;
    static const std::array<float, 4> orange = { 0.923f, 0.504f, 0.264f, 1.0f };
    static const std::array<float, 4> gray   = { 0.64f, 0.64f, 0.64f, 1.0f };

    GLVolumePtrs visible_volumes;

    for (GLVolume* vol : volumes.volumes) {
        if (!vol->is_modifier && !vol->is_wipe_tower && (!thumbnail_params.parts_only || vol->composite_id.volume_id >= 0)) {
            if (is_visible(*vol)) {
                visible_volumes.emplace_back(vol);
            }
        }
    }

    BOOST_LOG_TRIVIAL(info) << boost::format("render_thumbnail: plate_idx %1% volumes size %2%, shader %3%, use_top_view=%4%, for_picking=%5%") % plate_idx % visible_volumes.size() %shader %use_top_view %for_picking;
    //BoundingBoxf3 volumes_box = plate_build_volume;
    BoundingBoxf3 volumes_box;
    volumes_box.min.z() = 0;
    volumes_box.max.z() = 0;
    if (!visible_volumes.empty()) {
        for (const GLVolume* vol : visible_volumes) {
            volumes_box.merge(vol->transformed_bounding_box());
        }
    }
    volumes_box.min.z() = -Slic3r::BuildVolume::SceneEpsilon;
    double width = volumes_box.max.x() - volumes_box.min.x();
    double depth = volumes_box.max.y() - volumes_box.min.y();
    double height = volumes_box.max.z() - volumes_box.min.z();
<<<<<<< HEAD
    volumes_box.max.x() = volumes_box.max.x() + width * 0.05f;
    volumes_box.min.x() = volumes_box.min.x() - width * 0.05f;
    volumes_box.max.y() = volumes_box.max.y() + depth * 0.05f;
    volumes_box.min.y() = volumes_box.min.y() - depth * 0.05f;
    volumes_box.max.z() = volumes_box.max.z() + height * 0.05f;
    volumes_box.min.z() = volumes_box.min.z() - height * 0.05f;
=======
    volumes_box.max.x() = volumes_box.max.x() + width * 0.1f;
    volumes_box.min.x() = volumes_box.min.x() - width * 0.1f;
    volumes_box.max.y() = volumes_box.max.y() + depth * 0.1f;
    volumes_box.min.y() = volumes_box.min.y() - depth * 0.1f;
    volumes_box.max.z() = volumes_box.max.z() + height * 0.1f;
    volumes_box.min.z() = volumes_box.min.z() - height * 0.1f;
>>>>>>> 1f155868

    Camera camera;
    camera.set_type(camera_type);
    //BBS modify scene box to plate scene bounding box
    //plate_build_volume.min(2) = - plate_build_volume.max(2);
    camera.set_scene_box(plate_build_volume);
    camera.apply_viewport(0, 0, thumbnail_data.width, thumbnail_data.height);

    //BoundingBoxf3 plate_box = plate->get_bounding_box(false);
    //plate_box.min.z() = 0.0;
    //plate_box.max.z() = 0.0;
<<<<<<< HEAD
    camera.zoom_to_box(volumes_box);
    const Vec3d& target = camera.get_target();
    double distance = camera.get_distance();
    camera.select_view("iso");
=======

    if (use_top_view) {
        float center_x = (plate_build_volume.max(0) + plate_build_volume.min(0))/2;
        float center_y = (plate_build_volume.max(1) + plate_build_volume.min(1))/2;
        float distance_z = plate_build_volume.max(2) - plate_build_volume.min(2);
        Vec3d center(center_x, center_y, 0.f);
        double zoom_ratio, scale_x, scale_y;

        scale_x = ((double)thumbnail_data.width)/(plate_build_volume.max(0) - plate_build_volume.min(0));
        scale_y = ((double)thumbnail_data.height)/(plate_build_volume.max(1) - plate_build_volume.min(1));
        zoom_ratio = (scale_x <= scale_y)?scale_x:scale_y;
        camera.look_at(center + distance_z * Vec3d::UnitZ(), center, Vec3d::UnitY());
        camera.set_zoom(zoom_ratio);
        //camera.select_view("top");
    }
    else {
        camera.zoom_to_box(volumes_box);

        const Vec3d& target = camera.get_target();
        double distance = camera.get_distance();
        camera.look_at(target - 0.707 * distance * Vec3d::UnitY() + 0.3 * distance * Vec3d::UnitZ(), target, Vec3d::UnitY() + Vec3d::UnitZ());
    }

>>>>>>> 1f155868
    camera.apply_view_matrix();

    camera.apply_projection(plate_build_volume);

    //GLShaderProgram* shader = wxGetApp().get_shader("gouraud_light");
    if (!for_picking && (shader == nullptr)) {
        BOOST_LOG_TRIVIAL(info) <<  boost::format("render_thumbnail with no picking: shader is null, return directly");
        return;
    }

    //if (thumbnail_params.transparent_background)
<<<<<<< HEAD
    glsafe(::glClearColor(0.2f, 0.2f, 0.2f, 0.0f));
=======
    if (for_picking)
        glsafe(::glClearColor(0.f, 0.f, 0.f, 0.f));
    else {
        //glsafe(::glClearColor(0.906f, 0.906f, 0.906f, 1.0f));
        //glsafe(::glClearColor(0.50f, 0.5f, 0.5f, 1.0f));
        //glsafe(::glClearColor(0.121568f, 0.121568f, 0.121568f, 1.0f));
        //glsafe(::glClearColor(0.17647f, 0.17647f, 0.17647f, 1.0f));
        glsafe(::glClearColor(0.906f, 0.906f, 0.906f, 1.0f));
        //glsafe(::glClearColor(0.37647f, 0.37647f, 0.37647f, 0.5f)); too lite
        //glsafe(::glClearColor(0.23529f, 0.26666f, 0.2745f, 1.0f));
    }
>>>>>>> 1f155868

    glsafe(::glClear(GL_COLOR_BUFFER_BIT | GL_DEPTH_BUFFER_BIT));
    glsafe(::glEnable(GL_DEPTH_TEST));

    if (for_picking) {
        //if (OpenGLManager::can_multisample())
              // This flag is often ignored by NVIDIA drivers if rendering into a screen buffer.
        //    glsafe(::glDisable(GL_MULTISAMPLE));

        glsafe(::glDisable(GL_BLEND));

        static const GLfloat INV_255 = 1.0f / 255.0f;

        // do not cull backfaces to show broken geometry, if any
        glsafe(::glDisable(GL_CULL_FACE));

        //glsafe(::glEnableClientState(GL_VERTEX_ARRAY));
        //glsafe(::glEnableClientState(GL_NORMAL_ARRAY));

        for (GLVolume* vol : visible_volumes) {
            // Object picking mode. Render the object with a color encoding the object index.
            // we reserve color = (0,0,0) for occluders (as the printbed)
            // so we shift volumes' id by 1 to get the proper color
            //BBS: remove the bed picking logic
            unsigned int id = vol->model_object_ID;
            //unsigned int id = 1 + volume.second.first;
            unsigned int r = (id & (0x000000FF << 0)) >> 0;
            unsigned int g = (id & (0x000000FF << 8)) >> 8;
            unsigned int b = (id & (0x000000FF << 16)) >> 16;
            unsigned int a = 0xFF;
            glsafe(::glColor4f((GLfloat)r * INV_255, (GLfloat)g * INV_255, (GLfloat)b * INV_255, (GLfloat)a * INV_255));
            /*curr_color[0] = (GLfloat)r * INV_255;
            curr_color[1] = (GLfloat)g * INV_255;
            curr_color[2] = (GLfloat)b * INV_255;
            curr_color[3] = (GLfloat)a * INV_255;
            shader->set_uniform("uniform_color", curr_color);*/

            bool is_active = vol->is_active;
            vol->is_active = true;
            vol->simple_render(nullptr,  model_objects, extruder_colors);
            vol->is_active = is_active;
        }

        //glsafe(::glDisableClientState(GL_NORMAL_ARRAY));
        //glsafe(::glDisableClientState(GL_VERTEX_ARRAY));

        glsafe(::glEnable(GL_CULL_FACE));

        //if (OpenGLManager::can_multisample())
        //    glsafe(::glEnable(GL_MULTISAMPLE));
    }
    else {
        shader->start_using();
        shader->set_uniform("emission_factor", 0.1f);
        for (GLVolume* vol : visible_volumes) {
            //BBS set render color for thumbnails
            curr_color[0] = vol->color[0];
            curr_color[1] = vol->color[1];
            curr_color[2] = vol->color[2];
            curr_color[3] = vol->color[3];

            shader->set_uniform("uniform_color", curr_color);
            shader->set_uniform("volume_world_matrix", vol->world_matrix());
            //BBS set all volume to orange
            //shader->set_uniform("uniform_color", orange);
            /*if (plate_idx > 0) {
                shader->set_uniform("uniform_color", orange);
            }
            else {
                shader->set_uniform("uniform_color", (vol->printable && !vol->is_outside) ? orange : gray);
            }*/
            // the volume may have been deactivated by an active gizmo
            bool is_active = vol->is_active;
            vol->is_active = true;
            vol->simple_render(shader,  model_objects, extruder_colors);
            vol->is_active = is_active;
        }
        shader->stop_using();
    }

    glsafe(::glDisable(GL_DEPTH_TEST));

    //don't render plate in thumbnail
    //plate->render( false, true, true);

    // restore background color
    //if (thumbnail_params.transparent_background)
    //    glsafe(::glClearColor(1.0f, 1.0f, 1.0f, 1.0f));
    BOOST_LOG_TRIVIAL(info) << boost::format("render_thumbnail: finished");
}

void GLCanvas3D::render_thumbnail_framebuffer(ThumbnailData& thumbnail_data, unsigned int w, unsigned int h, const ThumbnailsParams& thumbnail_params,
    PartPlateList& partplate_list, ModelObjectPtrs& model_objects, const GLVolumeCollection& volumes, std::vector<std::array<float, 4>>& extruder_colors,
    GLShaderProgram* shader, Camera::EType camera_type, bool use_top_view, bool for_picking)
{
    thumbnail_data.set(w, h);
    if (!thumbnail_data.is_valid())
        return;

    bool multisample = OpenGLManager::can_multisample();
    //if (!multisample)
    //    glsafe(::glEnable(GL_MULTISAMPLE));

    GLint max_samples;
    glsafe(::glGetIntegerv(GL_MAX_SAMPLES, &max_samples));
    GLsizei num_samples = max_samples / 2;

    GLuint render_fbo;
    glsafe(::glGenFramebuffers(1, &render_fbo));
    glsafe(::glBindFramebuffer(GL_FRAMEBUFFER, render_fbo));

    BOOST_LOG_TRIVIAL(info) << boost::format("render_thumbnail prepare: w %1%, h %2%, max_samples  %3%, render_fbo %4%") %w %h %max_samples % render_fbo;
    GLuint render_tex = 0;
    GLuint render_tex_buffer = 0;
    if (multisample) {
        // use renderbuffer instead of texture to avoid the need to use glTexImage2DMultisample which is available only since OpenGL 3.2
        glsafe(::glGenRenderbuffers(1, &render_tex_buffer));
        glsafe(::glBindRenderbuffer(GL_RENDERBUFFER, render_tex_buffer));
        glsafe(::glRenderbufferStorageMultisample(GL_RENDERBUFFER, num_samples, GL_RGBA8, w, h));
        glsafe(::glFramebufferRenderbuffer(GL_FRAMEBUFFER, GL_COLOR_ATTACHMENT0, GL_RENDERBUFFER, render_tex_buffer));
    }
    else {
        glsafe(::glGenTextures(1, &render_tex));
        glsafe(::glBindTexture(GL_TEXTURE_2D, render_tex));
        glsafe(::glTexImage2D(GL_TEXTURE_2D, 0, GL_RGBA8, w, h, 0, GL_RGBA, GL_UNSIGNED_BYTE, nullptr));
        glsafe(::glTexParameteri(GL_TEXTURE_2D, GL_TEXTURE_MIN_FILTER, GL_LINEAR));
        glsafe(::glTexParameteri(GL_TEXTURE_2D, GL_TEXTURE_MAG_FILTER, GL_LINEAR));
        glsafe(::glFramebufferTexture2D(GL_FRAMEBUFFER, GL_COLOR_ATTACHMENT0, GL_TEXTURE_2D, render_tex, 0));
    }

    GLuint render_depth;
    glsafe(::glGenRenderbuffers(1, &render_depth));
    glsafe(::glBindRenderbuffer(GL_RENDERBUFFER, render_depth));
    if (multisample)
        glsafe(::glRenderbufferStorageMultisample(GL_RENDERBUFFER, num_samples, GL_DEPTH_COMPONENT24, w, h));
    else
        glsafe(::glRenderbufferStorage(GL_RENDERBUFFER, GL_DEPTH_COMPONENT, w, h));

    glsafe(::glFramebufferRenderbuffer(GL_FRAMEBUFFER, GL_DEPTH_ATTACHMENT, GL_RENDERBUFFER, render_depth));

    GLenum drawBufs[] = { GL_COLOR_ATTACHMENT0 };
    glsafe(::glDrawBuffers(1, drawBufs));

    if (::glCheckFramebufferStatus(GL_FRAMEBUFFER) == GL_FRAMEBUFFER_COMPLETE) {
        render_thumbnail_internal(thumbnail_data, thumbnail_params, partplate_list, model_objects, volumes, extruder_colors, shader, camera_type, use_top_view, for_picking);

        if (multisample) {
            GLuint resolve_fbo;
            glsafe(::glGenFramebuffers(1, &resolve_fbo));
            glsafe(::glBindFramebuffer(GL_FRAMEBUFFER, resolve_fbo));

            GLuint resolve_tex;
            glsafe(::glGenTextures(1, &resolve_tex));
            glsafe(::glBindTexture(GL_TEXTURE_2D, resolve_tex));
            glsafe(::glTexImage2D(GL_TEXTURE_2D, 0, GL_RGBA8, w, h, 0, GL_RGBA, GL_UNSIGNED_BYTE, nullptr));
            glsafe(::glTexParameteri(GL_TEXTURE_2D, GL_TEXTURE_MIN_FILTER, GL_LINEAR));
            glsafe(::glTexParameteri(GL_TEXTURE_2D, GL_TEXTURE_MAG_FILTER, GL_LINEAR));
            glsafe(::glFramebufferTexture2D(GL_FRAMEBUFFER, GL_COLOR_ATTACHMENT0, GL_TEXTURE_2D, resolve_tex, 0));

            glsafe(::glDrawBuffers(1, drawBufs));

            if (::glCheckFramebufferStatus(GL_FRAMEBUFFER) == GL_FRAMEBUFFER_COMPLETE) {
                glsafe(::glBindFramebuffer(GL_READ_FRAMEBUFFER, render_fbo));
                glsafe(::glBindFramebuffer(GL_DRAW_FRAMEBUFFER, resolve_fbo));
                glsafe(::glBlitFramebuffer(0, 0, w, h, 0, 0, w, h, GL_COLOR_BUFFER_BIT, GL_LINEAR));

                glsafe(::glBindFramebuffer(GL_READ_FRAMEBUFFER, resolve_fbo));
                glsafe(::glReadPixels(0, 0, w, h, GL_RGBA, GL_UNSIGNED_BYTE, (void*)thumbnail_data.pixels.data()));
            }

            glsafe(::glDeleteTextures(1, &resolve_tex));
            glsafe(::glDeleteFramebuffers(1, &resolve_fbo));
        }
        else
            glsafe(::glReadPixels(0, 0, w, h, GL_RGBA, GL_UNSIGNED_BYTE, (void*)thumbnail_data.pixels.data()));

#if ENABLE_THUMBNAIL_GENERATOR_DEBUG_OUTPUT
        debug_output_thumbnail(thumbnail_data);
#endif // ENABLE_THUMBNAIL_GENERATOR_DEBUG_OUTPUT
    }
    else {
        BOOST_LOG_TRIVIAL(info) << boost::format("render_thumbnail prepare: GL_FRAMEBUFFER not complete");
    }

    glsafe(::glBindFramebuffer(GL_FRAMEBUFFER, 0));
    glsafe(::glDeleteRenderbuffers(1, &render_depth));
    if (render_tex_buffer != 0)
        glsafe(::glDeleteRenderbuffers(1, &render_tex_buffer));
    if (render_tex != 0)
        glsafe(::glDeleteTextures(1, &render_tex));
    glsafe(::glDeleteFramebuffers(1, &render_fbo));

    //if (!multisample)
    //    glsafe(::glDisable(GL_MULTISAMPLE));
    BOOST_LOG_TRIVIAL(info) << boost::format("render_thumbnail prepare: finished");
}

void GLCanvas3D::render_thumbnail_framebuffer_ext(ThumbnailData& thumbnail_data, unsigned int w, unsigned int h, const ThumbnailsParams& thumbnail_params,
    PartPlateList& partplate_list, ModelObjectPtrs& model_objects, const GLVolumeCollection& volumes, std::vector<std::array<float, 4>>& extruder_colors,
    GLShaderProgram* shader, Camera::EType camera_type, bool use_top_view, bool for_picking)
{
    thumbnail_data.set(w, h);
    if (!thumbnail_data.is_valid())
        return;

    bool multisample = OpenGLManager::can_multisample();
    //if (!multisample)
    //    glsafe(::glEnable(GL_MULTISAMPLE));

    GLint max_samples;
    glsafe(::glGetIntegerv(GL_MAX_SAMPLES_EXT, &max_samples));
    GLsizei num_samples = max_samples / 2;

    GLuint render_fbo;
    glsafe(::glGenFramebuffersEXT(1, &render_fbo));
    glsafe(::glBindFramebufferEXT(GL_FRAMEBUFFER_EXT, render_fbo));

    GLuint render_tex = 0;
    GLuint render_tex_buffer = 0;
    if (multisample) {
        // use renderbuffer instead of texture to avoid the need to use glTexImage2DMultisample which is available only since OpenGL 3.2
        glsafe(::glGenRenderbuffersEXT(1, &render_tex_buffer));
        glsafe(::glBindRenderbufferEXT(GL_RENDERBUFFER_EXT, render_tex_buffer));
        glsafe(::glRenderbufferStorageMultisampleEXT(GL_RENDERBUFFER_EXT, num_samples, GL_RGBA8, w, h));
        glsafe(::glFramebufferRenderbufferEXT(GL_FRAMEBUFFER_EXT, GL_COLOR_ATTACHMENT0_EXT, GL_RENDERBUFFER_EXT, render_tex_buffer));
    }
    else {
        glsafe(::glGenTextures(1, &render_tex));
        glsafe(::glBindTexture(GL_TEXTURE_2D, render_tex));
        glsafe(::glTexImage2D(GL_TEXTURE_2D, 0, GL_RGBA8, w, h, 0, GL_RGBA, GL_UNSIGNED_BYTE, nullptr));
        glsafe(::glTexParameteri(GL_TEXTURE_2D, GL_TEXTURE_MIN_FILTER, GL_LINEAR));
        glsafe(::glTexParameteri(GL_TEXTURE_2D, GL_TEXTURE_MAG_FILTER, GL_LINEAR));
        glsafe(::glFramebufferTexture2D(GL_FRAMEBUFFER_EXT, GL_COLOR_ATTACHMENT0_EXT, GL_TEXTURE_2D, render_tex, 0));
    }

    GLuint render_depth;
    glsafe(::glGenRenderbuffersEXT(1, &render_depth));
    glsafe(::glBindRenderbufferEXT(GL_RENDERBUFFER_EXT, render_depth));
    if (multisample)
        glsafe(::glRenderbufferStorageMultisampleEXT(GL_RENDERBUFFER_EXT, num_samples, GL_DEPTH_COMPONENT24, w, h));
    else
        glsafe(::glRenderbufferStorageEXT(GL_RENDERBUFFER_EXT, GL_DEPTH_COMPONENT, w, h));

    glsafe(::glFramebufferRenderbufferEXT(GL_FRAMEBUFFER_EXT, GL_DEPTH_ATTACHMENT_EXT, GL_RENDERBUFFER_EXT, render_depth));

    GLenum drawBufs[] = { GL_COLOR_ATTACHMENT0 };
    glsafe(::glDrawBuffers(1, drawBufs));

    if (::glCheckFramebufferStatusEXT(GL_FRAMEBUFFER_EXT) == GL_FRAMEBUFFER_COMPLETE_EXT) {
        render_thumbnail_internal(thumbnail_data, thumbnail_params, partplate_list,  model_objects, volumes, extruder_colors, shader, camera_type, use_top_view, for_picking);

        if (multisample) {
            GLuint resolve_fbo;
            glsafe(::glGenFramebuffersEXT(1, &resolve_fbo));
            glsafe(::glBindFramebufferEXT(GL_FRAMEBUFFER_EXT, resolve_fbo));

            GLuint resolve_tex;
            glsafe(::glGenTextures(1, &resolve_tex));
            glsafe(::glBindTexture(GL_TEXTURE_2D, resolve_tex));
            glsafe(::glTexImage2D(GL_TEXTURE_2D, 0, GL_RGBA8, w, h, 0, GL_RGBA, GL_UNSIGNED_BYTE, nullptr));
            glsafe(::glTexParameteri(GL_TEXTURE_2D, GL_TEXTURE_MIN_FILTER, GL_LINEAR));
            glsafe(::glTexParameteri(GL_TEXTURE_2D, GL_TEXTURE_MAG_FILTER, GL_LINEAR));
            glsafe(::glFramebufferTexture2DEXT(GL_FRAMEBUFFER_EXT, GL_COLOR_ATTACHMENT0_EXT, GL_TEXTURE_2D, resolve_tex, 0));

            glsafe(::glDrawBuffers(1, drawBufs));

            if (::glCheckFramebufferStatusEXT(GL_FRAMEBUFFER_EXT) == GL_FRAMEBUFFER_COMPLETE_EXT) {
                glsafe(::glBindFramebufferEXT(GL_READ_FRAMEBUFFER_EXT, render_fbo));
                glsafe(::glBindFramebufferEXT(GL_DRAW_FRAMEBUFFER_EXT, resolve_fbo));
                glsafe(::glBlitFramebufferEXT(0, 0, w, h, 0, 0, w, h, GL_COLOR_BUFFER_BIT, GL_LINEAR));

                glsafe(::glBindFramebufferEXT(GL_READ_FRAMEBUFFER_EXT, resolve_fbo));
                glsafe(::glReadPixels(0, 0, w, h, GL_RGBA, GL_UNSIGNED_BYTE, (void*)thumbnail_data.pixels.data()));
            }

            glsafe(::glDeleteTextures(1, &resolve_tex));
            glsafe(::glDeleteFramebuffersEXT(1, &resolve_fbo));
        }
        else
            glsafe(::glReadPixels(0, 0, w, h, GL_RGBA, GL_UNSIGNED_BYTE, (void*)thumbnail_data.pixels.data()));

#if ENABLE_THUMBNAIL_GENERATOR_DEBUG_OUTPUT
        debug_output_thumbnail(thumbnail_data);
#endif // ENABLE_THUMBNAIL_GENERATOR_DEBUG_OUTPUT
    }

    glsafe(::glBindFramebufferEXT(GL_FRAMEBUFFER_EXT, 0));
    glsafe(::glDeleteRenderbuffersEXT(1, &render_depth));
    if (render_tex_buffer != 0)
        glsafe(::glDeleteRenderbuffersEXT(1, &render_tex_buffer));
    if (render_tex != 0)
        glsafe(::glDeleteTextures(1, &render_tex));
    glsafe(::glDeleteFramebuffersEXT(1, &render_fbo));

    //if (!multisample)
    //    glsafe(::glDisable(GL_MULTISAMPLE));
}

void GLCanvas3D::render_thumbnail_legacy(ThumbnailData& thumbnail_data, unsigned int w, unsigned int h, const ThumbnailsParams& thumbnail_params, PartPlateList &partplate_list, ModelObjectPtrs& model_objects, const GLVolumeCollection& volumes, std::vector<std::array<float, 4>>& extruder_colors, GLShaderProgram* shader, Camera::EType camera_type)
{
    // check that thumbnail size does not exceed the default framebuffer size
    const Size& cnv_size = get_canvas_size();
    unsigned int cnv_w = (unsigned int)cnv_size.get_width();
    unsigned int cnv_h = (unsigned int)cnv_size.get_height();
    if (w > cnv_w || h > cnv_h) {
        float ratio = std::min((float)cnv_w / (float)w, (float)cnv_h / (float)h);
        w = (unsigned int)(ratio * (float)w);
        h = (unsigned int)(ratio * (float)h);
    }

    thumbnail_data.set(w, h);
    if (!thumbnail_data.is_valid())
        return;

    render_thumbnail_internal(thumbnail_data, thumbnail_params, partplate_list,  model_objects, volumes, extruder_colors, shader, camera_type);

    glsafe(::glReadPixels(0, 0, w, h, GL_RGBA, GL_UNSIGNED_BYTE, (void*)thumbnail_data.pixels.data()));
#if ENABLE_THUMBNAIL_GENERATOR_DEBUG_OUTPUT
    debug_output_thumbnail(thumbnail_data);
#endif // ENABLE_THUMBNAIL_GENERATOR_DEBUG_OUTPUT

    // restore the default framebuffer size to avoid flickering on the 3D scene
    //wxGetApp().plater()->get_camera().apply_viewport(0, 0, cnv_size.get_width(), cnv_size.get_height());
}

//BBS: GUI refractor

void GLCanvas3D::_switch_toolbars_icon_filename()
{
    BackgroundTexture::Metadata background_data;
    background_data.filename = m_is_dark ? "toolbar_background_dark.png" : "toolbar_background.png";
    background_data.left = 16;
    background_data.top = 16;
    background_data.right = 16;
    background_data.bottom = 16;
    m_main_toolbar.init(background_data);
    m_assemble_view_toolbar.init(background_data);
    m_separator_toolbar.init(background_data);
    wxGetApp().plater()->get_collapse_toolbar().init(background_data);

    // main toolbar
    {
        GLToolbarItem* item;
        item = m_main_toolbar.get_item("add");
        item->set_icon_filename(m_is_dark ? "toolbar_open_dark.svg" : "toolbar_open.svg");

        item = m_main_toolbar.get_item("addplate");
        item->set_icon_filename(m_is_dark ? "toolbar_add_plate_dark.svg" : "toolbar_add_plate.svg");

        item = m_main_toolbar.get_item("orient");
        item->set_icon_filename(m_is_dark ? "toolbar_orient_dark.svg" : "toolbar_orient.svg");

        item = m_main_toolbar.get_item("addplate");
        item->set_icon_filename(m_is_dark ? "toolbar_add_plate_dark.svg" : "toolbar_add_plate.svg");

        item = m_main_toolbar.get_item("arrange");
        item->set_icon_filename(m_is_dark ? "toolbar_arrange_dark.svg" : "toolbar_arrange.svg");

        item = m_main_toolbar.get_item("splitobjects");
        item->set_icon_filename(m_is_dark ? "split_objects_dark.svg" : "split_objects.svg");

        item = m_main_toolbar.get_item("splitvolumes");
        item->set_icon_filename(m_is_dark ? "split_parts_dark.svg" : "split_parts.svg");

        item = m_main_toolbar.get_item("layersediting");
        item->set_icon_filename(m_is_dark ? "toolbar_variable_layer_height_dark.svg" : "toolbar_variable_layer_height.svg");
    }

    // assemble view toolbar
    {
        GLToolbarItem* item;
        item = m_assemble_view_toolbar.get_item("assembly_view");
        item->set_icon_filename(m_is_dark ? "toolbar_assemble_dark.svg" : "toolbar_assemble.svg");
    }
}
bool GLCanvas3D::_init_toolbars()
{
    if (!_init_main_toolbar())
        return false;

    //BBS: GUI refractor
    if (!_init_assemble_view_toolbar())
        return false;

    if (!_init_return_toolbar())
        return false;

    if (!_init_separator_toolbar())
        return false;

    if (!_init_select_plate_toolbar())
        return false;

#if 0
    if (!_init_view_toolbar())
        return false;
#endif

    if (!_init_collapse_toolbar())
        return false;

    return true;
}

//BBS: GUI refactor: GLToolbar
bool GLCanvas3D::_init_main_toolbar()
{
    if (!m_main_toolbar.is_enabled())
        return true;

    BackgroundTexture::Metadata background_data;
    background_data.filename = m_is_dark ? "toolbar_background_dark.png" : "toolbar_background.png";
    background_data.left = 16;
    background_data.top = 16;
    background_data.right = 16;
    background_data.bottom = 16;

    if (!m_main_toolbar.init(background_data))
    {
        // unable to init the toolbar texture, disable it
        m_main_toolbar.set_enabled(false);
        return true;
    }
    // init arrow
    BackgroundTexture::Metadata arrow_data;
    arrow_data.filename = "toolbar_arrow.svg";
    arrow_data.left = 0;
    arrow_data.top = 0;
    arrow_data.right = 0;
    arrow_data.bottom = 0;
    if (!m_main_toolbar.init_arrow(arrow_data))
    {
        BOOST_LOG_TRIVIAL(error) << "Main toolbar failed to load arrow texture.";
    }
    // m_gizmos is created at constructor, thus we can init arrow here.
    if (!m_gizmos.init_arrow(arrow_data))
    {
        BOOST_LOG_TRIVIAL(error) << "Gizmos manager failed to load arrow texture.";
    }

    m_main_toolbar.set_layout_type(GLToolbar::Layout::Horizontal);
    //BBS: main toolbar is at the top and left, we don't need the rounded-corner effect at the right side and the top side
    m_main_toolbar.set_horizontal_orientation(GLToolbar::Layout::HO_Right);
    m_main_toolbar.set_vertical_orientation(GLToolbar::Layout::VO_Top);
    m_main_toolbar.set_border(5.0f);
    m_main_toolbar.set_separator_size(5);
    m_main_toolbar.set_gap_size(4);

    m_main_toolbar.del_all_item();

    GLToolbarItem::Data item;

    item.name = "add";
    item.icon_filename = m_is_dark ? "toolbar_open_dark.svg" : "toolbar_open.svg";
    item.tooltip = _utf8(L("Add")) + " [" + GUI::shortkey_ctrl_prefix() + "I]";
    item.sprite_id = 0;
    item.left.action_callback = [this]() { if (m_canvas != nullptr) wxPostEvent(m_canvas, SimpleEvent(EVT_GLTOOLBAR_ADD)); };
    item.enabling_callback = []()->bool {return wxGetApp().plater()->can_add_model(); };
    if (!m_main_toolbar.add_item(item))
        return false;

    item.name = "addplate";
    item.icon_filename = m_is_dark ? "toolbar_add_plate_dark.svg" : "toolbar_add_plate.svg";
    item.tooltip = _utf8(L("Add plate"));
    item.sprite_id++;
    item.left.action_callback = [this]() { if (m_canvas != nullptr) wxPostEvent(m_canvas, SimpleEvent(EVT_GLTOOLBAR_ADD_PLATE)); };
    item.enabling_callback = []()->bool {return wxGetApp().plater()->can_add_plate(); };
    if (!m_main_toolbar.add_item(item))
        return false;

    item.name = "orient";
    item.icon_filename = m_is_dark ? "toolbar_orient_dark.svg" : "toolbar_orient.svg";
    item.tooltip = _utf8(L("Auto orient"));
    item.sprite_id++;
    item.left.render_callback = nullptr;
    item.enabling_callback = []()->bool { return wxGetApp().plater()->can_arrange(); };
    item.left.toggable = false;  // allow right mouse click
    //BBS: GUI refactor: adjust the main toolbar position
    item.left.action_callback = [this]() {
        if (m_canvas != nullptr)
        {
            wxGetApp().plater()->set_prepare_state(Job::PREPARE_STATE_DEFAULT);
            wxGetApp().plater()->orient();
            //BBS do not show orient menu
            //_render_orient_menu(left, right, bottom, top);
        }
    };
    if (!m_main_toolbar.add_item(item))
        return false;

    item.name = "arrange";
    item.icon_filename = m_is_dark ? "toolbar_arrange_dark.svg" : "toolbar_arrange.svg";
    item.tooltip = _utf8(L("Arrange all objects")) + " [A]\n" + _utf8(L("Arrange objects on selected plates")) + " [Shift+A]";
    item.sprite_id++;
    item.left.action_callback = []() {};
    item.enabling_callback = []()->bool { return wxGetApp().plater()->can_arrange(); };
    item.left.toggable = true;
    //BBS: GUI refactor: adjust the main toolbar position
    item.left.render_callback = [this](float left, float right, float bottom, float top) {
        if (m_canvas != nullptr)
        {
            _render_arrange_menu(left, right, bottom, top);
            //_render_arrange_menu(0.5f * (left + right));
        }
    };
    if (!m_main_toolbar.add_item(item))
        return false;

    item.right.toggable = false;
    item.right.render_callback = GLToolbarItem::Default_Render_Callback;

    if (!m_main_toolbar.add_separator())
        return false;

    item.name = "splitobjects";
    item.icon_filename = m_is_dark ? "split_objects_dark.svg" : "split_objects.svg";
    item.tooltip = _utf8(L("Split to objects"));
    item.sprite_id++;
    item.left.render_callback = nullptr;
    item.left.action_callback = [this]() { if (m_canvas != nullptr) wxPostEvent(m_canvas, SimpleEvent(EVT_GLTOOLBAR_SPLIT_OBJECTS)); };
    item.visibility_callback = GLToolbarItem::Default_Visibility_Callback;
    item.enabling_callback = []()->bool { return wxGetApp().plater()->can_split_to_objects(); };
    if (!m_main_toolbar.add_item(item))
        return false;

    item.name = "splitvolumes";
    item.icon_filename = m_is_dark ? "split_parts_dark.svg" : "split_parts.svg";
    item.tooltip = _utf8(L("Split to parts"));
    item.sprite_id++;
    item.left.action_callback = [this]() { if (m_canvas != nullptr) wxPostEvent(m_canvas, SimpleEvent(EVT_GLTOOLBAR_SPLIT_VOLUMES)); };
    item.visibility_callback = GLToolbarItem::Default_Visibility_Callback;
    item.enabling_callback = []()->bool { return wxGetApp().plater()->can_split_to_volumes(); };
    if (!m_main_toolbar.add_item(item))
        return false;

    item.name = "layersediting";
    item.icon_filename = m_is_dark ? "toolbar_variable_layer_height_dark.svg" : "toolbar_variable_layer_height.svg";
    item.tooltip = _utf8(L("Variable layer height"));
    item.sprite_id++;
    item.left.action_callback = [this]() { if (m_canvas != nullptr) wxPostEvent(m_canvas, SimpleEvent(EVT_GLTOOLBAR_LAYERSEDITING)); };
    item.visibility_callback = [this]()->bool {
        bool res = current_printer_technology() == ptFFF;
        // turns off if changing printer technology
        if (!res && m_main_toolbar.is_item_visible("layersediting") && m_main_toolbar.is_item_pressed("layersediting"))
            force_main_toolbar_left_action(get_main_toolbar_item_id("layersediting"));

        return res;
    };
    item.enabling_callback = []()->bool { return wxGetApp().plater()->can_layers_editing(); };
    if (!m_main_toolbar.add_item(item))
        return false;

    return true;
}

//BBS: GUI refactor: GLToolbar
bool GLCanvas3D::_init_select_plate_toolbar()
{
    std::string path = resources_dir() + "/images/";
    IMToolbarItem* item = new IMToolbarItem();
    bool result = item->image_texture.load_from_svg_file(path + "im_all_plates_stats.svg", false, false, false, 128);
    result = result && item->image_texture_transparent.load_from_svg_file(path + "im_all_plates_stats_transparent.svg", false, false, false, 128);
    m_sel_plate_toolbar.m_all_plates_stats_item = item;

    return result;
}

void GLCanvas3D::_update_select_plate_toolbar_stats_item(bool force_selected) {
    PartPlateList& plate_list = wxGetApp().plater()->get_partplate_list();
    if (plate_list.get_nonempty_plate_list().size() > 1)
        m_sel_plate_toolbar.show_stats_item = true;
    else
        m_sel_plate_toolbar.show_stats_item = false;

    if (force_selected && m_sel_plate_toolbar.show_stats_item)
        m_sel_plate_toolbar.m_all_plates_stats_item->selected = true;
}

bool GLCanvas3D::_update_imgui_select_plate_toolbar()
{
    bool result = true;
    if (!m_sel_plate_toolbar.is_enabled()) return false;

    _update_select_plate_toolbar_stats_item();

    m_sel_plate_toolbar.del_all_item();

    PartPlateList& plate_list = wxGetApp().plater()->get_partplate_list();
    for (int i = 0; i < plate_list.get_plate_count(); i++) {
        IMToolbarItem* item = new IMToolbarItem();
        PartPlate* plate = plate_list.get_plate(i);
        if (plate && plate->thumbnail_data.is_valid()) {
            PartPlate* plate = plate_list.get_plate(i);
            item->image_data = plate->thumbnail_data.pixels;
            item->image_width = plate->thumbnail_data.width;
            item->image_height = plate->thumbnail_data.height;
            result = item->generate_texture();
        }
        m_sel_plate_toolbar.m_items.push_back(item);
    }

    m_sel_plate_toolbar.is_display_scrollbar = false;
    return result;
}

//BBS: GUI refactor
//init the assemble view toolbar on the top
bool GLCanvas3D::_init_assemble_view_toolbar()
{
    BOOST_LOG_TRIVIAL(info) << __FUNCTION__ << ": enter,  m_assemble_view_toolbar.is_enabled=" << m_assemble_view_toolbar.is_enabled() << "\n";
    if (!m_assemble_view_toolbar.is_enabled())
        return true;

    BackgroundTexture::Metadata background_data;
    background_data.filename = m_is_dark ? "toolbar_background_dark.png" : "toolbar_background.png";
    background_data.left = 16;
    background_data.top = 16;
    background_data.right = 16;
    background_data.bottom = 16;

    if (!m_assemble_view_toolbar.init(background_data))
    {
        // unable to init the toolbar texture, disable it
        m_assemble_view_toolbar.set_enabled(false);
        return true;
    }

    m_assemble_view_toolbar.set_layout_type(GLToolbar::Layout::Horizontal);
    //BBS: assemble toolbar is at the top and right, we don't need the rounded-corner effect at the left side and the top side
    m_assemble_view_toolbar.set_horizontal_orientation(GLToolbar::Layout::HO_Left);
    m_assemble_view_toolbar.set_vertical_orientation(GLToolbar::Layout::VO_Top);
    m_assemble_view_toolbar.set_border(5.0f);
    m_assemble_view_toolbar.set_separator_size(10);
    m_assemble_view_toolbar.set_gap_size(4);

    m_assemble_view_toolbar.del_all_item();

    GLToolbarItem::Data item;
    item.name = "assembly_view";
    item.icon_filename = m_is_dark ? "toolbar_assemble_dark.svg" : "toolbar_assemble.svg";
    item.tooltip = _utf8(L("Assembly View"));
    item.sprite_id = 1;
    item.left.toggable = false;
    item.left.action_callback = [this]() { if (m_canvas != nullptr) wxPostEvent(m_canvas, SimpleEvent(EVT_GLVIEWTOOLBAR_ASSEMBLE)); };
    item.left.render_callback = GLToolbarItem::Default_Render_Callback;
    item.visible = true;
    item.visibility_callback = [this]()->bool { return true; };
    item.enabling_callback = [this]()->bool {
        return wxGetApp().plater()->has_assmeble_view();
    };
    if (!m_assemble_view_toolbar.add_item(item))
        return false;

    BOOST_LOG_TRIVIAL(info) << __FUNCTION__ << ": Finished Successfully\n";
    return true;
}

bool GLCanvas3D::_init_return_toolbar()
{
    if (!m_return_toolbar.is_enabled())
        return true;

    return m_return_toolbar.init();
}

bool GLCanvas3D::_init_separator_toolbar()
{
    if (!m_separator_toolbar.is_enabled())
        return true;

    BackgroundTexture::Metadata background_data;
    background_data.filename = m_is_dark ? "toolbar_background_dark.png" : "toolbar_background.png";
    background_data.left = 0;
    background_data.top = 0;
    background_data.right = 0;
    background_data.bottom = 0;

    if (!m_separator_toolbar.init(background_data))
    {
        // unable to init the toolbar texture, disable it
        m_separator_toolbar.set_enabled(false);
        return true;
    }

    m_separator_toolbar.set_layout_type(GLToolbar::Layout::Horizontal);
    //BBS: assemble toolbar is at the top and right, we don't need the rounded-corner effect at the left side and the top side
    m_separator_toolbar.set_horizontal_orientation(GLToolbar::Layout::HO_Left);
    m_separator_toolbar.set_vertical_orientation(GLToolbar::Layout::VO_Top);
    m_separator_toolbar.set_border(5.0f);

    m_separator_toolbar.del_all_item();

    GLToolbarItem::Data sperate_item;
    sperate_item.name = "start_seperator";
    sperate_item.icon_filename = "seperator.svg";
    sperate_item.sprite_id = 0;
    sperate_item.left.action_callback = [this]() {};
    sperate_item.visibility_callback = []()->bool { return true; };
    sperate_item.enabling_callback = []()->bool { return false; };
    if (!m_separator_toolbar.add_item(sperate_item))
        return false;

     return true;
}


// BBS
#if 0
bool GLCanvas3D::_init_view_toolbar()
{
    return wxGetApp().plater()->init_view_toolbar();
}
#endif

bool GLCanvas3D::_init_collapse_toolbar()
{
    return wxGetApp().plater()->init_collapse_toolbar();
}

bool GLCanvas3D::_set_current()
{
    return m_context != nullptr && m_canvas->SetCurrent(*m_context);
}

void GLCanvas3D::_resize(unsigned int w, unsigned int h)
{
    if (m_canvas == nullptr && m_context == nullptr)
        return;

    const std::array<unsigned int, 2> new_size = { w, h };
    if (m_old_size == new_size)
        return;

    m_old_size = new_size;

    auto* imgui = wxGetApp().imgui();
    imgui->set_display_size(static_cast<float>(w), static_cast<float>(h));

    //BBS reduce render
    if (m_last_w == w && m_last_h == h) {
        return;
    }

    m_last_w = w;
    m_last_h = h;

    const float font_size = 1.5f * wxGetApp().em_unit();
#if ENABLE_RETINA_GL
    imgui->set_scaling(font_size, 1.0f, m_retina_helper->get_scale_factor());
#else
    imgui->set_scaling(font_size, m_canvas->GetContentScaleFactor(), 1.0f);
#endif

    this->request_extra_frame();

    // ensures that this canvas is current
    _set_current();
}

BoundingBoxf3 GLCanvas3D::_max_bounding_box(bool include_gizmos, bool include_bed_model, bool include_plates) const
{
    BoundingBoxf3 bb = volumes_bounding_box();

    // The following is a workaround for gizmos not being taken in account when calculating the tight camera frustrum
    // A better solution would ask the gizmo manager for the bounding box of the current active gizmo, if any
    if (include_gizmos && m_gizmos.is_running())
    {
        BoundingBoxf3 sel_bb = m_selection.get_bounding_box();
        Vec3d sel_bb_center = sel_bb.center();
        Vec3d extend_by = sel_bb.max_size() * Vec3d::Ones();
        bb.merge(BoundingBoxf3(sel_bb_center - extend_by, sel_bb_center + extend_by));
    }

    bb.merge(include_bed_model ? m_bed.extended_bounding_box() : m_bed.build_volume().bounding_volume());
    if (include_plates) {
        bb.merge(wxGetApp().plater()->get_partplate_list().get_bounding_box());
    }

    if (!m_main_toolbar.is_enabled()) {
        const BoundingBoxf3& toolpath_bb = m_gcode_viewer.get_max_bounding_box();
        if (toolpath_bb.max_size() > 0.f)
            bb.merge(toolpath_bb);
        else
            bb.merge(m_gcode_viewer.get_shell_bounding_box());
    }

    if ((m_canvas_type == CanvasView3D) && (fff_print()->config().print_sequence == PrintSequence::ByObject)) {
        float height_to_lid, height_to_rod;
        wxGetApp().plater()->get_partplate_list().get_height_limits(height_to_lid, height_to_rod);
        bb.max.z() = std::max(bb.max.z(), (double)height_to_lid);
    }

    return bb;
}

void GLCanvas3D::_zoom_to_box(const BoundingBoxf3& box, double margin_factor)
{
    wxGetApp().plater()->get_camera().zoom_to_box(box, margin_factor);
    m_dirty = true;
}

void GLCanvas3D::_update_camera_zoom(double zoom)
{
    wxGetApp().plater()->get_camera().update_zoom(zoom);
    m_dirty = true;
}

void GLCanvas3D::_refresh_if_shown_on_screen()
{
    if (_is_shown_on_screen()) {
        const Size& cnv_size = get_canvas_size();
        _resize((unsigned int)cnv_size.get_width(), (unsigned int)cnv_size.get_height());

        // Because of performance problems on macOS, where PaintEvents are not delivered
        // frequently enough, we call render() here directly when we can.
        render();
    }
}

void GLCanvas3D::_picking_pass()
{
    std::vector<int>* hover_volume_idxs = const_cast<std::vector<int>*>(&m_hover_volume_idxs);
    std::vector<int>* hover_plate_idxs = const_cast<std::vector<int>*>(&m_hover_plate_idxs);

    if (m_picking_enabled && !m_mouse.dragging && m_mouse.position != Vec2d(DBL_MAX, DBL_MAX)) {
        hover_volume_idxs->clear();
        hover_plate_idxs->clear();

        // Render the object for picking.
        // FIXME This cannot possibly work in a multi - sampled context as the color gets mangled by the anti - aliasing.
        // Better to use software ray - casting on a bounding - box hierarchy.

        if (m_multisample_allowed)
        	// This flag is often ignored by NVIDIA drivers if rendering into a screen buffer.
            glsafe(::glDisable(GL_MULTISAMPLE));

        glsafe(::glDisable(GL_BLEND));
        glsafe(::glEnable(GL_DEPTH_TEST));

        glsafe(::glClear(GL_COLOR_BUFFER_BIT | GL_DEPTH_BUFFER_BIT));

        //BBS: only render plate in view 3D
        if (m_canvas_type == ECanvasType::CanvasView3D) {
            _render_plates_for_picking();
        }

        m_camera_clipping_plane = m_gizmos.get_clipping_plane();
        if (m_camera_clipping_plane.is_active()) {
            ::glClipPlane(GL_CLIP_PLANE0, (GLdouble*)m_camera_clipping_plane.get_data());
            ::glEnable(GL_CLIP_PLANE0);
        }
        _render_volumes_for_picking();
        if (m_camera_clipping_plane.is_active())
            ::glDisable(GL_CLIP_PLANE0);

        //BBS: remove the bed picking logic
        //_render_bed_for_picking(!wxGetApp().plater()->get_camera().is_looking_downward());

        m_gizmos.render_current_gizmo_for_picking_pass();

        if (m_multisample_allowed)
            glsafe(::glEnable(GL_MULTISAMPLE));

        int volume_id = -1;
        int gizmo_id = -1;

        GLubyte color[4] = { 0, 0, 0, 0 };
        const Size& cnv_size = get_canvas_size();
        bool inside = 0 <= m_mouse.position(0) && m_mouse.position(0) < cnv_size.get_width() && 0 <= m_mouse.position(1) && m_mouse.position(1) < cnv_size.get_height();
        if (inside) {
            glsafe(::glReadPixels(m_mouse.position(0), cnv_size.get_height() - m_mouse.position(1) - 1, 1, 1, GL_RGBA, GL_UNSIGNED_BYTE, (void*)color));
            if (picking_checksum_alpha_channel(color[0], color[1], color[2]) == color[3]) {
                // Only non-interpolated colors are valid, those have their lowest three bits zeroed.
                // we reserve color = (0,0,0) for occluders (as the printbed)
                // volumes' id are shifted by 1
                // see: _render_volumes_for_picking()
                //BBS: remove the bed picking logic
                //volume_id = color[0] + (color[1] << 8) + (color[2] << 16) - 1;
                volume_id = color[0] + (color[1] << 8) + (color[2] << 16);
                // gizmos' id are instead properly encoded by the color
                gizmo_id = color[0] + (color[1] << 8) + (color[2] << 16);
            }
        }
        else
            m_gizmos.set_hover_id(inside && (unsigned int)gizmo_id <= GLGizmoBase::BASE_ID ? ((int)GLGizmoBase::BASE_ID - gizmo_id) : -1);

        //BBS: add plate picking logic
        int plate_hover_id = PartPlate::PLATE_BASE_ID - volume_id;
        if (plate_hover_id >= 0 && plate_hover_id < PartPlateList::MAX_PLATES_COUNT * PartPlate::GRABBER_COUNT) {
            wxGetApp().plater()->get_partplate_list().set_hover_id(plate_hover_id);
            hover_plate_idxs->emplace_back(plate_hover_id);
            const_cast<GLGizmosManager*>(&m_gizmos)->set_hover_id(-1);
        }
        else {
            wxGetApp().plater()->get_partplate_list().reset_hover_id();
            if (0 <= volume_id && volume_id < (int)m_volumes.volumes.size()) {
                // do not add the volume id if any gizmo is active and CTRL is pressed
                if (m_gizmos.get_current_type() == GLGizmosManager::EType::Undefined || !wxGetKeyState(WXK_CONTROL))
                    hover_volume_idxs->emplace_back(volume_id);
                const_cast<GLGizmosManager*>(&m_gizmos)->set_hover_id(-1);
            }
            else
                const_cast<GLGizmosManager*>(&m_gizmos)->set_hover_id(inside && (unsigned int)volume_id <= GLGizmoBase::BASE_ID ? ((int)GLGizmoBase::BASE_ID - volume_id) : -1);
        }

        _update_volumes_hover_state();
    }
}

void GLCanvas3D::_rectangular_selection_picking_pass()
{
    m_gizmos.set_hover_id(-1);

    std::set<int> idxs;

    if (m_picking_enabled) {
        if (m_multisample_allowed)
        	// This flag is often ignored by NVIDIA drivers if rendering into a screen buffer.
            glsafe(::glDisable(GL_MULTISAMPLE));

        glsafe(::glDisable(GL_BLEND));
        glsafe(::glEnable(GL_DEPTH_TEST));

        glsafe(::glClear(GL_COLOR_BUFFER_BIT | GL_DEPTH_BUFFER_BIT));

        _render_volumes_for_picking();
        //BBS: remove the bed picking logic
        //_render_bed_for_picking(!wxGetApp().plater()->get_camera().is_looking_downward());

        if (m_multisample_allowed)
            glsafe(::glEnable(GL_MULTISAMPLE));

        int width = std::max((int)m_rectangle_selection.get_width(), 1);
        int height = std::max((int)m_rectangle_selection.get_height(), 1);
        int px_count = width * height;

        int left = (int)m_rectangle_selection.get_left();
        int top = get_canvas_size().get_height() - (int)m_rectangle_selection.get_top();
        if (left >= 0 && top >= 0) {
#define USE_PARALLEL 1
#if USE_PARALLEL
            struct Pixel
            {
                std::array<GLubyte, 4> data;
            	// Only non-interpolated colors are valid, those have their lowest three bits zeroed.
                bool valid() const { return picking_checksum_alpha_channel(data[0], data[1], data[2]) == data[3]; }
                // we reserve color = (0,0,0) for occluders (as the printbed)
                // volumes' id are shifted by 1
                // see: _render_volumes_for_picking()
                //BBS: remove the bed picking logic
                int id() const { return data[0] + (data[1] << 8) + (data[2] << 16); }
                //int id() const { return data[0] + (data[1] << 8) + (data[2] << 16) - 1; }
            };

            std::vector<Pixel> frame(px_count);
            glsafe(::glReadPixels(left, top, width, height, GL_RGBA, GL_UNSIGNED_BYTE, (void*)frame.data()));

            tbb::spin_mutex mutex;
            tbb::parallel_for(tbb::blocked_range<size_t>(0, frame.size(), (size_t)width),
                [this, &frame, &idxs, &mutex](const tbb::blocked_range<size_t>& range) {
                for (size_t i = range.begin(); i < range.end(); ++i)
                	if (frame[i].valid()) {
                    	int volume_id = frame[i].id();
                    	if (0 <= volume_id && volume_id < (int)m_volumes.volumes.size()) {
                        	mutex.lock();
                        	idxs.insert(volume_id);
                        	mutex.unlock();
                    	}
                	}
            });
#else
            std::vector<GLubyte> frame(4 * px_count);
            glsafe(::glReadPixels(left, top, width, height, GL_RGBA, GL_UNSIGNED_BYTE, (void*)frame.data()));

            for (int i = 0; i < px_count; ++i)
            {
                int px_id = 4 * i;
                int volume_id = frame[px_id] + (frame[px_id + 1] << 8) + (frame[px_id + 2] << 16);
                if (0 <= volume_id && volume_id < (int)m_volumes.volumes.size())
                    idxs.insert(volume_id);
            }
#endif // USE_PARALLEL
        }
    }

    m_hover_volume_idxs.assign(idxs.begin(), idxs.end());
    _update_volumes_hover_state();
}

void GLCanvas3D::_render_background() const
{
    bool use_error_color = false;
    if (wxGetApp().is_editor()) {
        use_error_color = m_dynamic_background_enabled &&
        (current_printer_technology() != ptSLA || !m_volumes.empty());

        if (!m_volumes.empty())
            use_error_color &= _is_any_volume_outside();
        else {
            //BBS: use current plater's bounding box
            //BoundingBoxf3 test_volume = (m_config != nullptr) ? print_volume(*m_config) : BoundingBoxf3();
            BoundingBoxf3 test_volume = (const_cast<GLCanvas3D*>(this))->_get_current_partplate_print_volume();
            const BoundingBoxf3& path_bounding_box = m_gcode_viewer.get_paths_bounding_box();
            if (empty(path_bounding_box))
                use_error_color = false;
            else
                //BBS: use previous result
                use_error_color = (test_volume.radius() > 0.0) ? m_toolpath_outside : false;
            //use_error_color &= (test_volume.radius() > 0.0) ? !test_volume.contains(path_bounding_box) : false;
        }
    }

    glsafe(::glPushMatrix());
    glsafe(::glLoadIdentity());
    glsafe(::glMatrixMode(GL_PROJECTION));
    glsafe(::glPushMatrix());
    glsafe(::glLoadIdentity());

    // Draws a bottom to top gradient over the complete screen.
    glsafe(::glDisable(GL_DEPTH_TEST));

    ::glBegin(GL_QUADS);

    float* background_color = m_is_dark ? DEFAULT_BG_LIGHT_COLOR_DARK : DEFAULT_BG_LIGHT_COLOR;
    float* error_background_color = m_is_dark ? ERROR_BG_LIGHT_COLOR_DARK : ERROR_BG_LIGHT_COLOR;

    if (use_error_color)
        ::glColor3fv(error_background_color);
    else
        ::glColor3fv(background_color);

    ::glVertex2f(-1.0f, -1.0f);
    ::glVertex2f(1.0f, -1.0f);

    if (use_error_color)
        ::glColor3fv(error_background_color);
    else
        ::glColor3fv(background_color);

    ::glVertex2f(1.0f, 1.0f);
    ::glVertex2f(-1.0f, 1.0f);
    glsafe(::glEnd());

    glsafe(::glEnable(GL_DEPTH_TEST));

    glsafe(::glPopMatrix());
    glsafe(::glMatrixMode(GL_MODELVIEW));
    glsafe(::glPopMatrix());
}

void GLCanvas3D::_render_bed(bool bottom, bool show_axes)
{
    float scale_factor = 1.0;
#if ENABLE_RETINA_GL
    scale_factor = m_retina_helper->get_scale_factor();
#endif // ENABLE_RETINA_GL

    /*
    bool show_texture = ! bottom ||
            (m_gizmos.get_current_type() != GLGizmosManager::FdmSupports
          && m_gizmos.get_current_type() != GLGizmosManager::SlaSupports
          && m_gizmos.get_current_type() != GLGizmosManager::Hollow
          && m_gizmos.get_current_type() != GLGizmosManager::Seam
          && m_gizmos.get_current_type() != GLGizmosManager::MmuSegmentation);
    */
    //bool show_texture = true;
    //BBS set axes mode
    m_bed.set_axes_mode(m_main_toolbar.is_enabled());
    m_bed.render(*this, bottom, scale_factor, show_axes);
}

void GLCanvas3D::_render_bed_for_picking(bool bottom)
{
    float scale_factor = 1.0;
#if ENABLE_RETINA_GL
    scale_factor = m_retina_helper->get_scale_factor();
#endif // ENABLE_RETINA_GL

    //m_bed.render_for_picking(*this, bottom, scale_factor);
}

void GLCanvas3D::_render_platelist(bool bottom, bool only_current, bool only_body, int hover_id) const
{
    wxGetApp().plater()->get_partplate_list().render(bottom, only_current, only_body, hover_id);
}

void GLCanvas3D::_render_plates_for_picking() const
{
    wxGetApp().plater()->get_partplate_list().render_for_picking_pass();
}

void GLCanvas3D::_render_plane() const
{
    ;//TODO render assemble plane
}

//BBS: add outline drawing logic
void GLCanvas3D::_render_objects(GLVolumeCollection::ERenderType type, bool with_outline)
{
    if (m_volumes.empty())
        return;

    glsafe(::glEnable(GL_DEPTH_TEST));

    m_camera_clipping_plane = m_gizmos.get_clipping_plane();

    if (m_picking_enabled)
        // Update the layer editing selection to the first object selected, update the current object maximum Z.
        m_layers_editing.select_object(*m_model, this->is_layers_editing_enabled() ? m_selection.get_object_idx() : -1);

    if (const BuildVolume &build_volume = m_bed.build_volume(); build_volume.valid()) {
        switch (build_volume.type()) {
        case BuildVolume_Type::Rectangle: {
            const BoundingBox3Base<Vec3d> bed_bb = build_volume.bounding_volume().inflated(BuildVolume::SceneEpsilon);
            m_volumes.set_print_volume({ 0, // Rectangle
                { float(bed_bb.min.x()), float(bed_bb.min.y()), float(bed_bb.max.x()), float(bed_bb.max.y()) },
                { 0.0f, float(build_volume.printable_height()) } });
            break;
        }
        case BuildVolume_Type::Circle: {
            m_volumes.set_print_volume({ 1, // Circle
                { unscaled<float>(build_volume.circle().center.x()), unscaled<float>(build_volume.circle().center.y()), unscaled<float>(build_volume.circle().radius + BuildVolume::SceneEpsilon), 0.0f },
                { 0.0f, float(build_volume.printable_height() + BuildVolume::SceneEpsilon) } });
            break;
        }
        default:
        case BuildVolume_Type::Convex:
        case BuildVolume_Type::Custom: {
            m_volumes.set_print_volume({ static_cast<int>(type),
                { -FLT_MAX, -FLT_MAX, FLT_MAX, FLT_MAX },
                { -FLT_MAX, FLT_MAX } }
            );
        }
        }
        if (m_requires_check_outside_state) {
            m_volumes.check_outside_state(build_volume, nullptr);
            m_requires_check_outside_state = false;
        }
    }

    if (m_use_clipping_planes)
        m_volumes.set_z_range(-m_clipping_planes[0].get_data()[3], m_clipping_planes[1].get_data()[3]);
    else
        m_volumes.set_z_range(-FLT_MAX, FLT_MAX);

    GLGizmosManager& gm = get_gizmos_manager();
    GLGizmoBase* current_gizmo = gm.get_current();
    if (m_canvas_type == CanvasAssembleView) {
        m_volumes.set_clipping_plane(m_gizmos.get_assemble_view_clipping_plane().get_data());
    }
    else if (current_gizmo && !current_gizmo->apply_clipping_plane()) {
        m_volumes.set_clipping_plane(ClippingPlane::ClipsNothing().get_data());
    }
    else {
        m_volumes.set_clipping_plane(m_camera_clipping_plane.get_data());
    }
    m_volumes.set_show_sinking_contours(! m_gizmos.is_hiding_instances());

    GLShaderProgram* shader = wxGetApp().get_shader("gouraud");
    ECanvasType canvas_type = this->m_canvas_type;
    if (shader != nullptr) {
        shader->start_using();

        switch (type)
        {
        default:
        case GLVolumeCollection::ERenderType::Opaque:
        {
            const GLGizmosManager& gm = get_gizmos_manager();
            if (dynamic_cast<GLGizmoPainterBase*>(gm.get_current()) == nullptr)
            {
                if (m_picking_enabled && m_layers_editing.is_enabled() && (m_layers_editing.last_object_id != -1) && (m_layers_editing.object_max_z() > 0.0f)) {
                    int object_id = m_layers_editing.last_object_id;
                    m_volumes.render(type, false, wxGetApp().plater()->get_camera().get_view_matrix(), [object_id](const GLVolume& volume) {
                        // Which volume to paint without the layer height profile shader?
                        return volume.is_active && (volume.is_modifier || volume.composite_id.object_id != object_id);
                        });
                    m_layers_editing.render_volumes(*this, m_volumes);
                }
                else {
                    /*if (wxGetApp().plater()->is_wireframe_enabled()) {
                        if (wxGetApp().plater()->is_show_wireframe())
                            shader->set_uniform("show_wireframe", true);
                        else
                            shader->set_uniform("show_wireframe", false);
                    }*/
                    //BBS:add assemble view related logic
                    // do not cull backfaces to show broken geometry, if any
                    m_volumes.render(type, m_picking_enabled, wxGetApp().plater()->get_camera().get_view_matrix(), [this, canvas_type](const GLVolume& volume) {
                        if (canvas_type == ECanvasType::CanvasAssembleView) {
                            return !volume.is_modifier && !volume.is_wipe_tower;
                        }
                        else {
                            return (m_render_sla_auxiliaries || volume.composite_id.volume_id >= 0);
                        }
                        }, with_outline);
                }
            }
            else {
                // In case a painting gizmo is open, it should render the painted triangles
                // before transparent objects are rendered. Otherwise they would not be
                // visible when inside modifier meshes etc.
//                GLGizmosManager::EType type = gm.get_current_type();
                if (dynamic_cast<GLGizmoPainterBase*>(gm.get_current())) {
                    shader->stop_using();
                    gm.render_painter_gizmo();
                    shader->start_using();
                }
            }

            break;
        }
        case GLVolumeCollection::ERenderType::Transparent:
        {
            /*if (wxGetApp().plater()->is_wireframe_enabled()) {
                if (wxGetApp().plater()->is_show_wireframe())
                    shader->set_uniform("show_wireframe", true);
                else
                    shader->set_uniform("show_wireframe", false);
            }*/
            //BBS:add assemble view related logic
            m_volumes.render(type, false, wxGetApp().plater()->get_camera().get_view_matrix(), [this, canvas_type](const GLVolume& volume) {
                if (canvas_type == ECanvasType::CanvasAssembleView) {
                    return !volume.is_modifier;
                }
                else {
                    return true;
                }
                }, with_outline);
            if (m_canvas_type == CanvasAssembleView && m_gizmos.m_assemble_view_data->model_objects_clipper()->get_position() > 0) {
                const GLGizmosManager& gm = get_gizmos_manager();
                shader->stop_using();
                gm.render_painter_assemble_view();
                shader->start_using();
            }
            break;
        }
        }

        /*if (wxGetApp().plater()->is_wireframe_enabled()) {
            shader->set_uniform("show_wireframe", false);
        }*/

        shader->stop_using();
    }

    m_camera_clipping_plane = ClippingPlane::ClipsNothing();
}

//BBS: GUI refactor: add canvas size as parameters
void GLCanvas3D::_render_gcode(int canvas_width, int canvas_height)
{
    m_gcode_viewer.render(canvas_width, canvas_height, SLIDER_RIGHT_MARGIN);
    IMSlider *layers_slider = m_gcode_viewer.get_layers_slider();
    IMSlider *moves_slider  = m_gcode_viewer.get_moves_slider();

    if (layers_slider->is_need_post_tick_event()) {
        auto evt = new wxCommandEvent(EVT_CUSTOMEVT_TICKSCHANGED, m_canvas->GetId());
        evt->SetInt((int)layers_slider->get_post_tick_event_type());
        wxPostEvent(m_canvas, *evt);
        layers_slider->reset_post_tick_event();
    }

    if (layers_slider->is_dirty()) {
        set_volumes_z_range({layers_slider->GetLowerValueD(), layers_slider->GetHigherValueD()});
        if (m_gcode_viewer.has_data()) {
            m_gcode_viewer.set_layers_z_range({static_cast<unsigned int>(layers_slider->GetLowerValue()), static_cast<unsigned int>(layers_slider->GetHigherValue())});
        }
        layers_slider->set_as_dirty(false);
        post_event(SimpleEvent(EVT_GLCANVAS_UPDATE));
        m_gcode_viewer.update_marker_curr_move();
    }

    if (moves_slider->is_dirty()) {
        moves_slider->set_as_dirty(false);
        m_gcode_viewer.update_sequential_view_current((moves_slider->GetLowerValueD() - 1.0), static_cast<unsigned int>(moves_slider->GetHigherValueD() - 1.0));
        post_event(SimpleEvent(EVT_GLCANVAS_UPDATE));
        m_gcode_viewer.update_marker_curr_move();
    }
}

void GLCanvas3D::_render_selection() const
{
    float scale_factor = 1.0;
#if ENABLE_RETINA_GL
    scale_factor = m_retina_helper->get_scale_factor();
#endif // ENABLE_RETINA_GL

    if (!m_gizmos.is_running())
        m_selection.render(scale_factor);
}

void GLCanvas3D::_render_sequential_clearance()
{
    if (m_gizmos.is_dragging())
        return;

    switch (m_gizmos.get_current_type())
    {
    case GLGizmosManager::EType::Flatten:
    case GLGizmosManager::EType::Cut:
    case GLGizmosManager::EType::Hollow:
    case GLGizmosManager::EType::SlaSupports:
    case GLGizmosManager::EType::FdmSupports:
    case GLGizmosManager::EType::Seam: { return; }
    default: { break; }
    }

    m_sequential_print_clearance.render();
}

#if ENABLE_RENDER_SELECTION_CENTER
void GLCanvas3D::_render_selection_center() const
{
    m_selection.render_center(m_gizmos.is_dragging());
}
#endif // ENABLE_RENDER_SELECTION_CENTER

void GLCanvas3D::_check_and_update_toolbar_icon_scale()
{
    // Don't update a toolbar scale, when we are on a Preview
    if (wxGetApp().plater()->is_preview_shown())
    {

#if ENABLE_RETINA_GL
        IMSlider* m_layers_slider = get_gcode_viewer().get_layers_slider();
        IMSlider* m_moves_slider = get_gcode_viewer().get_moves_slider();
        const float sc = m_retina_helper->get_scale_factor();
        m_layers_slider->set_scale(sc);
        m_moves_slider->set_scale(sc);
        m_gcode_viewer.set_scale(sc);

        auto* m_notification = wxGetApp().plater()->get_notification_manager();
        m_notification->set_scale(sc);

#endif
        return;
    }

    float scale = wxGetApp().toolbar_icon_scale();
    Size cnv_size = get_canvas_size();

    //BBS: GUI refactor: GLToolbar
    float size = GLToolbar::Default_Icons_Size * scale;
    //float main_size = GLGizmosManager::Default_Icons_Size * scale;

    // Set current size for all top toolbars. It will be used for next calculations
    GLToolbar& collapse_toolbar = wxGetApp().plater()->get_collapse_toolbar();
#if ENABLE_RETINA_GL
    const float sc = m_retina_helper->get_scale_factor() * scale;
    //BBS: GUI refactor: GLToolbar
    m_main_toolbar.set_scale(sc);
    m_assemble_view_toolbar.set_scale(sc);
    m_separator_toolbar.set_scale(sc);
    collapse_toolbar.set_scale(sc);
    size *= m_retina_helper->get_scale_factor();

    auto* m_notification = wxGetApp().plater()->get_notification_manager();
    m_notification->set_scale(sc);
#else
    //BBS: GUI refactor: GLToolbar
    m_main_toolbar.set_icons_size(GLGizmosManager::Default_Icons_Size * scale);
    m_assemble_view_toolbar.set_icons_size(size);
    m_separator_toolbar.set_icons_size(size);
    collapse_toolbar.set_icons_size(size);
#endif // ENABLE_RETINA_GL

    //BBS: GUI refactor: GLToolbar
#if BBS_TOOLBAR_ON_TOP
    float collapse_toolbar_width = collapse_toolbar.is_enabled() ? collapse_toolbar.get_width() : GLToolbar::Default_Icons_Size;

    float top_tb_width = m_main_toolbar.get_width() + m_gizmos.get_scaled_total_width() + m_assemble_view_toolbar.get_width() + m_separator_toolbar.get_width() + collapse_toolbar_width;
    int   items_cnt = m_main_toolbar.get_visible_items_cnt() + m_gizmos.get_selectable_icons_cnt() + m_assemble_view_toolbar.get_visible_items_cnt() + m_separator_toolbar.get_visible_items_cnt() + collapse_toolbar.get_visible_items_cnt();
    float noitems_width = top_tb_width - size * items_cnt; // width of separators and borders in top toolbars

    // calculate scale needed for items in all top toolbars
#ifdef __WINDOWS__
    cnv_size.set_width(cnv_size.get_width() + m_separator_toolbar.get_width() + collapse_toolbar_width);
#endif
    float new_h_scale = (cnv_size.get_width() - noitems_width) / (items_cnt * GLToolbar::Default_Icons_Size);

    //for protect
    if (new_h_scale <= 0) {
        new_h_scale = 1;
    }

    //use the same value as horizon
    float new_v_scale = new_h_scale;
#else
    float top_tb_width = = collapse_toolbar.get_width();
    int   items_cnt = collapse_toolbar.get_visible_items_cnt();
    float noitems_width = top_tb_width - size * items_cnt; // width of separators and borders in top toolbars

    // calculate scale needed for items in all top toolbars
    float new_h_scale = (cnv_size.get_width() - noitems_width) / (items_cnt * GLToolbar::Default_Icons_Size);

    //items_cnt = m_main_toolbar.get_visible_items_cnt() + m_gizmos.get_selectable_icons_cnt() + 3; // +3 means a place for top and view toolbars and separators in gizmos toolbar

    // calculate scale needed for items in the gizmos toolbar
    items_cnt = m_main_toolbar.get_visible_items_cnt() + m_gizmos.get_selectable_icons_cnt() + m_assemble_view_toolbar.get_visible_items_cnt();
    float new_v_scale = cnv_size.get_height() / (items_cnt * GLGizmosManager::Default_Icons_Size);
#endif

    // set minimum scale as a auto scale for the toolbars
    float new_scale = std::min(new_h_scale, new_v_scale);
#if ENABLE_RETINA_GL
    new_scale /= m_retina_helper->get_scale_factor();
#endif
    if (fabs(new_scale - scale) > 0.01) // scale is changed by 1% and more
        wxGetApp().set_auto_toolbar_icon_scale(new_scale);
}

void GLCanvas3D::_render_overlays()
{
    glsafe(::glDisable(GL_DEPTH_TEST));
    glsafe(::glPushMatrix());
    glsafe(::glLoadIdentity());
    // ensure that the textures are renderered inside the frustrum
    const Camera& camera = wxGetApp().plater()->get_camera();
    glsafe(::glTranslated(0.0, 0.0, -(camera.get_near_z() + 0.10)));
    // ensure that the overlay fits the frustrum near z plane
    double gui_scale = camera.get_gui_scale();
    glsafe(::glScaled(gui_scale, gui_scale, 1.0));

    _check_and_update_toolbar_icon_scale();

    _render_assemble_control();
    _render_assemble_info();

    // main toolbar and undoredo toolbar need to be both updated before rendering because both their sizes are needed
    // to correctly place them
#if ENABLE_RETINA_GL
    const float scale = m_retina_helper->get_scale_factor() * wxGetApp().toolbar_icon_scale(/*true*/);
    //BBS: GUI refactor: GLToolbar
    m_main_toolbar.set_scale(scale);
    m_assemble_view_toolbar.set_scale(scale);
    m_separator_toolbar.set_scale(scale);
    wxGetApp().plater()->get_collapse_toolbar().set_scale(scale);
    m_gizmos.set_overlay_scale(scale);
#else
    // BBS adjust display scale
    const float size = int(GLToolbar::Default_Icons_Size * wxGetApp().toolbar_icon_scale(/*true*/));
    const float gizmo_size = int(GLGizmosManager::Default_Icons_Size * wxGetApp().toolbar_icon_scale());
    //const float size = int(GLToolbar::Default_Icons_Size);
    //const float gizmo_size = int(GLGizmosManager::Default_Icons_Size);

    //BBS: GUI refactor: GLToolbar
    m_main_toolbar.set_icons_size(gizmo_size);
    m_assemble_view_toolbar.set_icons_size(gizmo_size);
    m_separator_toolbar.set_icons_size(gizmo_size);
    wxGetApp().plater()->get_collapse_toolbar().set_icons_size(size);
    m_gizmos.set_overlay_icon_size(gizmo_size);
#endif // ENABLE_RETINA_GL

    _render_separator_toolbar_right();
    _render_separator_toolbar_left();
    _render_main_toolbar();
    _render_collapse_toolbar();
    _render_assemble_view_toolbar();
    //BBS: GUI refactor: GLToolbar
    _render_imgui_select_plate_toolbar();
    _render_return_toolbar();
    // BBS
    //_render_view_toolbar();
    _render_paint_toolbar();

    //BBS: GUI refactor: GLToolbar
    //move gizmos behind of main
    _render_gizmos_overlay();

    if (m_layers_editing.last_object_id >= 0 && m_layers_editing.object_max_z() > 0.0f)
        m_layers_editing.render_overlay(*this);

    const ConfigOptionEnum<PrintSequence>* opt = dynamic_cast<const ConfigOptionEnum<PrintSequence>*>(m_config->option<ConfigOptionEnum<PrintSequence>>("print_sequence"));
    bool sequential_print = opt != nullptr && (opt->value == PrintSequence::ByObject);
    std::vector<const ModelInstance*> sorted_instances;
    if (sequential_print) {
        const Print* print = fff_print();
        if (print) {
            for (const PrintObject *print_object : print->objects())
            {
                for (const PrintInstance &instance : print_object->instances())
                {
                    sorted_instances.emplace_back(instance.model_instance);
                }
            }
        }
        /*for (ModelObject* model_object : m_model->objects)
            for (ModelInstance* model_instance : model_object->instances) {
                sorted_instances.emplace_back(model_instance);
            }*/
    }
    m_labels.render(sorted_instances);

    glsafe(::glPopMatrix());
}

void GLCanvas3D::_render_style_editor()
{
    bool show_style_editor = true;
    ImGui::Begin("ImGui Style Editor", &show_style_editor);
    // You can pass in a reference ImGuiStyle structure to compare to, revert to and save to
    // (without a reference style pointer, we will use one compared locally as a reference)

    ImGui::PushItemWidth(ImGui::GetWindowWidth() * 0.50f);
    ImGui::ShowFontSelector("Fonts##Selector");
    ImGui::Separator();

    if (ImGui::BeginTabBar("##tabs", ImGuiTabBarFlags_None))
    {
        if (ImGui::BeginTabItem("Colors"))
        {
            static int output_dest = 0;
            static bool output_only_modified = false;
            if (ImGui::Button("Export"))
            {
                if (output_dest == 0)
                    ImGui::LogToClipboard();
                else
                    ImGui::LogToTTY();

                ImGui::LogText("RenderColors:" IM_NEWLINE);
                for (int i = 0; i < RenderCol_Count; i++)
                {
                    const ImVec4& col = RenderColor::colors[i];
                    const char* name = GetRenderColName(i);
                    if (!output_only_modified || memcmp(&col, &RenderColor::colors[i], sizeof(ImVec4)) != 0)
                        ImGui::LogText("RenderColor::colors[%s]%*s= ImVec4(%.2ff, %.2ff, %.2ff, %.2ff);" IM_NEWLINE,
                            name, 23 - (int)strlen(name), "", col.x, col.y, col.z, col.w);
                }
                ImGui::LogFinish();
            }
            ImGui::SameLine(); ImGui::SetNextItemWidth(120); ImGui::Combo("##output_type", &output_dest, "To Clipboard\0To TTY\0");
            ImGui::SameLine(); ImGui::Checkbox("Only Modified Colors", &output_only_modified);

            static ImGuiTextFilter filter;
            filter.Draw("Filter colors", ImGui::GetFontSize() * 16);

            static ImGuiColorEditFlags alpha_flags = 0;
            if (ImGui::RadioButton("Opaque", alpha_flags == ImGuiColorEditFlags_None)) { alpha_flags = ImGuiColorEditFlags_None; } ImGui::SameLine();
            if (ImGui::RadioButton("Alpha", alpha_flags == ImGuiColorEditFlags_AlphaPreview)) { alpha_flags = ImGuiColorEditFlags_AlphaPreview; } ImGui::SameLine();
            if (ImGui::RadioButton("Both", alpha_flags == ImGuiColorEditFlags_AlphaPreviewHalf)) { alpha_flags = ImGuiColorEditFlags_AlphaPreviewHalf; } ImGui::SameLine();
            ImGui::TextDisabled("(?)");
            if (ImGui::IsItemHovered())
            {
                ImGui::BeginTooltip();
                ImGui::PushTextWrapPos(ImGui::GetFontSize() * 35.0f);
                ImGui::TextUnformatted("In the color list:\n"
                "Left-click on color square to open color picker,\n"
                    "Right-click to open edit options menu.");
                ImGui::PopTextWrapPos();
                ImGui::EndTooltip();
            }
            ImGui::BeginChild("##colors", ImVec2(0, 0), true, ImGuiWindowFlags_AlwaysVerticalScrollbar | ImGuiWindowFlags_AlwaysHorizontalScrollbar | ImGuiWindowFlags_NavFlattened);
            ImGui::PushItemWidth(-160);
            for (int i = 0; i < RenderCol_Count; i++)
            {
                const char* name = GetRenderColName(i);
                if (!filter.PassFilter(name))
                    continue;
                ImGui::PushID(i);
                ImGui::ColorEdit4("##color", (float*)&RenderColor::colors[i], ImGuiColorEditFlags_AlphaBar | alpha_flags);
                // Tips: in a real user application, you may want to merge and use an icon font into the main font,
                // so instead of "Save"/"Revert" you'd use icons!
                // Read the FAQ and docs/FONTS.md about using icon fonts. It's really easy and super convenient!
                ImGui::SameLine(0.0f, 3.0f);
                if (ImGui::Button("Set")) {
                    GLVolume::update_render_colors();
                    PartPlate::update_render_colors();
                    GLGizmoBase::update_render_colors();
                    GLCanvas3D::update_render_colors();
                    Bed3D::update_render_colors();
                }
                ImGui::SameLine(0.0f, 3.0f);
                ImGui::TextUnformatted(name);
                ImGui::PopID();
            }
            ImGui::PopItemWidth();
            ImGui::EndChild();

            ImGui::EndTabItem();
        }

        ImGui::EndTabBar();
    }

    ImGui::PopItemWidth();
    ImGui::End();
}

void GLCanvas3D::_render_volumes_for_picking() const
{
    static const GLfloat INV_255 = 1.0f / 255.0f;

    // do not cull backfaces to show broken geometry, if any
    glsafe(::glDisable(GL_CULL_FACE));

    glsafe(::glEnableClientState(GL_VERTEX_ARRAY));
    glsafe(::glEnableClientState(GL_NORMAL_ARRAY));

    const Transform3d& view_matrix = wxGetApp().plater()->get_camera().get_view_matrix();
    for (size_t type = 0; type < 2; ++ type) {
        GLVolumeWithIdAndZList to_render = volumes_to_render(m_volumes.volumes, (type == 0) ? GLVolumeCollection::ERenderType::Opaque : GLVolumeCollection::ERenderType::Transparent, view_matrix);
        for (const GLVolumeWithIdAndZ& volume : to_render)
	        if (!volume.first->disabled && (volume.first->composite_id.volume_id >= 0 || m_render_sla_auxiliaries)) {
		        // Object picking mode. Render the object with a color encoding the object index.
                // we reserve color = (0,0,0) for occluders (as the printbed)
                // so we shift volumes' id by 1 to get the proper color
                //BBS: remove the bed picking logic
                unsigned int id = volume.second.first;
                //unsigned int id = 1 + volume.second.first;
                unsigned int r = (id & (0x000000FF << 0)) << 0;
		        unsigned int g = (id & (0x000000FF << 8)) >> 8;
		        unsigned int b = (id & (0x000000FF << 16)) >> 16;
		        unsigned int a = picking_checksum_alpha_channel(r, g, b);
                glsafe(::glColor4f((GLfloat)r * INV_255, (GLfloat)g * INV_255, (GLfloat)b * INV_255, (GLfloat)a * INV_255));
	            volume.first->render();
	        }
	}

    glsafe(::glDisableClientState(GL_NORMAL_ARRAY));
    glsafe(::glDisableClientState(GL_VERTEX_ARRAY));

    glsafe(::glEnable(GL_CULL_FACE));
}

void GLCanvas3D::_render_current_gizmo() const
{
    //BBS update inv_zoom
    GLGizmoBase::INV_ZOOM = (float)wxGetApp().plater()->get_camera().get_inv_zoom();
    m_gizmos.render_current_gizmo();
}

//BBS: GUI refactor: GLToolbar adjust
//move the size calc to GLCanvas
void GLCanvas3D::_render_gizmos_overlay()
{
/*#if ENABLE_RETINA_GL
//     m_gizmos.set_overlay_scale(m_retina_helper->get_scale_factor());
    const float scale = m_retina_helper->get_scale_factor()*wxGetApp().toolbar_icon_scale();
    m_gizmos.set_overlay_scale(scale); //! #ys_FIXME_experiment
#else
//     m_gizmos.set_overlay_scale(m_canvas->GetContentScaleFactor());
//     m_gizmos.set_overlay_scale(wxGetApp().em_unit()*0.1f);
    const float size = int(GLGizmosManager::Default_Icons_Size * wxGetApp().toolbar_icon_scale());
    m_gizmos.set_overlay_icon_size(size); //! #ys_FIXME_experiment
#endif /* __WXMSW__ */
    if (m_canvas_type == CanvasAssembleView)
        return;

    m_gizmos.render_overlay();

    if (m_gizmo_highlighter.m_render_arrow)
    {
        m_gizmos.render_arrow(*this, m_gizmo_highlighter.m_gizmo_type);
    }
}

//BBS: GUI refactor: GLToolbar adjust
//when rendering, {0, 0} is at the center, left-up is -0.5, 0.5, right-up is 0.5, -0.5
void GLCanvas3D::_render_main_toolbar()
{
    if (!m_main_toolbar.is_enabled())
        return;

    Size cnv_size = get_canvas_size();
    float inv_zoom = (float)wxGetApp().plater()->get_camera().get_inv_zoom();

#if BBS_TOOLBAR_ON_TOP
    GLToolbar& collapse_toolbar = wxGetApp().plater()->get_collapse_toolbar();
    float collapse_toolbar_width = collapse_toolbar.is_enabled() ? collapse_toolbar.get_width() : 0.0f;
    float gizmo_width = m_gizmos.get_scaled_total_width();
    float assemble_width = m_assemble_view_toolbar.get_width();
    float separator_width = m_separator_toolbar.get_width();
    float top = 0.5f * (float)cnv_size.get_height() * inv_zoom;
    float left = std::max(-0.5f * cnv_size.get_width(), -0.5f * (m_main_toolbar.get_width() + separator_width + gizmo_width + assemble_width - collapse_toolbar_width)) * inv_zoom;
#else
    float gizmo_height = m_gizmos.get_scaled_total_height();
    float space_height = GLGizmosManager::Default_Icons_Size * wxGetApp().toolbar_icon_scale();
    float main_toolbar_height = (float)m_main_toolbar.get_height();
    float assemble_height = m_assemble_view_toolbar.get_height();
    float top = 0.5f * (main_toolbar_height + gizmo_height + assemble_height) * inv_zoom;
    float left = (0.5f * (float)cnv_size.get_width() - m_main_toolbar.get_width()) * inv_zoom;
    //BOOST_LOG_TRIVIAL(info) << __FUNCTION__ << boost::format(": top %1%, main_toolbar_height %2%, space_height %3% gizmo_height %4%") % top % main_toolbar_height % space_height % gizmo_height;
#endif
    m_main_toolbar.set_position(top, left);
    m_main_toolbar.render(*this);
    if (m_toolbar_highlighter.m_render_arrow)
    {
        m_main_toolbar.render_arrow(*this, m_toolbar_highlighter.m_toolbar_item);
    }
}

//BBS: GUI refactor: GLToolbar adjust
//when rendering, {0, 0} is at the center, {-0.5, 0.5} at the left-up
void GLCanvas3D::_render_imgui_select_plate_toolbar()
{
    if (!m_sel_plate_toolbar.is_enabled()) {
        if (!m_render_preview)
            m_render_preview = true;
        return;
    }

    IMToolbarItem* all_plates_stats_item = m_sel_plate_toolbar.m_all_plates_stats_item;

    PartPlateList& plate_list = wxGetApp().plater()->get_partplate_list();
    for (int i = 0; i < plate_list.get_plate_count(); i++) {
        if (i < m_sel_plate_toolbar.m_items.size()) {
            if (i == plate_list.get_curr_plate_index() && !all_plates_stats_item->selected)
                m_sel_plate_toolbar.m_items[i]->selected = true;
            else
                m_sel_plate_toolbar.m_items[i]->selected = false;

            m_sel_plate_toolbar.m_items[i]->percent = plate_list.get_plate(i)->get_slicing_percent();

            if (plate_list.get_plate(i)->is_slice_result_valid()) {
                if (plate_list.get_plate(i)->is_slice_result_ready_for_print())
                    m_sel_plate_toolbar.m_items[i]->slice_state = IMToolbarItem::SliceState::SLICED;
                else
                    m_sel_plate_toolbar.m_items[i]->slice_state = IMToolbarItem::SliceState::SLICE_FAILED;
                continue;
            }
            if (plate_list.get_plate(i)->get_slicing_percent() < 0.0f)
                m_sel_plate_toolbar.m_items[i]->slice_state = IMToolbarItem::SliceState::UNSLICED;
            else
                m_sel_plate_toolbar.m_items[i]->slice_state = IMToolbarItem::SliceState::SLICING;
        }
    }
    if (m_sel_plate_toolbar.show_stats_item) {
        all_plates_stats_item->percent = 0.0f;

        size_t sliced_plates_cnt = 0;
        bool slice_failed = false;
        for (auto plate : plate_list.get_nonempty_plate_list()) {
            if (plate->is_slice_result_valid() && plate->is_slice_result_ready_for_print())
                sliced_plates_cnt++;
            if (plate->is_slice_result_valid() && !plate->is_slice_result_ready_for_print())
                slice_failed = true;
        }
        all_plates_stats_item->percent = (float)(sliced_plates_cnt) / (float)(plate_list.get_nonempty_plate_list().size()) * 100.0f;

        if (all_plates_stats_item->percent == 0.0f)
            all_plates_stats_item->slice_state = IMToolbarItem::SliceState::UNSLICED;
        else if (sliced_plates_cnt == plate_list.get_nonempty_plate_list().size())
            all_plates_stats_item->slice_state = IMToolbarItem::SliceState::SLICED;
        else if (all_plates_stats_item->percent < 100.0f)
            all_plates_stats_item->slice_state = IMToolbarItem::SliceState::SLICING;

        if (slice_failed)
            all_plates_stats_item->slice_state = IMToolbarItem::SliceState::SLICE_FAILED;

        // Changing parameters does not invalid all plates, need extra logic to validate
        bool gcode_result_valid = true;
        for (auto gcode_result : plate_list.get_nonempty_plates_slice_results()) {
            if (gcode_result->moves.size() == 0) {
                gcode_result_valid = false;
            }
        }
        if (all_plates_stats_item->selected && all_plates_stats_item->slice_state == IMToolbarItem::SliceState::SLICED && gcode_result_valid) {
            m_gcode_viewer.render_all_plates_stats(plate_list.get_nonempty_plates_slice_results());
            m_render_preview = false;
        }
        else{
            m_gcode_viewer.render_all_plates_stats(plate_list.get_nonempty_plates_slice_results(), false);
            m_render_preview = true;
        }
    }else
        m_render_preview = true;

    // places the toolbar on the top_left corner of the 3d scene
#if ENABLE_RETINA_GL
    float f_scale  = m_retina_helper->get_scale_factor();
#else
    float f_scale  = 1.0;
#endif
    Size cnv_size = get_canvas_size();
    auto canvas_w = float(cnv_size.get_width());
    auto canvas_h = float(cnv_size.get_height());

    bool is_hovered = false;

    m_sel_plate_toolbar.set_icon_size(100.0f * f_scale, 100.0f * f_scale);

    float button_width = m_sel_plate_toolbar.icon_width;
    float button_height = m_sel_plate_toolbar.icon_height;

    float frame_padding = 1.0f * f_scale;
    float margin_size = 4.0f * f_scale;
    float button_margin = frame_padding;

    ImGuiWrapper& imgui = *wxGetApp().imgui();
    int item_count = m_sel_plate_toolbar.m_items.size() + (m_sel_plate_toolbar.show_stats_item ? 1 : 0);
    bool show_scroll = item_count * (button_height + frame_padding * 2.0f + button_margin) - button_margin + 22.0f * f_scale > canvas_h ? true: false;
    show_scroll = m_sel_plate_toolbar.is_display_scrollbar && show_scroll;
    float window_height = std::min(item_count * (button_height + (frame_padding + margin_size) * 2.0f + button_margin) - button_margin + 28.0f * f_scale, canvas_h);
    float window_width = m_sel_plate_toolbar.icon_width + margin_size * 2 + (show_scroll ? 28.0f * f_scale : 20.0f * f_scale);

    ImVec4 window_bg = ImVec4(0.82f, 0.82f, 0.82f, 0.5f);
    ImVec4 button_active = ImVec4(0.12f, 0.56f, 0.92, 1.0f);
    ImVec4 button_hover = ImVec4(0.67f, 0.67f, 0.67, 1.0f);
    ImVec4 scroll_col = ImVec4(0.77f, 0.77f, 0.77f, 1.0f);
    //ImGui::PushStyleColor(ImGuiCol_Text, ImVec4(0.f, 0.f, 0.f, 1.0f));
    //use white text as the background switch to black
    ImGui::PushStyleColor(ImGuiCol_Text, ImVec4(1.0f, 1.0f, 1.0f, 1.0f));
    ImGui::PushStyleColor(ImGuiCol_WindowBg, window_bg);
    ImGui::PushStyleColor(ImGuiCol_ScrollbarBg, window_bg);
    ImGui::PushStyleColor(ImGuiCol_ScrollbarGrabActive, scroll_col);
    ImGui::PushStyleColor(ImGuiCol_ScrollbarGrabHovered, scroll_col);
    ImGui::PushStyleColor(ImGuiCol_ScrollbarGrab, scroll_col);
    ImGui::PushStyleColor(ImGuiCol_ButtonActive, button_active);
    ImGui::PushStyleColor(ImGuiCol_ButtonHovered, button_hover);
    ImGui::PushStyleColor(ImGuiCol_Button, ImVec4(128.0f, 128.0f, 128.0f, 0.0f));

    ImGui::PushStyleVar(ImGuiStyleVar_ScrollbarSize, 10.0f);
    ImGui::PushStyleVar(ImGuiStyleVar_WindowBorderSize, 0.0f);
    ImGui::PushStyleVar(ImGuiStyleVar_WindowRounding, 4.0f);
    ImGui::PushStyleVar(ImGuiStyleVar_FrameRounding, 3.0f);

    imgui.set_next_window_pos(canvas_w * 0, canvas_h * 0, ImGuiCond_Always, 0, 0);
    imgui.set_next_window_size(window_width, window_height, ImGuiCond_Always);

    if (show_scroll)
        imgui.begin(_L("Select Plate"), ImGuiWindowFlags_NoResize | ImGuiWindowFlags_NoMove | ImGuiWindowFlags_NoTitleBar | ImGuiWindowFlags_NoCollapse);
    else
        imgui.begin(_L("Select Plate"), ImGuiWindowFlags_NoResize | ImGuiWindowFlags_NoScrollbar | ImGuiWindowFlags_NoMove | ImGuiWindowFlags_NoTitleBar | ImGuiWindowFlags_NoCollapse);
    ImGui::SetWindowFontScale(1.2f);

    ImGui::PushStyleVar(ImGuiStyleVar_FrameBorderSize, 1.0f);

    ImVec2 size = ImVec2(button_width, button_height); // Size of the image we want to make visible
    ImVec4 bg_col = ImVec4(128.0f, 128.0f, 128.0f, 0.0f);
    ImVec4 tint_col = ImVec4(1.0f, 1.0f, 1.0f, 1.0f);               // No tint
    ImVec2 margin = ImVec2(margin_size, margin_size);

    if(m_sel_plate_toolbar.show_stats_item)
    {
        // draw image
        ImVec2 button_start_pos = ImGui::GetCursorScreenPos();

        if (all_plates_stats_item->selected) {
            ImGui::PushStyleColor(ImGuiCol_Button, button_active);
            ImGui::PushStyleColor(ImGuiCol_ButtonHovered, button_active);
            ImGui::PushStyleColor(ImGuiCol_ButtonActive, button_active);
        }
        else {
            ImGui::PushStyleColor(ImGuiCol_Button, ImVec4(128.0f, 128.0f, 128.0f, 0.0f));
            if (all_plates_stats_item->slice_state == IMToolbarItem::SliceState::SLICE_FAILED) {
                ImGui::PushStyleColor(ImGuiCol_ButtonHovered, ImGui::GetStyleColorVec4(ImGuiCol_Button));
                ImGui::PushStyleColor(ImGuiCol_ButtonActive, ImGui::GetStyleColorVec4(ImGuiCol_Button));
            }
            else {
                ImGui::PushStyleColor(ImGuiCol_ButtonHovered, button_hover);
                ImGui::PushStyleColor(ImGuiCol_ButtonActive, ImVec4(0.42f, 0.42f, 0.42f, 1.0f));
            }
        }

        ImVec4 text_clr;
        ImTextureID btn_texture_id;
        if (all_plates_stats_item->slice_state == IMToolbarItem::SliceState::UNSLICED || all_plates_stats_item->slice_state == IMToolbarItem::SliceState::SLICING || all_plates_stats_item->slice_state == IMToolbarItem::SliceState::SLICE_FAILED)
        {
            text_clr = ImVec4(0, 174.0f / 255.0f, 66.0f / 255.0f, 0.2f);
            btn_texture_id = (ImTextureID)(intptr_t)(all_plates_stats_item->image_texture_transparent.get_id());
        }
        else
        {
            text_clr = ImVec4(0, 174.0f / 255.0f, 66.0f / 255.0f, 1);
            btn_texture_id = (ImTextureID)(intptr_t)(all_plates_stats_item->image_texture.get_id());
        }

        if (ImGui::ImageButton2(btn_texture_id, size, {0,0}, {1,1}, frame_padding, bg_col, tint_col, margin)) {
            if (all_plates_stats_item->slice_state != IMToolbarItem::SliceState::SLICE_FAILED) {
                if (m_process && !m_process->running()) {
                    for (int i = 0; i < m_sel_plate_toolbar.m_items.size(); i++) {
                        m_sel_plate_toolbar.m_items[i]->selected = false;
                    }
                    all_plates_stats_item->selected = true;
                    wxCommandEvent evt = wxCommandEvent(EVT_GLTOOLBAR_SLICE_ALL);
                    wxPostEvent(wxGetApp().plater(), evt);
                }
            }
        }

        ImGui::PopStyleColor(3);

        ImVec2 start_pos = ImVec2(button_start_pos.x + frame_padding + margin.x, button_start_pos.y + frame_padding + margin.y);
        if (all_plates_stats_item->slice_state == IMToolbarItem::SliceState::UNSLICED) {
            ImVec2 size = ImVec2(button_width, button_height);
            ImVec2 end_pos = ImVec2(start_pos.x + size.x, start_pos.y + size.y);
            ImGui::GetForegroundDrawList()->AddRectFilled(start_pos, end_pos, IM_COL32(0, 0, 0, 80));
        }
        else if (all_plates_stats_item->slice_state == IMToolbarItem::SliceState::SLICING) {
            ImVec2 size = ImVec2(button_width, button_height * all_plates_stats_item->percent / 100.0f);
            ImVec2 rect_start_pos = ImVec2(start_pos.x, start_pos.y + size.y);
            ImVec2 rect_end_pos = ImVec2(start_pos.x + button_width, start_pos.y + button_height);
            ImGui::GetForegroundDrawList()->AddRectFilled(rect_start_pos, rect_end_pos, IM_COL32(0, 0, 0, 80));
        }
        else if (all_plates_stats_item->slice_state == IMToolbarItem::SliceState::SLICE_FAILED) {
            ImVec2 size = ImVec2(button_width, button_height);
            ImVec2 end_pos = ImVec2(start_pos.x + size.x, start_pos.y + size.y);
            ImGui::GetForegroundDrawList()->AddRectFilled(start_pos, end_pos, IM_COL32(40, 1, 1, 64));
            ImGui::GetForegroundDrawList()->AddRect(start_pos, end_pos, IM_COL32(208, 27, 27, 255), 0.0f, 0, 1.0f);
        }

        // draw text
        GImGui->FontSize = 15.0f;
        ImGui::PushStyleColor(ImGuiCol_Text, text_clr);
        ImVec2 text_size = ImGui::CalcTextSize(("All Plates"));
        ImVec2 text_start_pos = ImVec2(start_pos.x + (button_width - text_size.x) / 2, start_pos.y + 3.0f * button_height / 5.0f);
        ImGui::RenderText(text_start_pos, ("All Plates"));
        text_size = ImGui::CalcTextSize(("Stats"));
        text_start_pos = ImVec2(start_pos.x + (button_width - text_size.x) / 2, text_start_pos.y + ImGui::GetTextLineHeight());
        ImGui::RenderText(text_start_pos, ("Stats"));
        ImGui::PopStyleColor();
        ImGui::SetWindowFontScale(1.2f);
    }

    for (int i = 0; i < m_sel_plate_toolbar.m_items.size(); i++) {
        IMToolbarItem* item = m_sel_plate_toolbar.m_items[i];

        // draw image
        ImVec2 button_start_pos = ImGui::GetCursorScreenPos();
        ImGui::PushID(i);
        ImVec2 uv0 = ImVec2(0.0f, 1.0f);    // UV coordinates for lower-left
        ImVec2 uv1 = ImVec2(1.0f, 0.0f);    // UV coordinates in our texture

        if (item->selected) {
            ImGui::PushStyleColor(ImGuiCol_Button, button_active);
            ImGui::PushStyleColor(ImGuiCol_ButtonHovered, button_active);
        }
        else {
            ImGui::PushStyleColor(ImGuiCol_Button, ImVec4(128.0f, 128.0f, 128.0f, 0.0f));
            ImGui::PushStyleColor(ImGuiCol_ButtonActive, ImVec4(0.42f, 0.42f, 0.42f, 1.0f));
        }

        if (ImGui::ImageButton2(item->texture_id, size, uv0, uv1, frame_padding, bg_col, tint_col, margin)) {
            if (m_process && !m_process->running()) {
                all_plates_stats_item->selected = false;
                item->selected = true;
                // begin to slicing plate
                wxCommandEvent* evt = new wxCommandEvent(EVT_GLTOOLBAR_SELECT_SLICED_PLATE);
                evt->SetInt(i);
                wxQueueEvent(wxGetApp().plater(), evt);
            }
        }

        ImGui::PopStyleColor(2);

        ImVec2 start_pos = ImVec2(button_start_pos.x + frame_padding + margin.x, button_start_pos.y + frame_padding + margin.y);
        if (item->slice_state == IMToolbarItem::SliceState::UNSLICED) {
            ImVec2 size = ImVec2(button_width, button_height);
            ImVec2 end_pos = ImVec2(start_pos.x + size.x, start_pos.y + size.y);
            ImGui::GetForegroundDrawList()->AddRectFilled(start_pos, end_pos, IM_COL32(0, 0, 0, 80));
        } else if (item->slice_state == IMToolbarItem::SliceState::SLICING) {
            ImVec2 size = ImVec2(button_width, button_height * item->percent / 100.0f);
            ImVec2 rect_start_pos = ImVec2(start_pos.x, start_pos.y + size.y);
            ImVec2 rect_end_pos = ImVec2(start_pos.x + button_width, start_pos.y + button_height);
            ImGui::GetForegroundDrawList()->AddRectFilled(rect_start_pos, rect_end_pos, IM_COL32(0, 0, 0, 80));
        } else if (item->slice_state == IMToolbarItem::SliceState::SLICE_FAILED) {
            ImVec2 size    = ImVec2(button_width, button_height);
            ImVec2 end_pos = ImVec2(start_pos.x + size.x, start_pos.y + size.y);
            ImGui::GetForegroundDrawList()->AddRectFilled(start_pos, end_pos, IM_COL32(40, 1, 1, 64));
            ImGui::GetForegroundDrawList()->AddRect(start_pos, end_pos, IM_COL32(208, 27, 27, 255), 0.0f, 0, 1.0f);
        }

        // draw text
        ImVec2 text_start_pos = ImVec2(start_pos.x + 10.0f, start_pos.y + 8.0f);
        ImGui::RenderText(text_start_pos, std::to_string(i + 1).c_str());

        ImGui::PopID();
    }
    ImGui::SetWindowFontScale(1.0f);
    ImGui::PopStyleColor(9);
    ImGui::PopStyleVar(5);

    if (ImGui::IsWindowHovered() || is_hovered) {
        m_sel_plate_toolbar.is_display_scrollbar = true;
    } else {
        m_sel_plate_toolbar.is_display_scrollbar = false;
    }

    imgui.end();
}

//BBS: GUI refactor: GLToolbar adjust
//when rendering, {0, 0} is at the center, {-0.5, 0.5} at the left-up
void GLCanvas3D::_render_assemble_view_toolbar() const
{
    if (!m_assemble_view_toolbar.is_enabled())
        return;

    Size cnv_size = get_canvas_size();
    float inv_zoom = (float)wxGetApp().plater()->get_camera().get_inv_zoom();

#if BBS_TOOLBAR_ON_TOP
    GLToolbar& collapse_toolbar = wxGetApp().plater()->get_collapse_toolbar();
    float collapse_toolbar_width = collapse_toolbar.is_enabled() ? collapse_toolbar.get_width() : 0.0f;
    float gizmo_width = m_gizmos.get_scaled_total_width();
    float assemble_width = m_assemble_view_toolbar.get_width();
    float separator_width = m_separator_toolbar.get_width();
    float top = 0.5f * (float)cnv_size.get_height() * inv_zoom;
    float main_toolbar_left = std::max(-0.5f * cnv_size.get_width(), -0.5f * (m_main_toolbar.get_width() + gizmo_width + assemble_width - separator_width - collapse_toolbar_width)) * inv_zoom;
    float left = main_toolbar_left + (m_main_toolbar.get_width() + gizmo_width) * inv_zoom;
    //float left = 0.5f * (m_main_toolbar.get_width() + gizmo_width - m_assemble_view_toolbar.get_width() + collapse_toolbar_width) * inv_zoom;
#else
    float gizmo_height = m_gizmos.get_scaled_total_height();
    //float space_height = GLGizmosManager::Default_Icons_Size * wxGetApp().toolbar_icon_scale();
    float main_toolbar_height = (float)m_main_toolbar.get_height();
    float assemble_height = (float)m_assemble_view_toolbar.get_height();
    float top = 0.5f * (assemble_height - main_toolbar_height - gizmo_height) * inv_zoom;
    float left = (0.5f * (float)cnv_size.get_width() - m_assemble_view_toolbar.get_width()) * inv_zoom;
    //BOOST_LOG_TRIVIAL(info) << __FUNCTION__ << boost::format(": top %1%, main_toolbar_height %2%, space_height %3% gizmo_height %4%") % top % main_toolbar_height % space_height % gizmo_height;
#endif
    m_assemble_view_toolbar.set_position(top, left);
    m_assemble_view_toolbar.render(*this);
}

void GLCanvas3D::_render_return_toolbar() const
{
    if (!m_return_toolbar.is_enabled())
        return;

    float font_size = ImGui::GetFontSize();
    ImVec2 real_size = ImVec2(font_size * 4, font_size * 1.7);
    ImVec2 button_icon_size = ImVec2(font_size * 1.3, font_size * 1.3);

    ImGuiWrapper& imgui = *wxGetApp().imgui();
    Size cnv_size = get_canvas_size();
    auto canvas_w = float(cnv_size.get_width());
    auto canvas_h = float(cnv_size.get_height());
    float window_width = real_size.x + button_icon_size.x + imgui.scaled(2.0f);
    float window_height = button_icon_size.y + imgui.scaled(2.0f);
    float window_pos_x = 30.0f;
    float window_pos_y = 14.0f;

    imgui.set_next_window_pos(window_pos_x, window_pos_y, ImGuiCond_Always, 0, 0);
#ifdef __WINDOWS__
    imgui.set_next_window_size(window_width, window_height, ImGuiCond_Always);
#endif

    ImGui::PushStyleVar(ImGuiStyleVar_FrameRounding, 18.0f);
    ImGui::PushStyleColor(ImGuiCol_Button, ImVec4(0.149f, 0.180f, 0.188f, 0.3f));
    ImGui::PushStyleColor(ImGuiCol_ButtonHovered, ImVec4(0.149f, 0.180f, 0.188f, 0.15f));
    ImGui::PushStyleColor(ImGuiCol_ButtonActive, ImVec4(0.149f, 0.180f, 0.188f, 0.5f));
    ImGui::PushStyleColor(ImGuiCol_WindowBg, ImVec4(0.0f, 0.0f, 0.0f, 0.0f));
    ImGui::PushStyleColor(ImGuiCol_Text, ImVec4(1.0f, 1.0f, 1.0f, 1.0f));

    imgui.begin(_L("Assembly Return"), ImGuiWindowFlags_NoResize | ImGuiWindowFlags_NoScrollbar | ImGuiWindowFlags_NoBackground
        | ImGuiWindowFlags_NoMove | ImGuiWindowFlags_NoTitleBar | ImGuiWindowFlags_NoCollapse);

    float button_width = 20;
    float button_height = 20;
    ImVec2 size = ImVec2(button_width, button_height); // Size of the image we want to make visible
    ImVec2 uv0 = ImVec2(0.0f, 0.0f);
    ImVec2 uv1 = ImVec2(1.0f, 1.0f);

    ImVec4 bg_col = ImVec4(0.0f, 0.0f, 0.0f, 0.0f);
    ImVec4 tint_col = ImVec4(1.0f, 1.0f, 1.0f, 1.0f);
    ImVec2 margin = ImVec2(10.0f, 5.0f);

    if (ImGui::ImageTextButton(real_size,_utf8(L("return")).c_str(), m_return_toolbar.get_return_texture_id(), button_icon_size, uv0, uv1, -1, bg_col, tint_col, margin)) {
        if (m_canvas != nullptr)
            wxPostEvent(m_canvas, SimpleEvent(EVT_GLVIEWTOOLBAR_3D));
    }
    ImGui::PopStyleColor(5);
    ImGui::PopStyleVar(1);

    imgui.end();
}

void GLCanvas3D::_render_separator_toolbar_right() const
{
    if (!m_separator_toolbar.is_enabled())
        return;

    Size cnv_size = get_canvas_size();
    float inv_zoom = (float)wxGetApp().plater()->get_camera().get_inv_zoom();

    GLToolbar& collapse_toolbar = wxGetApp().plater()->get_collapse_toolbar();
    float collapse_toolbar_width = collapse_toolbar.is_enabled() ? collapse_toolbar.get_width() : 0.0f;
    float gizmo_width = m_gizmos.get_scaled_total_width();
    float assemble_width = m_assemble_view_toolbar.get_width();
    float separator_width = m_separator_toolbar.get_width();
    float top = 0.5f * (float)cnv_size.get_height() * inv_zoom;
    float main_toolbar_left = std::max(-0.5f * cnv_size.get_width(), -0.5f * (m_main_toolbar.get_width() + gizmo_width + assemble_width - collapse_toolbar_width)) * inv_zoom;
    float left = main_toolbar_left + (m_main_toolbar.get_width() + gizmo_width) * inv_zoom;

    m_separator_toolbar.set_position(top, left);
    m_separator_toolbar.render(*this,GLToolbarItem::SeparatorLine);
}

void GLCanvas3D::_render_separator_toolbar_left() const
{
    if (!m_separator_toolbar.is_enabled())
        return;

    Size cnv_size = get_canvas_size();
    float inv_zoom = (float)wxGetApp().plater()->get_camera().get_inv_zoom();

    GLToolbar& collapse_toolbar = wxGetApp().plater()->get_collapse_toolbar();
    float collapse_toolbar_width = collapse_toolbar.is_enabled() ? collapse_toolbar.get_width() : 0.0f;
    float gizmo_width = m_gizmos.get_scaled_total_width();
    float assemble_width = m_assemble_view_toolbar.get_width();
    float separator_width = m_separator_toolbar.get_width();
    float top = 0.5f * (float)cnv_size.get_height() * inv_zoom;
    float main_toolbar_left = std::max(-0.5f * cnv_size.get_width(), -0.5f * (m_main_toolbar.get_width() + gizmo_width + assemble_width + separator_width - collapse_toolbar_width)) * inv_zoom;
    float left = main_toolbar_left + (m_main_toolbar.get_width()) * inv_zoom;

    m_separator_toolbar.set_position(top, left);
    m_separator_toolbar.render(*this,GLToolbarItem::SeparatorLine);
}

void GLCanvas3D::_render_collapse_toolbar() const
{
    GLToolbar& collapse_toolbar = wxGetApp().plater()->get_collapse_toolbar();

    Size cnv_size = get_canvas_size();
    float inv_zoom = (float)wxGetApp().plater()->get_camera().get_inv_zoom();

    float top  = 0.5f * (float)cnv_size.get_height() * inv_zoom;
    //float left = (0.5f * (float)cnv_size.get_width() - (float)collapse_toolbar.get_width() - band) * inv_zoom;
    float left = -0.5f * (float)cnv_size.get_width() * inv_zoom;

    collapse_toolbar.set_position(top, left);
    collapse_toolbar.render(*this);
}

//BBS reander assemble toolbar
void GLCanvas3D::_render_paint_toolbar() const
{
    if (m_canvas_type != ECanvasType::CanvasAssembleView)
        return;
#if ENABLE_RETINA_GL
    float f_scale = m_retina_helper->get_scale_factor();
#else
    float f_scale = 1.0f;
#endif
    int em_unit = wxGetApp().em_unit() / 10;

    std::vector<std::string> colors = wxGetApp().plater()->get_extruder_colors_from_plater_config();
    int extruder_num = colors.size();
    std::vector<std::string> filament_text_first_line;
    std::vector<std::string> filament_text_second_line;
    {
        auto preset_bundle = wxGetApp().preset_bundle;
        for (auto filament_name : preset_bundle->filament_presets) {
            for (auto iter = preset_bundle->filaments.lbegin(); iter != preset_bundle->filaments.end(); iter++) {
                if (filament_name.compare(iter->name) == 0) {
                    std::string display_filament_type;
                    iter->config.get_filament_type(display_filament_type);
                    auto pos = display_filament_type.find(' ');
                    if (pos != std::string::npos) {
                        filament_text_first_line.push_back(display_filament_type.substr(0, pos));
                        filament_text_second_line.push_back(display_filament_type.substr(pos + 1));
                    }
                    else {
                        filament_text_first_line.push_back(display_filament_type);
                        filament_text_second_line.push_back("");
                    }
                }
            }
        }
    }

    ImGuiWrapper& imgui = *wxGetApp().imgui();
    const float canvas_w = float(get_canvas_size().get_width());
    const ImVec2 button_size = ImVec2(64.0f, 48.0f) * f_scale * em_unit;
    const float spacing = 4.0f * em_unit * f_scale;
    const float return_button_margin = 130.0f * em_unit * f_scale;

    ImGui::PushStyleVar(ImGuiStyleVar_WindowPadding, ImVec2(spacing, spacing));
    ImGui::PushStyleVar(ImGuiStyleVar_WindowBorderSize, 0);
    ImGui::PushStyleVar(ImGuiStyleVar_ItemSpacing, ImVec2(spacing, 0));
    ImGui::PushStyleColor(ImGuiCol_WindowBg, { 0.f, 0.f, 0.f, 0.4f });

    imgui.set_next_window_pos(0.5f * canvas_w, 0, ImGuiCond_Always, 0.5f, 0.0f);
    float constraint_window_width = canvas_w - 2 * return_button_margin;
    ImGui::SetNextWindowSizeConstraints({ 0, 0 }, { constraint_window_width, FLT_MAX });
    imgui.begin(_L("Paint Toolbar"), ImGuiWindowFlags_AlwaysAutoResize | ImGuiWindowFlags_NoTitleBar | ImGuiWindowFlags_NoScrollbar | ImGuiWindowFlags_NoScrollWithMouse);

    const float cursor_y = ImGui::GetCursorPosY();
    const ImVec2 arrow_button_size = ImVec2(0.375f * button_size.x, ImGui::GetWindowHeight());
    const ImRect left_arrow_button = ImRect(ImGui::GetCurrentWindow()->Pos, ImGui::GetCurrentWindow()->Pos + arrow_button_size);
    const ImRect right_arrow_button = ImRect(ImGui::GetCurrentWindow()->Pos + ImGui::GetWindowSize() - arrow_button_size, ImGui::GetCurrentWindow()->Pos + ImGui::GetWindowSize());
    ImU32 left_arrow_button_color = IM_COL32(0, 0, 0, 0.4f * 255);
    ImU32 right_arrow_button_color = IM_COL32(0, 0, 0, 0.4f * 255);
    ImU32 arrow_color = IM_COL32(255, 255, 255, 255);
    ImDrawList* draw_list = ImGui::GetWindowDrawList();
    ImGuiContext& context = *GImGui;
    bool disabled = !wxGetApp().plater()->can_fillcolor();
    unsigned char rgb[3];

    for (int i = 0; i < extruder_num; i++) {
        if (i > 0)
            ImGui::SameLine();
        Slic3r::GUI::BitmapCache::parse_color(colors[i], rgb);
        ImGui::PushStyleColor(ImGuiCol_Button, ImColor(rgb[0], rgb[1], rgb[2]).Value);
        ImGui::PushStyleColor(ImGuiCol_ButtonHovered, ImColor(rgb[0], rgb[1], rgb[2]).Value);
        ImGui::PushStyleColor(ImGuiCol_ButtonActive, ImColor(rgb[0], rgb[1], rgb[2]).Value);
        if (disabled)
            ImGui::PushItemFlag(ImGuiItemFlags_Disabled, true);
        if (ImGui::Button(("##filament_button" + std::to_string(i)).c_str(), button_size)) {
            if (!ImGui::IsMouseHoveringRect(left_arrow_button.Min, left_arrow_button.Max) && !ImGui::IsMouseHoveringRect(right_arrow_button.Min, right_arrow_button.Max))
                wxPostEvent(m_canvas, IntEvent(EVT_GLTOOLBAR_FILLCOLOR, i + 1));
        }
        if (ImGui::IsItemHovered() && i < 9) {
            if (!ImGui::IsMouseHoveringRect(left_arrow_button.Min, left_arrow_button.Max) && !ImGui::IsMouseHoveringRect(right_arrow_button.Min, right_arrow_button.Max)) {
                ImGui::PushStyleVar(ImGuiStyleVar_WindowPadding, { 20.0f * f_scale, 10.0f * f_scale });
                ImGui::PushStyleVar(ImGuiStyleVar_WindowRounding, 3.0f * f_scale);
                imgui.tooltip(_L("Shortcut Key ") + std::to_string(i + 1), ImGui::GetFontSize() * 20.0f);
                ImGui::PopStyleVar(2);
            }
        }
        ImGui::PopStyleColor(3);
        if (disabled)
            ImGui::PopItemFlag();
    }

    const float text_offset_y = 4.0f * em_unit * f_scale;
    for (int i = 0; i < extruder_num; i++){
        Slic3r::GUI::BitmapCache::parse_color(colors[i], rgb);
        float gray = 0.299 * rgb[0] + 0.587 * rgb[1] + 0.114 * rgb[2];
        ImVec4 text_color = gray < 80 ? ImVec4(1.0f, 1.0f, 1.0f, 1.0f) : ImVec4(0, 0, 0, 1.0f);

        imgui.push_bold_font();
        ImVec2 number_label_size = ImGui::CalcTextSize(std::to_string(i + 1).c_str());
        ImGui::SetCursorPosY(cursor_y + text_offset_y);
        ImGui::SetCursorPosX(spacing + i * (spacing + button_size.x) + (button_size.x - number_label_size.x) / 2);
        ImGui::TextColored(text_color, std::to_string(i + 1).c_str());
        imgui.pop_bold_font();

        ImVec2 filament_first_line_label_size = ImGui::CalcTextSize(filament_text_first_line[i].c_str());
        ImGui::SetCursorPosY(cursor_y + text_offset_y + number_label_size.y);
        ImGui::SetCursorPosX(spacing + i * (spacing + button_size.x) + (button_size.x - filament_first_line_label_size.x) / 2);
        ImGui::TextColored(text_color, filament_text_first_line[i].c_str());

        ImVec2 filament_second_line_label_size = ImGui::CalcTextSize(filament_text_second_line[i].c_str());
        ImGui::SetCursorPosY(cursor_y + text_offset_y + number_label_size.y + filament_first_line_label_size.y);
        ImGui::SetCursorPosX(spacing + i * (spacing + button_size.x) + (button_size.x - filament_second_line_label_size.x) / 2);
        ImGui::TextColored(text_color, filament_text_second_line[i].c_str());
    }

    if (ImGui::GetWindowWidth() == constraint_window_width) {
        if (ImGui::IsMouseHoveringRect(left_arrow_button.Min, left_arrow_button.Max)) {
            left_arrow_button_color = IM_COL32(0, 0, 0, 0.64f * 255);
            if (context.IO.MouseClicked[ImGuiMouseButton_Left]) {
                ImGui::SetScrollX(ImGui::GetScrollX() - button_size.x);
                imgui.set_requires_extra_frame();
            }
        }
        draw_list->AddRectFilled(left_arrow_button.Min, left_arrow_button.Max, left_arrow_button_color);
        ImGui::BBLRenderArrow(draw_list, left_arrow_button.GetCenter() - ImVec2(draw_list->_Data->FontSize, draw_list->_Data->FontSize) * 0.5f, arrow_color, ImGuiDir_Left, 2.0f);

        if (ImGui::IsMouseHoveringRect(right_arrow_button.Min, right_arrow_button.Max)) {
            right_arrow_button_color = IM_COL32(0, 0, 0, 0.64f * 255);
            if (context.IO.MouseClicked[ImGuiMouseButton_Left]) {
                ImGui::SetScrollX(ImGui::GetScrollX() + button_size.x);
                imgui.set_requires_extra_frame();
            }
        }
        draw_list->AddRectFilled(right_arrow_button.Min, right_arrow_button.Max, right_arrow_button_color);
        ImGui::BBLRenderArrow(draw_list, right_arrow_button.GetCenter() - ImVec2(draw_list->_Data->FontSize, draw_list->_Data->FontSize) * 0.5f, arrow_color, ImGuiDir_Right, 2.0f);
    }

    imgui.end();
    ImGui::PopStyleVar(3);
    ImGui::PopStyleColor();
}

//BBS
void GLCanvas3D::_render_assemble_control() const
{
    if (m_canvas_type != ECanvasType::CanvasAssembleView) {
        GLVolume::explosion_ratio = m_explosion_ratio = 1.0;
        return;
    }

    ImGuiWrapper* imgui = wxGetApp().imgui();

    ImGuiWrapper::push_toolbar_style(get_scale());

    auto canvas_w = float(get_canvas_size().get_width());
    auto canvas_h = float(get_canvas_size().get_height());

    const float text_padding = 7.0f;
    const float text_size_x = std::max(imgui->calc_text_size(_L("Reset direction")).x + 2 * ImGui::GetStyle().FramePadding.x,
        std::max(imgui->calc_text_size(_L("Explosion Ratio")).x, imgui->calc_text_size(_L("Section View")).x));
    const float slider_width = 75.0f;
    const float value_size = imgui->calc_text_size("3.00").x + text_padding * 2;
    const float item_spacing = imgui->get_item_spacing().x;
    ImVec2 window_padding = ImGui::GetStyle().WindowPadding;

    imgui->set_next_window_pos(canvas_w / 2, canvas_h - 10.0f * get_scale(), ImGuiCond_Always, 0.5f, 1.0f);
    imgui->begin(_L("Assemble Control"), ImGuiWindowFlags_NoMove | ImGuiWindowFlags_AlwaysAutoResize | ImGuiWindowFlags_NoCollapse | ImGuiWindowFlags_NoTitleBar);

    ImGui::AlignTextToFramePadding();

    {
        float clp_dist = m_gizmos.m_assemble_view_data->model_objects_clipper()->get_position();
        if (clp_dist == 0.f) {
            ImGui::AlignTextToFramePadding();
            imgui->text(_L("Section View"));
        }
        else {
            if (imgui->button(_L("Reset direction"))) {
                wxGetApp().CallAfter([this]() {
                    m_gizmos.m_assemble_view_data->model_objects_clipper()->set_position(-1., false);
                    });
            }
        }

        ImGui::SameLine(window_padding.x + text_size_x + item_spacing);
        ImGui::PushItemWidth(slider_width);
        bool view_slider_changed = imgui->bbl_slider_float_style("##clp_dist", &clp_dist, 0.f, 1.f, "%.2f", 1.0f, true);

        ImGui::SameLine(window_padding.x + text_size_x + slider_width + item_spacing * 2);
        ImGui::PushItemWidth(value_size);
        bool view_input_changed = ImGui::BBLDragFloat("##clp_dist_input", &clp_dist, 0.05f, 0.0f, 0.0f, "%.2f");

        if (view_slider_changed || view_input_changed)
            m_gizmos.m_assemble_view_data->model_objects_clipper()->set_position(clp_dist, true);
    }

    {
        ImGui::SameLine(window_padding.x + text_size_x + slider_width + item_spacing * 6 + value_size);
        imgui->text(_L("Explosion Ratio"));

        ImGui::SameLine(window_padding.x + 2 * text_size_x + slider_width + item_spacing * 7 + value_size);
        ImGui::PushItemWidth(slider_width);
        bool explosion_slider_changed = imgui->bbl_slider_float_style("##ratio_slider", &m_explosion_ratio, 1.0f, 3.0f, "%1.2f");

        ImGui::SameLine(window_padding.x + 2 * text_size_x + 2 * slider_width + item_spacing * 8 + value_size);
        ImGui::PushItemWidth(value_size);
        bool explosion_input_changed = ImGui::BBLDragFloat("##ratio_input", &m_explosion_ratio, 0.1f, 1.0f, 3.0f, "%1.2f");
    }

    imgui->end();

    ImGuiWrapper::pop_toolbar_style();

    //BBS check ratio changed
    if (m_explosion_ratio != GLVolume::explosion_ratio) {
        for (GLVolume* volume : m_volumes.volumes) {
            volume->set_bounding_boxes_as_dirty();
        }
        GLVolume::explosion_ratio = m_explosion_ratio;
    }
}
void GLCanvas3D::_render_assemble_info() const
{
    if (m_canvas_type != ECanvasType::CanvasAssembleView) {
        return;
    }

    if (m_selection.is_empty()) {
        return;
    }

    ImGuiWrapper* imgui = wxGetApp().imgui();
    auto canvas_w = float(get_canvas_size().get_width());
    auto canvas_h = float(get_canvas_size().get_height());
    float space_size = imgui->get_style_scaling() * 8.0f;
    float caption_max = imgui->calc_text_size(_L("Total Volume:")).x + 3 * space_size;
    char buf[3][64];

    ImGuiIO& io = ImGui::GetIO();
    ImFont* font = io.Fonts->Fonts[0];
    float origScale = font->Scale;
    font->Scale = 1.2;
    ImGui::PushFont(font);
    ImGui::PopFont();
    float margin = 10.0f * get_scale();
    imgui->set_next_window_pos(canvas_w - margin, canvas_h - margin, ImGuiCond_Always, 1.0f, 1.0f);
    ImGuiWrapper::push_toolbar_style(get_scale());
    imgui->begin(_L("Assembly Info"), ImGuiWindowFlags_NoCollapse | ImGuiWindowFlags_NoResize | ImGuiWindowFlags_NoMove | ImGuiWindowFlags_NoCollapse);
    font->Scale = origScale;
    ImGui::PushFont(font);
    ImGui::PopFont();

    double size0 = m_selection.get_bounding_box().size()(0);
    double size1 = m_selection.get_bounding_box().size()(1);
    double size2 = m_selection.get_bounding_box().size()(2);
    if (!m_selection.is_empty()) {
        ImGui::Text(_L("Volume:").ToUTF8()); ImGui::SameLine(caption_max);
        ImGui::Text("%.2f", size0 * size1 * size2);
        ImGui::Text(_L("Size:").ToUTF8()); ImGui::SameLine(caption_max);
        ImGui::Text("%.2f x %.2f x %.2f", size0, size1, size2);
    }
    imgui->end();
    ImGuiWrapper::pop_toolbar_style();
}

#if ENABLE_SHOW_CAMERA_TARGET
void GLCanvas3D::_render_camera_target() const
{
    double half_length = 5.0;

    glsafe(::glDisable(GL_DEPTH_TEST));

    glsafe(::glLineWidth(2.0f));
    ::glBegin(GL_LINES);
    const Vec3d& target = wxGetApp().plater()->get_camera().get_target();
    // draw line for x axis
    ::glColor3f(1.0f, 0.0f, 0.0f);
    ::glVertex3d(target(0) - half_length, target(1), target(2));
    ::glVertex3d(target(0) + half_length, target(1), target(2));
    // draw line for y axis
    ::glColor3f(0.0f, 1.0f, 0.0f);
    ::glVertex3d(target(0), target(1) - half_length, target(2));
    ::glVertex3d(target(0), target(1) + half_length, target(2));
    // draw line for z axis
    ::glColor3f(0.0f, 0.0f, 1.0f);
    ::glVertex3d(target(0), target(1), target(2) - half_length);
    ::glVertex3d(target(0), target(1), target(2) + half_length);
    glsafe(::glEnd());
}
#endif // ENABLE_SHOW_CAMERA_TARGET

void GLCanvas3D::_render_sla_slices()
{
    if (!m_use_clipping_planes || current_printer_technology() != ptSLA)
        return;

    const SLAPrint* print = this->sla_print();
    const PrintObjects& print_objects = print->objects();
    if (print_objects.empty())
        // nothing to render, return
        return;

    double clip_min_z = -m_clipping_planes[0].get_data()[3];
    double clip_max_z = m_clipping_planes[1].get_data()[3];
    for (unsigned int i = 0; i < (unsigned int)print_objects.size(); ++i) {
        const SLAPrintObject* obj = print_objects[i];

        if (!obj->is_step_done(slaposSliceSupports))
            continue;

        SlaCap::ObjectIdToTrianglesMap::iterator it_caps_bottom = m_sla_caps[0].triangles.find(i);
        SlaCap::ObjectIdToTrianglesMap::iterator it_caps_top = m_sla_caps[1].triangles.find(i);
        {
            if (it_caps_bottom == m_sla_caps[0].triangles.end())
                it_caps_bottom = m_sla_caps[0].triangles.emplace(i, SlaCap::Triangles()).first;
            if (!m_sla_caps[0].matches(clip_min_z)) {
                m_sla_caps[0].z = clip_min_z;
                it_caps_bottom->second.object.clear();
                it_caps_bottom->second.supports.clear();
            }
            if (it_caps_top == m_sla_caps[1].triangles.end())
                it_caps_top = m_sla_caps[1].triangles.emplace(i, SlaCap::Triangles()).first;
            if (!m_sla_caps[1].matches(clip_max_z)) {
                m_sla_caps[1].z = clip_max_z;
                it_caps_top->second.object.clear();
                it_caps_top->second.supports.clear();
            }
        }
        Pointf3s &bottom_obj_triangles = it_caps_bottom->second.object;
        Pointf3s &bottom_sup_triangles = it_caps_bottom->second.supports;
        Pointf3s &top_obj_triangles    = it_caps_top->second.object;
        Pointf3s &top_sup_triangles    = it_caps_top->second.supports;

        if ((bottom_obj_triangles.empty() || bottom_sup_triangles.empty() || top_obj_triangles.empty() || top_sup_triangles.empty()) &&
            !obj->get_slice_index().empty())
        {
            double layer_height         = print->default_object_config().layer_height.value;
            double initial_layer_height = print->material_config().initial_layer_height.value;
            bool   left_handed          = obj->is_left_handed();

            coord_t key_zero = obj->get_slice_index().front().print_level();
            // Slice at the center of the slab starting at clip_min_z will be rendered for the lower plane.
            coord_t key_low  = coord_t((clip_min_z - initial_layer_height + layer_height) / SCALING_FACTOR) + key_zero;
            // Slice at the center of the slab ending at clip_max_z will be rendered for the upper plane.
            coord_t key_high = coord_t((clip_max_z - initial_layer_height) / SCALING_FACTOR) + key_zero;

            const SliceRecord& slice_low  = obj->closest_slice_to_print_level(key_low, coord_t(SCALED_EPSILON));
            const SliceRecord& slice_high = obj->closest_slice_to_print_level(key_high, coord_t(SCALED_EPSILON));

            // Offset to avoid OpenGL Z fighting between the object's horizontal surfaces and the triangluated surfaces of the cuts.
            double plane_shift_z = 0.002;

            if (slice_low.is_valid()) {
                const ExPolygons& obj_bottom = slice_low.get_slice(soModel);
                const ExPolygons& sup_bottom = slice_low.get_slice(soSupport);
                // calculate model bottom cap
                if (bottom_obj_triangles.empty() && !obj_bottom.empty())
                    bottom_obj_triangles = triangulate_expolygons_3d(obj_bottom, clip_min_z - plane_shift_z, ! left_handed);
                // calculate support bottom cap
                if (bottom_sup_triangles.empty() && !sup_bottom.empty())
                    bottom_sup_triangles = triangulate_expolygons_3d(sup_bottom, clip_min_z - plane_shift_z, ! left_handed);
            }

            if (slice_high.is_valid()) {
                const ExPolygons& obj_top = slice_high.get_slice(soModel);
                const ExPolygons& sup_top = slice_high.get_slice(soSupport);
                // calculate model top cap
                if (top_obj_triangles.empty() && !obj_top.empty())
                    top_obj_triangles = triangulate_expolygons_3d(obj_top, clip_max_z + plane_shift_z, left_handed);
                // calculate support top cap
                if (top_sup_triangles.empty() && !sup_top.empty())
                    top_sup_triangles = triangulate_expolygons_3d(sup_top, clip_max_z + plane_shift_z, left_handed);
            }
        }

        if (!bottom_obj_triangles.empty() || !top_obj_triangles.empty() || !bottom_sup_triangles.empty() || !top_sup_triangles.empty()) {
			for (const SLAPrintObject::Instance& inst : obj->instances()) {
                glsafe(::glPushMatrix());
                glsafe(::glTranslated(unscale<double>(inst.shift.x()), unscale<double>(inst.shift.y()), 0));
                glsafe(::glRotatef(Geometry::rad2deg(inst.rotation), 0.0, 0.0, 1.0));
				if (obj->is_left_handed())
                    // The polygons are mirrored by X.
                    glsafe(::glScalef(-1.0, 1.0, 1.0));
                glsafe(::glEnableClientState(GL_VERTEX_ARRAY));
                glsafe(::glColor3f(1.0f, 0.37f, 0.0f));
				if (!bottom_obj_triangles.empty()) {
                    glsafe(::glVertexPointer(3, GL_DOUBLE, 0, (GLdouble*)bottom_obj_triangles.front().data()));
                    glsafe(::glDrawArrays(GL_TRIANGLES, 0, bottom_obj_triangles.size()));
				}
				if (! top_obj_triangles.empty()) {
                    glsafe(::glVertexPointer(3, GL_DOUBLE, 0, (GLdouble*)top_obj_triangles.front().data()));
                    glsafe(::glDrawArrays(GL_TRIANGLES, 0, top_obj_triangles.size()));
				}
                glsafe(::glColor3f(1.0f, 0.0f, 0.37f));
				if (! bottom_sup_triangles.empty()) {
                    glsafe(::glVertexPointer(3, GL_DOUBLE, 0, (GLdouble*)bottom_sup_triangles.front().data()));
                    glsafe(::glDrawArrays(GL_TRIANGLES, 0, bottom_sup_triangles.size()));
				}
				if (! top_sup_triangles.empty()) {
                    glsafe(::glVertexPointer(3, GL_DOUBLE, 0, (GLdouble*)top_sup_triangles.front().data()));
                    glsafe(::glDrawArrays(GL_TRIANGLES, 0, top_sup_triangles.size()));
				}
                glsafe(::glDisableClientState(GL_VERTEX_ARRAY));
                glsafe(::glPopMatrix());
            }
        }
    }
}

void GLCanvas3D::_render_selection_sidebar_hints() const
{
    m_selection.render_sidebar_hints(m_sidebar_field, m_gizmos.get_uniform_scaling());
}

void GLCanvas3D::_update_volumes_hover_state()
{
    for (GLVolume* v : m_volumes.volumes) {
        v->hover = GLVolume::HS_None;
    }

    if (m_hover_volume_idxs.empty())
        return;

    bool ctrl_pressed = wxGetKeyState(WXK_CONTROL); // additive select/deselect
    bool shift_pressed = wxGetKeyState(WXK_SHIFT);  // select by rectangle
    bool alt_pressed = wxGetKeyState(WXK_ALT);      // deselect by rectangle

    if (alt_pressed && (shift_pressed || ctrl_pressed)) {
        // illegal combinations of keys
        m_hover_volume_idxs.clear();
        return;
    }

    bool selection_modifiers_only = m_selection.is_empty() || m_selection.is_any_modifier();

    bool hover_modifiers_only = true;
    for (int i : m_hover_volume_idxs) {
        if (!m_volumes.volumes[i]->is_modifier) {
            hover_modifiers_only = false;
            break;
        }
    }

    std::set<std::pair<int, int>> hover_instances;
    for (int i : m_hover_volume_idxs) {
        const GLVolume& v = *m_volumes.volumes[i];
        hover_instances.insert(std::make_pair(v.object_idx(), v.instance_idx()));
    }

    bool hover_from_single_instance = hover_instances.size() == 1;

    if (hover_modifiers_only && !hover_from_single_instance) {
        // do not allow to select volumes from different instances
        m_hover_volume_idxs.clear();
        return;
    }

    for (int i : m_hover_volume_idxs) {
        GLVolume& volume = *m_volumes.volumes[i];
        if (volume.hover != GLVolume::HS_None)
            continue;

        bool deselect = volume.selected && ((ctrl_pressed && !shift_pressed) || alt_pressed);
        // (volume->is_modifier && !selection_modifiers_only && !is_ctrl_pressed) -> allows hovering on selected modifiers belonging to selection of type Instance
        bool select = (!volume.selected || (volume.is_modifier && !selection_modifiers_only && !ctrl_pressed)) && !alt_pressed;

        if (select || deselect) {
            bool as_volume =
                volume.is_modifier && hover_from_single_instance && !ctrl_pressed &&
                (
                (!deselect) ||
                (deselect && !m_selection.is_single_full_instance() && (volume.object_idx() == m_selection.get_object_idx()) && (volume.instance_idx() == m_selection.get_instance_idx()))
                );

            if (as_volume)
                volume.hover = deselect ? GLVolume::HS_Deselect : GLVolume::HS_Select;
            else {
                int object_idx = volume.object_idx();
                int instance_idx = volume.instance_idx();

                for (GLVolume* v : m_volumes.volumes) {
                    if (v->object_idx() == object_idx && v->instance_idx() == instance_idx)
                        v->hover = deselect ? GLVolume::HS_Deselect : GLVolume::HS_Select;
                }
            }
        }
        else if (volume.selected)
            volume.hover = GLVolume::HS_Hover;
    }
}

void GLCanvas3D::_perform_layer_editing_action(wxMouseEvent* evt)
{
    int object_idx_selected = m_layers_editing.last_object_id;
    if (object_idx_selected == -1)
        return;

    // A volume is selected. Test, whether hovering over a layer thickness bar.
    if (evt != nullptr) {
        const Rect& rect = LayersEditing::get_bar_rect_screen(*this);
        float b = rect.get_bottom();
        m_layers_editing.last_z = m_layers_editing.object_max_z() * (b - evt->GetY() - 1.0f) / (b - rect.get_top());
        m_layers_editing.last_action =
            evt->ShiftDown() ? (evt->RightIsDown() ? LAYER_HEIGHT_EDIT_ACTION_SMOOTH : LAYER_HEIGHT_EDIT_ACTION_REDUCE) :
            (evt->RightIsDown() ? LAYER_HEIGHT_EDIT_ACTION_INCREASE : LAYER_HEIGHT_EDIT_ACTION_DECREASE);
    }

    m_layers_editing.adjust_layer_height_profile();
    _refresh_if_shown_on_screen();

    // Automatic action on mouse down with the same coordinate.
    _start_timer();
}

Vec3d GLCanvas3D::_mouse_to_3d(const Point& mouse_pos, float* z)
{
    if (m_canvas == nullptr)
        return Vec3d(DBL_MAX, DBL_MAX, DBL_MAX);

    const Camera& camera = wxGetApp().plater()->get_camera();
    Matrix4d modelview = camera.get_view_matrix().matrix();
    Matrix4d projection= camera.get_projection_matrix().matrix();
    Vec4i viewport(camera.get_viewport().data());

    GLint y = viewport[3] - (GLint)mouse_pos(1);
    GLfloat mouse_z;
    if (z == nullptr)
        glsafe(::glReadPixels((GLint)mouse_pos(0), y, 1, 1, GL_DEPTH_COMPONENT, GL_FLOAT, (void*)&mouse_z));
    else
        mouse_z = *z;

    Vec3d out;
    igl::unproject(Vec3d(mouse_pos(0), y, mouse_z), modelview, projection, viewport, out);
    return out;
}

Vec3d GLCanvas3D::_mouse_to_bed_3d(const Point& mouse_pos)
{
    return mouse_ray(mouse_pos).intersect_plane(0.0);
}

void GLCanvas3D::_start_timer()
{
    m_timer.Start(100, wxTIMER_CONTINUOUS);
}

void GLCanvas3D::_stop_timer()
{
    m_timer.Stop();
}

void GLCanvas3D::_load_print_toolpaths(const BuildVolume &build_volume)
{
    const Print *print = this->fff_print();
    if (print == nullptr)
        return;

    if (! print->is_step_done(psSkirtBrim))
        return;

    if (!print->has_skirt() && !print->has_brim())
        return;

    const std::array<float, 4> color = { 0.5f, 1.0f, 0.5f, 1.0f }; // greenish

    // number of skirt layers
    size_t total_layer_count = 0;
    for (const PrintObject* print_object : print->objects()) {
        total_layer_count = std::max(total_layer_count, print_object->total_layer_count());
    }
    size_t skirt_height = print->has_infinite_skirt() ? total_layer_count : std::min<size_t>(print->config().skirt_height.value, total_layer_count);
    if (skirt_height == 0 && print->has_brim())
        skirt_height = 1;

    // Get first skirt_height layers.
    //FIXME This code is fishy. It may not work for multiple objects with different layering due to variable layer height feature.
    // This is not critical as this is just an initial preview.
    const PrintObject* highest_object = *std::max_element(print->objects().begin(), print->objects().end(), [](auto l, auto r){ return l->layers().size() < r->layers().size(); });
    std::vector<float> print_zs;
    print_zs.reserve(skirt_height * 2);
    for (size_t i = 0; i < std::min(skirt_height, highest_object->layers().size()); ++ i)
        print_zs.emplace_back(float(highest_object->layers()[i]->print_z));
    // Only add skirt for the raft layers.
    for (size_t i = 0; i < std::min(skirt_height, std::min(highest_object->slicing_parameters().raft_layers(), highest_object->support_layers().size())); ++ i)
        print_zs.emplace_back(float(highest_object->support_layers()[i]->print_z));
    sort_remove_duplicates(print_zs);
    skirt_height = std::min(skirt_height, print_zs.size());
    print_zs.erase(print_zs.begin() + skirt_height, print_zs.end());

    GLVolume *volume = m_volumes.new_toolpath_volume(color, VERTEX_BUFFER_RESERVE_SIZE);
    for (size_t i = 0; i < skirt_height; ++ i) {
        volume->print_zs.emplace_back(print_zs[i]);
        volume->offsets.emplace_back(volume->indexed_vertex_array.quad_indices.size());
        volume->offsets.emplace_back(volume->indexed_vertex_array.triangle_indices.size());
        //BBS: usage of m_brim are deleted
        _3DScene::extrusionentity_to_verts(print->skirt(), print_zs[i], Point(0, 0), *volume);
        // Ensure that no volume grows over the limits. If the volume is too large, allocate a new one.
        if (volume->indexed_vertex_array.vertices_and_normals_interleaved.size() > MAX_VERTEX_BUFFER_SIZE) {
        	GLVolume &vol = *volume;
            volume = m_volumes.new_toolpath_volume(vol.color);
            reserve_new_volume_finalize_old_volume(*volume, vol, m_initialized);
        }
    }
    volume->is_outside = ! build_volume.all_paths_inside_vertices_and_normals_interleaved(volume->indexed_vertex_array.vertices_and_normals_interleaved, volume->indexed_vertex_array.bounding_box());
    volume->indexed_vertex_array.finalize_geometry(m_initialized);
}

void GLCanvas3D::_load_print_object_toolpaths(const PrintObject& print_object, const BuildVolume& build_volume, const std::vector<std::string>& str_tool_colors, const std::vector<CustomGCode::Item>& color_print_values)
{
    std::vector<std::array<float, 4>> tool_colors = _parse_colors(str_tool_colors);

    struct Ctxt
    {
        const PrintInstances        *shifted_copies;
        std::vector<const Layer*>    layers;
        bool                         has_perimeters;
        bool                         has_infill;
        bool                         has_support;
        const std::vector<std::array<float, 4>>* tool_colors;
        bool                         is_single_material_print;
        int                          filaments_cnt;
        const std::vector<CustomGCode::Item>*   color_print_values;

        static const std::array<float, 4>& color_perimeters() { static std::array<float, 4> color = { 1.0f, 1.0f, 0.0f, 1.f }; return color; } // yellow
        static const std::array<float, 4>& color_infill() { static std::array<float, 4> color = { 1.0f, 0.5f, 0.5f, 1.f }; return color; } // redish
        static const std::array<float, 4>& color_support() { static std::array<float, 4> color = { 0.5f, 1.0f, 0.5f, 1.f }; return color; } // greenish
        static const std::array<float, 4>& color_pause_or_custom_code() { static std::array<float, 4> color = { 0.5f, 0.5f, 0.5f, 1.f }; return color; } // gray

        // For cloring by a tool, return a parsed color.
        bool                         color_by_tool() const { return tool_colors != nullptr; }
        size_t                       number_tools() const { return color_by_tool() ? tool_colors->size() : 0; }
        const std::array<float, 4>&  color_tool(size_t tool) const { return (*tool_colors)[tool]; }

        // For coloring by a color_print(M600), return a parsed color.
        bool                         color_by_color_print() const { return color_print_values!=nullptr; }
        const size_t                 color_print_color_idx_by_layer_idx(const size_t layer_idx) const {
            const CustomGCode::Item value{layers[layer_idx]->print_z + EPSILON, CustomGCode::Custom, 0, ""};
            auto it = std::lower_bound(color_print_values->begin(), color_print_values->end(), value);
            return (it - color_print_values->begin()) % number_tools();
        }

        const size_t                 color_print_color_idx_by_layer_idx_and_extruder(const size_t layer_idx, const int extruder) const
        {
            const coordf_t print_z = layers[layer_idx]->print_z;

            auto it = std::find_if(color_print_values->begin(), color_print_values->end(),
                [print_z](const CustomGCode::Item& code)
                { return fabs(code.print_z - print_z) < EPSILON; });
            if (it != color_print_values->end()) {
                CustomGCode::Type type = it->type;
                // pause print or custom Gcode
                if (type == CustomGCode::PausePrint ||
                    (type != CustomGCode::ColorChange && type != CustomGCode::ToolChange))
                    return number_tools()-1; // last color item is a gray color for pause print or custom G-code

                // change tool (extruder)
                if (type == CustomGCode::ToolChange)
                    return get_color_idx_for_tool_change(it, extruder);
                // change color for current extruder
                if (type == CustomGCode::ColorChange) {
                    int color_idx = get_color_idx_for_color_change(it, extruder);
                    if (color_idx >= 0)
                        return color_idx;
                }
            }

            const CustomGCode::Item value{print_z + EPSILON, CustomGCode::Custom, 0, ""};
            it = std::lower_bound(color_print_values->begin(), color_print_values->end(), value);
            while (it != color_print_values->begin()) {
                --it;
                // change color for current extruder
                if (it->type == CustomGCode::ColorChange) {
                    int color_idx = get_color_idx_for_color_change(it, extruder);
                    if (color_idx >= 0)
                        return color_idx;
                }
                // change tool (extruder)
                if (it->type == CustomGCode::ToolChange)
                    return get_color_idx_for_tool_change(it, extruder);
            }

            return std::min<int>(filaments_cnt - 1, std::max<int>(extruder - 1, 0));;
        }

    private:
        int get_m600_color_idx(std::vector<CustomGCode::Item>::const_iterator it) const
        {
            int shift = 0;
            while (it != color_print_values->begin()) {
                --it;
                if (it->type == CustomGCode::ColorChange)
                    shift++;
            }
            return filaments_cnt + shift;
        }

        int get_color_idx_for_tool_change(std::vector<CustomGCode::Item>::const_iterator it, const int extruder) const
        {
            const int current_extruder = it->extruder == 0 ? extruder : it->extruder;
            if (number_tools() == size_t(filaments_cnt + 1)) // there is no one "M600"
                return std::min<int>(filaments_cnt - 1, std::max<int>(current_extruder - 1, 0));

            auto it_n = it;
            while (it_n != color_print_values->begin()) {
                --it_n;
                if (it_n->type == CustomGCode::ColorChange && it_n->extruder == current_extruder)
                    return get_m600_color_idx(it_n);
            }

            return std::min<int>(filaments_cnt - 1, std::max<int>(current_extruder - 1, 0));
        }

        int get_color_idx_for_color_change(std::vector<CustomGCode::Item>::const_iterator it, const int extruder) const
        {
            if (filaments_cnt == 1)
                return get_m600_color_idx(it);

            auto it_n = it;
            bool is_tool_change = false;
            while (it_n != color_print_values->begin()) {
                --it_n;
                if (it_n->type == CustomGCode::ToolChange) {
                    is_tool_change = true;
                    if (it_n->extruder == it->extruder || (it_n->extruder == 0 && it->extruder == extruder))
                        return get_m600_color_idx(it);
                    break;
                }
            }
            if (!is_tool_change && it->extruder == extruder)
                return get_m600_color_idx(it);

            return -1;
        }

    } ctxt;

    ctxt.has_perimeters = print_object.is_step_done(posPerimeters);
    ctxt.has_infill = print_object.is_step_done(posInfill);
    ctxt.has_support = print_object.is_step_done(posSupportMaterial);
    ctxt.tool_colors = tool_colors.empty() ? nullptr : &tool_colors;
    ctxt.color_print_values = color_print_values.empty() ? nullptr : &color_print_values;
    ctxt.is_single_material_print = this->fff_print()->extruders().size()==1;
    ctxt.filaments_cnt = wxGetApp().filaments_cnt();

    ctxt.shifted_copies = &print_object.instances();

    // order layers by print_z
    {
        size_t nlayers = 0;
        if (ctxt.has_perimeters || ctxt.has_infill)
            nlayers = print_object.layers().size();
        if (ctxt.has_support)
            nlayers += print_object.support_layers().size();
        ctxt.layers.reserve(nlayers);
    }
    if (ctxt.has_perimeters || ctxt.has_infill)
        for (const Layer *layer : print_object.layers())
            ctxt.layers.emplace_back(layer);
    if (ctxt.has_support)
        for (const Layer *layer : print_object.support_layers())
            ctxt.layers.emplace_back(layer);
    std::sort(ctxt.layers.begin(), ctxt.layers.end(), [](const Layer *l1, const Layer *l2) { return l1->print_z < l2->print_z; });

    // Maximum size of an allocation block: 32MB / sizeof(float)
    BOOST_LOG_TRIVIAL(debug) << "Loading print object toolpaths in parallel - start" << m_volumes.log_memory_info() << log_memory_info();

    const bool is_selected_separate_extruder = m_selected_extruder > 0 && ctxt.color_by_color_print();

    //FIXME Improve the heuristics for a grain size.
    size_t          grain_size = std::max(ctxt.layers.size() / 16, size_t(1));
    tbb::spin_mutex new_volume_mutex;
    auto            new_volume = [this, &new_volume_mutex](const std::array<float, 4>& color) {
        // Allocate the volume before locking.
		GLVolume *volume = new GLVolume(color);
		volume->is_extrusion_path = true;
    	tbb::spin_mutex::scoped_lock lock;
    	// Lock by ROII, so if the emplace_back() fails, the lock will be released.
        lock.acquire(new_volume_mutex);
        m_volumes.volumes.emplace_back(volume);
        lock.release();
        return volume;
    };
    const size_t    volumes_cnt_initial = m_volumes.volumes.size();
    tbb::parallel_for(
        tbb::blocked_range<size_t>(0, ctxt.layers.size(), grain_size),
        [&ctxt, &new_volume, is_selected_separate_extruder, this](const tbb::blocked_range<size_t>& range) {
        GLVolumePtrs 		vols;
        auto                volume = [&ctxt, &vols](size_t layer_idx, int extruder, int feature) -> GLVolume& {
            return *vols[ctxt.color_by_color_print()?
                ctxt.color_print_color_idx_by_layer_idx_and_extruder(layer_idx, extruder) :
				ctxt.color_by_tool() ?
					std::min<int>(ctxt.number_tools() - 1, std::max<int>(extruder - 1, 0)) :
					feature
				];
        };
        if (ctxt.color_by_color_print() || ctxt.color_by_tool()) {
            for (size_t i = 0; i < ctxt.number_tools(); ++i)
                vols.emplace_back(new_volume(ctxt.color_tool(i)));
        }
        else
            vols = { new_volume(ctxt.color_perimeters()), new_volume(ctxt.color_infill()), new_volume(ctxt.color_support()) };
        for (GLVolume *vol : vols)
			// Reserving number of vertices (3x position + 3x color)
        	vol->indexed_vertex_array.reserve(VERTEX_BUFFER_RESERVE_SIZE / 6);
        for (size_t idx_layer = range.begin(); idx_layer < range.end(); ++ idx_layer) {
            const Layer *layer = ctxt.layers[idx_layer];

            if (is_selected_separate_extruder)
            {
                bool at_least_one_has_correct_extruder = false;
                for (const LayerRegion* layerm : layer->regions())
                {
                    if (layerm->slices.surfaces.empty())
                        continue;
                    const PrintRegionConfig& cfg = layerm->region().config();
                    if (cfg.wall_filament.value    == m_selected_extruder ||
                        cfg.sparse_infill_filament.value       == m_selected_extruder ||
                        cfg.solid_infill_filament.value == m_selected_extruder ) {
                        at_least_one_has_correct_extruder = true;
                        break;
                    }
                }
                if (!at_least_one_has_correct_extruder)
                    continue;
            }

            for (GLVolume *vol : vols)
                if (vol->print_zs.empty() || vol->print_zs.back() != layer->print_z) {
                    vol->print_zs.emplace_back(layer->print_z);
                    vol->offsets.emplace_back(vol->indexed_vertex_array.quad_indices.size());
                    vol->offsets.emplace_back(vol->indexed_vertex_array.triangle_indices.size());
                }
            for (const PrintInstance &instance : *ctxt.shifted_copies) {
                const Point &copy = instance.shift;
                for (const LayerRegion *layerm : layer->regions()) {
                    if (is_selected_separate_extruder)
                    {
                        const PrintRegionConfig& cfg = layerm->region().config();
                        if (cfg.wall_filament.value    != m_selected_extruder ||
                            cfg.sparse_infill_filament.value       != m_selected_extruder ||
                            cfg.solid_infill_filament.value != m_selected_extruder)
                            continue;
                    }
                    if (ctxt.has_perimeters)
                        _3DScene::extrusionentity_to_verts(layerm->perimeters, float(layer->print_z), copy,
                        	volume(idx_layer, layerm->region().config().wall_filament.value, 0));
                    if (ctxt.has_infill) {
                        for (const ExtrusionEntity *ee : layerm->fills.entities) {
                            // fill represents infill extrusions of a single island.
                            const auto *fill = dynamic_cast<const ExtrusionEntityCollection*>(ee);
                            if (! fill->entities.empty())
                                _3DScene::extrusionentity_to_verts(*fill, float(layer->print_z), copy,
	                                volume(idx_layer,
		                                is_solid_infill(fill->entities.front()->role()) ?
			                                layerm->region().config().solid_infill_filament :
			                                layerm->region().config().sparse_infill_filament,
		                                1));
                        }
                    }
                }
                if (ctxt.has_support) {
                    const SupportLayer *support_layer = dynamic_cast<const SupportLayer*>(layer);
                    if (support_layer) {
                        for (const ExtrusionEntity *extrusion_entity : support_layer->support_fills.entities)
                            _3DScene::extrusionentity_to_verts(extrusion_entity, float(layer->print_z), copy,
	                            volume(idx_layer,
		                            (extrusion_entity->role() == erSupportMaterial ||
                                     extrusion_entity->role() == erSupportTransition) ?
			                            support_layer->object()->config().support_filament :
			                            support_layer->object()->config().support_interface_filament,
		                            2));
                    }
                }
            }
            // Ensure that no volume grows over the limits. If the volume is too large, allocate a new one.
	        for (size_t i = 0; i < vols.size(); ++i) {
	            GLVolume &vol = *vols[i];
	            if (vol.indexed_vertex_array.vertices_and_normals_interleaved.size() > MAX_VERTEX_BUFFER_SIZE) {
	                vols[i] = new_volume(vol.color);
	                reserve_new_volume_finalize_old_volume(*vols[i], vol, false);
	            }
	        }
        }
        for (GLVolume *vol : vols)
        	// Ideally one would call vol->indexed_vertex_array.finalize() here to move the buffers to the OpenGL driver,
        	// but this code runs in parallel and the OpenGL driver is not thread safe.
            vol->indexed_vertex_array.shrink_to_fit();
    });

    BOOST_LOG_TRIVIAL(debug) << "Loading print object toolpaths in parallel - finalizing results" << m_volumes.log_memory_info() << log_memory_info();
    // Remove empty volumes from the newly added volumes.
    m_volumes.volumes.erase(
        std::remove_if(m_volumes.volumes.begin() + volumes_cnt_initial, m_volumes.volumes.end(),
        [](const GLVolume *volume) { return volume->empty(); }),
        m_volumes.volumes.end());
    for (size_t i = volumes_cnt_initial; i < m_volumes.volumes.size(); ++i) {
        GLVolume* v = m_volumes.volumes[i];
        v->is_outside = ! build_volume.all_paths_inside_vertices_and_normals_interleaved(v->indexed_vertex_array.vertices_and_normals_interleaved, v->indexed_vertex_array.bounding_box());
        v->indexed_vertex_array.finalize_geometry(m_initialized);
    }

    BOOST_LOG_TRIVIAL(debug) << "Loading print object toolpaths in parallel - end" << m_volumes.log_memory_info() << log_memory_info();
}

void GLCanvas3D::_load_wipe_tower_toolpaths(const BuildVolume& build_volume, const std::vector<std::string>& str_tool_colors)
{
    const Print *print = this->fff_print();
    if (print == nullptr || print->wipe_tower_data().tool_changes.empty())
        return;

    if (!print->is_step_done(psWipeTower))
        return;

    std::vector<std::array<float, 4>> tool_colors = _parse_colors(str_tool_colors);

    struct Ctxt
    {
        const Print                 *print;
        const std::vector<std::array<float, 4>>* tool_colors;
        Vec2f                        wipe_tower_pos;
        float                        wipe_tower_angle;

        static const std::array<float, 4>& color_support() { static std::array<float, 4> color = { 0.5f, 1.0f, 0.5f, 1.f }; return color; } // greenish

        // For cloring by a tool, return a parsed color.
        bool                         color_by_tool() const { return tool_colors != nullptr; }
        size_t                       number_tools() const { return this->color_by_tool() ? tool_colors->size() : 0; }
        const std::array<float, 4>&  color_tool(size_t tool) const { return (*tool_colors)[tool]; }
        int                          volume_idx(int tool, int feature) const {
            return this->color_by_tool() ? std::min<int>(this->number_tools() - 1, std::max<int>(tool, 0)) : feature;
        }

        const std::vector<WipeTower::ToolChangeResult>& tool_change(size_t idx) {
            const auto &tool_changes = print->wipe_tower_data().tool_changes;
            return priming.empty() ?
                ((idx == tool_changes.size()) ? final : tool_changes[idx]) :
                ((idx == 0) ? priming : (idx == tool_changes.size() + 1) ? final : tool_changes[idx - 1]);
        }
        std::vector<WipeTower::ToolChangeResult> priming;
        std::vector<WipeTower::ToolChangeResult> final;
    } ctxt;

    ctxt.print = print;
    ctxt.tool_colors = tool_colors.empty() ? nullptr : &tool_colors;
    //BBS: has no single_extruder_multi_material_priming
    //if (print->wipe_tower_data().priming && print->config().single_extruder_multi_material_priming)
    if (print->wipe_tower_data().priming)
        for (int i=0; i<(int)print->wipe_tower_data().priming.get()->size(); ++i)
            ctxt.priming.emplace_back(print->wipe_tower_data().priming.get()->at(i));
    if (print->wipe_tower_data().final_purge)
        ctxt.final.emplace_back(*print->wipe_tower_data().final_purge.get());

    ctxt.wipe_tower_angle = ctxt.print->config().wipe_tower_rotation_angle.value/180.f * PI;

    // BBS: add partplate logic
    int plate_idx = print->get_plate_index();
    Vec3d plate_origin = print->get_plate_origin();
    double wipe_tower_x = ctxt.print->config().wipe_tower_x.get_at(plate_idx) + plate_origin(0);
    double wipe_tower_y = ctxt.print->config().wipe_tower_y.get_at(plate_idx) + plate_origin(1);
    ctxt.wipe_tower_pos = Vec2f(wipe_tower_x, wipe_tower_y);

    BOOST_LOG_TRIVIAL(debug) << "Loading wipe tower toolpaths in parallel - start" << m_volumes.log_memory_info() << log_memory_info();

    //FIXME Improve the heuristics for a grain size.
    size_t          n_items = print->wipe_tower_data().tool_changes.size() + (ctxt.priming.empty() ? 0 : 1);
    size_t          grain_size = std::max(n_items / 128, size_t(1));
    tbb::spin_mutex new_volume_mutex;
    auto            new_volume = [this, &new_volume_mutex](const std::array<float, 4>& color) {
        auto *volume = new GLVolume(color);
		volume->is_extrusion_path = true;
        tbb::spin_mutex::scoped_lock lock;
        lock.acquire(new_volume_mutex);
        m_volumes.volumes.emplace_back(volume);
        lock.release();
        return volume;
    };
    const size_t   volumes_cnt_initial = m_volumes.volumes.size();
    std::vector<GLVolumeCollection> volumes_per_thread(n_items);
    tbb::parallel_for(
        tbb::blocked_range<size_t>(0, n_items, grain_size),
        [&ctxt, &new_volume](const tbb::blocked_range<size_t>& range) {
        // Bounding box of this slab of a wipe tower.
        GLVolumePtrs vols;
        if (ctxt.color_by_tool()) {
            for (size_t i = 0; i < ctxt.number_tools(); ++i)
                vols.emplace_back(new_volume(ctxt.color_tool(i)));
        }
        else
            vols = { new_volume(ctxt.color_support()) };
        for (GLVolume *volume : vols)
			// Reserving number of vertices (3x position + 3x color)
            volume->indexed_vertex_array.reserve(VERTEX_BUFFER_RESERVE_SIZE / 6);
        for (size_t idx_layer = range.begin(); idx_layer < range.end(); ++idx_layer) {
            const std::vector<WipeTower::ToolChangeResult> &layer = ctxt.tool_change(idx_layer);
            for (size_t i = 0; i < vols.size(); ++i) {
                GLVolume &vol = *vols[i];
                if (vol.print_zs.empty() || vol.print_zs.back() != layer.front().print_z) {
                    vol.print_zs.emplace_back(layer.front().print_z);
                    vol.offsets.emplace_back(vol.indexed_vertex_array.quad_indices.size());
                    vol.offsets.emplace_back(vol.indexed_vertex_array.triangle_indices.size());
                }
            }
            for (const WipeTower::ToolChangeResult &extrusions : layer) {
                for (size_t i = 1; i < extrusions.extrusions.size();) {
                    const WipeTower::Extrusion &e = extrusions.extrusions[i];
                    if (e.width == 0.) {
                        ++i;
                        continue;
                    }
                    size_t j = i + 1;
                    if (ctxt.color_by_tool())
                        for (; j < extrusions.extrusions.size() && extrusions.extrusions[j].tool == e.tool && extrusions.extrusions[j].width > 0.f; ++j);
                    else
                        for (; j < extrusions.extrusions.size() && extrusions.extrusions[j].width > 0.f; ++j);
                    size_t              n_lines = j - i;
                    Lines               lines;
                    std::vector<double> widths;
                    std::vector<double> heights;
                    lines.reserve(n_lines);
                    widths.reserve(n_lines);
                    heights.assign(n_lines, extrusions.layer_height);
                    WipeTower::Extrusion e_prev = extrusions.extrusions[i-1];

                    if (!extrusions.priming) { // wipe tower extrusions describe the wipe tower at the origin with no rotation
                        e_prev.pos = Eigen::Rotation2Df(ctxt.wipe_tower_angle) * e_prev.pos;
                        e_prev.pos += ctxt.wipe_tower_pos;
                    }

                    for (; i < j; ++i) {
                        WipeTower::Extrusion e = extrusions.extrusions[i];
                        assert(e.width > 0.f);
                        if (!extrusions.priming) {
                            e.pos = Eigen::Rotation2Df(ctxt.wipe_tower_angle) * e.pos;
                            e.pos += ctxt.wipe_tower_pos;
                        }

                        lines.emplace_back(Point::new_scale(e_prev.pos.x(), e_prev.pos.y()), Point::new_scale(e.pos.x(), e.pos.y()));
                        widths.emplace_back(e.width);

                        e_prev = e;
                    }
                    _3DScene::thick_lines_to_verts(lines, widths, heights, lines.front().a == lines.back().b, extrusions.print_z,
                        *vols[ctxt.volume_idx(e.tool, 0)]);
                }
            }
        }
        for (size_t i = 0; i < vols.size(); ++i) {
            GLVolume &vol = *vols[i];
            if (vol.indexed_vertex_array.vertices_and_normals_interleaved.size() > MAX_VERTEX_BUFFER_SIZE) {
                vols[i] = new_volume(vol.color);
                reserve_new_volume_finalize_old_volume(*vols[i], vol, false);
            }
        }
        for (GLVolume *vol : vols)
            vol->indexed_vertex_array.shrink_to_fit();
    });

    BOOST_LOG_TRIVIAL(debug) << "Loading wipe tower toolpaths in parallel - finalizing results" << m_volumes.log_memory_info() << log_memory_info();
    // Remove empty volumes from the newly added volumes.
    m_volumes.volumes.erase(
        std::remove_if(m_volumes.volumes.begin() + volumes_cnt_initial, m_volumes.volumes.end(),
        [](const GLVolume *volume) { return volume->empty(); }),
        m_volumes.volumes.end());
    for (size_t i = volumes_cnt_initial; i < m_volumes.volumes.size(); ++i) {
        GLVolume* v = m_volumes.volumes[i];
        v->is_outside = ! build_volume.all_paths_inside_vertices_and_normals_interleaved(v->indexed_vertex_array.vertices_and_normals_interleaved, v->indexed_vertex_array.bounding_box());
        v->indexed_vertex_array.finalize_geometry(m_initialized);
    }

    BOOST_LOG_TRIVIAL(debug) << "Loading wipe tower toolpaths in parallel - end" << m_volumes.log_memory_info() << log_memory_info();
}

// While it looks like we can call
// this->reload_scene(true, true)
// the two functions are quite different:
// 1) This function only loads objects, for which the step slaposSliceSupports already finished. Therefore objects outside of the print bed never load.
// 2) This function loads object mesh with the relative scaling correction (the "relative_correction" parameter) was applied,
// 	  therefore the mesh may be slightly larger or smaller than the mesh shown in the 3D scene.
void GLCanvas3D::_load_sla_shells()
{
    const SLAPrint* print = this->sla_print();
    if (print->objects().empty())
        // nothing to render, return
        return;

    auto add_volume = [this](const SLAPrintObject &object, int volume_id, const SLAPrintObject::Instance& instance,
        const TriangleMesh& mesh, const std::array<float, 4>& color, bool outside_printer_detection_enabled) {
        m_volumes.volumes.emplace_back(new GLVolume(color));
        GLVolume& v = *m_volumes.volumes.back();
#if ENABLE_SMOOTH_NORMALS
        v.indexed_vertex_array.load_mesh(mesh, true);
#else
        v.indexed_vertex_array.load_mesh(mesh);
#endif // ENABLE_SMOOTH_NORMALS
        v.indexed_vertex_array.finalize_geometry(m_initialized);
        v.shader_outside_printer_detection_enabled = outside_printer_detection_enabled;
        v.composite_id.volume_id = volume_id;
        v.set_instance_offset(unscale(instance.shift.x(), instance.shift.y(), 0.0));
        v.set_instance_rotation({ 0.0, 0.0, (double)instance.rotation });
        v.set_instance_mirror(X, object.is_left_handed() ? -1. : 1.);
        v.set_convex_hull(mesh.convex_hull_3d());
    };

    // adds objects' volumes
    for (const SLAPrintObject* obj : print->objects())
        if (obj->is_step_done(slaposSliceSupports)) {
            unsigned int initial_volumes_count = (unsigned int)m_volumes.volumes.size();
            for (const SLAPrintObject::Instance& instance : obj->instances()) {
                add_volume(*obj, 0, instance, obj->get_mesh_to_print(), GLVolume::MODEL_COLOR[0], true);
                // Set the extruder_id and volume_id to achieve the same color as in the 3D scene when
                // through the update_volumes_colors_by_extruder() call.
                m_volumes.volumes.back()->extruder_id = obj->model_object()->volumes.front()->extruder_id();
                if (obj->is_step_done(slaposSupportTree) && obj->has_mesh(slaposSupportTree))
                    add_volume(*obj, -int(slaposSupportTree), instance, obj->support_mesh(), GLVolume::SLA_SUPPORT_COLOR, true);
                if (obj->is_step_done(slaposPad) && obj->has_mesh(slaposPad))
                    add_volume(*obj, -int(slaposPad), instance, obj->pad_mesh(), GLVolume::SLA_PAD_COLOR, false);
            }
            double shift_z = obj->get_current_elevation();
            for (unsigned int i = initial_volumes_count; i < m_volumes.volumes.size(); ++ i) {
                // apply shift z
                m_volumes.volumes[i]->set_sla_shift_z(shift_z);
            }
        }

    update_volumes_colors_by_extruder();
}

void GLCanvas3D::_update_sla_shells_outside_state()
{
    check_volumes_outside_state();
}

void GLCanvas3D::_set_warning_notification_if_needed(EWarning warning)
{
    _set_current();
    bool show = false;
    if (!m_volumes.empty())
        show = _is_any_volume_outside();
    else {
        if (wxGetApp().is_editor()) {
            if (current_printer_technology() != ptSLA)
                if (warning == EWarning::ToolpathOutside)
                    show = m_gcode_viewer.has_data() && !m_gcode_viewer.is_contained_in_bed();
                else if (warning==EWarning::GCodeConflict)
                    show = m_gcode_viewer.has_data() && m_gcode_viewer.is_contained_in_bed() && m_gcode_viewer.m_conflict_result.has_value();
        }
    }

    _set_warning_notification(warning, show);
}

std::vector<std::array<float, 4>> GLCanvas3D::_parse_colors(const std::vector<std::string>& colors)
{
    static const float INV_255 = 1.0f / 255.0f;

    std::vector<std::array<float, 4>> output(colors.size(), { 1.0f, 1.0f, 1.0f, 1.0f });
    for (size_t i = 0; i < colors.size(); ++i) {
        const std::string& color = colors[i];
        const char* c = color.data() + 1;
        if (color.size() == 7 && color.front() == '#') {
            for (size_t j = 0; j < 3; ++j) {
                int digit1 = hex_digit_to_int(*c++);
                int digit2 = hex_digit_to_int(*c++);
                if (digit1 == -1 || digit2 == -1)
                    break;

                output[i][j] = float(digit1 * 16 + digit2) * INV_255;
            }
        }
    }
    return output;
}

void GLCanvas3D::_set_warning_notification(EWarning warning, bool state)
{
    enum ErrorType{
        PLATER_WARNING,
        PLATER_ERROR,
        SLICING_ERROR
    };
    std::string text;
    ErrorType error = ErrorType::PLATER_WARNING;
    switch (warning) {
    case EWarning::GCodeConflict: {
        if (!m_gcode_viewer.m_conflict_result) { break; }
        std::string objName1 = m_gcode_viewer.m_conflict_result.value()._objName1;
        std::string objName2 = m_gcode_viewer.m_conflict_result.value()._objName2;
        double      height   = m_gcode_viewer.m_conflict_result.value()._height;
        int         layer    = m_gcode_viewer.m_conflict_result.value().layer;
        text = (boost::format(_u8L("Conflicts of gcode paths have been found at layer %d, z = %.2lf mm. Please separate the conflicted objects farther (%s <-> %s).")) % layer %
                height % objName1 % objName2)
                   .str();
        error                = ErrorType::SLICING_ERROR;
        break;
    }
    case EWarning::ObjectOutside:      text = _u8L("An object is layed over the boundary of plate."); break;
    case EWarning::ToolpathOutside:    text = _u8L("A G-code path goes beyond the boundary of plate."); error = ErrorType::SLICING_ERROR; break;
    // BBS: remove _u8L() for SLA
    case EWarning::SlaSupportsOutside: text = ("SLA supports outside the print area were detected."); error = ErrorType::PLATER_ERROR; break;
    case EWarning::SomethingNotShown:  text = _u8L("Only the object being edit is visible."); break;
    case EWarning::ObjectClashed:
        text = _u8L("An object is laid over the boundary of plate or exceeds the height limit.\n"
            "Please solve the problem by moving it totally on or off the plate, and confirming that the height is within the build volume.");
        error = ErrorType::PLATER_ERROR;
        break;
    }
    //BBS: this may happened when exit the app, plater is null
    if (!wxGetApp().plater())
        return;
    auto& notification_manager = *wxGetApp().plater()->get_notification_manager();

    if (warning == EWarning::GCodeConflict && m_gcode_viewer.m_conflict_result) {
        const PrintObject *obj2  = reinterpret_cast<const PrintObject *>(m_gcode_viewer.m_conflict_result.value()._obj2);
        auto               mo        = obj2->model_object();
        ObjectID           id        = mo->id();
        auto               action_fn = [id](wxEvtHandler *) {
            auto &objects = wxGetApp().model().objects;
            auto  iter    = id.id ? std::find_if(objects.begin(), objects.end(), [id](auto o) { return o->id() == id; }) : objects.end();
            if (iter != objects.end()) {
                wxGetApp().mainframe->select_tab(MainFrame::tp3DEditor);
                wxGetApp().obj_list()->select_items({{*iter, nullptr}});
            }
            return false;
        };
        auto hypertext = _u8L("Jump to");
        hypertext += std::string(" [") + mo->name + "]";
        notification_manager.push_notification(NotificationType::PlaterError, NotificationManager::NotificationLevel::ErrorNotificationLevel, _u8L("ERROR:") + "\n" + text,
                                               hypertext, action_fn);
        return;
    }
    switch (error)
    {
    case PLATER_WARNING:
        if (state)
            notification_manager.push_plater_warning_notification(text);
        else
            notification_manager.close_plater_warning_notification(text);
        break;
    case PLATER_ERROR:
        if (state)
            notification_manager.push_plater_error_notification(text);
        else
            notification_manager.close_plater_error_notification(text);
        break;
    case SLICING_ERROR:
        if (state)
            notification_manager.push_slicing_error_notification(text, nullptr);
        else
            notification_manager.close_slicing_error_notification(text);
        break;
    default:
        break;
    }
}

bool GLCanvas3D::_is_any_volume_outside() const
{
    for (const GLVolume* volume : m_volumes.volumes) {
        if (volume != nullptr && volume->is_outside)
            return true;
    }

    return false;
}

void GLCanvas3D::_update_selection_from_hover()
{
    bool ctrl_pressed = wxGetKeyState(WXK_CONTROL);

    if (m_hover_volume_idxs.empty()) {
        if (!ctrl_pressed && (m_rectangle_selection.get_state() == GLSelectionRectangle::Select))
            m_selection.remove_all();

        return;
    }

    GLSelectionRectangle::EState state = m_rectangle_selection.get_state();

    bool hover_modifiers_only = true;
    for (int i : m_hover_volume_idxs) {
        if (!m_volumes.volumes[i]->is_modifier) {
            hover_modifiers_only = false;
            break;
        }
    }

    bool selection_changed = false;
    if (state == GLSelectionRectangle::Select) {
        bool contains_all = true;
        for (int i : m_hover_volume_idxs) {
            if (!m_selection.contains_volume((unsigned int)i)) {
                contains_all = false;
                break;
            }
        }

        // the selection is going to be modified (Add)
        if (!contains_all) {
            wxGetApp().plater()->take_snapshot(std::string("Select by rectangle"), UndoRedo::SnapshotType::Selection);
            selection_changed = true;
        }
    }
    else {
        bool contains_any = false;
        for (int i : m_hover_volume_idxs) {
            if (m_selection.contains_volume((unsigned int)i)) {
                contains_any = true;
                break;
            }
        }

        // the selection is going to be modified (Remove)
        if (contains_any) {
            wxGetApp().plater()->take_snapshot(std::string("Unselect by rectangle"), UndoRedo::SnapshotType::Selection);
            selection_changed = true;
        }
    }

    if (!selection_changed)
        return;

    Plater::SuppressSnapshots suppress(wxGetApp().plater());

    if ((state == GLSelectionRectangle::Select) && !ctrl_pressed)
        m_selection.clear();

    for (int i : m_hover_volume_idxs) {
        if (state == GLSelectionRectangle::Select) {
            if (hover_modifiers_only) {
                const GLVolume& v = *m_volumes.volumes[i];
                m_selection.add_volume(v.object_idx(), v.volume_idx(), v.instance_idx(), false);
            }
            else
                m_selection.add(i, false);
        }
        else
            m_selection.remove(i);
    }

    if (m_selection.is_empty())
        m_gizmos.reset_all_states();
    else
        m_gizmos.refresh_on_off_state();

    m_gizmos.update_data();
    post_event(SimpleEvent(EVT_GLCANVAS_OBJECT_SELECT));
    m_dirty = true;
}

bool GLCanvas3D::_deactivate_arrange_menu()
{
    if (m_main_toolbar.is_item_pressed("arrange")) {
        m_main_toolbar.force_right_action(m_main_toolbar.get_item_id("arrange"), *this);
        return true;
    }

    return false;
}

//BBS: add deactivate orient menu
bool GLCanvas3D::_deactivate_orient_menu()
{
    if (m_main_toolbar.is_item_pressed("orient")) {
        m_main_toolbar.force_right_action(m_main_toolbar.get_item_id("orient"), *this);
        return true;
    }

    return false;
}

//BBS: add deactivate layersediting menu
bool GLCanvas3D::_deactivate_layersediting_menu()
{
    if (m_main_toolbar.is_item_pressed("layersediting")) {
        m_main_toolbar.force_left_action(m_main_toolbar.get_item_id("layersediting"), *this);
        return true;
    }

    return false;
}

bool GLCanvas3D::_deactivate_collapse_toolbar_items()
{
    GLToolbar& collapse_toolbar = wxGetApp().plater()->get_collapse_toolbar();
    if (collapse_toolbar.is_item_pressed("print")) {
        collapse_toolbar.force_left_action(collapse_toolbar.get_item_id("print"), *this);
        return true;
    }

    return false;
}

void GLCanvas3D::highlight_toolbar_item(const std::string& item_name)
{
    GLToolbarItem* item = m_main_toolbar.get_item(item_name);
    if (!item || !item->is_visible())
        return;
    m_toolbar_highlighter.init(item, this);
}

void GLCanvas3D::highlight_gizmo(const std::string& gizmo_name)
{
    GLGizmosManager::EType gizmo = m_gizmos.get_gizmo_from_name(gizmo_name);
    if(gizmo == GLGizmosManager::EType::Undefined)
        return;
    m_gizmo_highlighter.init(&m_gizmos, gizmo, this);
}

const Print* GLCanvas3D::fff_print() const
{
    return (m_process == nullptr) ? nullptr : m_process->fff_print();
}

const SLAPrint* GLCanvas3D::sla_print() const
{
    return (m_process == nullptr) ? nullptr : m_process->sla_print();
}

void GLCanvas3D::WipeTowerInfo::apply_wipe_tower() const
{
    // BBS: add partplate logic
    DynamicConfig& proj_cfg = wxGetApp().preset_bundle->project_config;
    Vec3d plate_origin = wxGetApp().plater()->get_partplate_list().get_plate(m_plate_idx)->get_origin();
    ConfigOptionFloat wipe_tower_x(m_pos(X) - plate_origin(0));
    ConfigOptionFloat wipe_tower_y(m_pos(Y) - plate_origin(1));

    ConfigOptionFloats* wipe_tower_x_opt = proj_cfg.option<ConfigOptionFloats>("wipe_tower_x", true);
    ConfigOptionFloats* wipe_tower_y_opt = proj_cfg.option<ConfigOptionFloats>("wipe_tower_y", true);
    wipe_tower_x_opt->set_at(&wipe_tower_x, m_plate_idx, 0);
    wipe_tower_y_opt->set_at(&wipe_tower_y, m_plate_idx, 0);

    //q->update();
}

void GLCanvas3D::RenderTimer::Notify()
{
    wxPostEvent((wxEvtHandler*)GetOwner(), RenderTimerEvent( EVT_GLCANVAS_RENDER_TIMER, *this));
}

void GLCanvas3D::ToolbarHighlighterTimer::Notify()
{
    wxPostEvent((wxEvtHandler*)GetOwner(), ToolbarHighlighterTimerEvent(EVT_GLCANVAS_TOOLBAR_HIGHLIGHTER_TIMER, *this));
}

void GLCanvas3D::GizmoHighlighterTimer::Notify()
{
    wxPostEvent((wxEvtHandler*)GetOwner(), GizmoHighlighterTimerEvent(EVT_GLCANVAS_GIZMO_HIGHLIGHTER_TIMER, *this));
}

void GLCanvas3D::ToolbarHighlighter::set_timer_owner(wxEvtHandler* owner, int timerid/* = wxID_ANY*/)
{
    m_timer.SetOwner(owner, timerid);
}

void GLCanvas3D::ToolbarHighlighter::init(GLToolbarItem* toolbar_item, GLCanvas3D* canvas)
{
    if (m_timer.IsRunning())
        invalidate();
    if (!toolbar_item || !canvas)
        return;

    m_timer.Start(300, false);

    m_toolbar_item = toolbar_item;
    m_canvas       = canvas;
}

void GLCanvas3D::ToolbarHighlighter::invalidate()
{
    m_timer.Stop();

    if (m_toolbar_item) {
        m_toolbar_item->set_highlight(GLToolbarItem::EHighlightState::NotHighlighted);
    }
    m_toolbar_item = nullptr;
    m_blink_counter = 0;
    m_render_arrow = false;
}

void GLCanvas3D::ToolbarHighlighter::blink()
{
    if (m_toolbar_item) {
        char state = m_toolbar_item->get_highlight();
        if (state != (char)GLToolbarItem::EHighlightState::HighlightedShown)
            m_toolbar_item->set_highlight(GLToolbarItem::EHighlightState::HighlightedShown);
        else
            m_toolbar_item->set_highlight(GLToolbarItem::EHighlightState::HighlightedHidden);

        m_render_arrow = !m_render_arrow;
        m_canvas->set_as_dirty();
    }
    else
        invalidate();

    if ((++m_blink_counter) >= 11)
        invalidate();
}

void GLCanvas3D::GizmoHighlighter::set_timer_owner(wxEvtHandler* owner, int timerid/* = wxID_ANY*/)
{
    m_timer.SetOwner(owner, timerid);
}

void GLCanvas3D::GizmoHighlighter::init(GLGizmosManager* manager, GLGizmosManager::EType gizmo, GLCanvas3D* canvas)
{
    if (m_timer.IsRunning())
        invalidate();
    if (!gizmo || !canvas)
        return;

    m_timer.Start(300, false);

    m_gizmo_manager = manager;
    m_gizmo_type    = gizmo;
    m_canvas        = canvas;
}

void GLCanvas3D::GizmoHighlighter::invalidate()
{
    m_timer.Stop();

    if (m_gizmo_manager) {
        m_gizmo_manager->set_highlight(GLGizmosManager::EType::Undefined, false);
    }
    m_gizmo_manager = nullptr;
    m_gizmo_type = GLGizmosManager::EType::Undefined;
    m_blink_counter = 0;
    m_render_arrow = false;
}

void GLCanvas3D::GizmoHighlighter::blink()
{
    if (m_gizmo_manager) {
        if (m_blink_counter % 2 == 0)
            m_gizmo_manager->set_highlight(m_gizmo_type, true);
        else
            m_gizmo_manager->set_highlight(m_gizmo_type, false);

        m_render_arrow = !m_render_arrow;
        m_canvas->set_as_dirty();
    }
    else
        invalidate();

    if ((++m_blink_counter) >= 11)
        invalidate();
}

} // namespace GUI
} // namespace Slic3r<|MERGE_RESOLUTION|>--- conflicted
+++ resolved
@@ -5526,21 +5526,12 @@
     double width = volumes_box.max.x() - volumes_box.min.x();
     double depth = volumes_box.max.y() - volumes_box.min.y();
     double height = volumes_box.max.z() - volumes_box.min.z();
-<<<<<<< HEAD
-    volumes_box.max.x() = volumes_box.max.x() + width * 0.05f;
-    volumes_box.min.x() = volumes_box.min.x() - width * 0.05f;
-    volumes_box.max.y() = volumes_box.max.y() + depth * 0.05f;
-    volumes_box.min.y() = volumes_box.min.y() - depth * 0.05f;
-    volumes_box.max.z() = volumes_box.max.z() + height * 0.05f;
-    volumes_box.min.z() = volumes_box.min.z() - height * 0.05f;
-=======
     volumes_box.max.x() = volumes_box.max.x() + width * 0.1f;
     volumes_box.min.x() = volumes_box.min.x() - width * 0.1f;
     volumes_box.max.y() = volumes_box.max.y() + depth * 0.1f;
     volumes_box.min.y() = volumes_box.min.y() - depth * 0.1f;
     volumes_box.max.z() = volumes_box.max.z() + height * 0.1f;
     volumes_box.min.z() = volumes_box.min.z() - height * 0.1f;
->>>>>>> 1f155868
 
     Camera camera;
     camera.set_type(camera_type);
@@ -5552,12 +5543,6 @@
     //BoundingBoxf3 plate_box = plate->get_bounding_box(false);
     //plate_box.min.z() = 0.0;
     //plate_box.max.z() = 0.0;
-<<<<<<< HEAD
-    camera.zoom_to_box(volumes_box);
-    const Vec3d& target = camera.get_target();
-    double distance = camera.get_distance();
-    camera.select_view("iso");
-=======
 
     if (use_top_view) {
         float center_x = (plate_build_volume.max(0) + plate_build_volume.min(0))/2;
@@ -5581,7 +5566,6 @@
         camera.look_at(target - 0.707 * distance * Vec3d::UnitY() + 0.3 * distance * Vec3d::UnitZ(), target, Vec3d::UnitY() + Vec3d::UnitZ());
     }
 
->>>>>>> 1f155868
     camera.apply_view_matrix();
 
     camera.apply_projection(plate_build_volume);
@@ -5593,9 +5577,6 @@
     }
 
     //if (thumbnail_params.transparent_background)
-<<<<<<< HEAD
-    glsafe(::glClearColor(0.2f, 0.2f, 0.2f, 0.0f));
-=======
     if (for_picking)
         glsafe(::glClearColor(0.f, 0.f, 0.f, 0.f));
     else {
@@ -5607,7 +5588,6 @@
         //glsafe(::glClearColor(0.37647f, 0.37647f, 0.37647f, 0.5f)); too lite
         //glsafe(::glClearColor(0.23529f, 0.26666f, 0.2745f, 1.0f));
     }
->>>>>>> 1f155868
 
     glsafe(::glClear(GL_COLOR_BUFFER_BIT | GL_DEPTH_BUFFER_BIT));
     glsafe(::glEnable(GL_DEPTH_TEST));
