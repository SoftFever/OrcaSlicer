--- conflicted
+++ resolved
@@ -654,11 +654,7 @@
         toggle_field(el, have_support_material && !(support_is_normal_tree && !have_raft));
 
     bool has_ironing = (config->opt_enum<IroningType>("ironing_type") != IroningType::NoIroning);
-<<<<<<< HEAD
-    for (auto el : { "ironing_pattern", "ironing_flow", "ironing_spacing", "ironing_speed" })
-=======
-    for (auto el : { "ironing_flow", "ironing_spacing", "ironing_speed", "ironing_angle" })
->>>>>>> a523979a
+    for (auto el : { "ironing_pattern", "ironing_flow", "ironing_spacing", "ironing_speed", "ironing_angle" })
         toggle_line(el, has_ironing);
 
     // bool have_sequential_printing = (config->opt_enum<PrintSequence>("print_sequence") == PrintSequence::ByObject);
