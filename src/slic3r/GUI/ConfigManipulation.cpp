--- conflicted
+++ resolved
@@ -197,9 +197,6 @@
         apply(config, &new_conf);
         is_msg_dlg_already_exist = false;
     }
-    //BBS: top_area_threshold showed if the top one wall function be applyed
-    bool top_one_wall_apply = config->opt_enum<TopOneWallType>("top_one_wall_type") == TopOneWallType::None;
-    toggle_line("top_area_threshold", !top_one_wall_apply);
 
     //BBS: ironing_spacing shouldn't be too small or equal to zero
     if (config->opt_float("ironing_spacing") < 0.05)
@@ -412,13 +409,8 @@
     if (config->opt_bool("enable_support")) {
         auto   support_type = config->opt_enum<SupportType>("support_type");
         auto   support_style = config->opt_enum<SupportMaterialStyle>("support_style");
-<<<<<<< HEAD
-        std::set<int> enum_set_normal = {0, 1, 2};
-        std::set<int> enum_set_tree   = {0, 3, 4, 5, 6};
-=======
         std::set<int> enum_set_normal = { smsDefault, smsGrid, smsSnug };
-        std::set<int> enum_set_tree   = { smsDefault, smsTreeSlim, smsTreeStrong, smsTreeHybrid, smsTreeOrganic };
->>>>>>> 693aa8d2
+        std::set<int> enum_set_tree   = { smsDefault, smsTreeSlim, smsTreeStrong, smsTreeHybrid, smsOrganic };
         auto &           set             = is_tree(support_type) ? enum_set_tree : enum_set_normal;
         if (set.find(support_style) == set.end()) {
             DynamicPrintConfig new_conf = *config;
@@ -534,15 +526,9 @@
     }
     
     bool have_perimeters = config->opt_int("wall_loops") > 0;
-<<<<<<< HEAD
     for (auto el : { "extra_perimeters_on_overhangs", "ensure_vertical_shell_thickness", "detect_thin_wall", "detect_overhang_wall",
-        "seam_position", "staggered_inner_seams", "wall_infill_order", "outer_wall_line_width",
+        "seam_position", "staggered_inner_seams", "wall_sequence", "outer_wall_line_width",
         "inner_wall_speed", "outer_wall_speed", "small_perimeter_speed", "small_perimeter_threshold" })
-=======
-    for (auto el : { "ensure_vertical_shell_thickness", "detect_thin_wall", "detect_overhang_wall",
-                    "seam_position","seam_gap","wipe_speed", "wall_sequence", "outer_wall_line_width",
-                    "inner_wall_speed", "outer_wall_speed" })
->>>>>>> 693aa8d2
         toggle_field(el, have_perimeters);
     
     bool have_infill = config->option<ConfigOptionPercent>("sparse_infill_density")->value > 0;
@@ -619,22 +605,11 @@
     bool have_support_soluble = have_support_material && config->opt_float("support_top_z_distance") == 0;
     auto support_style = config->opt_enum<SupportMaterialStyle>("support_style");
     for (auto el : { "support_style", "support_base_pattern",
-<<<<<<< HEAD
         "support_base_pattern_spacing", "support_expansion", "support_angle",
         "support_interface_pattern", "support_interface_top_layers", "support_interface_bottom_layers",
         "bridge_no_support", "max_bridge_length", "support_top_z_distance", "support_bottom_z_distance",
-        //BBS: add more support params to dependent of enable_support
-        "support_type", "support_on_build_plate_only", "support_critical_regions_only",
+        "support_type", "support_on_build_plate_only", "support_critical_regions_only","support_interface_not_for_body",
         "support_object_xy_distance"/*, "independent_support_layer_height"*/})
-=======
-                    "support_base_pattern_spacing", "support_expansion", "support_angle",
-                    "support_interface_pattern", "support_interface_top_layers", "support_interface_bottom_layers",
-                    "bridge_no_support", "max_bridge_length", "support_top_z_distance", "support_bottom_z_distance",
-                     //BBS: add more support params to dependent of enable_support
-                    "support_type", "support_on_build_plate_only",
-                    "support_remove_small_overhang","support_interface_not_for_body",
-                    "support_object_xy_distance"/*, "independent_support_layer_height"*/})
->>>>>>> 693aa8d2
         toggle_field(el, have_support_material);
     toggle_field("support_threshold_angle", have_support_material && is_auto(support_type));
     //toggle_field("support_closing_radius", have_support_material && support_style == smsSnug);
@@ -684,12 +659,7 @@
         toggle_field(el, have_support_material && !(support_is_normal_tree && !have_raft));
     
     bool has_ironing = (config->opt_enum<IroningType>("ironing_type") != IroningType::NoIroning);
-<<<<<<< HEAD
     for (auto el : { "ironing_pattern", "ironing_flow", "ironing_spacing", "ironing_speed", "ironing_angle" })
-=======
-    for (auto el : {
-        "ironing_pattern","ironing_speed", "ironing_flow", "ironing_spacing", "ironing_direction"})
->>>>>>> 693aa8d2
         toggle_line(el, has_ironing);
     
     // bool have_sequential_printing = (config->opt_enum<PrintSequence>("print_sequence") == PrintSequence::ByObject);
@@ -729,13 +699,9 @@
     toggle_line("slowdown_for_curled_perimeters",!has_overhang_speed_classic && has_overhang_speed);
     
     toggle_line("flush_into_objects", !is_global_config);
-<<<<<<< HEAD
-    
-=======
 
     toggle_line("support_interface_not_for_body",config->opt_int("support_interface_filament")&&!config->opt_int("support_filament"));
 
->>>>>>> 693aa8d2
     bool has_fuzzy_skin = (config->opt_enum<FuzzySkinType>("fuzzy_skin") != FuzzySkinType::None);
     for (auto el : { "fuzzy_skin_thickness", "fuzzy_skin_point_distance"})
         toggle_line(el, has_fuzzy_skin);
@@ -745,7 +711,6 @@
         "min_feature_size", "min_bead_width", "wall_distribution_count", "initial_layer_min_bead_width"})
         toggle_line(el, have_arachne);
     toggle_field("detect_thin_wall", !have_arachne);
-<<<<<<< HEAD
     
     // Orca
     auto is_role_based_wipe_speed = config->opt_bool("role_based_wipe_speed");
@@ -754,21 +719,6 @@
     for (auto el : {"accel_to_decel_enable", "accel_to_decel_factor"})
         toggle_line(el, gcflavor == gcfKlipper);
     if(gcflavor == gcfKlipper)
-=======
-
-    PresetBundle *preset_bundle = wxGetApp().preset_bundle;
-    // OrcaSlicer
-    auto gcflavor = preset_bundle->printers.get_edited_preset().config.option<ConfigOptionEnum<GCodeFlavor>>("gcode_flavor")->value;
-    if( gcflavor != gcfKlipper )
-    {
-        for (auto el : {"accel_to_decel_enable", "accel_to_decel_factor"})
-            toggle_line(el, false);
-    }
-    else {
-        for (auto el : {"accel_to_decel_enable", "accel_to_decel_factor"})
-            toggle_line(el, true);
-
->>>>>>> 693aa8d2
         toggle_field("accel_to_decel_factor", config->opt_bool("accel_to_decel_enable"));
     
     bool have_make_overhang_printable = config->opt_bool("make_overhang_printable");
