--- conflicted
+++ resolved
@@ -676,13 +676,9 @@
     for (auto el : {"wipe_tower_rotation_angle", "wipe_tower_cone_angle",
                     "wipe_tower_extra_spacing", "wipe_tower_max_purge_speed",
                     "wipe_tower_bridging", "wipe_tower_extra_flow",
-<<<<<<< HEAD
                     "wipe_tower_no_sparse_layers",
-                    "single_extruder_multi_material_priming",
                     "wipe_tower_pulsatile_purge"}) // ORCA: Pulsatile purging
-=======
-                    "wipe_tower_no_sparse_layers"})
->>>>>>> 17492c1e
+
       toggle_line(el, have_prime_tower && !is_BBL_Printer);
 
     toggle_line("single_extruder_multi_material_priming", !bSEMM && have_prime_tower && !is_BBL_Printer);
