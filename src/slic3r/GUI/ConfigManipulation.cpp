///|/ Copyright (c) Prusa Research 2019 - 2023 Lukáš Hejl @hejllukas, Vojtěch Bubník @bubnikv, Lukáš Matěna @lukasmatena, Oleksandra Iushchenko @YuSanka, Pavel Mikuš @Godrak, Tomáš Mészáros @tamasmeszaros
///|/
///|/ PrusaSlicer is released under the terms of the AGPLv3 or higher
///|/
// #include "libslic3r/GCodeSender.hpp"
#include "ConfigManipulation.hpp"
#include "I18N.hpp"
#include "GUI_App.hpp"
#include "format.hpp"
#include "libslic3r/Model.hpp"
#include "libslic3r/PresetBundle.hpp"
#include "MsgDialog.hpp"
#include "libslic3r/PrintConfig.hpp"

#include <wx/msgdlg.h>

namespace Slic3r {
namespace GUI {

void ConfigManipulation::apply(DynamicPrintConfig* config, DynamicPrintConfig* new_config)
{
    bool modified = false;
    m_applying_keys = config->diff(*new_config);
    for (auto opt_key : m_applying_keys) {
        config->set_key_value(opt_key, new_config->option(opt_key)->clone());
        modified = true;
    }
    if (modified && load_config != nullptr)
        load_config();
    m_applying_keys.clear();
}

bool ConfigManipulation::is_applying() const { return is_msg_dlg_already_exist; }

t_config_option_keys const &ConfigManipulation::applying_keys() const
{
    return m_applying_keys;
}

void ConfigManipulation::toggle_field(const std::string &opt_key, const bool toggle, int opt_index /* = -1*/)
{
    if (local_config) {
        if (local_config->option(opt_key) == nullptr) return;
    }
    cb_toggle_field(opt_key, toggle, opt_index);
}

void ConfigManipulation::toggle_line(const std::string& opt_key, const bool toggle)
{
    if (local_config) {
        if (local_config->option(opt_key) == nullptr)
            return;
    }
    if (cb_toggle_line)
        cb_toggle_line(opt_key, toggle);
}

void ConfigManipulation::check_nozzle_temperature_range(DynamicPrintConfig *config)
{
    if (is_msg_dlg_already_exist)
        return;

    int temperature_range_low = config->has("nozzle_temperature_range_low") ?
                                config->opt_int("nozzle_temperature_range_low", (unsigned int)0) :
                                0;
    int temperature_range_high = config->has("nozzle_temperature_range_high") ?
                                 config->opt_int("nozzle_temperature_range_high", (unsigned int)0) :
                                 0;

    if (temperature_range_low != 0 &&
        temperature_range_high != 0 &&
        config->has("nozzle_temperature")) {
        if (config->opt_int("nozzle_temperature", 0) < temperature_range_low ||
            config->opt_int("nozzle_temperature", 0) > temperature_range_high)
        {
            wxString msg_text = _(L("Nozzle may be blocked when the temperature is out of recommended range.\n"
                "Please make sure whether to use the temperature to print.\n\n"));
            msg_text += wxString::Format(_L("Recommended nozzle temperature of this filament type is [%d, %d] degree centigrade"), temperature_range_low, temperature_range_high);
            MessageDialog dialog(m_msg_dlg_parent, msg_text, "", wxICON_WARNING | wxOK);
            is_msg_dlg_already_exist = true;
            dialog.ShowModal();
            is_msg_dlg_already_exist = false;
        }
    }
}

void ConfigManipulation::check_nozzle_temperature_initial_layer_range(DynamicPrintConfig* config)
{
    if (is_msg_dlg_already_exist)
        return;

    int temperature_range_low = config->has("nozzle_temperature_range_low") ?
                            config->opt_int("nozzle_temperature_range_low", (unsigned int)0) :
                            0;
    int temperature_range_high = config->has("nozzle_temperature_range_high") ?
                                 config->opt_int("nozzle_temperature_range_high", (unsigned int)0) :
                                 0;

    if (temperature_range_low != 0 &&
        temperature_range_high != 0 &&
        config->has("nozzle_temperature_initial_layer")) {
        if (config->opt_int("nozzle_temperature_initial_layer", 0) < temperature_range_low ||
            config->opt_int("nozzle_temperature_initial_layer", 0) > temperature_range_high)
        {
            wxString msg_text = _(L("Nozzle may be blocked when the temperature is out of recommended range.\n"
                "Please make sure whether to use the temperature to print.\n\n"));
            msg_text += wxString::Format(_L("Recommended nozzle temperature of this filament type is [%d, %d] degree centigrade"), temperature_range_low, temperature_range_high);
            MessageDialog dialog(m_msg_dlg_parent, msg_text, "", wxICON_WARNING | wxOK);
            is_msg_dlg_already_exist = true;
            dialog.ShowModal();
            is_msg_dlg_already_exist = false;
        }
    }
}


void ConfigManipulation::check_filament_max_volumetric_speed(DynamicPrintConfig *config)
{
    //if (is_msg_dlg_already_exist) return;
    //float max_volumetric_speed = config->opt_float("filament_max_volumetric_speed");

    float max_volumetric_speed = config->has("filament_max_volumetric_speed") ? config->opt_float("filament_max_volumetric_speed", (float) 0.5) : 0.5;
    // BBS: limite the min max_volumetric_speed
    if (max_volumetric_speed < 0.5) {
        const wxString     msg_text = _(L("Too small max volumetric speed.\nReset to 0.5"));
        MessageDialog      dialog(nullptr, msg_text, "", wxICON_WARNING | wxOK);
        DynamicPrintConfig new_conf = *config;
        is_msg_dlg_already_exist    = true;
        dialog.ShowModal();
        new_conf.set_key_value("filament_max_volumetric_speed", new ConfigOptionFloats({0.5}));
        apply(config, &new_conf);
        is_msg_dlg_already_exist = false;
    }

}

void ConfigManipulation::check_chamber_temperature(DynamicPrintConfig* config)
{
    const static std::map<std::string, int>recommend_temp_map = {
        {"PLA",45},
        {"PLA-CF",45},
        {"PVA",45},
        {"TPU",50},
        {"PETG",55},
        {"PETG-CF",55}
    };
   bool support_chamber_temp_control=GUI::wxGetApp().preset_bundle->printers.get_selected_preset().config.opt_bool("support_chamber_temp_control");
    if (support_chamber_temp_control&&config->has("chamber_temperatures")) {
        std::string filament_type = config->option<ConfigOptionStrings>("filament_type")->get_at(0);
        auto iter = recommend_temp_map.find(filament_type);
        if (iter!=recommend_temp_map.end()) {
            if (iter->second < config->option<ConfigOptionInts>("chamber_temperatures")->get_at(0)) {
                wxString msg_text = wxString::Format(_L("Current chamber temperature is higher than the material's safe temperature,it may result in material softening and clogging.The maximum safe temperature for the material is %d"), iter->second);
                MessageDialog dialog(m_msg_dlg_parent, msg_text, "", wxICON_WARNING | wxOK);
                is_msg_dlg_already_exist = true;
                dialog.ShowModal();
                is_msg_dlg_already_exist = false;
            }
        }
    }
}

void ConfigManipulation::update_print_fff_config(DynamicPrintConfig* config, const bool is_global_config)
{
    // #ys_FIXME_to_delete
    //! Temporary workaround for the correct updates of the TextCtrl (like "layer_height"):
    // KillFocus() for the wxSpinCtrl use CallAfter function. So,
    // to except the duplicate call of the update() after dialog->ShowModal(),
    // let check if this process is already started.
    if (is_msg_dlg_already_exist)
        return;

    // layer_height shouldn't be equal to zero
    auto gpreset = GUI::wxGetApp().preset_bundle->printers.get_edited_preset();
    if (config->opt_float("layer_height") < EPSILON)
    {
        const wxString msg_text = _(L("Too small layer height.\nReset to 0.2"));
        MessageDialog dialog(m_msg_dlg_parent, msg_text, "", wxICON_WARNING | wxOK);
        DynamicPrintConfig new_conf = *config;
        is_msg_dlg_already_exist = true;
        dialog.ShowModal();
        new_conf.set_key_value("layer_height", new ConfigOptionFloat(0.2));
        apply(config, &new_conf);
        is_msg_dlg_already_exist = false;
    }

    //BBS: limite the max layer_herght
    auto max_lh = gpreset.config.opt_float("max_layer_height",0);
    if (max_lh > 0.2 && config->opt_float("layer_height") > max_lh+ EPSILON)
    {
        const wxString msg_text = wxString::Format(L"Too large layer height.\nReset to %0.3f", max_lh);
        MessageDialog dialog(nullptr, msg_text, "", wxICON_WARNING | wxOK);
        DynamicPrintConfig new_conf = *config;
        is_msg_dlg_already_exist = true;
        dialog.ShowModal();
        new_conf.set_key_value("layer_height", new ConfigOptionFloat(max_lh));
        apply(config, &new_conf);
        is_msg_dlg_already_exist = false;
    }

    //BBS: ironing_spacing shouldn't be too small or equal to zero
    if (config->opt_float("ironing_spacing") < 0.05)
    {
        const wxString msg_text = _(L("Too small ironing spacing.\nReset to 0.1"));
        MessageDialog dialog(nullptr, msg_text, "", wxICON_WARNING | wxOK);
        DynamicPrintConfig new_conf = *config;
        is_msg_dlg_already_exist = true;
        dialog.ShowModal();
        new_conf.set_key_value("ironing_spacing", new ConfigOptionFloat(0.1));
        apply(config, &new_conf);
        is_msg_dlg_already_exist = false;
    }

    if (config->option<ConfigOptionFloat>("initial_layer_print_height")->value < EPSILON)
    {
        const wxString msg_text = _(L("Zero initial layer height is invalid.\n\nThe first layer height will be reset to 0.2."));
        MessageDialog dialog(m_msg_dlg_parent, msg_text, "", wxICON_WARNING | wxOK);
        DynamicPrintConfig new_conf = *config;
        is_msg_dlg_already_exist = true;
        dialog.ShowModal();
        new_conf.set_key_value("initial_layer_print_height", new ConfigOptionFloat(0.2));
        apply(config, &new_conf);
        is_msg_dlg_already_exist = false;
    }

    if (abs(config->option<ConfigOptionFloat>("xy_hole_compensation")->value) > 2)
    {
        const wxString msg_text = _(L("This setting is only used for model size tunning with small value in some cases.\n"
                                      "For example, when model size has small error and hard to be assembled.\n"
                                      "For large size tuning, please use model scale function.\n\n"
                                      "The value will be reset to 0."));
        MessageDialog dialog(m_msg_dlg_parent, msg_text, "", wxICON_WARNING | wxOK);
        DynamicPrintConfig new_conf = *config;
        is_msg_dlg_already_exist = true;
        dialog.ShowModal();
        new_conf.set_key_value("xy_hole_compensation", new ConfigOptionFloat(0));
        apply(config, &new_conf);
        is_msg_dlg_already_exist = false;
    }

    if (abs(config->option<ConfigOptionFloat>("xy_contour_compensation")->value) > 2)
    {
        const wxString msg_text = _(L("This setting is only used for model size tunning with small value in some cases.\n"
                                      "For example, when model size has small error and hard to be assembled.\n"
                                      "For large size tuning, please use model scale function.\n\n"
                                      "The value will be reset to 0."));
        MessageDialog dialog(m_msg_dlg_parent, msg_text, "", wxICON_WARNING | wxOK);
        DynamicPrintConfig new_conf = *config;
        is_msg_dlg_already_exist = true;
        dialog.ShowModal();
        new_conf.set_key_value("xy_contour_compensation", new ConfigOptionFloat(0));
        apply(config, &new_conf);
        is_msg_dlg_already_exist = false;
    }

    if (config->option<ConfigOptionFloat>("elefant_foot_compensation")->value > 1)
    {
        const wxString msg_text = _(L("Too large elefant foot compensation is unreasonable.\n"
                                      "If really have serious elephant foot effect, please check other settings.\n"
                                      "For example, whether bed temperature is too high.\n\n"
                                      "The value will be reset to 0."));
        MessageDialog dialog(m_msg_dlg_parent, msg_text, "", wxICON_WARNING | wxOK);
        DynamicPrintConfig new_conf = *config;
        is_msg_dlg_already_exist = true;
        dialog.ShowModal();
        new_conf.set_key_value("elefant_foot_compensation", new ConfigOptionFloat(0));
        apply(config, &new_conf);
        is_msg_dlg_already_exist = false;
    }

    double sparse_infill_density = config->option<ConfigOptionPercent>("sparse_infill_density")->value;
    auto timelapse_type = config->opt_enum<TimelapseType>("timelapse_type");

    if (config->opt_bool("spiral_mode") &&
        ! (config->opt_int("wall_loops") == 1 &&
           config->opt_int("top_shell_layers") == 0 &&
           sparse_infill_density == 0 &&
           ! config->opt_bool("enable_support") &&
           config->opt_int("enforce_support_layers") == 0 &&
           ! config->opt_bool("detect_thin_wall") &&
           ! config->opt_bool("overhang_reverse") &&
            config->opt_enum<TimelapseType>("timelapse_type") == TimelapseType::tlTraditional))
    {
        wxString msg_text = _(L("Spiral mode only works when wall loops is 1, support is disabled, top shell layers is 0, sparse infill density is 0 and timelapse type is traditional."));

        auto printer_structure_opt = wxGetApp().preset_bundle->printers.get_edited_preset().config.option<ConfigOptionEnum<PrinterStructure>>("printer_structure");
        if (printer_structure_opt && printer_structure_opt->value == PrinterStructure::psI3) {
            msg_text += _(L(" But machines with I3 structure will not generate timelapse videos."));
        }

        if (is_global_config)
            msg_text += "\n\n" + _(L("Change these settings automatically? \n"
                                     "Yes - Change these settings and enable spiral mode automatically\n"
                                     "No  - Give up using spiral mode this time"));
        MessageDialog dialog(m_msg_dlg_parent, msg_text, "",
                               wxICON_WARNING | (is_global_config ? wxYES | wxNO : wxOK));
        DynamicPrintConfig new_conf = *config;
        is_msg_dlg_already_exist = true;
        auto answer = dialog.ShowModal();
        bool support = true;
        if (!is_global_config || answer == wxID_YES) {
            new_conf.set_key_value("wall_loops", new ConfigOptionInt(1));
            new_conf.set_key_value("top_shell_layers", new ConfigOptionInt(0));
            new_conf.set_key_value("sparse_infill_density", new ConfigOptionPercent(0));
            new_conf.set_key_value("enable_support", new ConfigOptionBool(false));
            new_conf.set_key_value("enforce_support_layers", new ConfigOptionInt(0));
            new_conf.set_key_value("detect_thin_wall", new ConfigOptionBool(false));
            new_conf.set_key_value("overhang_reverse", new ConfigOptionBool(false));
            new_conf.set_key_value("timelapse_type", new ConfigOptionEnum<TimelapseType>(tlTraditional));
            sparse_infill_density = 0;
            timelapse_type = TimelapseType::tlTraditional;
            support = false;
        }
        else {
            new_conf.set_key_value("spiral_mode", new ConfigOptionBool(false));
        }
        apply(config, &new_conf);
        if (cb_value_change) {
            cb_value_change("sparse_infill_density", sparse_infill_density);
            int timelapse_type_int = (int)timelapse_type;
            cb_value_change("timelapse_type", timelapse_type_int);
            if (!support)
                cb_value_change("enable_support", false);
        }
        is_msg_dlg_already_exist = false;
    }
    
    if (config->opt_bool("alternate_extra_wall") && config->opt_bool("ensure_vertical_shell_thickness"))
    {
        wxString msg_text = _(L("Alternate extra wall only works with ensure vertical shell thickness disabled. "));

        if (is_global_config)
            msg_text += "\n\n" + _(L("Change these settings automatically? \n"
                                     "Yes - Disable ensure vertical shell thickness and enable alternate extra wall\n"
                                     "No  - Dont use alternate extra wall"));
        
        MessageDialog dialog(m_msg_dlg_parent, msg_text, "",
                               wxICON_WARNING | (is_global_config ? wxYES | wxNO : wxOK));
        DynamicPrintConfig new_conf = *config;
        auto answer = dialog.ShowModal();
        if (!is_global_config || answer == wxID_YES) {
            new_conf.set_key_value("ensure_vertical_shell_thickness", new ConfigOptionBool(false));
            new_conf.set_key_value("alternate_extra_wall", new ConfigOptionBool(true));
        }
        else {
            new_conf.set_key_value("ensure_vertical_shell_thickness", new ConfigOptionBool(true));
            new_conf.set_key_value("alternate_extra_wall", new ConfigOptionBool(false));
        }
        apply(config, &new_conf);
    }

    // BBS
    int filament_cnt = wxGetApp().preset_bundle->filament_presets.size();
#if 0
    bool has_wipe_tower = filament_cnt > 1 && config->opt_bool("enable_prime_tower");
    if (has_wipe_tower && (config->opt_bool("adaptive_layer_height") || config->opt_bool("independent_support_layer_height"))) {
        wxString msg_text;
        if (config->opt_bool("adaptive_layer_height") && config->opt_bool("independent_support_layer_height")) {
            msg_text = _(L("Prime tower does not work when Adaptive Layer Height or Independent Support Layer Height is on.\n"
                "Which do you want to keep?\n"
                "YES - Keep Prime Tower\n"
                "NO  - Keep Adaptive Layer Height and Independent Support Layer Height"));
        }
        else if (config->opt_bool("adaptive_layer_height")) {
            msg_text = _(L("Prime tower does not work when Adaptive Layer Height is on.\n"
                "Which do you want to keep?\n"
                "YES - Keep Prime Tower\n"
                "NO  - Keep Adaptive Layer Height"));
        }
        else {
            msg_text = _(L("Prime tower does not work when Independent Support Layer Height is on.\n"
                "Which do you want to keep?\n"
                "YES - Keep Prime Tower\n"
                "NO  - Keep Independent Support Layer Height"));
        }

        MessageDialog dialog(m_msg_dlg_parent, msg_text, "", wxICON_WARNING | wxYES | wxNO);
        is_msg_dlg_already_exist = true;
        auto answer = dialog.ShowModal();

        DynamicPrintConfig new_conf = *config;
        if (answer == wxID_YES) {
            if (config->opt_bool("adaptive_layer_height"))
                 new_conf.set_key_value("adaptive_layer_height", new ConfigOptionBool(false));

            if (config->opt_bool("independent_support_layer_height"))
                new_conf.set_key_value("independent_support_layer_height", new ConfigOptionBool(false));
        }
        else
            new_conf.set_key_value("enable_prime_tower", new ConfigOptionBool(false));

        apply(config, &new_conf);
        is_msg_dlg_already_exist = false;
    }

    // BBS
    if (has_wipe_tower && config->opt_bool("enable_support") && !config->opt_bool("independent_support_layer_height")) {
        double layer_height = config->opt_float("layer_height");
        double top_gap_raw = config->opt_float("support_top_z_distance");
        //double bottom_gap_raw = config->opt_float("support_bottom_z_distance");
        double top_gap = std::round(top_gap_raw / layer_height) * layer_height;
        //double bottom_gap = std::round(bottom_gap_raw / layer_height) * layer_height;
        if (top_gap != top_gap_raw /* || bottom_gap != bottom_gap_raw*/) {
            DynamicPrintConfig new_conf = *config;
            new_conf.set_key_value("support_top_z_distance", new ConfigOptionFloat(top_gap));
            //new_conf.set_key_value("support_bottom_z_distance", new ConfigOptionFloat(bottom_gap));
            apply(config, &new_conf);

            //wxMessageBox(_L("Support top/bottom Z distance is automatically changed to multiple of layer height."));
        }
    }
#endif

    // Check "enable_support" and "overhangs" relations only on global settings level
    if (is_global_config && config->opt_bool("enable_support")) {
        // Ask only once.
        if (!m_support_material_overhangs_queried) {
            m_support_material_overhangs_queried = true;
            if (!config->opt_bool("detect_overhang_wall")/* != 1*/) {
                //BBS: detect_overhang_wall is setting in develop mode. Enable it directly.
                DynamicPrintConfig new_conf = *config;
                new_conf.set_key_value("detect_overhang_wall", new ConfigOptionBool(true));
                apply(config, &new_conf);
            }
        }
    }
    else {
        m_support_material_overhangs_queried = false;
    }

    if (config->opt_bool("enable_support")) {
        auto   support_type = config->opt_enum<SupportType>("support_type");
        auto   support_style = config->opt_enum<SupportMaterialStyle>("support_style");
        std::set<int> enum_set_normal = { smsDefault, smsGrid, smsSnug };
        std::set<int> enum_set_tree   = { smsDefault, smsTreeSlim, smsTreeStrong, smsTreeHybrid, smsOrganic };
        auto &           set             = is_tree(support_type) ? enum_set_tree : enum_set_normal;
        if (set.find(support_style) == set.end()) {
            DynamicPrintConfig new_conf = *config;
            new_conf.set_key_value("support_style", new ConfigOptionEnum<SupportMaterialStyle>(smsDefault));
            apply(config, &new_conf);
        }
    }

    // BBS
    static const char* keys[] = { "support_filament", "support_interface_filament"};
    for (int i = 0; i < sizeof(keys) / sizeof(keys[0]); i++) {
        std::string key = std::string(keys[i]);
        auto* opt = dynamic_cast<ConfigOptionInt*>(config->option(key, false));
        if (opt != nullptr) {
            if (opt->getInt() > filament_cnt) {
                DynamicPrintConfig new_conf = *config;
                new_conf.set_key_value(key, new ConfigOptionInt(0));
                apply(config, &new_conf);
            }
        }
    }

    if (config->opt_enum<PrintSequence>("print_sequence") == PrintSequence::ByObject && config->opt_int("skirt_height") > 1 && config->opt_int("skirt_loops") > 0) {
        const wxString     msg_text = _(L("While printing by Object, the extruder may collide skirt.\nThus, reset the skirt layer to 1 to avoid that."));
        MessageDialog      dialog(m_msg_dlg_parent, msg_text, "", wxICON_WARNING | wxOK);
        DynamicPrintConfig new_conf = *config;
        is_msg_dlg_already_exist    = true;
        dialog.ShowModal();
        new_conf.set_key_value("skirt_height", new ConfigOptionInt(1));
        apply(config, &new_conf);
        is_msg_dlg_already_exist = false;
    }
    
}

void ConfigManipulation::apply_null_fff_config(DynamicPrintConfig *config, std::vector<std::string> const &keys, std::map<ObjectBase *, ModelConfig *> const &configs)
{
    for (auto &k : keys) {
        if (/*k == "adaptive_layer_height" || */ k == "independent_support_layer_height" || k == "enable_support" ||
            k == "detect_thin_wall" || k == "tree_support_adaptive_layer_height")
            config->set_key_value(k, new ConfigOptionBool(true));
        else if (k == "wall_loops")
            config->set_key_value(k, new ConfigOptionInt(0));
        else if (k == "top_shell_layers" || k == "enforce_support_layers")
            config->set_key_value(k, new ConfigOptionInt(1));
        else if (k == "sparse_infill_density") {
            double v = config->option<ConfigOptionPercent>(k)->value;
            for (auto &c : configs) {
                auto o = c.second->get().option<ConfigOptionPercent>(k);
                if (o && o->value > v) v = o->value;
            }
            config->set_key_value(k, new ConfigOptionPercent(v)); // sparse_infill_pattern
        }
        else if (k == "detect_overhang_wall")
            config->set_key_value(k, new ConfigOptionBool(false));
        else if (k == "sparse_infill_pattern")
            config->set_key_value(k, new ConfigOptionEnum<InfillPattern>(ipGrid));
    }
}

void ConfigManipulation::toggle_print_fff_options(DynamicPrintConfig *config, const bool is_global_config)
{
    PresetBundle *preset_bundle  = wxGetApp().preset_bundle;
    
    auto gcflavor = preset_bundle->printers.get_edited_preset().config.option<ConfigOptionEnum<GCodeFlavor>>("gcode_flavor")->value;
    
    bool have_volumetric_extrusion_rate_slope = config->option<ConfigOptionFloat>("max_volumetric_extrusion_rate_slope")->value > 0;
    int have_volumetric_extrusion_rate_slope_segment_length = config->option<ConfigOptionInt>("max_volumetric_extrusion_rate_slope_segment_length")->value;
    toggle_field("enable_arc_fitting", !have_volumetric_extrusion_rate_slope);
    toggle_line("max_volumetric_extrusion_rate_slope_segment_length", have_volumetric_extrusion_rate_slope);
    if(have_volumetric_extrusion_rate_slope) config->set_key_value("enable_arc_fitting", new ConfigOptionBool(false));
    if(have_volumetric_extrusion_rate_slope_segment_length==0) {
        DynamicPrintConfig new_conf = *config;
        new_conf.set_key_value("max_volumetric_extrusion_rate_slope_segment_length", new ConfigOptionInt(1));
        apply(config, &new_conf);
    }
    
    bool have_perimeters = config->opt_int("wall_loops") > 0;
    for (auto el : { "extra_perimeters_on_overhangs", "ensure_vertical_shell_thickness", "detect_thin_wall", "detect_overhang_wall",
        "seam_position", "staggered_inner_seams", "wall_sequence", "outer_wall_line_width",
        "inner_wall_speed", "outer_wall_speed", "small_perimeter_speed", "small_perimeter_threshold" })
        toggle_field(el, have_perimeters);
    
    bool have_infill = config->option<ConfigOptionPercent>("sparse_infill_density")->value > 0;
    // sparse_infill_filament uses the same logic as in Print::extruders()
    for (auto el : { "sparse_infill_pattern", "infill_combination",
        "minimum_sparse_infill_area", "sparse_infill_filament", "infill_anchor_max"})
        toggle_line(el, have_infill);
    
    // Only allow configuration of open anchors if the anchoring is enabled.
    bool has_infill_anchors = have_infill && config->option<ConfigOptionFloatOrPercent>("infill_anchor_max")->value > 0;
    toggle_field("infill_anchor", has_infill_anchors);
    
    bool has_spiral_vase         = config->opt_bool("spiral_mode");
    toggle_line("spiral_mode_smooth", has_spiral_vase);
    toggle_line("spiral_mode_max_xy_smoothing", has_spiral_vase && config->opt_bool("spiral_mode_smooth"));
    bool has_top_solid_infill 	 = config->opt_int("top_shell_layers") > 0;
    bool has_bottom_solid_infill = config->opt_int("bottom_shell_layers") > 0;
    bool has_solid_infill 		 = has_top_solid_infill || has_bottom_solid_infill;
    // solid_infill_filament uses the same logic as in Print::extruders()
    for (auto el : { "top_surface_pattern", "bottom_surface_pattern", "internal_solid_infill_pattern", "solid_infill_filament"})
        toggle_field(el, has_solid_infill);
    
    for (auto el : { "infill_direction", "sparse_infill_line_width",
        "sparse_infill_speed", "bridge_speed", "internal_bridge_speed", "bridge_angle" })
        toggle_field(el, have_infill || has_solid_infill);
    
    toggle_field("top_shell_thickness", ! has_spiral_vase && has_top_solid_infill);
    toggle_field("bottom_shell_thickness", ! has_spiral_vase && has_bottom_solid_infill);
    
    // Gap fill is newly allowed in between perimeter lines even for empty infill (see GH #1476).
    toggle_field("gap_infill_speed", have_perimeters);
    
    for (auto el : { "top_surface_line_width", "top_surface_speed" })
        toggle_field(el, has_top_solid_infill || (has_spiral_vase && has_bottom_solid_infill));
    
    bool have_default_acceleration = config->opt_float("default_acceleration") > 0;
    
    for (auto el : {"outer_wall_acceleration", "inner_wall_acceleration", "initial_layer_acceleration",
        "top_surface_acceleration", "travel_acceleration", "bridge_acceleration", "sparse_infill_acceleration", "internal_solid_infill_acceleration"})
        toggle_field(el, have_default_acceleration);
    
    bool have_default_jerk = config->opt_float("default_jerk") > 0;
    
    for (auto el : { "outer_wall_jerk", "inner_wall_jerk", "initial_layer_jerk", "top_surface_jerk","travel_jerk", "infill_jerk"})
        toggle_field(el, have_default_jerk);
    
    bool have_skirt = config->opt_int("skirt_loops") > 0;
    toggle_field("skirt_height", have_skirt && config->opt_enum<DraftShield>("draft_shield") != dsEnabled);
    for (auto el : { "skirt_distance", "draft_shield"})
        toggle_field(el, have_skirt);
    
    bool have_brim = (config->opt_enum<BrimType>("brim_type") != btNoBrim);
    toggle_field("brim_object_gap", have_brim);
    bool have_brim_width = (config->opt_enum<BrimType>("brim_type") != btNoBrim) && config->opt_enum<BrimType>("brim_type") != btAutoBrim;
    toggle_field("brim_width", have_brim_width);
    // wall_filament uses the same logic as in Print::extruders()
    toggle_field("wall_filament", have_perimeters || have_brim);
    
    bool have_brim_ear = (config->opt_enum<BrimType>("brim_type") == btEar);
    const auto brim_width = config->opt_float("brim_width");
    // disable brim_ears_max_angle and brim_ears_detection_length if brim_width is 0
    toggle_field("brim_ears_max_angle", brim_width > 0.0f);
    toggle_field("brim_ears_detection_length", brim_width > 0.0f);
    // hide brim_ears_max_angle and brim_ears_detection_length if brim_ear is not selected
    toggle_line("brim_ears_max_angle", have_brim_ear);
    toggle_line("brim_ears_detection_length", have_brim_ear);
    
    // Hide Elephant foot compensation layers if elefant_foot_compensation is not enabled
    toggle_line("elefant_foot_compensation_layers", config->opt_float("elefant_foot_compensation") > 0);
    
    bool have_raft = config->opt_int("raft_layers") > 0;
    bool have_support_material = config->opt_bool("enable_support") || have_raft;
    
    SupportType support_type = config->opt_enum<SupportType>("support_type");
    bool have_support_interface = config->opt_int("support_interface_top_layers") > 0 || config->opt_int("support_interface_bottom_layers") > 0;
    bool have_support_soluble = have_support_material && config->opt_float("support_top_z_distance") == 0;
    auto support_style = config->opt_enum<SupportMaterialStyle>("support_style");
    for (auto el : { "support_style", "support_base_pattern",
        "support_base_pattern_spacing", "support_expansion", "support_angle",
        "support_interface_pattern", "support_interface_top_layers", "support_interface_bottom_layers",
        "bridge_no_support", "max_bridge_length", "support_top_z_distance", "support_bottom_z_distance",
        "support_type", "support_on_build_plate_only", "support_critical_regions_only","support_interface_not_for_body",
        "support_object_xy_distance"/*, "independent_support_layer_height"*/})
        toggle_field(el, have_support_material);
    toggle_field("support_threshold_angle", have_support_material && is_auto(support_type));
    //toggle_field("support_closing_radius", have_support_material && support_style == smsSnug);
    
    bool support_is_tree = config->opt_bool("enable_support") && is_tree(support_type);
    bool support_is_normal_tree = support_is_tree && support_style != smsOrganic &&
    // Orca: use organic as default
    support_style != smsDefault;
    bool support_is_organic = support_is_tree && !support_is_normal_tree;
    // settings shared by normal and organic trees
    for (auto el : {"tree_support_branch_angle", "tree_support_branch_distance", "tree_support_branch_diameter" })
        toggle_line(el, support_is_normal_tree);
    // settings specific to normal trees
    for (auto el : {"tree_support_wall_count", "tree_support_auto_brim", "tree_support_brim_width", "tree_support_adaptive_layer_height"})
        toggle_line(el, support_is_normal_tree);
    // settings specific to organic trees
    for (auto el : {"tree_support_branch_angle_organic", "tree_support_branch_distance_organic", "tree_support_branch_diameter_organic","tree_support_angle_slow","tree_support_tip_diameter", "tree_support_top_rate", "tree_support_branch_diameter_angle", "tree_support_branch_diameter_double_wall"})
        toggle_line(el, support_is_organic);
    
    toggle_field("tree_support_brim_width", support_is_tree && !config->opt_bool("tree_support_auto_brim"));
    // non-organic tree support use max_bridge_length instead of bridge_no_support
    toggle_line("max_bridge_length", support_is_normal_tree);
    toggle_line("bridge_no_support", !support_is_normal_tree);
    
    // This is only supported for auto normal tree
    toggle_line("support_critical_regions_only", is_auto(support_type) && support_is_normal_tree);
    
    for (auto el : { "support_interface_spacing", "support_interface_filament",
        "support_interface_loop_pattern", "support_bottom_interface_spacing" })
        toggle_field(el, have_support_material && have_support_interface);
    
    bool have_skirt_height = have_skirt &&
    (config->opt_int("skirt_height") > 1 || config->opt_enum<DraftShield>("draft_shield") != dsEnabled);
    toggle_line("support_speed", have_support_material || have_skirt_height);
    toggle_line("support_interface_speed", have_support_material && have_support_interface);
    
    // BBS
    //toggle_field("support_material_synchronize_layers", have_support_soluble);
    
    toggle_field("inner_wall_line_width", have_perimeters || have_skirt || have_brim);
    toggle_field("support_filament", have_support_material || have_skirt);
    
    toggle_line("raft_contact_distance", have_raft && !have_support_soluble);
    
    // Orca: Raft, grid, snug and organic supports use these two parameters to control the size & density of the "brim"/flange
    for (auto el : { "raft_first_layer_expansion", "raft_first_layer_density"})
        toggle_field(el, have_support_material && !(support_is_normal_tree && !have_raft));
    
    bool has_ironing = (config->opt_enum<IroningType>("ironing_type") != IroningType::NoIroning);
    for (auto el : { "ironing_pattern", "ironing_flow", "ironing_spacing", "ironing_speed", "ironing_angle" })
        toggle_line(el, has_ironing);
    
    // bool have_sequential_printing = (config->opt_enum<PrintSequence>("print_sequence") == PrintSequence::ByObject);
    // for (auto el : { "extruder_clearance_radius", "extruder_clearance_height_to_rod", "extruder_clearance_height_to_lid" })
    //     toggle_field(el, have_sequential_printing);
    
    bool have_ooze_prevention = config->opt_bool("ooze_prevention");
    toggle_field("standby_temperature_delta", have_ooze_prevention);
    
    bool have_prime_tower = config->opt_bool("enable_prime_tower");
    for (auto el : { "prime_tower_width", "prime_tower_brim_width"})
        toggle_line(el, have_prime_tower);
    
    bool purge_in_primetower = preset_bundle->printers.get_edited_preset().config.opt_bool("purge_in_prime_tower");
    
    for (auto el : {"wipe_tower_rotation_angle", "wipe_tower_cone_angle", "wipe_tower_extra_spacing", "wipe_tower_bridging", "wipe_tower_no_sparse_layers"})
        toggle_line(el, have_prime_tower && purge_in_primetower);
    
    toggle_line("prime_volume",have_prime_tower && !purge_in_primetower);
    
    for (auto el : {"flush_into_infill", "flush_into_support", "flush_into_objects"})
        toggle_field(el, have_prime_tower);
    
    // BBS: MusangKing - Hide "Independent support layer height" option
    toggle_line("independent_support_layer_height", have_support_material && !have_prime_tower);
    
    bool have_avoid_crossing_perimeters = config->opt_bool("reduce_crossing_wall");
    toggle_line("max_travel_detour_distance", have_avoid_crossing_perimeters);
    
    bool has_overhang_speed = config->opt_bool("enable_overhang_speed");
    for (auto el :
         {"overhang_speed_classic", "overhang_1_4_speed",
        "overhang_2_4_speed", "overhang_3_4_speed", "overhang_4_4_speed"})
        toggle_line(el, has_overhang_speed);
    
    bool has_overhang_speed_classic = config->opt_bool("overhang_speed_classic");
    toggle_line("slowdown_for_curled_perimeters",!has_overhang_speed_classic && has_overhang_speed);
    
    toggle_line("flush_into_objects", !is_global_config);

    toggle_line("support_interface_not_for_body",config->opt_int("support_interface_filament")&&!config->opt_int("support_filament"));

    bool has_fuzzy_skin = (config->opt_enum<FuzzySkinType>("fuzzy_skin") != FuzzySkinType::None);
    for (auto el : { "fuzzy_skin_thickness", "fuzzy_skin_point_distance", "fuzzy_skin_first_layer"})
        toggle_line(el, has_fuzzy_skin);
    
    bool have_arachne = config->opt_enum<PerimeterGeneratorType>("wall_generator") == PerimeterGeneratorType::Arachne;
    for (auto el : { "wall_transition_length", "wall_transition_filter_deviation", "wall_transition_angle",
        "min_feature_size", "min_length_factor", "min_bead_width", "wall_distribution_count", "initial_layer_min_bead_width"})
        toggle_line(el, have_arachne);
    toggle_field("detect_thin_wall", !have_arachne);
    
    // Orca
    auto is_role_based_wipe_speed = config->opt_bool("role_based_wipe_speed");
    toggle_field("wipe_speed",!is_role_based_wipe_speed);
    
    for (auto el : {"accel_to_decel_enable", "accel_to_decel_factor"})
        toggle_line(el, gcflavor == gcfKlipper);
    if(gcflavor == gcfKlipper)
        toggle_field("accel_to_decel_factor", config->opt_bool("accel_to_decel_enable"));
    
    bool have_make_overhang_printable = config->opt_bool("make_overhang_printable");
    toggle_line("make_overhang_printable_angle", have_make_overhang_printable);
    toggle_line("make_overhang_printable_hole_size", have_make_overhang_printable);
    
<<<<<<< HEAD
    toggle_line("exclude_object", gcflavor == gcfKlipper);

    toggle_line("min_width_top_surface", config->opt_bool("only_one_wall_top") || ((config->opt_float("min_length_factor") > 0.5f) && have_arachne)); // 0.5 is default value

=======
    toggle_line("min_width_top_surface",config->opt_bool("only_one_wall_top"));
    
>>>>>>> a96ed265
    for (auto el : { "hole_to_polyhole_threshold", "hole_to_polyhole_twisted" })
        toggle_line(el, config->opt_bool("hole_to_polyhole"));
    
    bool has_detect_overhang_wall = config->opt_bool("detect_overhang_wall");
    bool has_overhang_reverse     = config->opt_bool("overhang_reverse");
    bool allow_overhang_reverse   = has_detect_overhang_wall && !has_spiral_vase;
    toggle_field("overhang_reverse", allow_overhang_reverse);
    toggle_line("overhang_reverse_threshold", allow_overhang_reverse && has_overhang_reverse);
    toggle_line("overhang_reverse_internal_only", allow_overhang_reverse && has_overhang_reverse);
    bool has_overhang_reverse_internal_only = config->opt_bool("overhang_reverse_internal_only");
    if (has_overhang_reverse_internal_only){
        DynamicPrintConfig new_conf = *config;
        new_conf.set_key_value("overhang_reverse_threshold", new ConfigOptionFloatOrPercent(0,true));
        apply(config, &new_conf);
    }
    toggle_line("timelapse_type", is_BBL_Printer);
}

void ConfigManipulation::update_print_sla_config(DynamicPrintConfig* config, const bool is_global_config/* = false*/)
{
    double head_penetration = config->opt_float("support_head_penetration");
    double head_width = config->opt_float("support_head_width");
    if (head_penetration > head_width) {
        //wxString msg_text = _(L("Head penetration should not be greater than the head width."));
        wxString msg_text = "Head penetration should not be greater than the head width.";

        //MessageDialog dialog(m_msg_dlg_parent, msg_text, _(L("Invalid Head penetration")), wxICON_WARNING | wxOK);
        MessageDialog dialog(m_msg_dlg_parent, msg_text, "Invalid Head penetration", wxICON_WARNING | wxOK);
        DynamicPrintConfig new_conf = *config;
        if (dialog.ShowModal() == wxID_OK) {
            new_conf.set_key_value("support_head_penetration", new ConfigOptionFloat(head_width));
            apply(config, &new_conf);
        }
    }

    double pinhead_d = config->opt_float("support_head_front_diameter");
    double pillar_d = config->opt_float("support_pillar_diameter");
    if (pinhead_d > pillar_d) {
        //wxString msg_text = _(L("Pinhead diameter should be smaller than the pillar diameter."));
        wxString msg_text = "Pinhead diameter should be smaller than the pillar diameter.";

        //MessageDialog dialog(m_msg_dlg_parent, msg_text, _(L("Invalid pinhead diameter")), wxICON_WARNING | wxOK);
        MessageDialog dialog(m_msg_dlg_parent, msg_text, "Invalid pinhead diameter", wxICON_WARNING | wxOK);

        DynamicPrintConfig new_conf = *config;
        if (dialog.ShowModal() == wxID_OK) {
            new_conf.set_key_value("support_head_front_diameter", new ConfigOptionFloat(pillar_d / 2.0));
            apply(config, &new_conf);
        }
    }
}

void ConfigManipulation::toggle_print_sla_options(DynamicPrintConfig* config)
{
    bool supports_en = config->opt_bool("supports_enable");

    toggle_field("support_head_front_diameter", supports_en);
    toggle_field("support_head_penetration", supports_en);
    toggle_field("support_head_width", supports_en);
    toggle_field("support_pillar_diameter", supports_en);
    toggle_field("support_small_pillar_diameter_percent", supports_en);
    toggle_field("support_max_bridges_on_pillar", supports_en);
    toggle_field("support_pillar_connection_mode", supports_en);
    toggle_field("support_buildplate_only", supports_en);
    toggle_field("support_base_diameter", supports_en);
    toggle_field("support_base_height", supports_en);
    toggle_field("support_base_safety_distance", supports_en);
    toggle_field("support_critical_angle", supports_en);
    toggle_field("support_max_bridge_length", supports_en);
    toggle_field("support_max_pillar_link_distance", supports_en);
    toggle_field("support_points_density_relative", supports_en);
    toggle_field("support_points_minimal_distance", supports_en);

    bool pad_en = config->opt_bool("pad_enable");

    toggle_field("pad_wall_thickness", pad_en);
    toggle_field("pad_wall_height", pad_en);
    toggle_field("pad_brim_size", pad_en);
    toggle_field("pad_max_merge_distance", pad_en);
 // toggle_field("pad_edge_radius", supports_en);
    toggle_field("pad_wall_slope", pad_en);
    toggle_field("pad_around_object", pad_en);
    toggle_field("pad_around_object_everywhere", pad_en);

    bool zero_elev = config->opt_bool("pad_around_object") && pad_en;

    toggle_field("support_object_elevation", supports_en && !zero_elev);
    toggle_field("pad_object_gap", zero_elev);
    toggle_field("pad_around_object_everywhere", zero_elev);
    toggle_field("pad_object_connector_stride", zero_elev);
    toggle_field("pad_object_connector_width", zero_elev);
    toggle_field("pad_object_connector_penetration", zero_elev);
}

} // GUI
} // Slic3r<|MERGE_RESOLUTION|>--- conflicted
+++ resolved
@@ -712,15 +712,8 @@
     toggle_line("make_overhang_printable_angle", have_make_overhang_printable);
     toggle_line("make_overhang_printable_hole_size", have_make_overhang_printable);
     
-<<<<<<< HEAD
-    toggle_line("exclude_object", gcflavor == gcfKlipper);
-
     toggle_line("min_width_top_surface", config->opt_bool("only_one_wall_top") || ((config->opt_float("min_length_factor") > 0.5f) && have_arachne)); // 0.5 is default value
 
-=======
-    toggle_line("min_width_top_surface",config->opt_bool("only_one_wall_top"));
-    
->>>>>>> a96ed265
     for (auto el : { "hole_to_polyhole_threshold", "hole_to_polyhole_twisted" })
         toggle_line(el, config->opt_bool("hole_to_polyhole"));
     
