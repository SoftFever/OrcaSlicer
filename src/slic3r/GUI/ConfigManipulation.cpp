// #include "libslic3r/GCodeSender.hpp"
#include "ConfigManipulation.hpp"
#include "I18N.hpp"
#include "GUI_App.hpp"
#include "format.hpp"
#include "libslic3r/Model.hpp"
#include "libslic3r/PresetBundle.hpp"
#include "MsgDialog.hpp"

#include <wx/msgdlg.h>

namespace Slic3r {
namespace GUI {

void ConfigManipulation::apply(DynamicPrintConfig* config, DynamicPrintConfig* new_config)
{
    bool modified = false;
    m_applying_keys = config->diff(*new_config);
    for (auto opt_key : m_applying_keys) {
        config->set_key_value(opt_key, new_config->option(opt_key)->clone());
        modified = true;
    }
    if (modified && load_config != nullptr)
        load_config();
    m_applying_keys.clear();
}

bool ConfigManipulation::is_applying() const { return is_msg_dlg_already_exist; }

t_config_option_keys const &ConfigManipulation::applying_keys() const
{
    return m_applying_keys;
}

void ConfigManipulation::toggle_field(const std::string &opt_key, const bool toggle, int opt_index /* = -1*/)
{
    if (local_config) {
        if (local_config->option(opt_key) == nullptr) return;
    }
    cb_toggle_field(opt_key, toggle, opt_index);
}

void ConfigManipulation::toggle_line(const std::string& opt_key, const bool toggle)
{
    if (local_config) {
        if (local_config->option(opt_key) == nullptr)
            return;
    }
    if (cb_toggle_line)
        cb_toggle_line(opt_key, toggle);
}

void ConfigManipulation::check_nozzle_temperature_range(DynamicPrintConfig *config)
{
    if (is_msg_dlg_already_exist)
        return;

    int temperature_range_low = config->has("nozzle_temperature_range_low") ?
                                config->opt_int("nozzle_temperature_range_low", (unsigned int)0) :
                                0;
    int temperature_range_high = config->has("nozzle_temperature_range_high") ?
                                 config->opt_int("nozzle_temperature_range_high", (unsigned int)0) :
                                 0;

    if (temperature_range_low != 0 &&
        temperature_range_high != 0 &&
        config->has("nozzle_temperature")) {
        if (config->opt_int("nozzle_temperature", 0) < temperature_range_low ||
            config->opt_int("nozzle_temperature", 0) > temperature_range_high)
        {
            wxString msg_text = _(L("Nozzle may be blocked when the temperature is out of recommended range.\n"
                "Please make sure whether to use the temperature to print.\n\n"));
            msg_text += wxString::Format(_L("Recommended nozzle temperature of this filament type is [%d, %d] degree centigrade"), temperature_range_low, temperature_range_high);
            MessageDialog dialog(m_msg_dlg_parent, msg_text, "", wxICON_WARNING | wxOK);
            is_msg_dlg_already_exist = true;
            dialog.ShowModal();
            is_msg_dlg_already_exist = false;
        }
    }
}

void ConfigManipulation::check_nozzle_temperature_initial_layer_range(DynamicPrintConfig* config)
{
    if (is_msg_dlg_already_exist)
        return;

    int temperature_range_low = config->has("nozzle_temperature_range_low") ?
                            config->opt_int("nozzle_temperature_range_low", (unsigned int)0) :
                            0;
    int temperature_range_high = config->has("nozzle_temperature_range_high") ?
                                 config->opt_int("nozzle_temperature_range_high", (unsigned int)0) :
                                 0;

    if (temperature_range_low != 0 &&
        temperature_range_high != 0 &&
        config->has("nozzle_temperature_initial_layer")) {
        if (config->opt_int("nozzle_temperature_initial_layer", 0) < temperature_range_low ||
            config->opt_int("nozzle_temperature_initial_layer", 0) > temperature_range_high)
        {
            wxString msg_text = _(L("Nozzle may be blocked when the temperature is out of recommended range.\n"
                "Please make sure whether to use the temperature to print.\n\n"));
            msg_text += wxString::Format(_L("Recommended nozzle temperature of this filament type is [%d, %d] degree centigrade"), temperature_range_low, temperature_range_high);
            MessageDialog dialog(m_msg_dlg_parent, msg_text, "", wxICON_WARNING | wxOK);
            is_msg_dlg_already_exist = true;
            dialog.ShowModal();
            is_msg_dlg_already_exist = false;
        }
    }
}

void ConfigManipulation::check_bed_temperature_difference(int bed_type, DynamicPrintConfig* config)
{
    if (is_msg_dlg_already_exist)
        return;

    if (config->has("bed_temperature_difference") && config->has("temperature_vitrification")) {
        int bed_temp_difference = config->opt_int("bed_temperature_difference", 0);
        int vitrification = config->opt_int("temperature_vitrification", 0);
        const ConfigOptionInts* bed_temp_1st_layer_opt = config->option<ConfigOptionInts>(get_bed_temp_1st_layer_key((BedType)bed_type));
        const ConfigOptionInts* bed_temp_opt = config->option<ConfigOptionInts>(get_bed_temp_key((BedType)bed_type));

        if (bed_temp_1st_layer_opt != nullptr && bed_temp_opt != nullptr) {
            int first_layer_bed_temp = bed_temp_1st_layer_opt->get_at(0);
            int bed_temp = bed_temp_opt->get_at(0);
            if (first_layer_bed_temp - bed_temp > bed_temp_difference) {
                const wxString msg_text = wxString::Format(_L("Bed temperature of other layer is lower than bed temperature of initial layer for more than %d degree centigrade.\nThis may cause model broken free from build plate during printing"), bed_temp_difference);
                MessageDialog dialog(m_msg_dlg_parent, msg_text, "", wxICON_WARNING | wxOK);
                is_msg_dlg_already_exist = true;
                dialog.ShowModal();
                is_msg_dlg_already_exist = false;
            }

            if (first_layer_bed_temp > vitrification || bed_temp > vitrification) {
                const wxString msg_text = wxString::Format(
                    _L("Bed temperature is higher than vitrification temperature of this filament.\nThis may cause nozzle blocked and printing failure\nPlease keep the printer open during the printing process to ensure air circulation or reduce the temperature of the hot bed"));
                MessageDialog dialog(m_msg_dlg_parent, msg_text, "", wxICON_WARNING | wxOK);
                is_msg_dlg_already_exist = true;
                dialog.ShowModal();
                is_msg_dlg_already_exist = false;
            }
        }
    }
}

void ConfigManipulation::check_filament_max_volumetric_speed(DynamicPrintConfig *config)
{
    //if (is_msg_dlg_already_exist) return;
    //float max_volumetric_speed = config->opt_float("filament_max_volumetric_speed");

    float max_volumetric_speed = config->has("filament_max_volumetric_speed") ? config->opt_float("filament_max_volumetric_speed", (float) 0.5) : 0.5;
    // BBS: limite the min max_volumetric_speed
    if (max_volumetric_speed < 0.5) {
        const wxString     msg_text = _(L("Too small max volumetric speed.\nReset to 0.5"));
        MessageDialog      dialog(nullptr, msg_text, "", wxICON_WARNING | wxOK);
        DynamicPrintConfig new_conf = *config;
        is_msg_dlg_already_exist    = true;
        dialog.ShowModal();
        new_conf.set_key_value("filament_max_volumetric_speed", new ConfigOptionFloats({0.5}));
        apply(config, &new_conf);
        is_msg_dlg_already_exist = false;
    }

}

void ConfigManipulation::update_print_fff_config(DynamicPrintConfig* config, const bool is_global_config)
{
    // #ys_FIXME_to_delete
    //! Temporary workaround for the correct updates of the TextCtrl (like "layer_height"):
    // KillFocus() for the wxSpinCtrl use CallAfter function. So,
    // to except the duplicate call of the update() after dialog->ShowModal(),
    // let check if this process is already started.
    if (is_msg_dlg_already_exist)
        return;

    // layer_height shouldn't be equal to zero
    auto gpreset = GUI::wxGetApp().preset_bundle->printers.get_edited_preset();
    if (config->opt_float("layer_height") < EPSILON)
    {
        const wxString msg_text = _(L("Too small layer height.\nReset to 0.2"));
        MessageDialog dialog(m_msg_dlg_parent, msg_text, "", wxICON_WARNING | wxOK);
        DynamicPrintConfig new_conf = *config;
        is_msg_dlg_already_exist = true;
        dialog.ShowModal();
        new_conf.set_key_value("layer_height", new ConfigOptionFloat(0.2));
        apply(config, &new_conf);
        is_msg_dlg_already_exist = false;
    }

    //BBS: limite the max layer_herght
    auto max_lh = gpreset.config.opt_float("max_layer_height",0);
    if (max_lh > 0.2 && config->opt_float("layer_height") > max_lh+ EPSILON)
    {
        const wxString msg_text = wxString::Format(L"Too large layer height.\nReset to %0.3f", max_lh);
        MessageDialog dialog(nullptr, msg_text, "", wxICON_WARNING | wxOK);
        DynamicPrintConfig new_conf = *config;
        is_msg_dlg_already_exist = true;
        dialog.ShowModal();
        new_conf.set_key_value("layer_height", new ConfigOptionFloat(max_lh));
        apply(config, &new_conf);
        is_msg_dlg_already_exist = false;
    }

    //BBS: ironing_spacing shouldn't be too small or equal to zero
    if (config->opt_float("ironing_spacing") < 0.05)
    {
        const wxString msg_text = _(L("Too small ironing spacing.\nReset to 0.1"));
        MessageDialog dialog(nullptr, msg_text, "", wxICON_WARNING | wxOK);
        DynamicPrintConfig new_conf = *config;
        is_msg_dlg_already_exist = true;
        dialog.ShowModal();
        new_conf.set_key_value("ironing_spacing", new ConfigOptionFloat(0.1));
        apply(config, &new_conf);
        is_msg_dlg_already_exist = false;
    }

    if (config->option<ConfigOptionFloat>("initial_layer_print_height")->value < EPSILON)
    {
        const wxString msg_text = _(L("Zero initial layer height is invalid.\n\nThe first layer height will be reset to 0.2."));
        MessageDialog dialog(m_msg_dlg_parent, msg_text, "", wxICON_WARNING | wxOK);
        DynamicPrintConfig new_conf = *config;
        is_msg_dlg_already_exist = true;
        dialog.ShowModal();
        new_conf.set_key_value("initial_layer_print_height", new ConfigOptionFloat(0.2));
        apply(config, &new_conf);
        is_msg_dlg_already_exist = false;
    }

    if (abs(config->option<ConfigOptionFloat>("xy_hole_compensation")->value) > 2)
    {
        const wxString msg_text = _(L("This setting is only used for model size tunning with small value in some cases.\n"
                                      "For example, when model size has small error and hard to be assembled.\n"
                                      "For large size tuning, please use model scale function.\n\n"
                                      "The value will be reset to 0."));
        MessageDialog dialog(m_msg_dlg_parent, msg_text, "", wxICON_WARNING | wxOK);
        DynamicPrintConfig new_conf = *config;
        is_msg_dlg_already_exist = true;
        dialog.ShowModal();
        new_conf.set_key_value("xy_hole_compensation", new ConfigOptionFloat(0));
        apply(config, &new_conf);
        is_msg_dlg_already_exist = false;
    }

    if (abs(config->option<ConfigOptionFloat>("xy_contour_compensation")->value) > 2)
    {
        const wxString msg_text = _(L("This setting is only used for model size tunning with small value in some cases.\n"
                                      "For example, when model size has small error and hard to be assembled.\n"
                                      "For large size tuning, please use model scale function.\n\n"
                                      "The value will be reset to 0."));
        MessageDialog dialog(m_msg_dlg_parent, msg_text, "", wxICON_WARNING | wxOK);
        DynamicPrintConfig new_conf = *config;
        is_msg_dlg_already_exist = true;
        dialog.ShowModal();
        new_conf.set_key_value("xy_contour_compensation", new ConfigOptionFloat(0));
        apply(config, &new_conf);
        is_msg_dlg_already_exist = false;
    }

    if (config->option<ConfigOptionFloat>("elefant_foot_compensation")->value > 1)
    {
        const wxString msg_text = _(L("Too large elefant foot compensation is unreasonable.\n"
                                      "If really have serious elephant foot effect, please check other settings.\n"
                                      "For example, whether bed temperature is too high.\n\n"
                                      "The value will be reset to 0."));
        MessageDialog dialog(m_msg_dlg_parent, msg_text, "", wxICON_WARNING | wxOK);
        DynamicPrintConfig new_conf = *config;
        is_msg_dlg_already_exist = true;
        dialog.ShowModal();
        new_conf.set_key_value("elefant_foot_compensation", new ConfigOptionFloat(0));
        apply(config, &new_conf);
        is_msg_dlg_already_exist = false;
    }

    double sparse_infill_density = config->option<ConfigOptionPercent>("sparse_infill_density")->value;
    auto timelapse_type = config->opt_enum<TimelapseType>("timelapse_type");

    if (config->opt_bool("spiral_mode") &&
        ! (config->opt_int("wall_loops") == 1 &&
           config->opt_int("top_shell_layers") == 0 &&
           sparse_infill_density == 0 &&
           ! config->opt_bool("enable_support") &&
           config->opt_int("enforce_support_layers") == 0 &&
           config->opt_bool("ensure_vertical_shell_thickness") &&
           ! config->opt_bool("detect_thin_wall") &&
            config->opt_enum<TimelapseType>("timelapse_type") == TimelapseType::tlTraditional))
    {
        wxString msg_text = _(L("Spiral mode only works when wall loops is 1, support is disabled, top shell layers is 0, sparse infill density is 0 and timelapse type is traditional."));
        if (is_global_config)
            msg_text += "\n\n" + _(L("Change these settings automatically? \n"
                                     "Yes - Change these settings and enable spiral mode automatically\n"
                                     "No  - Give up using spiral mode this time"));
        MessageDialog dialog(m_msg_dlg_parent, msg_text, "",
                               wxICON_WARNING | (is_global_config ? wxYES | wxNO : wxOK));
        DynamicPrintConfig new_conf = *config;
        is_msg_dlg_already_exist = true;
        auto answer = dialog.ShowModal();
        bool support = true;
        if (!is_global_config || answer == wxID_YES) {
            new_conf.set_key_value("wall_loops", new ConfigOptionInt(1));
            new_conf.set_key_value("top_shell_layers", new ConfigOptionInt(0));
            new_conf.set_key_value("sparse_infill_density", new ConfigOptionPercent(0));
            new_conf.set_key_value("enable_support", new ConfigOptionBool(false));
            new_conf.set_key_value("enforce_support_layers", new ConfigOptionInt(0));
            new_conf.set_key_value("ensure_vertical_shell_thickness", new ConfigOptionBool(true));
            new_conf.set_key_value("detect_thin_wall", new ConfigOptionBool(false));
            new_conf.set_key_value("timelapse_type", new ConfigOptionEnum<TimelapseType>(tlTraditional));
            sparse_infill_density = 0;
            timelapse_type = TimelapseType::tlTraditional;
            support = false;
        }
        else {
            new_conf.set_key_value("spiral_mode", new ConfigOptionBool(false));
        }
        apply(config, &new_conf);
        if (cb_value_change) {
            cb_value_change("sparse_infill_density", sparse_infill_density);
            int timelapse_type_int = (int)timelapse_type;
            cb_value_change("timelapse_type", timelapse_type_int);
            if (!support)
                cb_value_change("enable_support", false);
        }
        is_msg_dlg_already_exist = false;
    }

    //BBS
<<<<<<< HEAD
    if (config->opt_enum<PerimeterGeneratorType>("wall_generator") == PerimeterGeneratorType::Arachne &&
        config->opt_bool("overhang_speed_classic"))
    {
        wxString msg_text = _(L("Arachne engine doesn't work with classic overhang speed mode.\n")) + "\n";
        if (is_global_config)
            msg_text += "\n" + _(L("Turn off classic mode automatically? \n"
                "Yes - Enable arachne with classic mode off\n"
                "No  - Give up using arachne this time"));
        MessageDialog dialog(m_msg_dlg_parent, msg_text, "",
            wxICON_WARNING | (is_global_config ? wxYES | wxNO : wxOK));
        DynamicPrintConfig new_conf = *config;
        is_msg_dlg_already_exist = true;
        auto answer = dialog.ShowModal();
        bool enable_overhang_slow_down_legacy = false;
        if (!is_global_config || answer == wxID_YES) {
            new_conf.set_key_value("overhang_speed_classic", new ConfigOptionBool(false));
            enable_overhang_slow_down_legacy = true;
        }
        else {
            new_conf.set_key_value("wall_generator", new ConfigOptionEnum<PerimeterGeneratorType>(PerimeterGeneratorType::Classic));
        }
        apply(config, &new_conf);
        if (cb_value_change) {
            if (!enable_overhang_slow_down_legacy)
                cb_value_change("overhang_speed_classic", false);
        }
        is_msg_dlg_already_exist = false;
    }
=======
    //if (config->opt_enum<PerimeterGeneratorType>("wall_generator") == PerimeterGeneratorType::Arachne &&
    //    config->opt_bool("enable_overhang_speed"))
    //{
    //    wxString msg_text = _(L("Arachne engine only works when overhang slowing down is disabled.\n"
    //                           "This may cause decline in the quality of overhang surface when print fastly")) + "\n";
    //    if (is_global_config)
    //        msg_text += "\n" + _(L("Disable overhang slowing down automatically? \n"
    //            "Yes - Enable arachne and disable overhang slowing down\n"
    //            "No  - Give up using arachne this time"));
    //    MessageDialog dialog(m_msg_dlg_parent, msg_text, "",
    //        wxICON_WARNING | (is_global_config ? wxYES | wxNO : wxOK));
    //    DynamicPrintConfig new_conf = *config;
    //    is_msg_dlg_already_exist = true;
    //    auto answer = dialog.ShowModal();
    //    bool enable_overhang_slow_down = true;
    //    if (!is_global_config || answer == wxID_YES) {
    //        new_conf.set_key_value("enable_overhang_speed", new ConfigOptionBool(false));
    //        enable_overhang_slow_down = false;
    //    }
    //    else {
    //        new_conf.set_key_value("wall_generator", new ConfigOptionEnum<PerimeterGeneratorType>(PerimeterGeneratorType::Classic));
    //    }
    //    apply(config, &new_conf);
    //    if (cb_value_change) {
    //        if (!enable_overhang_slow_down)
    //            cb_value_change("enable_overhang_speed", false);
    //    }
    //    is_msg_dlg_already_exist = false;
    //}
>>>>>>> 1f155868

    // BBS
    int filament_cnt = wxGetApp().preset_bundle->filament_presets.size();
#if 0
    bool has_wipe_tower = filament_cnt > 1 && config->opt_bool("enable_prime_tower");
    if (has_wipe_tower && (config->opt_bool("adaptive_layer_height") || config->opt_bool("independent_support_layer_height"))) {
        wxString msg_text;
        if (config->opt_bool("adaptive_layer_height") && config->opt_bool("independent_support_layer_height")) {
            msg_text = _(L("Prime tower does not work when Adaptive Layer Height or Independent Support Layer Height is on.\n"
                "Which do you want to keep?\n"
                "YES - Keep Prime Tower\n"
                "NO  - Keep Adaptive Layer Height and Independent Support Layer Height"));
        }
        else if (config->opt_bool("adaptive_layer_height")) {
            msg_text = _(L("Prime tower does not work when Adaptive Layer Height is on.\n"
                "Which do you want to keep?\n"
                "YES - Keep Prime Tower\n"
                "NO  - Keep Adaptive Layer Height"));
        }
        else {
            msg_text = _(L("Prime tower does not work when Independent Support Layer Height is on.\n"
                "Which do you want to keep?\n"
                "YES - Keep Prime Tower\n"
                "NO  - Keep Independent Support Layer Height"));
        }

        MessageDialog dialog(m_msg_dlg_parent, msg_text, "", wxICON_WARNING | wxYES | wxNO);
        is_msg_dlg_already_exist = true;
        auto answer = dialog.ShowModal();

        DynamicPrintConfig new_conf = *config;
        if (answer == wxID_YES) {
            if (config->opt_bool("adaptive_layer_height"))
                 new_conf.set_key_value("adaptive_layer_height", new ConfigOptionBool(false));

            if (config->opt_bool("independent_support_layer_height"))
                new_conf.set_key_value("independent_support_layer_height", new ConfigOptionBool(false));
        }
        else
            new_conf.set_key_value("enable_prime_tower", new ConfigOptionBool(false));

        apply(config, &new_conf);
        is_msg_dlg_already_exist = false;
    }

    // BBS
    if (has_wipe_tower && config->opt_bool("enable_support") && !config->opt_bool("independent_support_layer_height")) {
        double layer_height = config->opt_float("layer_height");
        double top_gap_raw = config->opt_float("support_top_z_distance");
        //double bottom_gap_raw = config->opt_float("support_bottom_z_distance");
        double top_gap = std::round(top_gap_raw / layer_height) * layer_height;
        //double bottom_gap = std::round(bottom_gap_raw / layer_height) * layer_height;
        if (top_gap != top_gap_raw /* || bottom_gap != bottom_gap_raw*/) {
            DynamicPrintConfig new_conf = *config;
            new_conf.set_key_value("support_top_z_distance", new ConfigOptionFloat(top_gap));
            //new_conf.set_key_value("support_bottom_z_distance", new ConfigOptionFloat(bottom_gap));
            apply(config, &new_conf);

            //wxMessageBox(_L("Support top/bottom Z distance is automatically changed to multiple of layer height."));
        }
    }
#endif

    // Check "enable_support" and "overhangs" relations only on global settings level
    if (is_global_config && config->opt_bool("enable_support")) {
        // Ask only once.
        if (!m_support_material_overhangs_queried) {
            m_support_material_overhangs_queried = true;
            if (!config->opt_bool("detect_overhang_wall")/* != 1*/) {
                //BBS: detect_overhang_wall is setting in develop mode. Enable it directly.
                DynamicPrintConfig new_conf = *config;
                new_conf.set_key_value("detect_overhang_wall", new ConfigOptionBool(true));
                apply(config, &new_conf);
            }
        }
    }
    else {
        m_support_material_overhangs_queried = false;
    }

    if (config->opt_bool("enable_support")) {
        auto   support_type = config->opt_enum<SupportType>("support_type");
        auto   support_style = config->opt_enum<SupportMaterialStyle>("support_style");
        std::set<int> enum_set_normal = {0, 1, 2};
        std::set<int> enum_set_tree   = {0, 3, 4, 5};
        auto &           set             = is_tree(support_type) ? enum_set_tree : enum_set_normal;
        if (set.find(support_style) == set.end()) {
            DynamicPrintConfig new_conf = *config;
            new_conf.set_key_value("support_style", new ConfigOptionEnum<SupportMaterialStyle>(smsDefault));
            apply(config, &new_conf);
        }
    }

    if (config->option<ConfigOptionPercent>("sparse_infill_density")->value == 100) {
        std::string  sparse_infill_pattern            = config->option<ConfigOptionEnum<InfillPattern>>("sparse_infill_pattern")->serialize();
        const auto  &top_fill_pattern_values = config->def()->get("top_surface_pattern")->enum_values;
        bool correct_100p_fill = std::find(top_fill_pattern_values.begin(), top_fill_pattern_values.end(), sparse_infill_pattern) != top_fill_pattern_values.end();
        if (!correct_100p_fill) {
            // get sparse_infill_pattern name from enum_labels for using this one at dialog_msg
            const ConfigOptionDef *fill_pattern_def = config->def()->get("sparse_infill_pattern");
            assert(fill_pattern_def != nullptr);
            auto it_pattern = std::find(fill_pattern_def->enum_values.begin(), fill_pattern_def->enum_values.end(), sparse_infill_pattern);
            assert(it_pattern != fill_pattern_def->enum_values.end());
            if (it_pattern != fill_pattern_def->enum_values.end()) {
                wxString msg_text = GUI::format_wxstr(_L("%1% infill pattern doesn't support 100%% density."),
                    _(fill_pattern_def->enum_labels[it_pattern - fill_pattern_def->enum_values.begin()]));
                if (is_global_config)
                    msg_text += "\n" + _L("Switch to rectilinear pattern?\n"
                                          "Yes - switch to rectilinear pattern automaticlly\n"
                                          "No  - reset density to default non 100% value automaticlly") + "\n";
                MessageDialog dialog(m_msg_dlg_parent, msg_text, "",
                                                  wxICON_WARNING | (is_global_config ? wxYES | wxNO : wxOK) );
                DynamicPrintConfig new_conf = *config;
                is_msg_dlg_already_exist = true;
                auto answer = dialog.ShowModal();
                if (!is_global_config || answer == wxID_YES) {
                    new_conf.set_key_value("sparse_infill_pattern", new ConfigOptionEnum<InfillPattern>(ipRectilinear));
                    sparse_infill_density = 100;
                }
                else
                    sparse_infill_density = wxGetApp().preset_bundle->prints.get_selected_preset().config.option<ConfigOptionPercent>("sparse_infill_density")->value;
                new_conf.set_key_value("sparse_infill_density", new ConfigOptionPercent(sparse_infill_density));
                apply(config, &new_conf);
                if (cb_value_change)
                    cb_value_change("sparse_infill_density", sparse_infill_density);
                is_msg_dlg_already_exist = false;
            }
        }
    }

    // BBS
    static const char* keys[] = { "support_filament", "support_interface_filament"};
    for (int i = 0; i < sizeof(keys) / sizeof(keys[0]); i++) {
        std::string key = std::string(keys[i]);
        auto* opt = dynamic_cast<ConfigOptionInt*>(config->option(key, false));
        if (opt != nullptr) {
            if (opt->getInt() > filament_cnt) {
                DynamicPrintConfig new_conf = *config;
                new_conf.set_key_value(key, new ConfigOptionInt(0));
                apply(config, &new_conf);
            }
        }
    }

    if (config->opt_enum<PrintSequence>("print_sequence") == PrintSequence::ByObject && config->opt_int("skirt_height") > 1 && config->opt_int("skirt_loops") > 0) {
        const wxString     msg_text = _(L("While printing by Object, the extruder may collide skirt.\nThus, reset the skirt layer to 1 to avoid that."));
        MessageDialog      dialog(m_msg_dlg_parent, msg_text, "", wxICON_WARNING | wxOK);
        DynamicPrintConfig new_conf = *config;
        is_msg_dlg_already_exist    = true;
        dialog.ShowModal();
        new_conf.set_key_value("skirt_height", new ConfigOptionInt(1));
        apply(config, &new_conf);
        is_msg_dlg_already_exist = false;
    }
}

void ConfigManipulation::apply_null_fff_config(DynamicPrintConfig *config, std::vector<std::string> const &keys, std::map<ObjectBase *, ModelConfig *> const &configs)
{
    for (auto &k : keys) {
        if (/*k == "adaptive_layer_height" || */ k == "independent_support_layer_height" || k == "enable_support" ||
            k == "detect_thin_wall" || k == "tree_support_adaptive_layer_height")
            config->set_key_value(k, new ConfigOptionBool(true));
        else if (k == "wall_loops")
            config->set_key_value(k, new ConfigOptionInt(0));
        else if (k == "top_shell_layers" || k == "enforce_support_layers")
            config->set_key_value(k, new ConfigOptionInt(1));
        else if (k == "sparse_infill_density") {
            double v = config->option<ConfigOptionPercent>(k)->value;
            for (auto &c : configs) {
                auto o = c.second->get().option<ConfigOptionPercent>(k);
                if (o && o->value > v) v = o->value;
            }
            config->set_key_value(k, new ConfigOptionPercent(v)); // sparse_infill_pattern
        }
        else if (k == "detect_overhang_wall")
            config->set_key_value(k, new ConfigOptionBool(false));
        else if (k == "sparse_infill_pattern")
            config->set_key_value(k, new ConfigOptionEnum<InfillPattern>(ipGrid));
    }
}

void ConfigManipulation::toggle_print_fff_options(DynamicPrintConfig *config, const bool is_global_config)
{
    PresetBundle *preset_bundle  = wxGetApp().preset_bundle;
    //SoftFever
    auto gcflavor = preset_bundle->printers.get_edited_preset().config.option<ConfigOptionEnum<GCodeFlavor>>("gcode_flavor")->value;
    
    bool have_perimeters = config->opt_int("wall_loops") > 0;
    for (auto el : { "ensure_vertical_shell_thickness", "detect_thin_wall", "detect_overhang_wall",
                    "seam_position", "wall_infill_order", "outer_wall_line_width",
                    "inner_wall_speed", "outer_wall_speed", "small_perimeter_speed", "small_perimeter_threshold" })
        toggle_field(el, have_perimeters);

    bool have_infill = config->option<ConfigOptionPercent>("sparse_infill_density")->value > 0;
    // sparse_infill_filament uses the same logic as in Print::extruders()
    for (auto el : { "sparse_infill_pattern", "infill_combination",
                    "minimum_sparse_infill_area", "sparse_infill_filament"})
        toggle_line(el, have_infill);

    bool has_spiral_vase         = config->opt_bool("spiral_mode");
    bool has_top_solid_infill 	 = config->opt_int("top_shell_layers") > 0;
    bool has_bottom_solid_infill = config->opt_int("bottom_shell_layers") > 0;
    bool has_solid_infill 		 = has_top_solid_infill || has_bottom_solid_infill;
    // solid_infill_filament uses the same logic as in Print::extruders()
    for (auto el : { "top_surface_pattern", "bottom_surface_pattern", "solid_infill_filament"})
        toggle_field(el, has_solid_infill);

    for (auto el : { "infill_direction", "sparse_infill_line_width",
                    "sparse_infill_speed", "bridge_speed", "bridge_angle" })
        toggle_field(el, have_infill || has_solid_infill);

    toggle_field("top_shell_thickness", ! has_spiral_vase && has_top_solid_infill);
    toggle_field("bottom_shell_thickness", ! has_spiral_vase && has_bottom_solid_infill);

    // Gap fill is newly allowed in between perimeter lines even for empty infill (see GH #1476).
    toggle_field("gap_infill_speed", have_perimeters);

    for (auto el : { "top_surface_line_width", "top_surface_speed" })
        toggle_field(el, has_top_solid_infill || (has_spiral_vase && has_bottom_solid_infill));

    bool have_default_acceleration = config->opt_float("default_acceleration") > 0;
    //BBS
    for (auto el : {"outer_wall_acceleration", "inner_wall_acceleration", "initial_layer_acceleration",
          "top_surface_acceleration", "travel_acceleration", "bridge_acceleration", "sparse_infill_acceleration", "internal_solid_infill_acceleration"})
        toggle_field(el, have_default_acceleration);

    bool have_default_jerk = config->opt_float("default_jerk") > 0;

    for (auto el : { "outer_wall_jerk", "inner_wall_jerk", "initial_layer_jerk", "top_surface_jerk","travel_jerk", "infill_jerk"})
        toggle_field(el, have_default_jerk);

    bool have_skirt = config->opt_int("skirt_loops") > 0;
    toggle_field("skirt_height", have_skirt && config->opt_enum<DraftShield>("draft_shield") != dsEnabled);
    for (auto el : { "skirt_distance", "draft_shield"})
        toggle_field(el, have_skirt);

    bool have_brim = (config->opt_enum<BrimType>("brim_type") != btNoBrim);
    toggle_field("brim_object_gap", have_brim);
    bool have_brim_width = (config->opt_enum<BrimType>("brim_type") != btNoBrim) && config->opt_enum<BrimType>("brim_type") != btAutoBrim;
    toggle_field("brim_width", have_brim_width);
    // wall_filament uses the same logic as in Print::extruders()
    toggle_field("wall_filament", have_perimeters || have_brim);

    bool have_raft = config->opt_int("raft_layers") > 0;
    bool have_support_material = config->opt_bool("enable_support") || have_raft;
    // BBS
    SupportType support_type = config->opt_enum<SupportType>("support_type");
    bool have_support_interface = config->opt_int("support_interface_top_layers") > 0 || config->opt_int("support_interface_bottom_layers") > 0;
    bool have_support_soluble = have_support_material && config->opt_float("support_top_z_distance") == 0;
    auto support_style = config->opt_enum<SupportMaterialStyle>("support_style");
    for (auto el : { "support_style", "support_base_pattern",
                    "support_base_pattern_spacing", "support_expansion", "support_angle",
                    "support_interface_pattern", "support_interface_top_layers", "support_interface_bottom_layers",
                    "bridge_no_support", "max_bridge_length", "support_top_z_distance", "support_bottom_z_distance",
                     //BBS: add more support params to dependent of enable_support
                    "support_type", "support_on_build_plate_only", "support_critical_regions_only",
                    "support_object_xy_distance"/*, "independent_support_layer_height"*/})
        toggle_field(el, have_support_material);
    toggle_field("support_threshold_angle", have_support_material && is_auto(support_type));
    //toggle_field("support_closing_radius", have_support_material && support_style == smsSnug);

    bool support_is_tree = config->opt_bool("enable_support") && is_tree(support_type);
    for (auto el : {"tree_support_branch_angle", "tree_support_wall_count", "tree_support_branch_distance",
                    "tree_support_branch_diameter", "tree_support_adaptive_layer_height", "tree_support_auto_brim", "tree_support_brim_width"})
        toggle_field(el, support_is_tree);

    // hide tree support settings when normal is selected
    for (auto el : {"tree_support_branch_angle", "tree_support_wall_count", "tree_support_branch_distance",
                    "tree_support_branch_diameter", "max_bridge_length", "tree_support_adaptive_layer_height",  "tree_support_auto_brim", "tree_support_brim_width"})
        toggle_line(el, support_is_tree);

    toggle_field("tree_support_brim_width", support_is_tree && !config->opt_bool("tree_support_auto_brim"));
    // tree support use max_bridge_length instead of bridge_no_support
    toggle_line("bridge_no_support", !support_is_tree);

    for (auto el : { "support_interface_spacing", "support_interface_filament",
                     "support_interface_loop_pattern", "support_bottom_interface_spacing" })
        toggle_field(el, have_support_material && have_support_interface);

    //BBS
    bool have_skirt_height = have_skirt &&
                             (config->opt_int("skirt_height") > 1 || config->opt_enum<DraftShield>("draft_shield") != dsEnabled);
    toggle_line("support_speed", have_support_material || have_skirt_height);
    toggle_line("support_interface_speed", have_support_material && have_support_interface);

    // BBS
    //toggle_field("support_material_synchronize_layers", have_support_soluble);

    toggle_field("inner_wall_line_width", have_perimeters || have_skirt || have_brim);
    toggle_field("support_filament", have_support_material || have_skirt);

    toggle_line("raft_contact_distance", have_raft && !have_support_soluble);
    for (auto el : { "raft_first_layer_expansion", "raft_first_layer_density"})
        toggle_line(el, have_raft);

    bool has_ironing = (config->opt_enum<IroningType>("ironing_type") != IroningType::NoIroning);
    for (auto el : { "ironing_flow", "ironing_spacing", "ironing_speed" })
        toggle_line(el, has_ironing);

    // bool have_sequential_printing = (config->opt_enum<PrintSequence>("print_sequence") == PrintSequence::ByObject);
    // for (auto el : { "extruder_clearance_radius", "extruder_clearance_height_to_rod", "extruder_clearance_height_to_lid" })
    //     toggle_field(el, have_sequential_printing);

    bool have_ooze_prevention = config->opt_bool("ooze_prevention");
    toggle_field("standby_temperature_delta", have_ooze_prevention);

    bool have_prime_tower = config->opt_bool("enable_prime_tower");
    for (auto el : { "prime_tower_width", "prime_volume", "prime_tower_brim_width"})
        toggle_line(el, have_prime_tower);

    for (auto el : {"flush_into_infill", "flush_into_support", "flush_into_objects"})
        toggle_field(el, have_prime_tower);

    // BBS: MusangKing - Hide "Independent support layer height" option 
    toggle_line("independent_support_layer_height", have_support_material && !have_prime_tower);

    bool have_avoid_crossing_perimeters = config->opt_bool("reduce_crossing_wall");
    toggle_line("max_travel_detour_distance", have_avoid_crossing_perimeters);

    bool has_overhang_speed = config->opt_bool("enable_overhang_speed");
    for (auto el :
         {"overhang_speed_classic", "overhang_1_4_speed",
          "overhang_2_4_speed", "overhang_3_4_speed", "overhang_4_4_speed"})
        toggle_line(el, has_overhang_speed);

    toggle_line("flush_into_objects", !is_global_config);

    bool has_fuzzy_skin = (config->opt_enum<FuzzySkinType>("fuzzy_skin") != FuzzySkinType::None);
    for (auto el : { "fuzzy_skin_thickness", "fuzzy_skin_point_distance"})
        toggle_line(el, has_fuzzy_skin);

<<<<<<< HEAD
    // C11 printer is not support smooth timelapse
    std::string str_preset_type = preset_bundle->printers.get_edited_preset().get_printer_type(preset_bundle);
    toggle_field("timelapse_type", str_preset_type != "C11");

=======
>>>>>>> 1f155868
    bool have_arachne = config->opt_enum<PerimeterGeneratorType>("wall_generator") == PerimeterGeneratorType::Arachne;
    for (auto el : { "wall_transition_length", "wall_transition_filter_deviation", "wall_transition_angle",
        "min_feature_size", "min_bead_width", "wall_distribution_count" })
        toggle_line(el, have_arachne);
    toggle_field("detect_thin_wall", !have_arachne);
<<<<<<< HEAD
    
    // SoftFever
    auto is_role_based_wipe_speed = config->opt_bool("role_based_wipe_speed");
    toggle_field("wipe_speed",!is_role_based_wipe_speed);
    
    // SoftFever
    for (auto el : {"accel_to_decel_enable", "accel_to_decel_factor"})
        toggle_line(el, gcflavor == gcfKlipper);
    if(gcflavor == gcfKlipper)
        toggle_field("accel_to_decel_factor", config->opt_bool("accel_to_decel_enable"));

    toggle_line("exclude_object", gcflavor == gcfKlipper);

=======
    //toggle_field("enable_overhang_speed", !have_arachne);
    toggle_field("only_one_wall_top", !have_arachne);
>>>>>>> 1f155868
}

void ConfigManipulation::update_print_sla_config(DynamicPrintConfig* config, const bool is_global_config/* = false*/)
{
    double head_penetration = config->opt_float("support_head_penetration");
    double head_width = config->opt_float("support_head_width");
    if (head_penetration > head_width) {
        //wxString msg_text = _(L("Head penetration should not be greater than the head width."));
        wxString msg_text = "Head penetration should not be greater than the head width.";

        //MessageDialog dialog(m_msg_dlg_parent, msg_text, _(L("Invalid Head penetration")), wxICON_WARNING | wxOK);
        MessageDialog dialog(m_msg_dlg_parent, msg_text, "Invalid Head penetration", wxICON_WARNING | wxOK);
        DynamicPrintConfig new_conf = *config;
        if (dialog.ShowModal() == wxID_OK) {
            new_conf.set_key_value("support_head_penetration", new ConfigOptionFloat(head_width));
            apply(config, &new_conf);
        }
    }

    double pinhead_d = config->opt_float("support_head_front_diameter");
    double pillar_d = config->opt_float("support_pillar_diameter");
    if (pinhead_d > pillar_d) {
        //wxString msg_text = _(L("Pinhead diameter should be smaller than the pillar diameter."));
        wxString msg_text = "Pinhead diameter should be smaller than the pillar diameter.";

        //MessageDialog dialog(m_msg_dlg_parent, msg_text, _(L("Invalid pinhead diameter")), wxICON_WARNING | wxOK);
        MessageDialog dialog(m_msg_dlg_parent, msg_text, "Invalid pinhead diameter", wxICON_WARNING | wxOK);

        DynamicPrintConfig new_conf = *config;
        if (dialog.ShowModal() == wxID_OK) {
            new_conf.set_key_value("support_head_front_diameter", new ConfigOptionFloat(pillar_d / 2.0));
            apply(config, &new_conf);
        }
    }
}

void ConfigManipulation::toggle_print_sla_options(DynamicPrintConfig* config)
{
    bool supports_en = config->opt_bool("supports_enable");

    toggle_field("support_head_front_diameter", supports_en);
    toggle_field("support_head_penetration", supports_en);
    toggle_field("support_head_width", supports_en);
    toggle_field("support_pillar_diameter", supports_en);
    toggle_field("support_small_pillar_diameter_percent", supports_en);
    toggle_field("support_max_bridges_on_pillar", supports_en);
    toggle_field("support_pillar_connection_mode", supports_en);
    toggle_field("support_buildplate_only", supports_en);
    toggle_field("support_base_diameter", supports_en);
    toggle_field("support_base_height", supports_en);
    toggle_field("support_base_safety_distance", supports_en);
    toggle_field("support_critical_angle", supports_en);
    toggle_field("support_max_bridge_length", supports_en);
    toggle_field("support_max_pillar_link_distance", supports_en);
    toggle_field("support_points_density_relative", supports_en);
    toggle_field("support_points_minimal_distance", supports_en);

    bool pad_en = config->opt_bool("pad_enable");

    toggle_field("pad_wall_thickness", pad_en);
    toggle_field("pad_wall_height", pad_en);
    toggle_field("pad_brim_size", pad_en);
    toggle_field("pad_max_merge_distance", pad_en);
 // toggle_field("pad_edge_radius", supports_en);
    toggle_field("pad_wall_slope", pad_en);
    toggle_field("pad_around_object", pad_en);
    toggle_field("pad_around_object_everywhere", pad_en);

    bool zero_elev = config->opt_bool("pad_around_object") && pad_en;

    toggle_field("support_object_elevation", supports_en && !zero_elev);
    toggle_field("pad_object_gap", zero_elev);
    toggle_field("pad_around_object_everywhere", zero_elev);
    toggle_field("pad_object_connector_stride", zero_elev);
    toggle_field("pad_object_connector_width", zero_elev);
    toggle_field("pad_object_connector_penetration", zero_elev);
}

} // GUI
} // Slic3r<|MERGE_RESOLUTION|>--- conflicted
+++ resolved
@@ -322,7 +322,7 @@
     }
 
     //BBS
-<<<<<<< HEAD
+    /*
     if (config->opt_enum<PerimeterGeneratorType>("wall_generator") == PerimeterGeneratorType::Arachne &&
         config->opt_bool("overhang_speed_classic"))
     {
@@ -351,38 +351,7 @@
         }
         is_msg_dlg_already_exist = false;
     }
-=======
-    //if (config->opt_enum<PerimeterGeneratorType>("wall_generator") == PerimeterGeneratorType::Arachne &&
-    //    config->opt_bool("enable_overhang_speed"))
-    //{
-    //    wxString msg_text = _(L("Arachne engine only works when overhang slowing down is disabled.\n"
-    //                           "This may cause decline in the quality of overhang surface when print fastly")) + "\n";
-    //    if (is_global_config)
-    //        msg_text += "\n" + _(L("Disable overhang slowing down automatically? \n"
-    //            "Yes - Enable arachne and disable overhang slowing down\n"
-    //            "No  - Give up using arachne this time"));
-    //    MessageDialog dialog(m_msg_dlg_parent, msg_text, "",
-    //        wxICON_WARNING | (is_global_config ? wxYES | wxNO : wxOK));
-    //    DynamicPrintConfig new_conf = *config;
-    //    is_msg_dlg_already_exist = true;
-    //    auto answer = dialog.ShowModal();
-    //    bool enable_overhang_slow_down = true;
-    //    if (!is_global_config || answer == wxID_YES) {
-    //        new_conf.set_key_value("enable_overhang_speed", new ConfigOptionBool(false));
-    //        enable_overhang_slow_down = false;
-    //    }
-    //    else {
-    //        new_conf.set_key_value("wall_generator", new ConfigOptionEnum<PerimeterGeneratorType>(PerimeterGeneratorType::Classic));
-    //    }
-    //    apply(config, &new_conf);
-    //    if (cb_value_change) {
-    //        if (!enable_overhang_slow_down)
-    //            cb_value_change("enable_overhang_speed", false);
-    //    }
-    //    is_msg_dlg_already_exist = false;
-    //}
->>>>>>> 1f155868
-
+    */
     // BBS
     int filament_cnt = wxGetApp().preset_bundle->filament_presets.size();
 #if 0
@@ -713,19 +682,11 @@
     for (auto el : { "fuzzy_skin_thickness", "fuzzy_skin_point_distance"})
         toggle_line(el, has_fuzzy_skin);
 
-<<<<<<< HEAD
-    // C11 printer is not support smooth timelapse
-    std::string str_preset_type = preset_bundle->printers.get_edited_preset().get_printer_type(preset_bundle);
-    toggle_field("timelapse_type", str_preset_type != "C11");
-
-=======
->>>>>>> 1f155868
     bool have_arachne = config->opt_enum<PerimeterGeneratorType>("wall_generator") == PerimeterGeneratorType::Arachne;
     for (auto el : { "wall_transition_length", "wall_transition_filter_deviation", "wall_transition_angle",
         "min_feature_size", "min_bead_width", "wall_distribution_count" })
         toggle_line(el, have_arachne);
     toggle_field("detect_thin_wall", !have_arachne);
-<<<<<<< HEAD
     
     // SoftFever
     auto is_role_based_wipe_speed = config->opt_bool("role_based_wipe_speed");
@@ -739,10 +700,6 @@
 
     toggle_line("exclude_object", gcflavor == gcfKlipper);
 
-=======
-    //toggle_field("enable_overhang_speed", !have_arachne);
-    toggle_field("only_one_wall_top", !have_arachne);
->>>>>>> 1f155868
 }
 
 void ConfigManipulation::update_print_sla_config(DynamicPrintConfig* config, const bool is_global_config/* = false*/)
