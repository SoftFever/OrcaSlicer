--- conflicted
+++ resolved
@@ -853,7 +853,6 @@
     for (auto el : { "lattice_angle_1", "lattice_angle_2"})
         toggle_line(el, lattice_options);
 
-<<<<<<< HEAD
     //Orca: hide rotate template for solid infill if not support
     const auto _sparse_infill_pattern = config->option<ConfigOptionEnum<InfillPattern>>("sparse_infill_pattern")->value;
     bool       show_sparse_infill_rotate_template = _sparse_infill_pattern == ipRectilinear || _sparse_infill_pattern == ipLine ||
@@ -869,9 +868,8 @@
 
     toggle_line("solid_infill_rotate_template", show_solid_infill_rotate_template);
 
-=======
+
     toggle_line("infill_overhang_angle", config->opt_enum<InfillPattern>("sparse_infill_pattern") == InfillPattern::ip2DHoneycomb);
->>>>>>> b9cce6c1
 }
 
 void ConfigManipulation::update_print_sla_config(DynamicPrintConfig* config, const bool is_global_config/* = false*/)
