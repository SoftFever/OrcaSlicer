--- conflicted
+++ resolved
@@ -805,13 +805,11 @@
     for (auto el : { "lattice_angle_1", "lattice_angle_2"})
         toggle_line(el, lattice_options);
 
-<<<<<<< HEAD
+    toggle_line("infill_overhang_angle", config->opt_enum<InfillPattern>("sparse_infill_pattern") == InfillPattern::ip2DHoneycomb);
+
     bool gridify_enabled = config->opt_bool("gridify_enabled");
     for (auto el : { "gridify_angle", "gridify_gap_width", "gridify_gap_layers", "gridify_grid_width", "gridify_inset", })
         toggle_line(el, gridify_enabled);
-=======
-    toggle_line("infill_overhang_angle", config->opt_enum<InfillPattern>("sparse_infill_pattern") == InfillPattern::ip2DHoneycomb);
->>>>>>> fe4a72ec
 }
 
 void ConfigManipulation::update_print_sla_config(DynamicPrintConfig* config, const bool is_global_config/* = false*/)
