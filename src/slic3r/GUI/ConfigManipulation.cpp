--- conflicted
+++ resolved
@@ -707,11 +707,7 @@
     
     bool have_arachne = config->opt_enum<PerimeterGeneratorType>("wall_generator") == PerimeterGeneratorType::Arachne;
     for (auto el : { "wall_transition_length", "wall_transition_filter_deviation", "wall_transition_angle",
-<<<<<<< HEAD
-                    "min_feature_size", "min_length_factor", "min_bead_width", "wall_distribution_count", "initial_layer_min_bead_width"})
-=======
-        "min_feature_size", "min_bead_width", "wall_distribution_count", "initial_layer_min_bead_width"})
->>>>>>> 70d86af2
+        "min_feature_size", "min_length_factor", "min_bead_width", "wall_distribution_count", "initial_layer_min_bead_width"})
         toggle_line(el, have_arachne);
     toggle_field("detect_thin_wall", !have_arachne);
     
@@ -729,15 +725,9 @@
     toggle_line("make_overhang_printable_hole_size", have_make_overhang_printable);
     
     toggle_line("exclude_object", gcflavor == gcfKlipper);
-<<<<<<< HEAD
 
     toggle_line("min_width_top_surface", config->opt_bool("only_one_wall_top") || (config->opt_float("min_length_factor") > 0.5f)); // 0.5 is default value
 
-=======
-    
-    toggle_line("min_width_top_surface",config->opt_bool("only_one_wall_top"));
-    
->>>>>>> 70d86af2
     for (auto el : { "hole_to_polyhole_threshold", "hole_to_polyhole_twisted" })
         toggle_line(el, config->opt_bool("hole_to_polyhole"));
     
