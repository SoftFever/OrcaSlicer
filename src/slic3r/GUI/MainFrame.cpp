--- conflicted
+++ resolved
@@ -924,32 +924,6 @@
     // Layout();
 }
 
-<<<<<<< HEAD
-void MainFrame::show_calibration_button(bool show)
-{
-// #ifdef __APPLE__
-//     bool shown = m_menubar->FindMenu(_L("Calibration")) != wxNOT_FOUND;
-//     if (shown == show)
-//         ;
-//     else if (show)
-//         m_menubar->Insert(3, m_calib_menu, wxString::Format("&%s", _L("Calibration")));
-//     else
-//         m_menubar->Remove(3);
-// #else
-//     topbar()->ShowCalibrationButton(show);
-// #endif
-    show = !show;
-    auto shown2 = m_tabpanel->FindPage(m_calibration) != wxNOT_FOUND;
-    if (shown2 == show)
-        ;
-    else if (show)
-        m_tabpanel->InsertPage(tpCalibration, m_calibration, _L("Calibration"), std::string("tab_calibration"), std::string("tab_calibration"), false); // ORCA: icon update
-    else
-        m_tabpanel->RemovePage(tpCalibration);
-}
-
-=======
->>>>>>> ddc0ec5b
 void MainFrame::update_title_colour_after_set_title()
 {
 #ifdef __APPLE__
@@ -1096,11 +1070,7 @@
 
     m_calibration = new CalibrationPanel(m_tabpanel, wxID_ANY, wxDefaultPosition, wxDefaultSize);
     m_calibration->SetBackgroundColour(*wxWHITE);
-<<<<<<< HEAD
-    m_tabpanel->AddPage(m_calibration, _L("Calibration"), std::string("tab_calibration"), std::string("tab_calibration"), false); // ORCA: update icon
-=======
     m_tabpanel->AddPage(m_calibration, _L("Calibration"), std::string("tab_calibration_active"), std::string("tab_calibration_active"), false);
->>>>>>> ddc0ec5b
 
     if (m_plater) {
         // load initial config
@@ -1543,15 +1513,9 @@
 
     // m_publish_btn = new Button(this, _L("Upload"), "bar_publish", 0, FromDIP(16));
     m_slice_btn = new SideButton(this, _L("Slice plate"), "");
-    m_slice_btn->SetCornerRadius(FromDIP(4)); // ORCA: use less radius to match button style
     m_slice_option_btn = new SideButton(this, "", "sidebutton_dropdown", 0, FromDIP(14));
-    m_slice_option_btn->SetCornerRadius(FromDIP(4)); // ORCA: use less radius to match button style
     m_print_btn = new SideButton(this, _L("Print plate"), "");
-    m_print_btn->SetCornerRadius(FromDIP(4)); // ORCA: use less radius to match button style
     m_print_option_btn = new SideButton(this, "", "sidebutton_dropdown", 0, FromDIP(14));
-    m_print_option_btn->SetCornerRadius(FromDIP(4)); // ORCA: use less radius to match button style
-
-	
 
     update_side_button_style();
     // m_publish_btn->Hide();
@@ -1977,23 +1941,23 @@
     // m_publish_btn->SetTextColor(StateColor::darkModeColorFor("#FFFFFE"));
 
     m_slice_btn->SetTextLayout(SideButton::EHorizontalOrientation::HO_Left, FromDIP(15));
-    m_slice_btn->SetCornerRadius(FromDIP(4)); // ORCA: Match button style
+    m_slice_btn->SetCornerRadius(FromDIP(12));
     m_slice_btn->SetExtraSize(wxSize(FromDIP(38), FromDIP(10)));
     m_slice_btn->SetMinSize(wxSize(-1, FromDIP(24)));
 
     m_slice_option_btn->SetTextLayout(SideButton::EHorizontalOrientation::HO_Center);
-    m_slice_option_btn->SetCornerRadius(FromDIP(4)); // ORCA: Match button style
+    m_slice_option_btn->SetCornerRadius(FromDIP(12));
     m_slice_option_btn->SetExtraSize(wxSize(FromDIP(10), FromDIP(10)));
     m_slice_option_btn->SetIconOffset(FromDIP(2));
     m_slice_option_btn->SetMinSize(wxSize(FromDIP(24), FromDIP(24)));
 
     m_print_btn->SetTextLayout(SideButton::EHorizontalOrientation::HO_Left, FromDIP(15));
-    m_print_btn->SetCornerRadius(FromDIP(4)); // ORCA: Match button style
+    m_print_btn->SetCornerRadius(FromDIP(12));
     m_print_btn->SetExtraSize(wxSize(FromDIP(38), FromDIP(10)));
     m_print_btn->SetMinSize(wxSize(-1, FromDIP(24)));
 
     m_print_option_btn->SetTextLayout(SideButton::EHorizontalOrientation::HO_Center);
-    m_print_option_btn->SetCornerRadius(FromDIP(4)); // ORCA: Match button style
+    m_print_option_btn->SetCornerRadius(FromDIP(12));
     m_print_option_btn->SetExtraSize(wxSize(FromDIP(10), FromDIP(10)));
     m_print_option_btn->SetIconOffset(FromDIP(2));
     m_print_option_btn->SetMinSize(wxSize(FromDIP(24), FromDIP(24)));
