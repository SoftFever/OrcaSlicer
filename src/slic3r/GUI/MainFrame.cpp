#include "MainFrame.hpp"

#include <wx/panel.h>
#include <wx/notebook.h>
#include <wx/listbook.h>
#include <wx/simplebook.h>
#include <wx/icon.h>
#include <wx/sizer.h>
#include <wx/menu.h>
#include <wx/progdlg.h>
#include <wx/tooltip.h>
//#include <wx/glcanvas.h>
#include <wx/filename.h>
#include <wx/debug.h>
#include <wx/utils.h> 

#include <boost/algorithm/string/predicate.hpp>
#include <boost/log/trivial.hpp>

#include "libslic3r/Print.hpp"
#include "libslic3r/Polygon.hpp"
#include "libslic3r/PrintConfig.hpp"
#include "libslic3r/SLAPrint.hpp"
#include "libslic3r/PresetBundle.hpp"

#include "Tab.hpp"
#include "ProgressStatusBar.hpp"
#include "3DScene.hpp"
#include "ParamsDialog.hpp"
#include "PrintHostDialogs.hpp"
#include "wxExtensions.hpp"
#include "GUI_ObjectList.hpp"
#include "Mouse3DController.hpp"
//#include "RemovableDriveManager.hpp"
#include "InstanceCheck.hpp"
#include "I18N.hpp"
#include "GLCanvas3D.hpp"
#include "Plater.hpp"
#include "WebViewDialog.hpp"
#include "../Utils/Process.hpp"
#include "format.hpp"
// BBS
#include "PartPlate.hpp"
#include "Preferences.hpp"
#include "Widgets/ProgressDialog.hpp"
#include "BindDialog.hpp"
#include "../Utils/MacDarkMode.hpp"

#include <fstream>
#include <string_view>

#include "GUI_App.hpp"
#include "UnsavedChangesDialog.hpp"
#include "MsgDialog.hpp"
#include "Notebook.hpp"
#include "GUI_Factories.hpp"
#include "GUI_ObjectList.hpp"
#include "NotificationManager.hpp"
#include "MarkdownTip.hpp"
#include "NetworkTestDialog.hpp"
#include "ConfigWizard.hpp"
#include "Widgets/WebView.hpp"
#include "DailyTips.hpp"

#ifdef _WIN32
#include <dbt.h>
#include <shlobj.h>
#endif // _WIN32
#include <slic3r/GUI/CreatePresetsDialog.hpp>


namespace Slic3r {
namespace GUI {

wxDEFINE_EVENT(EVT_SELECT_TAB, wxCommandEvent);
wxDEFINE_EVENT(EVT_HTTP_ERROR, wxCommandEvent);
wxDEFINE_EVENT(EVT_USER_LOGIN, wxCommandEvent);
wxDEFINE_EVENT(EVT_USER_LOGIN_HANDLE, wxCommandEvent);
wxDEFINE_EVENT(EVT_CHECK_PRIVACY_VER, wxCommandEvent);
wxDEFINE_EVENT(EVT_CHECK_PRIVACY_SHOW, wxCommandEvent);
wxDEFINE_EVENT(EVT_SHOW_IP_DIALOG, wxCommandEvent);
wxDEFINE_EVENT(EVT_SET_SELECTED_MACHINE, wxCommandEvent);
wxDEFINE_EVENT(EVT_UPDATE_PRESET_CB, SimpleEvent);



// BBS: backup
wxDEFINE_EVENT(EVT_BACKUP_POST, wxCommandEvent);
wxDEFINE_EVENT(EVT_LOAD_URL, wxCommandEvent);
wxDEFINE_EVENT(EVT_LOAD_PRINTER_URL, LoadPrinterViewEvent);

enum class ERescaleTarget
{
    Mainframe,
    SettingsDialog
};

#ifdef __APPLE__
class OrcaSlicerTaskBarIcon : public wxTaskBarIcon
{
public:
    OrcaSlicerTaskBarIcon(wxTaskBarIconType iconType = wxTBI_DEFAULT_TYPE) : wxTaskBarIcon(iconType) {}
    wxMenu *CreatePopupMenu() override {
        wxMenu *menu = new wxMenu;
        //if (wxGetApp().app_config->get("single_instance") == "false") {
            // Only allow opening a new PrusaSlicer instance on OSX if "single_instance" is disabled,
            // as starting new instances would interfere with the locking mechanism of "single_instance" support.
            append_menu_item(menu, wxID_ANY, _L("New Window"), _L("Open a new window"),
            [](wxCommandEvent&) { start_new_slicer(); }, "", nullptr);
        //}
//        append_menu_item(menu, wxID_ANY, _L("G-code Viewer") + dots, _L("Open G-code Viewer"),
//            [](wxCommandEvent&) { start_new_gcodeviewer_open_file(); }, "", nullptr);
        return menu;
    }
};
/*class GCodeViewerTaskBarIcon : public wxTaskBarIcon
{
public:
    GCodeViewerTaskBarIcon(wxTaskBarIconType iconType = wxTBI_DEFAULT_TYPE) : wxTaskBarIcon(iconType) {}
    wxMenu *CreatePopupMenu() override {
        wxMenu *menu = new wxMenu;
        append_menu_item(menu, wxID_ANY, _L("Open PrusaSlicer"), _L("Open a new PrusaSlicer"),
            [](wxCommandEvent&) { start_new_slicer(nullptr, true); }, "", nullptr);
        //append_menu_item(menu, wxID_ANY, _L("G-code Viewer") + dots, _L("Open new G-code Viewer"),
        //    [](wxCommandEvent&) { start_new_gcodeviewer_open_file(); }, "", nullptr);
        return menu;
    }
};*/
#endif // __APPLE__

// Load the icon either from the exe, or from the ico file.
static wxIcon main_frame_icon(GUI_App::EAppMode app_mode)
{
#if _WIN32
    std::wstring path(size_t(MAX_PATH), wchar_t(0));
    int len = int(::GetModuleFileName(nullptr, path.data(), MAX_PATH));
    if (len > 0 && len < MAX_PATH) {
        path.erase(path.begin() + len, path.end());
        //BBS: remove GCodeViewer as seperate APP logic
        /*if (app_mode == GUI_App::EAppMode::GCodeViewer) {
            // Only in case the slicer was started with --gcodeviewer parameter try to load the icon from prusa-gcodeviewer.exe
            // Otherwise load it from the exe.
            for (const std::wstring_view exe_name : { std::wstring_view(L"prusa-slicer.exe"), std::wstring_view(L"prusa-slicer-console.exe") })
                if (boost::iends_with(path, exe_name)) {
                    path.erase(path.end() - exe_name.size(), path.end());
                    path += L"prusa-gcodeviewer.exe";
                    break;
                }
        }*/
    }
    return wxIcon(path, wxBITMAP_TYPE_ICO);
#else // _WIN32
    return wxIcon(Slic3r::var("OrcaSlicer_128px.png"), wxBITMAP_TYPE_PNG);
#endif // _WIN32
}

// BBS
#ifndef __APPLE__
#define BORDERLESS_FRAME_STYLE (wxRESIZE_BORDER | wxMINIMIZE_BOX | wxMAXIMIZE_BOX | wxCLOSE_BOX)
#else
#define BORDERLESS_FRAME_STYLE (wxMINIMIZE_BOX | wxMAXIMIZE_BOX | wxCLOSE_BOX)
#endif

wxDEFINE_EVENT(EVT_SYNC_CLOUD_PRESET,     SimpleEvent);

#ifdef __APPLE__
static const wxString ctrl = ("Ctrl+");
#else
static const wxString ctrl = _L("Ctrl+");
#endif

MainFrame::MainFrame() :
DPIFrame(NULL, wxID_ANY, "", wxDefaultPosition, wxDefaultSize, BORDERLESS_FRAME_STYLE, "mainframe")
    , m_printhost_queue_dlg(new PrintHostQueueDialog(this))
    // BBS
    , m_recent_projects(18)
    , m_settings_dialog(this)
    , diff_dialog(this)
{
#ifdef __WXOSX__
    set_miniaturizable(GetHandle());
#endif

    if (!wxGetApp().app_config->has("user_mode")) { 
        wxGetApp().app_config->set("user_mode", "simple");
        wxGetApp().app_config->set_bool("developer_mode", false);
        wxGetApp().app_config->save();
    }

    wxGetApp().app_config->set_bool("internal_developer_mode", false);

    wxString max_recent_count_str = wxGetApp().app_config->get("max_recent_count");
    long max_recent_count = 18;
    if (max_recent_count_str.ToLong(&max_recent_count))
        set_max_recent_count((int)max_recent_count);

    //reset log level
    auto loglevel = wxGetApp().app_config->get("severity_level");
    Slic3r::set_logging_level(Slic3r::level_string_to_boost(loglevel));

    // BBS
    m_recent_projects.SetMenuPathStyle(wxFH_PATH_SHOW_ALWAYS);
    MarkdownTip::Recreate(this);

    // Fonts were created by the DPIFrame constructor for the monitor, on which the window opened.
    wxGetApp().update_fonts(this);

#ifndef __APPLE__
    m_topbar         = new BBLTopbar(this);
#else
    auto panel_topbar = new wxPanel(this, wxID_ANY);
    panel_topbar->SetBackgroundColour(wxColour(38, 46, 48));
    auto sizer_tobar = new wxBoxSizer(wxVERTICAL);
    panel_topbar->SetSizer(sizer_tobar);
    panel_topbar->Layout();
#endif

    //wxAuiToolBar* toolbar = new wxAuiToolBar();
/*
#ifndef __WXOSX__ // Don't call SetFont under OSX to avoid name cutting in ObjectList
    this->SetFont(this->normal_font());
#endif
    // Font is already set in DPIFrame constructor
*/

#ifdef __APPLE__
	m_reset_title_text_colour_timer = new wxTimer();
	m_reset_title_text_colour_timer->SetOwner(this);
	Bind(wxEVT_TIMER, [this](auto& e) {
		set_title_colour_after_set_title(GetHandle());
		m_reset_title_text_colour_timer->Stop();
	});
	this->Bind(wxEVT_FULLSCREEN, [this](wxFullScreenEvent& e) {
		set_tag_when_enter_full_screen(e.IsFullScreen());
		if (!e.IsFullScreen()) {
            if (m_reset_title_text_colour_timer) {
                m_reset_title_text_colour_timer->Stop();
                m_reset_title_text_colour_timer->Start(500);
            }
		}
		e.Skip();
	});
#endif

#ifdef __APPLE__
    // Initialize the docker task bar icon.
    switch (wxGetApp().get_app_mode()) {
    default:
    case GUI_App::EAppMode::Editor:
        m_taskbar_icon = std::make_unique<OrcaSlicerTaskBarIcon>(wxTBI_DOCK);
        m_taskbar_icon->SetIcon(wxIcon(Slic3r::var("OrcaSlicer-mac_256px.ico"), wxBITMAP_TYPE_ICO), "OrcaSlicer");
        break;
    case GUI_App::EAppMode::GCodeViewer:
        break;
    }
#endif // __APPLE__

    // Load the icon either from the exe, or from the ico file.
    SetIcon(main_frame_icon(wxGetApp().get_app_mode()));

    // initialize tabpanel and menubar
    init_tabpanel();
    if (wxGetApp().is_gcode_viewer())
        init_menubar_as_gcodeviewer();
    else
        init_menubar_as_editor();

    // BBS
#if 0
    // This is needed on Windows to fake the CTRL+# of the window menu when using the numpad
    wxAcceleratorEntry entries[6];
    entries[0].Set(wxACCEL_CTRL, WXK_NUMPAD1, wxID_HIGHEST + 1);
    entries[1].Set(wxACCEL_CTRL, WXK_NUMPAD2, wxID_HIGHEST + 2);
    entries[2].Set(wxACCEL_CTRL, WXK_NUMPAD3, wxID_HIGHEST + 3);
    entries[3].Set(wxACCEL_CTRL, WXK_NUMPAD4, wxID_HIGHEST + 4);
    entries[4].Set(wxACCEL_CTRL, WXK_NUMPAD5, wxID_HIGHEST + 5);
    entries[5].Set(wxACCEL_CTRL, WXK_NUMPAD6, wxID_HIGHEST + 6);
    wxAcceleratorTable accel(6, entries);
    SetAcceleratorTable(accel);
#endif // _WIN32

    // BBS
    //wxAcceleratorEntry entries[13];
    //int index = 0;
    //entries[index++].Set(wxACCEL_CTRL, (int)'N', wxID_HIGHEST + wxID_NEW);
    //entries[index++].Set(wxACCEL_CTRL, (int)'O', wxID_HIGHEST + wxID_OPEN);
    //entries[index++].Set(wxACCEL_CTRL, (int)'S', wxID_HIGHEST + wxID_SAVE);
    //entries[index++].Set(wxACCEL_CTRL | wxACCEL_SHIFT, (int)'S', wxID_HIGHEST + wxID_SAVEAS);
    //entries[index++].Set(wxACCEL_CTRL, (int)'X', wxID_HIGHEST + wxID_CUT);
    ////entries[index++].Set(wxACCEL_CTRL, (int)'I', wxID_HIGHEST + wxID_ADD);
    //entries[index++].Set(wxACCEL_CTRL, (int)'A', wxID_HIGHEST + wxID_SELECTALL);
    //entries[index++].Set(wxACCEL_NORMAL, (int)27 /* escape */, wxID_HIGHEST + wxID_CANCEL);
    //entries[index++].Set(wxACCEL_CTRL, (int)'Z', wxID_HIGHEST + wxID_UNDO);
    //entries[index++].Set(wxACCEL_CTRL, (int)'Y', wxID_HIGHEST + wxID_REDO);
    //entries[index++].Set(wxACCEL_CTRL, (int)'C', wxID_HIGHEST + wxID_COPY);
    //entries[index++].Set(wxACCEL_CTRL, (int)'V', wxID_HIGHEST + wxID_PASTE);
    //entries[index++].Set(wxACCEL_CTRL, (int)'P', wxID_HIGHEST + wxID_PREFERENCES);
    //entries[index++].Set(wxACCEL_CTRL, (int)'I', wxID_HIGHEST + wxID_FILE6);
    //wxAcceleratorTable accel(sizeof(entries) / sizeof(entries[0]), entries);
    //SetAcceleratorTable(accel);

    //Bind(wxEVT_MENU, [this](wxCommandEvent&) { m_plater->new_project(); }, wxID_HIGHEST + wxID_NEW);
    //Bind(wxEVT_MENU, [this](wxCommandEvent&) { m_plater->load_project(); }, wxID_HIGHEST + wxID_OPEN);
    //// BBS: close save project
    //Bind(wxEVT_MENU, [this](wxCommandEvent&) { if (m_plater) m_plater->save_project(); }, wxID_HIGHEST + wxID_SAVE);
    //Bind(wxEVT_MENU, [this](wxCommandEvent&) { if (m_plater) m_plater->save_project(true); }, wxID_HIGHEST + wxID_SAVEAS);
    ////Bind(wxEVT_MENU, [this](wxCommandEvent&) { if (m_plater) m_plater->add_model(); }, wxID_HIGHEST + wxID_ADD);
    ////Bind(wxEVT_MENU, [this](wxCommandEvent&) { m_plater->remove_selected(); }, wxID_HIGHEST + wxID_DELETE);
    //Bind(wxEVT_MENU, [this](wxCommandEvent&) {
    //        if (!can_add_models())
    //            return;
    //        if (m_plater) {
    //            m_plater->add_model();
    //        }
    //    }, wxID_HIGHEST + wxID_FILE6);
    //Bind(wxEVT_MENU, [this](wxCommandEvent&) { m_plater->select_all(); }, wxID_HIGHEST + wxID_SELECTALL);
    //Bind(wxEVT_MENU, [this](wxCommandEvent&) { m_plater->deselect_all(); }, wxID_HIGHEST + wxID_CANCEL);
    //Bind(wxEVT_MENU, [this](wxCommandEvent&) {
    //    if (m_plater->is_view3D_shown())
    //        m_plater->undo();
    //    }, wxID_HIGHEST + wxID_UNDO);
    //Bind(wxEVT_MENU, [this](wxCommandEvent&) {
    //    if (m_plater->is_view3D_shown())
    //        m_plater->redo();
    //    }, wxID_HIGHEST + wxID_REDO);
    //Bind(wxEVT_MENU, [this](wxCommandEvent&) { m_plater->copy_selection_to_clipboard(); }, wxID_HIGHEST + wxID_COPY);
    //Bind(wxEVT_MENU, [this](wxCommandEvent&) { m_plater->paste_from_clipboard(); }, wxID_HIGHEST + wxID_PASTE);
    //Bind(wxEVT_MENU, [this](wxCommandEvent&) { m_plater->cut_selection_to_clipboard(); }, wxID_HIGHEST + wxID_CUT);
    Bind(wxEVT_SIZE, [this](wxSizeEvent&) {
            BOOST_LOG_TRIVIAL(trace) << "mainframe: size changed, is maximized = " << this->IsMaximized();
#ifndef __APPLE__
            if (this->IsMaximized()) {
                m_topbar->SetWindowSize();
            } else {
                m_topbar->SetMaximizedSize();
            }
#endif
        Refresh();
        Layout();
        });

    //BBS
    Bind(EVT_SELECT_TAB, [this](wxCommandEvent&evt) {
        TabPosition pos = (TabPosition)evt.GetInt();
        m_tabpanel->SetSelection(pos);
    });

    Bind(EVT_SYNC_CLOUD_PRESET, &MainFrame::on_select_default_preset, this);

//    Bind(wxEVT_MENU,
//        [this](wxCommandEvent&)
//        {
//            PreferencesDialog dlg(this);
//            dlg.ShowModal();
//#if ENABLE_GCODE_LINES_ID_IN_H_SLIDER
//            if (dlg.seq_top_layer_only_changed() || dlg.seq_seq_top_gcode_indices_changed())
//#else
//            if (dlg.seq_top_layer_only_changed())
//#endif // ENABLE_GCODE_LINES_ID_IN_H_SLIDER
//                plater()->refresh_print();
//        }, wxID_HIGHEST + wxID_PREFERENCES);


    // set default tooltip timer in msec
    // SetAutoPop supposedly accepts long integers but some bug doesn't allow for larger values
    // (SetAutoPop is not available on GTK.)
    wxToolTip::SetAutoPop(32767);

    m_loaded = true;

    // initialize layout
    m_main_sizer = new wxBoxSizer(wxVERTICAL);
    wxSizer* sizer = new wxBoxSizer(wxVERTICAL);
#ifndef __APPLE__
     sizer->Add(m_topbar, 0, wxEXPAND);
#else
     sizer->Add(panel_topbar, 0, wxEXPAND);
#endif // __WINDOWS__


    sizer->Add(m_main_sizer, 1, wxEXPAND);
    SetSizerAndFit(sizer);
    // initialize layout from config
    update_layout();
    sizer->SetSizeHints(this);

#ifdef WIN32
    auto setMaxSize = [this]() {
        wxDisplay display(this);
        auto size = display.GetClientArea().GetSize();
        HWND      hWnd = GetHandle();
        RECT      borderThickness;
        SetRectEmpty(&borderThickness);
        AdjustWindowRectEx(&borderThickness, GetWindowLongPtr(hWnd, GWL_STYLE), FALSE, 0);
        SetMaxSize(size + wxSize{-borderThickness.left + borderThickness.right, -borderThickness.top + borderThickness.bottom});
    };
    this->Bind(wxEVT_DPI_CHANGED, [setMaxSize](auto & e) {
        setMaxSize();
        e.Skip();
        });
    setMaxSize();
    // SetMaximize already position window at left/top corner, even if Windows Task Bar is at left side.
    // Not known why, but fix it here
    this->Bind(wxEVT_MAXIMIZE, [this](auto &e) {
        wxDisplay display(this);
        auto pos = display.GetClientArea().GetPosition();
        HWND      hWnd = GetHandle();
        RECT      borderThickness;
        SetRectEmpty(&borderThickness);
        AdjustWindowRectEx(&borderThickness, GetWindowLongPtr(hWnd, GWL_STYLE), FALSE, 0);
        Move(pos + wxPoint{borderThickness.left, borderThickness.top});
        e.Skip();
    });
#endif // WIN32
    // BBS
    Fit();

    const wxSize min_size = wxGetApp().get_min_size(); //wxSize(76*wxGetApp().em_unit(), 49*wxGetApp().em_unit());

    SetMinSize(min_size/*wxSize(760, 490)*/);
    SetSize(wxSize(FromDIP(1200), FromDIP(800)));

    Layout();

    update_title();

    // declare events
    Bind(wxEVT_CLOSE_WINDOW, [this](wxCloseEvent& event) {
        BOOST_LOG_TRIVIAL(info) << __FUNCTION__<< ": mainframe received close_widow event";
        if (event.CanVeto() && m_plater->get_view3D_canvas3D()->get_gizmos_manager().is_in_editing_mode(true)) {
            // prevents to open the save dirty project dialog
            event.Veto();
            BOOST_LOG_TRIVIAL(info) << __FUNCTION__<< "cancelled by gizmo in editing";
            return;
        }

        //BBS:
        //if (event.CanVeto() && !wxGetApp().check_and_save_current_preset_changes(_L("Application is closing"), _L("Closing Application while some presets are modified."))) {
        //    event.Veto();
        //    return;
        //}
        auto check = [](bool yes_or_no) {
            if (yes_or_no)
                return true;
            return wxGetApp().check_and_save_current_preset_changes(_L("Application is closing"), _L("Closing Application while some presets are modified."));
        };

        // BBS: close save project
        int result;
        if (event.CanVeto() && ((result = m_plater->close_with_confirm(check)) == wxID_CANCEL)) {
            event.Veto();
            BOOST_LOG_TRIVIAL(info) << __FUNCTION__<< "cancelled by close_with_confirm selection";
            return;
        }
        if (event.CanVeto() && !wxGetApp().check_print_host_queue()) {
            event.Veto();
            return;
        }

    #if 0 // BBS
        //if (m_plater != nullptr) {
        //    int saved_project = m_plater->save_project_if_dirty(_L("Closing Application. Current project is modified."));
        //    if (saved_project == wxID_CANCEL) {
        //        event.Veto();
        //        return;
        //    }
        //    // check unsaved changes only if project wasn't saved
        //    else if (plater()->is_project_dirty() && saved_project == wxID_NO && event.CanVeto() &&
        //             (plater()->is_presets_dirty() && !wxGetApp().check_and_save_current_preset_changes(_L("Application is closing"), _L("Closing Application while some presets are modified.")))) {
        //        event.Veto();
        //        return;
        //    }
        //}
    #endif

<<<<<<< HEAD
=======
        try {
            NetworkAgent* agent = GUI::wxGetApp().getAgent();
            if (agent) {
                json j;
                std::string value;
                agent->track_get_property("auto_orient", value);
                j["auto_orient"] = value;
                value = "";
                agent->track_get_property("auto_arrange", value);
                j["auto_arrange"] = value;
                value = "";
                agent->track_get_property("split_to_object", value);
                j["split_to_object"] = value;
                value = "";
                agent->track_get_property("split_to_part", value);
                j["split_to_part"] = value;
                value = "";
                agent->track_get_property("custom_height", value);
                j["custom_height"] = value;
                value = "";

                agent->track_get_property(get_name_from_gizmo_etype(GLGizmosManager::EType::Move), value);
                j["move"] = value;
                value = "";
                agent->track_get_property(get_name_from_gizmo_etype(GLGizmosManager::EType::Rotate), value);
                j["rotate"] = value;
                value = "";
                agent->track_get_property(get_name_from_gizmo_etype(GLGizmosManager::EType::Scale), value);
                j["scale"] = value;
                value = "";
                agent->track_get_property(get_name_from_gizmo_etype(GLGizmosManager::EType::Flatten), value);
                j["flatten"] = value;
                value = "";
                agent->track_get_property(get_name_from_gizmo_etype(GLGizmosManager::EType::Cut), value);
                j["cut"] = value;
                value = "";
                agent->track_get_property(get_name_from_gizmo_etype(GLGizmosManager::EType::MeshBoolean), value);
                j["meshboolean"] = value;
                value = "";
                agent->track_get_property(get_name_from_gizmo_etype(GLGizmosManager::EType::FdmSupports), value);
                j["custom_support"] = value;
                value = "";
                agent->track_get_property(get_name_from_gizmo_etype(GLGizmosManager::EType::Seam), value);
                j["custom_seam"] = value;
                value = "";
                agent->track_get_property(get_name_from_gizmo_etype(GLGizmosManager::EType::Text), value);
                j["text_shape"] = value;
                value = "";
                agent->track_get_property(get_name_from_gizmo_etype(GLGizmosManager::EType::MmuSegmentation), value);
                j["color_painting"] = value;
                value = "";

                agent->track_get_property("assembly_view", value);
                j["assembly_view"] = value;

                agent->track_event("key_func", j.dump());
            }

        }
        catch (...) {}

>>>>>>> 1e8748a7
        MarkdownTip::ExitTip();

        m_plater->reset();
        this->shutdown();
        // propagate event

        wxGetApp().remove_mall_system_dialog();
        event.Skip();
        BOOST_LOG_TRIVIAL(info) << __FUNCTION__<< ": mainframe finished process close_widow event";
    });

    //FIXME it seems this method is not called on application start-up, at least not on Windows. Why?
    // The same applies to wxEVT_CREATE, it is not being called on startup on Windows.
    Bind(wxEVT_ACTIVATE, [this](wxActivateEvent& event) {
        if (m_plater != nullptr && event.GetActive())
            m_plater->on_activate();
        event.Skip();
    });

// OSX specific issue:
// When we move application between Retina and non-Retina displays, The legend on a canvas doesn't redraw
// So, redraw explicitly canvas, when application is moved
//FIXME maybe this is useful for __WXGTK3__ as well?
#if __APPLE__
    Bind(wxEVT_MOVE, [](wxMoveEvent& event) {
        wxGetApp().plater()->get_current_canvas3D()->set_as_dirty();
        wxGetApp().plater()->get_current_canvas3D()->request_extra_frame();
        event.Skip();
    });
#endif   

    update_ui_from_settings();    // FIXME (?)

    if (m_plater != nullptr) {
        // BBS
        update_slice_print_status(eEventSliceUpdate, true, true);

        // BBS: backup project
        if (wxGetApp().app_config->get("backup_switch") == "true") {
            std::string backup_interval;
            if (!wxGetApp().app_config->get("app", "backup_interval", backup_interval))
                backup_interval = "10";
            Slic3r::set_backup_interval(boost::lexical_cast<long>(backup_interval));
        } else {
            Slic3r::set_backup_interval(0);
        }
        Slic3r::set_backup_callback([this](int action) {
            if (action == 0) {
                wxPostEvent(this, wxCommandEvent(EVT_BACKUP_POST));
            }
            else if (action == 1) {
                if (!m_plater->up_to_date(false, true)) {
                    m_plater->export_3mf(m_plater->model().get_backup_path() + "/.3mf", SaveStrategy::Backup);
                    m_plater->up_to_date(true, true);
                }
            }
         });
        Bind(EVT_BACKUP_POST, [](wxCommandEvent& e) {
            Slic3r::run_backup_ui_tasks();
            });
;    }
    this->Bind(wxEVT_CHAR_HOOK, [this](wxKeyEvent &evt) {
#ifdef __APPLE__
        if (evt.CmdDown() && (evt.GetKeyCode() == 'H')) {
            //call parent_menu hide behavior
            return;}
        if (evt.CmdDown() && (evt.GetKeyCode() == 'M')) {
            this->Iconize();
            return;
        }
        if (evt.CmdDown() && evt.GetKeyCode() == 'Q') { wxPostEvent(this, wxCloseEvent(wxEVT_CLOSE_WINDOW)); return;}
        if (evt.CmdDown() && evt.RawControlDown() && evt.GetKeyCode() == 'F') {
            EnableFullScreenView(true);
            if (IsFullScreen()) {
                ShowFullScreen(false);
            } else {
                ShowFullScreen(true);
            }
            return;}
#endif
        if (evt.CmdDown() && evt.GetKeyCode() == 'R') { if (m_slice_enable) { wxGetApp().plater()->update(true, true); wxPostEvent(m_plater, SimpleEvent(EVT_GLTOOLBAR_SLICE_PLATE)); this->m_tabpanel->SetSelection(tpPreview); } return; }
        if (evt.CmdDown() && evt.ShiftDown() && evt.GetKeyCode() == 'G') {
            m_plater->apply_background_progress();
            m_print_enable = get_enable_print_status();
            m_print_btn->Enable(m_print_enable);
            if (m_print_enable) {
                if (wxGetApp().preset_bundle->is_bbl_vendor())
                    wxPostEvent(m_plater, SimpleEvent(EVT_GLTOOLBAR_PRINT_PLATE));
                else
                    wxPostEvent(m_plater, SimpleEvent(EVT_GLTOOLBAR_SEND_GCODE));
            }
            evt.Skip();
            return;
        }
        else if (evt.CmdDown() && evt.GetKeyCode() == 'G') { if (can_export_gcode()) { wxPostEvent(m_plater, SimpleEvent(EVT_GLTOOLBAR_EXPORT_SLICED_FILE)); } evt.Skip(); return; }
        if (evt.CmdDown() && evt.GetKeyCode() == 'J') { m_printhost_queue_dlg->Show(); return; }    
        if (evt.CmdDown() && evt.GetKeyCode() == 'N') { m_plater->new_project(); return;}
        if (evt.CmdDown() && evt.GetKeyCode() == 'O') { m_plater->load_project(); return;}
        if (evt.CmdDown() && evt.ShiftDown() && evt.GetKeyCode() == 'S') { if (can_save_as()) m_plater->save_project(true); return;}
        else if (evt.CmdDown() && evt.GetKeyCode() == 'S') { if (can_save()) m_plater->save_project(); return;}
        if (evt.CmdDown() && evt.GetKeyCode() == 'F') { 
            if (m_plater && (m_tabpanel->GetSelection() == TabPosition::tp3DEditor || m_tabpanel->GetSelection() == TabPosition::tpPreview)) {
                m_plater->sidebar().can_search();
            }
        }
#ifdef __APPLE__
        if (evt.CmdDown() && evt.GetKeyCode() == ',')
#else
        if (evt.CmdDown() && evt.GetKeyCode() == 'P')
#endif
        {
            PreferencesDialog dlg(this);
            dlg.ShowModal();
#if ENABLE_GCODE_LINES_ID_IN_H_SLIDER
            if (dlg.seq_top_layer_only_changed() || dlg.seq_seq_top_gcode_indices_changed())
#else
            if (dlg.seq_top_layer_only_changed())
#endif // ENABLE_GCODE_LINES_ID_IN_H_SLIDER
                plater()->refresh_print();
            return;
        }

        if (evt.CmdDown() && evt.GetKeyCode() == 'I') {
            if (!can_add_models()) return;
            if (m_plater) { m_plater->add_file(); }
            return;
        }
        evt.Skip();
    });

#ifdef _MSW_DARK_MODE
    wxGetApp().UpdateDarkUIWin(this);
#endif // _MSW_DARK_MODE

    wxGetApp().persist_window_geometry(this, true);
    wxGetApp().persist_window_geometry(&m_settings_dialog, true);
}

#ifdef __WIN32__

WXLRESULT MainFrame::MSWWindowProc(WXUINT nMsg, WXWPARAM wParam, WXLPARAM lParam)
{
    /* When we have a custom titlebar in the window, we don't need the non-client area of a normal window
     * to be painted. In order to achieve this, we handle the "WM_NCCALCSIZE" which is responsible for the
     * size of non-client area of a window and set the return value to 0. Also we have to tell the
     * application to not paint this area on activate and deactivation events so we also handle
     * "WM_NCACTIVATE" message. */
    switch (nMsg) {
    case WM_NCACTIVATE: {
        /* Returning 0 from this message disable the window from receiving activate events which is not
        desirable. However When a visual style is not active (?) for this window, "lParam" is a handle to an
        optional update region for the nonclient area of the window. If this parameter is set to -1,
        DefWindowProc does not repaint the nonclient area to reflect the state change. */
        lParam = -1;
        break;
    }
    /* To remove the standard window frame, you must handle the WM_NCCALCSIZE message, specifically when
    its wParam value is TRUE and the return value is 0 */
    case WM_NCCALCSIZE:
        if (wParam) {
            HWND hWnd = GetHandle();
            /* Detect whether window is maximized or not. We don't need to change the resize border when win is
             *  maximized because all resize borders are gone automatically */
            WINDOWPLACEMENT wPos;
            // GetWindowPlacement fail if this member is not set correctly.
            wPos.length = sizeof(wPos);
            GetWindowPlacement(hWnd, &wPos);
            if (wPos.showCmd != SW_SHOWMAXIMIZED) {
                RECT borderThickness;
                SetRectEmpty(&borderThickness);
                AdjustWindowRectEx(&borderThickness, GetWindowLongPtr(hWnd, GWL_STYLE) & ~WS_CAPTION, FALSE, NULL);
                borderThickness.left *= -1;
                borderThickness.top *= -1;
                NCCALCSIZE_PARAMS *sz = reinterpret_cast<NCCALCSIZE_PARAMS *>(lParam);
                // Add 1 pixel to the top border to make the window resizable from the top border
                sz->rgrc[0].top += 1; // borderThickness.top;
                sz->rgrc[0].left += borderThickness.left;
                sz->rgrc[0].right -= borderThickness.right;
                sz->rgrc[0].bottom -= borderThickness.bottom;
                return 0;
            }
        }
        break;
    }
    return wxFrame::MSWWindowProc(nMsg, wParam, lParam);
}

#endif

void  MainFrame::show_log_window()
{
    m_log_window = new wxLogWindow(this, _L("Logging"), true, false);
    m_log_window->Show();
}

//BBS GUI refactor: remove unused layout new/dlg
void MainFrame::update_layout()
{
    auto restore_to_creation = [this]() {
        auto clean_sizer = [](wxSizer* sizer) {
            while (!sizer->GetChildren().IsEmpty()) {
                sizer->Detach(0);
            }
        };

        // On Linux m_plater needs to be removed from m_tabpanel before to reparent it
        int plater_page_id = m_tabpanel->FindPage(m_plater);
        if (plater_page_id != wxNOT_FOUND)
            m_tabpanel->RemovePage(plater_page_id);

        if (m_plater->GetParent() != this)
            m_plater->Reparent(this);

        if (m_tabpanel->GetParent() != this)
            m_tabpanel->Reparent(this);

        plater_page_id = (m_plater_page != nullptr) ? m_tabpanel->FindPage(m_plater_page) : wxNOT_FOUND;
        if (plater_page_id != wxNOT_FOUND) {
            m_tabpanel->DeletePage(plater_page_id);
            m_plater_page = nullptr;
        }

        clean_sizer(m_main_sizer);
        clean_sizer(m_settings_dialog.GetSizer());

        if (m_settings_dialog.IsShown())
            m_settings_dialog.Close();

        m_tabpanel->Hide();
        m_plater->Hide();

        Layout();
    };

    //BBS GUI refactor: remove unused layout new/dlg
    //ESettingsLayout layout = wxGetApp().is_gcode_viewer() ? ESettingsLayout::GCodeViewer : ESettingsLayout::Old;
    ESettingsLayout layout =  ESettingsLayout::Old;

    if (m_layout == layout)
        return;

    wxBusyCursor busy;

    Freeze();

    // Remove old settings
    if (m_layout != ESettingsLayout::Unknown)
        restore_to_creation();

    ESettingsLayout old_layout = m_layout;
    m_layout = layout;

    // From the very beginning the Print settings should be selected
    //m_last_selected_tab = m_layout == ESettingsLayout::Dlg ? 0 : 1;
    m_last_selected_tab = 1;

    // Set new settings
    switch (m_layout)
    {
    case ESettingsLayout::Old:
    {
        m_plater->Reparent(m_tabpanel);
        m_tabpanel->InsertPage(tp3DEditor, m_plater, _L("Prepare"), std::string("tab_3d_active"), std::string("tab_3d_active"), false);
        m_tabpanel->InsertPage(tpPreview, m_plater, _L("Preview"), std::string("tab_preview_active"), std::string("tab_preview_active"), false);
        m_main_sizer->Add(m_tabpanel, 1, wxEXPAND | wxTOP, 0);

        m_tabpanel->Bind(wxCUSTOMEVT_NOTEBOOK_SEL_CHANGED, [this](wxCommandEvent& evt)
        {
            // jump to 3deditor under preview_only mode
            if (evt.GetId() == tp3DEditor){
                m_plater->update(true);

                if (!preview_only_hint())
                    return;
            }
            evt.Skip();
        });

        m_plater->Show();
        m_tabpanel->Show();

        break;
    }
    case ESettingsLayout::GCodeViewer:
    {
        m_main_sizer->Add(m_plater, 1, wxEXPAND);
        //BBS: add bed exclude area
        m_plater->set_bed_shape({ { 0.0, 0.0 }, { 200.0, 0.0 }, { 200.0, 200.0 }, { 0.0, 200.0 } }, {}, 0.0, {}, {}, true);
        m_plater->get_collapse_toolbar().set_enabled(false);
        m_plater->collapse_sidebar(true);
        m_plater->Show();
        break;
    }
    default:
        break;
    }

    //BBS GUI refactor: remove unused layout new/dlg
//#ifdef __APPLE__
//    // Using SetMinSize() on Mac messes up the window position in some cases
//    // cf. https://groups.google.com/forum/#!topic/wx-users/yUKPBBfXWO0
//    // So, if we haven't possibility to set MinSize() for the MainFrame,
//    // set the MinSize() as a half of regular  for the m_plater and m_tabpanel, when settings layout is in slNew mode
//    // Otherwise, MainFrame will be maximized by height
//    if (m_layout == ESettingsLayout::New) {
//        wxSize size = wxGetApp().get_min_size();
//        size.SetHeight(int(0.5 * size.GetHeight()));
//        m_plater->SetMinSize(size);
//        m_tabpanel->SetMinSize(size);
//    }
//#endif

#ifdef __APPLE__
    m_plater->sidebar().change_top_border_for_mode_sizer(m_layout != ESettingsLayout::Old);
#endif

    Layout();
    Thaw();
}

// Called when closing the application and when switching the application language.
void MainFrame::shutdown()
{
    BOOST_LOG_TRIVIAL(info) << __FUNCTION__ << "MainFrame::shutdown enter";
    // BBS: backup
    Slic3r::set_backup_callback(nullptr);
#ifdef _WIN32
	if (m_hDeviceNotify) {
		::UnregisterDeviceNotification(HDEVNOTIFY(m_hDeviceNotify));
		m_hDeviceNotify = nullptr;
	}
 	if (m_ulSHChangeNotifyRegister) {
        SHChangeNotifyDeregister(m_ulSHChangeNotifyRegister);
        m_ulSHChangeNotifyRegister = 0;
 	}
#endif // _WIN32

    if (m_plater != nullptr) {
        m_plater->stop_jobs();

        // Unbinding of wxWidgets event handling in canvases needs to be done here because on MAC,
        // when closing the application using Command+Q, a mouse event is triggered after this lambda is completed,
        // causing a crash
        m_plater->unbind_canvas_event_handlers();

        // Cleanup of canvases' volumes needs to be done here or a crash may happen on some Linux Debian flavours
        m_plater->reset_canvas_volumes();
    }

    // Weird things happen as the Paint messages are floating around the windows being destructed.
    // Avoid the Paint messages by hiding the main window.
    // Also the application closes much faster without these unnecessary screen refreshes.
    // In addition, there were some crashes due to the Paint events sent to already destructed windows.
    this->Show(false);

    if (m_settings_dialog.IsShown())
        // call Close() to trigger call to lambda defined into GUI_App::persist_window_geometry()
        m_settings_dialog.Close();

    if (m_plater != nullptr) {
        // Stop the background thread (Windows and Linux).
        // Disconnect from a 3DConnextion driver (OSX).
        m_plater->get_mouse3d_controller().shutdown();
        // Store the device parameter database back to appconfig.
        m_plater->get_mouse3d_controller().save_config(*wxGetApp().app_config);
    }

    // stop agent
    NetworkAgent* agent = wxGetApp().getAgent();
    if (agent)
        agent->track_enable(false);

    // Stop the background thread of the removable drive manager, so that no new updates will be sent to the Plater.
    //wxGetApp().removable_drive_manager()->shutdown();
	//stop listening for messages from other instances
	//wxGetApp().other_instance_message_handler()->shutdown(this);
    // Save the slic3r.ini.Usually the ini file is saved from "on idle" callback,
    // but in rare cases it may not have been called yet.
    if(wxGetApp().app_config->dirty())
        wxGetApp().app_config->save();
//         if (m_plater)
//             m_plater->print = undef;
//         Slic3r::GUI::deregister_on_request_update_callback();

    // set to null tabs and a plater
    // to avoid any manipulations with them from App->wxEVT_IDLE after of the mainframe closing
    wxGetApp().tabs_list.clear();
    wxGetApp().model_tabs_list.clear();
    wxGetApp().shutdown();
    // BBS: why clear ?
    //wxGetApp().plater_ = nullptr;

    BOOST_LOG_TRIVIAL(info) << __FUNCTION__ << "MainFrame::shutdown exit";
}

void MainFrame::update_filament_tab_ui()
{
    wxGetApp().get_tab(Preset::Type::TYPE_FILAMENT)->reload_config();
    wxGetApp().get_tab(Preset::Type::TYPE_FILAMENT)->update_dirty();
    wxGetApp().get_tab(Preset::Type::TYPE_FILAMENT)->update_tab_ui();
}

void MainFrame::update_title()
{
    return;
}

void MainFrame::show_publish_button(bool show)
{
    // m_publish_btn->Show(show);
    // Layout();
}

void MainFrame::show_calibration_button(bool show)
{
// #ifdef __APPLE__
//     bool shown = m_menubar->FindMenu(_L("Calibration")) != wxNOT_FOUND;
//     if (shown == show)
//         ;
//     else if (show)
//         m_menubar->Insert(3, m_calib_menu, wxString::Format("&%s", _L("Calibration")));
//     else
//         m_menubar->Remove(3);
// #else
//     topbar()->ShowCalibrationButton(show);
// #endif
    show = !show;
    auto shown2 = m_tabpanel->FindPage(m_calibration) != wxNOT_FOUND;
    if (shown2 == show)
        ;
    else if (show)
        m_tabpanel->InsertPage(tpCalibration, m_calibration, _L("Calibration"), std::string("tab_monitor_active"), std::string("tab_monitor_active"), false);
    else
        m_tabpanel->RemovePage(tpCalibration);
}

void MainFrame::update_title_colour_after_set_title()
{
#ifdef __APPLE__
    set_title_colour_after_set_title(GetHandle());
#endif
}

void MainFrame::show_option(bool show)
{
    if (!this) { return; }
    if (!show) {
        if (m_slice_btn->IsShown()) {
            m_slice_btn->Hide();
            m_print_btn->Hide();
            m_slice_option_btn->Hide();
            m_print_option_btn->Hide();
            Layout();
        }
    } else {
        if (!m_slice_btn->IsShown()) {
            m_slice_btn->Show();
            m_print_btn->Show();
            m_slice_option_btn->Show();
            m_print_option_btn->Show();
            Layout();
        }
    }
}

void MainFrame::init_tabpanel() {
    // wxNB_NOPAGETHEME: Disable Windows Vista theme for the Notebook background. The theme performance is terrible on
    // Windows 10 with multiple high resolution displays connected.
    // BBS
    wxBoxSizer *side_tools = create_side_tools();
    m_tabpanel = new Notebook(this, wxID_ANY, wxDefaultPosition, wxDefaultSize, side_tools,
                              wxNB_TOP | wxTAB_TRAVERSAL | wxNB_NOPAGETHEME);
    m_tabpanel->SetBackgroundColour(*wxWHITE);

#ifndef __WXOSX__ // Don't call SetFont under OSX to avoid name cutting in ObjectList
    m_tabpanel->SetFont(Slic3r::GUI::wxGetApp().normal_font());
#endif
    m_tabpanel->Hide();
    m_settings_dialog.set_tabpanel(m_tabpanel);

    m_tabpanel->Bind(wxEVT_NOTEBOOK_PAGE_CHANGING, [this](wxBookCtrlEvent &e) {
      int old_sel = e.GetOldSelection();
      int new_sel = e.GetSelection();
      if (wxGetApp().preset_bundle && wxGetApp().preset_bundle->is_bbl_vendor() && new_sel == tpMonitor) {
          if (!wxGetApp().getAgent()) {
              e.Veto();
              BOOST_LOG_TRIVIAL(info) << boost::format("skipped tab switch from %1% to %2%, lack of network plugins") % old_sel % new_sel;
              if (m_plater) {
                  wxCommandEvent *evt = new wxCommandEvent(EVT_INSTALL_PLUGIN_HINT);
                  wxQueueEvent(m_plater, evt);
              }
          }
      } else {
          if (new_sel == tpMonitor && wxGetApp().preset_bundle != nullptr) {
              auto     cfg = wxGetApp().preset_bundle->printers.get_edited_preset().config;
              wxString url = cfg.opt_string("print_host_webui").empty() ? cfg.opt_string("print_host") : cfg.opt_string("print_host_webui");
              if (url.empty()) {
                  wxString url = wxString::Format("file://%s/web/orca/missing_connection.html", from_u8(resources_dir()));
                  m_printer_view->load_url(url);
              }
          }
      }
    });

#ifdef __WXMSW__
    m_tabpanel->Bind(wxEVT_BOOKCTRL_PAGE_CHANGED, [this](wxBookCtrlEvent& e) {
#else
    m_tabpanel->Bind(wxEVT_NOTEBOOK_PAGE_CHANGED, [this](wxBookCtrlEvent& e) {
#endif
        //BBS
        wxWindow* panel = m_tabpanel->GetCurrentPage();
        int sel = m_tabpanel->GetSelection();
        //wxString page_text = m_tabpanel->GetPageText(sel);
        m_last_selected_tab = m_tabpanel->GetSelection();
        if (panel == m_plater) {
            if (sel == tp3DEditor) {
                wxPostEvent(m_plater, SimpleEvent(EVT_GLVIEWTOOLBAR_3D));
                m_param_panel->OnActivate();
            }
            else if (sel == tpPreview) {
                wxPostEvent(m_plater, SimpleEvent(EVT_GLVIEWTOOLBAR_PREVIEW));
                m_param_panel->OnActivate();
            }
        }
        //else if (panel == m_param_panel)
        //    m_param_panel->OnActivate();
        else if (panel == m_monitor) {
            //monitor
        }
#ifndef __APPLE__
        if (sel == tp3DEditor) {
            m_topbar->EnableUndoRedoItems();
        }
        else {
            m_topbar->DisableUndoRedoItems();
        }
#endif

        if (panel)
            panel->SetFocus();

        /*switch (sel) {
        case TabPosition::tpHome:
            show_option(false);
            break;
        case TabPosition::tp3DEditor:
            show_option(true);
            break;
        case TabPosition::tpPreview:
            show_option(true);
            break;
        case TabPosition::tpMonitor:
            show_option(false);
            break;
        default:
            show_option(false);
            break;
        }*/
    });

    if (wxGetApp().is_editor()) {
        m_webview         = new WebViewPanel(m_tabpanel);
        Bind(EVT_LOAD_URL, [this](wxCommandEvent &evt) {
            wxString url = evt.GetString();
            select_tab(MainFrame::tpHome);
            m_webview->load_url(url);
        });
        m_tabpanel->AddPage(m_webview, "", "tab_home_active", "tab_home_active", false);
        m_param_panel = new ParamsPanel(m_tabpanel, wxID_ANY, wxDefaultPosition, wxDefaultSize, wxBK_LEFT | wxTAB_TRAVERSAL);
    }

    m_plater = new Plater(this, this);
    m_plater->SetBackgroundColour(*wxWHITE);
    m_plater->Hide();

    wxGetApp().plater_ = m_plater;

    create_preset_tabs();

        //BBS add pages
    m_monitor = new MonitorPanel(m_tabpanel, wxID_ANY, wxDefaultPosition, wxDefaultSize);
    m_monitor->SetBackgroundColour(*wxWHITE);
    m_tabpanel->AddPage(m_monitor, _L("Device"), std::string("tab_monitor_active"), std::string("tab_monitor_active"), false);

    m_printer_view = new PrinterWebView(m_tabpanel);
    Bind(EVT_LOAD_PRINTER_URL, [this](LoadPrinterViewEvent &evt) {
        wxString url = evt.GetString();
        wxString key = evt.GetAPIkey();
        //select_tab(MainFrame::tpMonitor);
        m_printer_view->load_url(url, key);
    });
    m_printer_view->Hide();
    
    m_project = new ProjectPanel(m_tabpanel, wxID_ANY, wxDefaultPosition, wxDefaultSize);
    m_project->SetBackgroundColour(*wxWHITE);
    m_tabpanel->AddPage(m_project, _L("Project"), std::string("tab_auxiliary_avtice"), std::string("tab_auxiliary_avtice"), false);

    m_calibration = new CalibrationPanel(m_tabpanel, wxID_ANY, wxDefaultPosition, wxDefaultSize);
    m_calibration->SetBackgroundColour(*wxWHITE);
    m_tabpanel->AddPage(m_calibration, _L("Calibration"), std::string("tab_monitor_active"), std::string("tab_monitor_active"), false);

    if (m_plater) {
        // load initial config
        auto full_config = wxGetApp().preset_bundle->full_config();
        m_plater->on_config_change(full_config);

        // Show a correct number of filament fields.
        // nozzle_diameter is undefined when SLA printer is selected
        // BBS
        if (full_config.has("filament_colour")) {
            m_plater->on_filaments_change(full_config.option<ConfigOptionStrings>("filament_colour")->values.size());
        }
    }
}

// SoftFever
void MainFrame::show_device(bool bBBLPrinter) {
  if (m_tabpanel->GetPage(tpMonitor) != m_monitor &&
      m_tabpanel->GetPage(tpMonitor) != m_printer_view) {
    BOOST_LOG_TRIVIAL(error) << "Failed to find device tab";
    return;
  }
  if (bBBLPrinter) {
    if (m_tabpanel->GetPage(tpMonitor) != m_monitor) {
      m_printer_view->Hide();
            m_monitor->Show(true);
      m_tabpanel->RemovePage(tpMonitor);
      m_tabpanel->InsertPage(tpMonitor, m_monitor, _L("Device"),
                             std::string("tab_monitor_active"),
                             std::string("tab_monitor_active"));
      //m_tabpanel->SetSelection(tp3DEditor);
    }
  } else {
    if (m_tabpanel->GetPage(tpMonitor) != m_printer_view) {
      m_printer_view->Show();
            m_monitor->Show(false);
      m_tabpanel->RemovePage(tpMonitor);
      m_tabpanel->InsertPage(tpMonitor, m_printer_view, _L("Device"),
                          std::string("tab_monitor_active"),
                          std::string("tab_monitor_active"));
      //m_tabpanel->SetSelection(tp3DEditor);
    }
  }


}


bool MainFrame::preview_only_hint()
{
    if (m_plater && (m_plater->only_gcode_mode() || (m_plater->using_exported_file()))) {
        BOOST_LOG_TRIVIAL(info) << boost::format("skipped tab switch from %1% to %2% in preview mode")%m_tabpanel->GetSelection() %tp3DEditor;

        ConfirmBeforeSendDialog confirm_dlg(this, wxID_ANY, _L("Warning"));
        confirm_dlg.Bind(EVT_SECONDARY_CHECK_CONFIRM, [this](wxCommandEvent& e) {
            preview_only_to_editor = true;
        });
        confirm_dlg.update_btn_label(_L("Yes"), _L("No"));
        auto filename = m_plater->get_preview_only_filename();

        confirm_dlg.update_text(filename + " " + _L("will be closed before creating a new model. Do you want to continue?"));
        confirm_dlg.on_show();
        if (preview_only_to_editor) {
            m_plater->new_project();
            preview_only_to_editor = false;
        }

        return false;
    }

    return true;
}

#ifdef WIN32
void MainFrame::register_win32_callbacks()
{
    //static GUID GUID_DEVINTERFACE_USB_DEVICE  = { 0xA5DCBF10, 0x6530, 0x11D2, 0x90, 0x1F, 0x00, 0xC0, 0x4F, 0xB9, 0x51, 0xED };
    //static GUID GUID_DEVINTERFACE_DISK        = { 0x53f56307, 0xb6bf, 0x11d0, 0x94, 0xf2, 0x00, 0xa0, 0xc9, 0x1e, 0xfb, 0x8b };
    //static GUID GUID_DEVINTERFACE_VOLUME      = { 0x71a27cdd, 0x812a, 0x11d0, 0xbe, 0xc7, 0x08, 0x00, 0x2b, 0xe2, 0x09, 0x2f };
    static GUID GUID_DEVINTERFACE_HID           = { 0x4D1E55B2, 0xF16F, 0x11CF, 0x88, 0xCB, 0x00, 0x11, 0x11, 0x00, 0x00, 0x30 };

    // Register USB HID (Human Interface Devices) notifications to trigger the 3DConnexion enumeration.
    DEV_BROADCAST_DEVICEINTERFACE NotificationFilter = { 0 };
    NotificationFilter.dbcc_size = sizeof(DEV_BROADCAST_DEVICEINTERFACE);
    NotificationFilter.dbcc_devicetype = DBT_DEVTYP_DEVICEINTERFACE;
    NotificationFilter.dbcc_classguid = GUID_DEVINTERFACE_HID;
    m_hDeviceNotify = ::RegisterDeviceNotification(this->GetHWND(), &NotificationFilter, DEVICE_NOTIFY_WINDOW_HANDLE);

// or register for file handle change?
//      DEV_BROADCAST_HANDLE NotificationFilter = { 0 };
//      NotificationFilter.dbch_size = sizeof(DEV_BROADCAST_HANDLE);
//      NotificationFilter.dbch_devicetype = DBT_DEVTYP_HANDLE;

    // Using Win32 Shell API to register for media insert / removal events.
    LPITEMIDLIST ppidl;
    if (SHGetSpecialFolderLocation(this->GetHWND(), CSIDL_DESKTOP, &ppidl) == NOERROR) {
        SHChangeNotifyEntry shCNE;
        shCNE.pidl       = ppidl;
        shCNE.fRecursive = TRUE;
        // Returns a positive integer registration identifier (ID).
        // Returns zero if out of memory or in response to invalid parameters.
        m_ulSHChangeNotifyRegister = SHChangeNotifyRegister(this->GetHWND(),        // Hwnd to receive notification
            SHCNE_DISKEVENTS,                                                       // Event types of interest (sources)
            SHCNE_MEDIAINSERTED | SHCNE_MEDIAREMOVED,
            //SHCNE_UPDATEITEM,                                                     // Events of interest - use SHCNE_ALLEVENTS for all events
            WM_USER_MEDIACHANGED,                                                   // Notification message to be sent upon the event
            1,                                                                      // Number of entries in the pfsne array
            &shCNE);                                                                // Array of SHChangeNotifyEntry structures that
                                                                                    // contain the notifications. This array should
                                                                                    // always be set to one when calling SHChnageNotifyRegister
                                                                                    // or SHChangeNotifyDeregister will not work properly.
        assert(m_ulSHChangeNotifyRegister != 0);    // Shell notification failed
    } else {
        // Failed to get desktop location
        assert(false);
    }

    {
        static constexpr int device_count = 1;
        RAWINPUTDEVICE devices[device_count] = { 0 };
        // multi-axis mouse (SpaceNavigator, etc.)
        devices[0].usUsagePage = 0x01;
        devices[0].usUsage = 0x08;
        if (! RegisterRawInputDevices(devices, device_count, sizeof(RAWINPUTDEVICE)))
            BOOST_LOG_TRIVIAL(error) << "RegisterRawInputDevices failed";
    }
}
#endif // _WIN32

void MainFrame::create_preset_tabs()
{
    wxGetApp().update_label_colours_from_appconfig();

    //BBS: GUI refactor
    //m_param_panel = new ParamsPanel(m_tabpanel, wxID_ANY, wxDefaultPosition, wxDefaultSize, wxBK_LEFT | wxTAB_TRAVERSAL);
    m_param_dialog = new ParamsDialog(m_plater);

    add_created_tab(new TabPrint(m_param_panel), "cog");
    add_created_tab(new TabPrintPlate(m_param_panel), "cog");
    add_created_tab(new TabPrintObject(m_param_panel), "cog");
    add_created_tab(new TabPrintPart(m_param_panel), "cog");
    add_created_tab(new TabPrintLayer(m_param_panel), "cog");
    add_created_tab(new TabFilament(m_param_dialog->panel()), "spool");
    /* BBS work around to avoid appearance bug */
    //add_created_tab(new TabSLAPrint(m_param_panel));
    //add_created_tab(new TabSLAMaterial(m_param_panel));
    add_created_tab(new TabPrinter(m_param_dialog->panel()), "printer");

    m_param_panel->rebuild_panels();
    m_param_dialog->panel()->rebuild_panels();
    //m_tabpanel->AddPage(m_param_panel, "Parameters", "notebook_presets_active");
    //m_tabpanel->InsertPage(tpSettings, m_param_panel, _L("Parameters"), std::string("cog"));
}

void MainFrame::add_created_tab(Tab* panel,  const std::string& bmp_name /*= ""*/)
{
    panel->create_preset_tab();

    if (panel->type() == Preset::TYPE_PLATE) {
        wxGetApp().tabs_list.pop_back();
        wxGetApp().plate_tab = panel;
    }
    // BBS: model config
    if (panel->type() == Preset::TYPE_MODEL) {
        wxGetApp().tabs_list.pop_back();
        wxGetApp().model_tabs_list.push_back(panel);
    }
}

bool MainFrame::is_active_and_shown_tab(wxPanel* panel)
{
    if (panel == m_param_panel)
        panel = m_plater;
    else
        return m_param_dialog->IsShown();

    if (m_tabpanel->GetCurrentPage() != panel)
        return false;
    return true;
}

bool MainFrame::can_start_new_project() const
{
    /*return m_plater && (!m_plater->get_project_filename(".3mf").IsEmpty() ||
                        GetTitle().StartsWith('*')||
                        wxGetApp().has_current_preset_changes() ||
                        !m_plater->model().objects.empty());*/
    return (m_plater && !m_plater->is_background_process_slicing());
}

bool MainFrame::can_open_project() const
{
    return (m_plater && !m_plater->is_background_process_slicing());
}

bool  MainFrame::can_add_models() const
{
    return (m_plater && !m_plater->is_background_process_slicing() && !m_plater->only_gcode_mode() && !m_plater->using_exported_file());
}

bool MainFrame::can_save() const
{
    return (m_plater != nullptr) &&
        !m_plater->get_view3D_canvas3D()->get_gizmos_manager().is_in_editing_mode(false) &&
        m_plater->is_project_dirty() && !m_plater->using_exported_file() && !m_plater->only_gcode_mode();
}

bool MainFrame::can_save_as() const
{
    return (m_plater != nullptr) &&
        !m_plater->get_view3D_canvas3D()->get_gizmos_manager().is_in_editing_mode(false) && !m_plater->using_exported_file() && !m_plater->only_gcode_mode();
}

void MainFrame::save_project()
{
    save_project_as(m_plater->get_project_filename(".3mf"));
}

bool MainFrame::save_project_as(const wxString& filename)
{
    bool ret = (m_plater != nullptr) ? m_plater->export_3mf(into_path(filename)) : false;
    if (ret) {
//        wxGetApp().update_saved_preset_from_current_preset();
        m_plater->reset_project_dirty_after_save();
    }
    return ret;
}

bool MainFrame::can_upload() const
{
    return true;
}

bool MainFrame::can_export_model() const
{
    return (m_plater != nullptr) && !m_plater->model().objects.empty();
}

bool MainFrame::can_export_toolpaths() const
{
    return (m_plater != nullptr) && (m_plater->printer_technology() == ptFFF) && m_plater->is_preview_shown() && m_plater->is_preview_loaded() && m_plater->has_toolpaths_to_export();
}

bool MainFrame::can_export_supports() const
{
    if ((m_plater == nullptr) || (m_plater->printer_technology() != ptSLA) || m_plater->model().objects.empty())
        return false;

    bool can_export = false;
    const PrintObjects& objects = m_plater->sla_print().objects();
    for (const SLAPrintObject* object : objects)
    {
        if (object->has_mesh(slaposPad) || object->has_mesh(slaposSupportTree))
        {
            can_export = true;
            break;
        }
    }
    return can_export;
}

bool MainFrame::can_export_gcode() const
{
    if (m_plater == nullptr)
        return false;

    if (m_plater->model().objects.empty())
        return false;

    if (m_plater->is_export_gcode_scheduled())
        return false;

    // TODO:: add other filters
    PartPlateList &part_plate_list = m_plater->get_partplate_list();
    PartPlate *current_plate = part_plate_list.get_curr_plate();
    if (!current_plate->is_slice_result_ready_for_print())
        return false;

    return true;
}

bool MainFrame::can_export_all_gcode() const
{
    if (m_plater == nullptr)
        return false;

    if (m_plater->model().objects.empty())
        return false;

    if (m_plater->is_export_gcode_scheduled())
        return false;

    // TODO:: add other filters
    PartPlateList& part_plate_list = m_plater->get_partplate_list();
    return part_plate_list.is_all_slice_results_ready_for_print();
}

bool MainFrame::can_print_3mf() const
{
    if (m_plater && !m_plater->model().objects.empty()) {
        if (wxGetApp().preset_bundle->printers.get_edited_preset().is_custom_defined())
            return false;
    }
    return true;
}

bool MainFrame::can_send_gcode() const
{
    if (m_plater && !m_plater->model().objects.empty())
    {
        auto cfg = wxGetApp().preset_bundle->printers.get_edited_preset().config;
        if (const auto *print_host_opt = cfg.option<ConfigOptionString>("print_host"); print_host_opt)
            return !print_host_opt->value.empty();
    }
    return true;
}

/*bool MainFrame::can_export_gcode_sd() const
{
    if (m_plater == nullptr)
        return false;

    if (m_plater->model().objects.empty())
        return false;

    if (m_plater->is_export_gcode_scheduled())
        return false;

    // TODO:: add other filters

    return wxGetApp().removable_drive_manager()->status().has_removable_drives;
}

bool MainFrame::can_eject() const
{
	return wxGetApp().removable_drive_manager()->status().has_eject;
}*/

bool MainFrame::can_slice() const
{
#ifdef SUPPORT_BACKGROUND_PROCESSING
    bool bg_proc = wxGetApp().app_config->get("background_processing") == "1";
    return (m_plater != nullptr) ? !m_plater->model().objects.empty() && !bg_proc : false;
#else
    return (m_plater != nullptr) ? !m_plater->model().objects.empty() : false;
#endif
}

bool MainFrame::can_change_view() const
{
    switch (m_layout)
    {
    default:                   { return false; }
    //BBS GUI refactor: remove unused layout new/dlg
    case ESettingsLayout::Old: {
        int page_id = m_tabpanel->GetSelection();
        return page_id != wxNOT_FOUND && dynamic_cast<const Slic3r::GUI::Plater*>(m_tabpanel->GetPage((size_t)page_id)) != nullptr;
    }
    case ESettingsLayout::GCodeViewer: { return true; }
    }
}

bool MainFrame::can_clone() const {
    return can_select() && !m_plater->is_selection_empty();
}

bool MainFrame::can_select() const
{
    return (m_plater != nullptr) && (m_tabpanel->GetSelection() == TabPosition::tp3DEditor) && !m_plater->model().objects.empty();
}

bool MainFrame::can_deselect() const
{
    return (m_plater != nullptr) && (m_tabpanel->GetSelection() == TabPosition::tp3DEditor) && !m_plater->is_selection_empty();
}

bool MainFrame::can_delete() const
{
    return (m_plater != nullptr) && (m_tabpanel->GetSelection() == TabPosition::tp3DEditor) && !m_plater->is_selection_empty();
}

bool MainFrame::can_delete_all() const
{
    return (m_plater != nullptr) && (m_tabpanel->GetSelection() == TabPosition::tp3DEditor) && !m_plater->model().objects.empty();
}

bool MainFrame::can_reslice() const
{
    return (m_plater != nullptr) && !m_plater->model().objects.empty();
}

wxBoxSizer* MainFrame::create_side_tools()
{
    int em = em_unit();
    wxBoxSizer* sizer = new wxBoxSizer(wxHORIZONTAL);

    m_slice_select = eSlicePlate;
    m_print_select = ePrintPlate;

<<<<<<< HEAD
    // m_publish_btn = new Button(this, _L("Upload"), "bar_publish", 0, FromDIP(16));
=======
    m_publish_btn = new Button(this, _L("Share"), "bar_publish", 0, FromDIP(16));
>>>>>>> 1e8748a7
    m_slice_btn = new SideButton(this, _L("Slice plate"), "");
    m_slice_option_btn = new SideButton(this, "", "sidebutton_dropdown", 0, FromDIP(14));
    m_print_btn = new SideButton(this, _L("Print plate"), "");
    m_print_option_btn = new SideButton(this, "", "sidebutton_dropdown", 0, FromDIP(14));

    update_side_button_style();
    // m_publish_btn->Hide();
    m_slice_option_btn->Enable();
    m_print_option_btn->Enable();
    // sizer->Add(m_publish_btn, 0, wxLEFT | wxALIGN_CENTER_VERTICAL, FromDIP(1));
    // sizer->Add(FromDIP(15), 0, 0, 0, 0);
    sizer->Add(m_slice_option_btn, 0, wxRIGHT | wxALIGN_CENTER_VERTICAL, FromDIP(1));
    sizer->Add(m_slice_btn, 0, wxLEFT | wxALIGN_CENTER_VERTICAL, FromDIP(1));
    sizer->Add(FromDIP(15), 0, 0, 0, 0);
    sizer->Add(m_print_option_btn, 0, wxRIGHT | wxALIGN_CENTER_VERTICAL, FromDIP(1));
    sizer->Add(m_print_btn, 0, wxLEFT | wxALIGN_CENTER_VERTICAL, FromDIP(1));
    sizer->Add(FromDIP(19), 0, 0, 0, 0);

    sizer->Layout();

    // m_publish_btn->Bind(wxEVT_BUTTON, [this](auto& e) {
    //     CallAfter([this] {
    //         wxGetApp().open_publish_page_dialog();

    //         if (!wxGetApp().getAgent()) {
    //             BOOST_LOG_TRIVIAL(info) << "publish: no agent";
    //             return;
    //         }

    //         // record
    //         json j;
    //         NetworkAgent* agent = GUI::wxGetApp().getAgent();
    //     });
    // });

    m_slice_btn->Bind(wxEVT_BUTTON, [this](wxCommandEvent& event)
        {
            //this->m_plater->select_view_3D("Preview");
            m_plater->update(false, true);
            if (m_slice_select == eSliceAll)
                wxPostEvent(m_plater, SimpleEvent(EVT_GLTOOLBAR_SLICE_ALL));
            else
                wxPostEvent(m_plater, SimpleEvent(EVT_GLTOOLBAR_SLICE_PLATE));

            this->m_tabpanel->SetSelection(tpPreview);
        });

    m_print_btn->Bind(wxEVT_BUTTON, [this](wxCommandEvent& event)
        {
            //this->m_plater->select_view_3D("Preview");
            if (m_print_select == ePrintAll || m_print_select == ePrintPlate)
            {
                m_plater->apply_background_progress();
                // check valid of print
                m_print_enable = get_enable_print_status();
                m_print_btn->Enable(m_print_enable);
                if (m_print_enable) {
                    if (m_print_select == ePrintAll)
                        wxPostEvent(m_plater, SimpleEvent(EVT_GLTOOLBAR_PRINT_ALL));
                    if (m_print_select == ePrintPlate)
                        wxPostEvent(m_plater, SimpleEvent(EVT_GLTOOLBAR_PRINT_PLATE));
                }
            }
            else if (m_print_select == eExportGcode)
                wxPostEvent(m_plater, SimpleEvent(EVT_GLTOOLBAR_EXPORT_GCODE));
            else if (m_print_select == eSendGcode)
                wxPostEvent(m_plater, SimpleEvent(EVT_GLTOOLBAR_SEND_GCODE));
            else if (m_print_select == eUploadGcode)
                wxPostEvent(m_plater, SimpleEvent(EVT_GLTOOLBAR_UPLOAD_GCODE));
            else if (m_print_select == eExportSlicedFile)
                wxPostEvent(m_plater, SimpleEvent(EVT_GLTOOLBAR_EXPORT_SLICED_FILE));
            else if (m_print_select == eExportAllSlicedFile)
                wxPostEvent(m_plater, SimpleEvent(EVT_GLTOOLBAR_EXPORT_ALL_SLICED_FILE));
            else if (m_print_select == eSendToPrinter)
                wxPostEvent(m_plater, SimpleEvent(EVT_GLTOOLBAR_SEND_TO_PRINTER));
            else if (m_print_select == eSendToPrinterAll)
                wxPostEvent(m_plater, SimpleEvent(EVT_GLTOOLBAR_SEND_TO_PRINTER_ALL));
        });

    m_slice_option_btn->Bind(wxEVT_BUTTON, [this](wxCommandEvent& event)
        {
            SidePopup* p = new SidePopup(this);
            SideButton* slice_all_btn = new SideButton(p, _L("Slice all"), "");
            slice_all_btn->SetCornerRadius(0);
            SideButton* slice_plate_btn = new SideButton(p, _L("Slice plate"), "");
            slice_plate_btn->SetCornerRadius(0);

            slice_all_btn->Bind(wxEVT_BUTTON, [this, p](wxCommandEvent&) {
                m_slice_btn->SetLabel(_L("Slice all"));
                m_slice_select = eSliceAll;
                m_slice_enable = get_enable_slice_status();
                m_slice_btn->Enable(m_slice_enable);
                this->Layout();
                p->Dismiss();
                });

            slice_plate_btn->Bind(wxEVT_BUTTON, [this, p](wxCommandEvent&) {
                m_slice_btn->SetLabel(_L("Slice plate"));
                m_slice_select = eSlicePlate;
                m_slice_enable = get_enable_slice_status();
                m_slice_btn->Enable(m_slice_enable);
                this->Layout();
                p->Dismiss();
                });
            p->append_button(slice_all_btn);
            p->append_button(slice_plate_btn);
            p->Popup(m_slice_btn);
        }
    );

    m_print_option_btn->Bind(wxEVT_BUTTON, [this](wxCommandEvent& event)
        {
            SidePopup* p = new SidePopup(this);

            if (wxGetApp().preset_bundle
                && !wxGetApp().preset_bundle->is_bbl_vendor()) {
                // ThirdParty Buttons
                SideButton* export_gcode_btn = new SideButton(p, _L("Export G-code file"), "");
                export_gcode_btn->SetCornerRadius(0);
                export_gcode_btn->Bind(wxEVT_BUTTON, [this, p](wxCommandEvent&) {
                    m_print_btn->SetLabel(_L("Export G-code file"));
                    m_print_select = eExportGcode;
                    m_print_enable = get_enable_print_status();
                    m_print_btn->Enable(m_print_enable);
                    this->Layout();
                    p->Dismiss();
                    });

                // upload and print
                SideButton* send_gcode_btn = new SideButton(p, _L("Print"), "");
                send_gcode_btn->SetCornerRadius(0);
                send_gcode_btn->Bind(wxEVT_BUTTON, [this, p](wxCommandEvent&) {
                    m_print_btn->SetLabel(_L("Print"));
                    m_print_select = eSendGcode;
                    m_print_enable = get_enable_print_status();
                    m_print_btn->Enable(m_print_enable);
                    this->Layout();
                    p->Dismiss();
                    });

                p->append_button(send_gcode_btn);
                p->append_button(export_gcode_btn);
            }
            else {
                //Orca Slicer Buttons
                SideButton* print_plate_btn = new SideButton(p, _L("Print plate"), "");
                print_plate_btn->SetCornerRadius(0);

                SideButton* send_to_printer_btn = new SideButton(p, _L("Send"), "");
                send_to_printer_btn->SetCornerRadius(0);

                SideButton* export_sliced_file_btn = new SideButton(p, _L("Export plate sliced file"), "");
                export_sliced_file_btn->SetCornerRadius(0);

                SideButton* export_all_sliced_file_btn = new SideButton(p, _L("Export all sliced file"), "");
                export_all_sliced_file_btn->SetCornerRadius(0);

                print_plate_btn->Bind(wxEVT_BUTTON, [this, p](wxCommandEvent&) {
                    m_print_btn->SetLabel(_L("Print plate"));
                    m_print_select = ePrintPlate;
                    m_print_enable = get_enable_print_status();
                    m_print_btn->Enable(m_print_enable);
                    this->Layout();
                    p->Dismiss();
                    });

                SideButton* print_all_btn = new SideButton(p, _L("Print all"), "");
                print_all_btn->SetCornerRadius(0);
                print_all_btn->Bind(wxEVT_BUTTON, [this, p](wxCommandEvent&) {
                    m_print_btn->SetLabel(_L("Print all"));
                    m_print_select = ePrintAll;
                    m_print_enable = get_enable_print_status();
                    m_print_btn->Enable(m_print_enable);
                    this->Layout();
                    p->Dismiss();
                    });

                send_to_printer_btn->Bind(wxEVT_BUTTON, [this, p](wxCommandEvent&) {
                    m_print_btn->SetLabel(_L("Send"));
                    m_print_select = eSendToPrinter;
                    m_print_enable = get_enable_print_status();
                    m_print_btn->Enable(m_print_enable);
                    this->Layout();
                    p->Dismiss();
                    });

                SideButton* send_to_printer_all_btn = new SideButton(p, _L("Send all"), "");
                send_to_printer_all_btn->SetCornerRadius(0);
                send_to_printer_all_btn->Bind(wxEVT_BUTTON, [this, p](wxCommandEvent&) {
                    m_print_btn->SetLabel(_L("Send all"));
                    m_print_select = eSendToPrinterAll;
                    m_print_enable = get_enable_print_status();
                    m_print_btn->Enable(m_print_enable);
                    this->Layout();
                    p->Dismiss();
                    });

                export_sliced_file_btn->Bind(wxEVT_BUTTON, [this, p](wxCommandEvent&) {
                    m_print_btn->SetLabel(_L("Export plate sliced file"));
                    m_print_select = eExportSlicedFile;
                    m_print_enable = get_enable_print_status();
                    m_print_btn->Enable(m_print_enable);
                    this->Layout();
                    p->Dismiss();
                    });

                export_all_sliced_file_btn->Bind(wxEVT_BUTTON, [this, p](wxCommandEvent&) {
                    m_print_btn->SetLabel(_L("Export all sliced file"));
                    m_print_select = eExportAllSlicedFile;
                    m_print_enable = get_enable_print_status();
                    m_print_btn->Enable(m_print_enable);
                    this->Layout();
                    p->Dismiss();
                    });

                SideButton* export_gcode_btn = new SideButton(p, _L("Export G-code file"), "");
                export_gcode_btn->SetCornerRadius(0);
                export_gcode_btn->Bind(wxEVT_BUTTON, [this, p](wxCommandEvent&) {
                    m_print_btn->SetLabel(_L("Export G-code file"));
                    m_print_select = eExportGcode;
                    m_print_enable = get_enable_print_status();
                    m_print_btn->Enable(m_print_enable);
                    this->Layout();
                    p->Dismiss();
                    });
                p->append_button(print_plate_btn);
                p->append_button(print_all_btn);
                p->append_button(send_to_printer_btn);
                p->append_button(send_to_printer_all_btn);
                p->append_button(export_sliced_file_btn);
                p->append_button(export_all_sliced_file_btn);
                p->append_button(export_gcode_btn);
            }

            p->Popup(m_print_btn);
        }
    );

    /*
    Button * aux_btn = new Button(this, _L("Auxiliary"));
    aux_btn->SetBackgroundColour(0x3B4446);
    aux_btn->Bind(wxEVT_BUTTON, [](auto e) {
        wxGetApp().sidebar().show_auxiliary_dialog();
    });
    sizer->Add(aux_btn, 0, wxLEFT | wxALIGN_CENTER_VERTICAL, 1 * em / 10);
    */
    sizer->Add(FromDIP(19), 0, 0, 0, 0);

    return sizer;
}

bool MainFrame::get_enable_slice_status()
{
    bool enable = true;

    bool on_slicing = m_plater->is_background_process_slicing();
    if (on_slicing) {
        BOOST_LOG_TRIVIAL(info) << __FUNCTION__ << boost::format(": on slicing, return false directly!");
        return false;
    }
    else if  (m_plater->only_gcode_mode() || m_plater->using_exported_file()) {
        BOOST_LOG_TRIVIAL(info) << __FUNCTION__ << boost::format(": in gcode/exported 3mf mode, return false directly!");
        return false;
    }

    PartPlateList &part_plate_list = m_plater->get_partplate_list();
    PartPlate *current_plate = part_plate_list.get_curr_plate();

    if (m_slice_select == eSliceAll)
    {
        /*if (part_plate_list.is_all_slice_results_valid())
        {
            enable = false;
        }
        else if (!part_plate_list.is_all_plates_ready_for_slice())
        {
            enable = false;
        }*/
        //always enable slice_all button
        enable = true;
    }
    else if (m_slice_select == eSlicePlate)
    {
        if (current_plate->is_slice_result_valid())
        {
            enable = false;
        }
        else if (!current_plate->can_slice())
        {
            enable = false;
        }
    }

    BOOST_LOG_TRIVIAL(info) << __FUNCTION__ << boost::format(": m_slice_select %1%, enable= %2% ")%m_slice_select %enable;
    return enable;
}

bool MainFrame::get_enable_print_status()
{
    bool enable = true;

    PartPlateList &part_plate_list = m_plater->get_partplate_list();
    PartPlate *current_plate = part_plate_list.get_curr_plate();
    bool is_all_plates = wxGetApp().plater()->get_preview_canvas3D()->is_all_plates_selected();
    if (m_print_select == ePrintAll)
    {
        if (!part_plate_list.is_all_slice_results_ready_for_print())
        {
            enable = false;
        }
    }
    else if (m_print_select == ePrintPlate)
    {
        if (!current_plate->is_slice_result_ready_for_print())
        {
            enable = false;
        }
        enable = enable && !is_all_plates;
    }
    else if (m_print_select == eExportGcode)
    {
        if (!current_plate->is_slice_result_valid())
        {
            enable = false;
        }
        enable = enable && !is_all_plates;
    }
    else if (m_print_select == eSendGcode)
    {
        if (!current_plate->is_slice_result_valid())
            enable = false;
        if (!can_send_gcode())
            enable = false;
        enable = enable && !is_all_plates;
    }
    else if (m_print_select == eUploadGcode)
    {
        if (!current_plate->is_slice_result_valid())
            enable = false;
        if (!can_send_gcode())
            enable = false;
        enable = enable && !is_all_plates;
    }
    else if (m_print_select == eExportSlicedFile)
    {
        if (!current_plate->is_slice_result_ready_for_export())
        {
            enable = false;
        }
        enable = enable && !is_all_plates;
	}
	else if (m_print_select == eSendToPrinter)
	{
		if (!current_plate->is_slice_result_ready_for_print())
		{
			enable = false;
		}
        enable = enable && !is_all_plates;
	}
    else if (m_print_select == eSendToPrinterAll)
    {
        if (!part_plate_list.is_all_slice_results_ready_for_print())
        {
            enable = false;
        }
    }
    else if (m_print_select == eExportAllSlicedFile)
    {
        if (!part_plate_list.is_all_slice_result_ready_for_export())
        {
            enable = false;
        }
    }

    BOOST_LOG_TRIVIAL(info) << __FUNCTION__ << boost::format(": m_print_select %1%, enable= %2% ")%m_print_select %enable;

    return enable;
}

void MainFrame::update_side_button_style()
{
    // BBS
    int em = em_unit();

    /*m_slice_btn->SetLayoutStyle(1);
    m_slice_btn->SetTextLayout(SideButton::EHorizontalOrientation::HO_Center, FromDIP(15));
    m_slice_btn->SetMinSize(wxSize(-1, FromDIP(24)));
    m_slice_btn->SetCornerRadius(FromDIP(12));
    m_slice_btn->SetExtraSize(wxSize(FromDIP(38), FromDIP(10)));
    m_slice_btn->SetBottomColour(wxColour(0x3B4446));*/
    StateColor m_btn_bg_enable = StateColor(
        std::pair<wxColour, int>(wxColour(0, 137, 123), StateColor::Pressed), 
        std::pair<wxColour, int>(wxColour(48, 221, 112), StateColor::Hovered),
        std::pair<wxColour, int>(wxColour(0, 150, 136), StateColor::Normal)
    );

    // m_publish_btn->SetMinSize(wxSize(FromDIP(125), FromDIP(24)));
    // m_publish_btn->SetCornerRadius(FromDIP(12));
    // m_publish_btn->SetBackgroundColor(m_btn_bg_enable);
    // m_publish_btn->SetBorderColor(m_btn_bg_enable);
    // m_publish_btn->SetBackgroundColour(wxColour(59,68,70));
    // m_publish_btn->SetTextColor(StateColor::darkModeColorFor("#FFFFFE"));

    m_slice_btn->SetTextLayout(SideButton::EHorizontalOrientation::HO_Left, FromDIP(15));
    m_slice_btn->SetCornerRadius(FromDIP(12));
    m_slice_btn->SetExtraSize(wxSize(FromDIP(38), FromDIP(10)));
    m_slice_btn->SetMinSize(wxSize(-1, FromDIP(24)));

    m_slice_option_btn->SetTextLayout(SideButton::EHorizontalOrientation::HO_Center);
    m_slice_option_btn->SetCornerRadius(FromDIP(12));
    m_slice_option_btn->SetExtraSize(wxSize(FromDIP(10), FromDIP(10)));
    m_slice_option_btn->SetIconOffset(FromDIP(2));
    m_slice_option_btn->SetMinSize(wxSize(FromDIP(24), FromDIP(24)));

    m_print_btn->SetTextLayout(SideButton::EHorizontalOrientation::HO_Left, FromDIP(15));
    m_print_btn->SetCornerRadius(FromDIP(12));
    m_print_btn->SetExtraSize(wxSize(FromDIP(38), FromDIP(10)));
    m_print_btn->SetMinSize(wxSize(-1, FromDIP(24)));

    m_print_option_btn->SetTextLayout(SideButton::EHorizontalOrientation::HO_Center);
    m_print_option_btn->SetCornerRadius(FromDIP(12));
    m_print_option_btn->SetExtraSize(wxSize(FromDIP(10), FromDIP(10)));
    m_print_option_btn->SetIconOffset(FromDIP(2));
    m_print_option_btn->SetMinSize(wxSize(FromDIP(24), FromDIP(24)));
}

void MainFrame::update_slice_print_status(SlicePrintEventType event, bool can_slice, bool can_print)
{
    bool enable_print = true, enable_slice = true;

    if (!can_slice)
    {
        if (m_slice_select == eSlicePlate)
            enable_slice = false;
    }
    if (!can_print)
        enable_print = false;


    //process print logic
    if (enable_print)
    {
        enable_print = get_enable_print_status();
    }

    //process slice logic
    if (enable_slice)
    {
        enable_slice = get_enable_slice_status();
    }

    BOOST_LOG_TRIVIAL(info) << __FUNCTION__ << boost::format(" m_slice_select %1%: can_slice= %2%, can_print %3%, enable_slice %4%, enable_print %5% ")%m_slice_select % can_slice %can_print %enable_slice %enable_print;
    m_print_btn->Enable(enable_print);
    m_slice_btn->Enable(enable_slice);
    m_slice_enable = enable_slice;
    m_print_enable = enable_print;
}


void MainFrame::on_dpi_changed(const wxRect& suggested_rect)
{
    wxGetApp().update_fonts(this);
    this->SetFont(this->normal_font());

#ifdef _MSW_DARK_MODE
    // update common mode sizer
    if (!wxGetApp().tabs_as_menu())
        dynamic_cast<Notebook*>(m_tabpanel)->Rescale();
#endif

#ifndef __APPLE__
    // BBS
    m_topbar->Rescale();
#endif

    m_tabpanel->Rescale();

    update_side_button_style();

    m_slice_btn->Rescale();
    m_print_btn->Rescale();
    m_slice_option_btn->Rescale();
    m_print_option_btn->Rescale();

    // update Plater
    wxGetApp().plater()->msw_rescale();

    // update Tabs
    //BBS GUI refactor: remove unused layout new/dlg
    //if (m_layout != ESettingsLayout::Dlg) // Do not update tabs if the Settings are in the separated dialog
    m_param_panel->msw_rescale();
    m_project->msw_rescale();
    m_monitor->msw_rescale();
    m_calibration->msw_rescale();

    // BBS
#if 0
    for (size_t id = 0; id < m_menubar->GetMenuCount(); id++)
        msw_rescale_menu(m_menubar->GetMenu(id));
#endif

    // Workarounds for correct Window rendering after rescale

    /* Even if Window is maximized during moving,
     * first of all we should imitate Window resizing. So:
     * 1. cancel maximization, if it was set
     * 2. imitate resizing
     * 3. set maximization, if it was set
     */
    const bool is_maximized = this->IsMaximized();
    if (is_maximized)
        this->Maximize(false);

    /* To correct window rendering (especially redraw of a status bar)
     * we should imitate window resizing.
     */
    const wxSize& sz = this->GetSize();
    this->SetSize(sz.x + 1, sz.y + 1);
    this->SetSize(sz);

    this->Maximize(is_maximized);
}

void MainFrame::on_sys_color_changed()
{
    wxBusyCursor wait;

    // update label colors in respect to the system mode
    wxGetApp().init_label_colours();

#ifndef __WINDOWS__
    wxGetApp().force_colors_update();
    wxGetApp().update_ui_from_settings();
#endif //__APPLE__

#ifdef __WXMSW__
    wxGetApp().UpdateDarkUI(m_tabpanel);
 //   m_statusbar->update_dark_ui();
#ifdef _MSW_DARK_MODE
    // update common mode sizer
    if (!wxGetApp().tabs_as_menu())
        dynamic_cast<Notebook*>(m_tabpanel)->Rescale();
#endif
#endif

    // BBS
    m_tabpanel->Rescale();
    m_param_panel->msw_rescale();

    // update Plater
    wxGetApp().plater()->sys_color_changed();
    m_monitor->on_sys_color_changed();
    m_calibration->on_sys_color_changed();
    // update Tabs
    for (auto tab : wxGetApp().tabs_list)
        tab->sys_color_changed();
    for (auto tab : wxGetApp().model_tabs_list)
        tab->sys_color_changed();
    wxGetApp().plate_tab->sys_color_changed();

    MenuFactory::sys_color_changed(m_menubar);

    WebView::RecreateAll();

    this->Refresh();
}

#ifdef _MSC_VER
    // \xA0 is a non-breaking space. It is entered here to spoil the automatic accelerators,
    // as the simple numeric accelerators spoil all numeric data entry.
static const wxString sep = "\t\xA0";
static const wxString sep_space = "\xA0";
#else
static const wxString sep = " - ";
static const wxString sep_space = "";
#endif

static wxMenu* generate_help_menu()
{
    wxMenu* helpMenu = new wxMenu();

    // shortcut key
    append_menu_item(helpMenu, wxID_ANY, _L("Keyboard Shortcuts") + sep + "&?", _L("Show the list of the keyboard shortcuts"),
        [](wxCommandEvent&) { wxGetApp().keyboard_shortcuts(); });
    // Show Beginner's Tutorial
    append_menu_item(helpMenu, wxID_ANY, _L("Setup Wizard"), _L("Setup Wizard"), [](wxCommandEvent &) {wxGetApp().ShowUserGuide();});

    helpMenu->AppendSeparator();
    // Open Config Folder
    append_menu_item(helpMenu, wxID_ANY, _L("Show Configuration Folder"), _L("Show Configuration Folder"),
        [](wxCommandEvent&) { Slic3r::GUI::desktop_open_datadir_folder(); });

    append_menu_item(helpMenu, wxID_ANY, _L("Show Tip of the Day"), _L("Show Tip of the Day"), [](wxCommandEvent&) {
        wxGetApp().plater()->get_dailytips()->open();
        wxGetApp().plater()->get_current_canvas3D()->set_as_dirty();
        });

    // Report a bug
    //append_menu_item(helpMenu, wxID_ANY, _L("Report Bug(TODO)"), _L("Report a bug of OrcaSlicer"),
    //    [](wxCommandEvent&) {
    //        //TODO
    //    });
    // Check New Version
    append_menu_item(helpMenu, wxID_ANY, _L("Check for Update"), _L("Check for Update"),
        [](wxCommandEvent&) {
            wxGetApp().check_new_version_sf(true, 1);
        }, "", nullptr, []() {
            return true;
        });

    append_menu_item(helpMenu, wxID_ANY, _L("Open Network Test"), _L("Open Network Test"), [](wxCommandEvent&) {
            NetworkTestDialog dlg(wxGetApp().mainframe);
            dlg.ShowModal();
        });

    // About
#ifndef __APPLE__
    wxString about_title = wxString::Format(_L("&About %s"), SLIC3R_APP_FULL_NAME);
    append_menu_item(helpMenu, wxID_ANY, about_title, about_title,
            [](wxCommandEvent&) { Slic3r::GUI::about(); });
#endif

    return helpMenu;
}


static void add_common_publish_menu_items(wxMenu* publish_menu, MainFrame* mainFrame)
{
#ifndef __WINDOWS__
    append_menu_item(publish_menu, wxID_ANY, _L("Upload Models"), _L("Upload Models"),
        [](wxCommandEvent&) {
            if (!wxGetApp().getAgent()) {
                BOOST_LOG_TRIVIAL(info) << "publish: no agent";
                return;
            }

            json j;
            NetworkAgent* agent = GUI::wxGetApp().getAgent();

            //if (GUI::wxGetApp().plater()->model().objects.empty()) return;
            wxGetApp().open_publish_page_dialog();
        });

    append_menu_item(publish_menu, wxID_ANY, _L("Download Models"), _L("Download Models"),
        [](wxCommandEvent&) {
            if (!wxGetApp().getAgent()) {
                BOOST_LOG_TRIVIAL(info) << "publish: no agent";
                return;
}

            //if (GUI::wxGetApp().plater()->model().objects.empty()) return;
            wxGetApp().open_mall_page_dialog();
        });
#endif
}

static void add_common_view_menu_items(wxMenu* view_menu, MainFrame* mainFrame, std::function<bool(void)> can_change_view)
{
    // The camera control accelerators are captured by GLCanvas3D::on_char().
    append_menu_item(view_menu, wxID_ANY, _L("Default View") + "\t" + ctrl + "0", _L("Default View"), [mainFrame](wxCommandEvent&) {
        mainFrame->select_view("plate");
        mainFrame->plater()->get_current_canvas3D()->zoom_to_bed();
        },
        "", nullptr, [can_change_view]() { return can_change_view(); }, mainFrame);
    //view_menu->AppendSeparator();
    //TRN To be shown in the main menu View->Top
    append_menu_item(view_menu, wxID_ANY, _L("Top") + "\t" + ctrl + "1", _L("Top View"), [mainFrame](wxCommandEvent&) { mainFrame->select_view("top"); },
        "", nullptr, [can_change_view]() { return can_change_view(); }, mainFrame);
    //TRN To be shown in the main menu View->Bottom
    append_menu_item(view_menu, wxID_ANY, _L("Bottom") + "\t" + ctrl + "2", _L("Bottom View"), [mainFrame](wxCommandEvent&) { mainFrame->select_view("bottom"); },
        "", nullptr, [can_change_view]() { return can_change_view(); }, mainFrame);
    append_menu_item(view_menu, wxID_ANY, _L("Front") + "\t" + ctrl + "3", _L("Front View"), [mainFrame](wxCommandEvent&) { mainFrame->select_view("front"); },
        "", nullptr, [can_change_view]() { return can_change_view(); }, mainFrame);
    append_menu_item(view_menu, wxID_ANY, _L("Rear") + "\t" + ctrl + "4", _L("Rear View"), [mainFrame](wxCommandEvent&) { mainFrame->select_view("rear"); },
        "", nullptr, [can_change_view]() { return can_change_view(); }, mainFrame);
    append_menu_item(view_menu, wxID_ANY, _L("Left") + "\t" + ctrl + "5", _L("Left View"), [mainFrame](wxCommandEvent&) { mainFrame->select_view("left"); },
        "", nullptr, [can_change_view]() { return can_change_view(); }, mainFrame);
    append_menu_item(view_menu, wxID_ANY, _L("Right") + "\t" + ctrl + "6", _L("Right View"), [mainFrame](wxCommandEvent&) { mainFrame->select_view("right"); },
        "", nullptr, [can_change_view]() { return can_change_view(); }, mainFrame);
}

void MainFrame::init_menubar_as_editor()
{
#ifdef __APPLE__
    m_menubar = new wxMenuBar();
#endif

    // File menu
    wxMenu* fileMenu = new wxMenu;
    {
#ifdef __APPLE__
        // New Window
        append_menu_item(fileMenu, wxID_ANY, _L("New Window"), _L("Start a new window"),
                         [](wxCommandEvent&) { start_new_slicer(); }, "", nullptr,
                         []{ return true; }, this);
#endif
        // New Project
        append_menu_item(fileMenu, wxID_ANY, _L("New Project") + "\t" + ctrl + "N", _L("Start a new project"),
            [this](wxCommandEvent&) { if (m_plater) m_plater->new_project(); }, "", nullptr,
            [this](){return can_start_new_project(); }, this);
        // Open Project

#ifndef __APPLE__
        append_menu_item(fileMenu, wxID_ANY, _L("Open Project") + dots + "\t" + ctrl + "O", _L("Open a project file"),
            [this](wxCommandEvent&) { if (m_plater) m_plater->load_project(); }, "menu_open", nullptr,
            [this](){return can_open_project(); }, this);
#else
        append_menu_item(fileMenu, wxID_ANY, _L("Open Project") + dots + "\t" + ctrl + "O", _L("Open a project file"),
            [this](wxCommandEvent&) { if (m_plater) m_plater->load_project(); }, "", nullptr,
            [this](){return can_open_project(); }, this);
#endif

        // Recent Project
        wxMenu* recent_projects_menu = new wxMenu();
        wxMenuItem* recent_projects_submenu = append_submenu(fileMenu, recent_projects_menu, wxID_ANY, _L("Recent projects"), "");
        m_recent_projects.UseMenu(recent_projects_menu);
        Bind(wxEVT_MENU, [this](wxCommandEvent& evt) {
            size_t file_id = evt.GetId() - wxID_FILE1;
            wxString filename = m_recent_projects.GetHistoryFile(file_id);
                open_recent_project(file_id, filename);
            }, wxID_FILE1, wxID_FILE1 + 49); // [5050, 5100)

        std::vector<std::string> recent_projects = wxGetApp().app_config->get_recent_projects();
        std::reverse(recent_projects.begin(), recent_projects.end());
        for (const std::string& project : recent_projects)
        {
            m_recent_projects.AddFileToHistory(from_u8(project));
        }
        m_recent_projects.LoadThumbnails();

        Bind(wxEVT_UPDATE_UI, [this](wxUpdateUIEvent& evt) { evt.Enable(can_open_project() && (m_recent_projects.GetCount() > 0)); }, recent_projects_submenu->GetId());

        // BBS: close save project
#ifndef __APPLE__
        append_menu_item(fileMenu, wxID_ANY, _L("Save Project") + "\t" + ctrl + "S", _L("Save current project to file"),
            [this](wxCommandEvent&) { if (m_plater) m_plater->save_project(); }, "menu_save", nullptr,
            [this](){return m_plater != nullptr && can_save(); }, this);
#else
        append_menu_item(fileMenu, wxID_ANY, _L("Save Project") + "\t" + ctrl + "S", _L("Save current project to file"),
            [this](wxCommandEvent&) { if (m_plater) m_plater->save_project(); }, "", nullptr,
            [this](){return m_plater != nullptr && can_save(); }, this);
#endif


#ifndef __APPLE__
        append_menu_item(fileMenu, wxID_ANY, _L("Save Project as") + dots + "\t" + ctrl + _L("Shift+") + "S", _L("Save current project as"),
            [this](wxCommandEvent&) { if (m_plater) m_plater->save_project(true); }, "menu_save", nullptr,
            [this](){return m_plater != nullptr && can_save_as(); }, this);
#else
        append_menu_item(fileMenu, wxID_ANY, _L("Save Project as") + dots + "\t" + ctrl + _L("Shift+") + "S", _L("Save current project as"),
            [this](wxCommandEvent&) { if (m_plater) m_plater->save_project(true); }, "", nullptr,
            [this](){return m_plater != nullptr && can_save_as(); }, this);
#endif


        fileMenu->AppendSeparator();

        // BBS
        wxMenu *import_menu = new wxMenu();
#ifndef __APPLE__
        append_menu_item(import_menu, wxID_ANY, _L("Import 3MF/STL/STEP/SVG/OBJ/AMF") + dots + "\t" + ctrl + "I", _L("Load a model"),
            [this](wxCommandEvent&) { if (m_plater) {
            m_plater->add_file();
        } }, "menu_import", nullptr,
            [this](){return can_add_models(); }, this);
#else
        append_menu_item(import_menu, wxID_ANY, _L("Import 3MF/STL/STEP/SVG/OBJ/AMF") + dots + "\t" + ctrl + "I", _L("Load a model"),
            [this](wxCommandEvent&) { if (m_plater) { m_plater->add_model(); } }, "", nullptr,
            [this](){return can_add_models(); }, this);
#endif
        append_menu_item(import_menu, wxID_ANY, _L("Import Configs") + dots /*+ "\tCtrl+I"*/, _L("Load configs"),
            [this](wxCommandEvent&) { load_config_file(); }, "menu_import", nullptr,
            [this](){return true; }, this);

        append_submenu(fileMenu, import_menu, wxID_ANY, _L("Import"), "");


        wxMenu* export_menu = new wxMenu();
        // BBS export as STL
        append_menu_item(export_menu, wxID_ANY, _L("Export all objects as one STL") + dots, _L("Export all objects as one STL"),
            [this](wxCommandEvent&) { if (m_plater) m_plater->export_stl(); }, "menu_export_stl", nullptr,
            [this](){return can_export_model(); }, this);
        append_menu_item(export_menu, wxID_ANY, _L("Export all objects as STLs") + dots, _L("Export all objects as STLs"),
            [this](wxCommandEvent&) { if (m_plater) m_plater->export_stl(false, false, true); }, "menu_export_stl", nullptr,
            [this](){return can_export_model(); }, this);
        append_menu_item(export_menu, wxID_ANY, _L("Export Generic 3MF") + dots/* + "\tCtrl+G"*/, _L("Export 3mf file without using some 3mf-extensions"),
            [this](wxCommandEvent&) { if (m_plater) m_plater->export_core_3mf(); }, "menu_export_sliced_file", nullptr,
            [this](){return can_export_model(); }, this);
        // BBS export .gcode.3mf
        append_menu_item(export_menu, wxID_ANY, _L("Export plate sliced file") + dots + "\t" + ctrl + "G", _L("Export current sliced file"),
            [this](wxCommandEvent&) { if (m_plater) wxPostEvent(m_plater, SimpleEvent(EVT_GLTOOLBAR_EXPORT_SLICED_FILE)); }, "menu_export_sliced_file", nullptr,
            [this](){return can_export_gcode(); }, this);

        append_menu_item(export_menu, wxID_ANY, _L("Export all plate sliced file") + dots/* + "\tCtrl+G"*/, _L("Export all plate sliced file"),
            [this](wxCommandEvent&) { if (m_plater) wxPostEvent(m_plater, SimpleEvent(EVT_GLTOOLBAR_EXPORT_ALL_SLICED_FILE)); }, "menu_export_sliced_file", nullptr,
            [this]() {return can_export_all_gcode(); }, this);

        append_menu_item(export_menu, wxID_ANY, _L("Export G-code") + dots/* + "\tCtrl+G"*/, _L("Export current plate as G-code"),
            [this](wxCommandEvent&) { if (m_plater) m_plater->export_gcode(false); }, "menu_export_gcode", nullptr,
            [this]() {return can_export_gcode(); }, this);
        append_menu_item(
            export_menu, wxID_ANY, _L("Export &Configs") + dots /* + "\tCtrl+E"*/, _L("Export current configuration to files"),
            [this](wxCommandEvent &) { export_config(); },
            "menu_export_config", nullptr,
            []() { return true; }, this);

        append_submenu(fileMenu, export_menu, wxID_ANY, _L("Export"), "");

        fileMenu->AppendSeparator();

#ifndef __APPLE__
        append_menu_item(fileMenu, wxID_EXIT, _L("Quit"), wxString::Format(_L("Quit")),
            [this](wxCommandEvent&) { Close(false); }, "menu_exit", nullptr);
#else
        append_menu_item(fileMenu, wxID_EXIT, _L("Quit"), wxString::Format(_L("Quit")),
            [this](wxCommandEvent&) { Close(false); }, "", nullptr);
#endif
    }

    // Edit menu
    wxMenu* editMenu = nullptr;
    if (m_plater != nullptr)
    {
        editMenu = new wxMenu();
    #ifdef __APPLE__
        // Backspace sign
        wxString hotkey_delete = "\u232b";
    #else
        wxString hotkey_delete = "Del";
    #endif

    auto handle_key_event = [](wxKeyEvent& evt) {
        if (wxGetApp().imgui()->update_key_data(evt)) {
            wxGetApp().plater()->get_current_canvas3D()->render();
            return true;
        }
        return false;
    };
#ifndef __APPLE__
        // BBS undo
        append_menu_item(editMenu, wxID_ANY, _L("Undo") + "\t" + ctrl + "Z",
            _L("Undo"), [this](wxCommandEvent&) { m_plater->undo(); },
            "menu_undo", nullptr, [this](){return m_plater->can_undo(); }, this);
        // BBS redo
        append_menu_item(editMenu, wxID_ANY, _L("Redo") + "\t" + ctrl + "Y",
            _L("Redo"), [this](wxCommandEvent&) { m_plater->redo(); },
            "menu_redo", nullptr, [this](){return m_plater->can_redo(); }, this);
        editMenu->AppendSeparator();
        // BBS Cut TODO
        append_menu_item(editMenu, wxID_ANY, _L("Cut") + "\t" + ctrl + "X",
            _L("Cut selection to clipboard"), [this](wxCommandEvent&) {m_plater->cut_selection_to_clipboard(); },
            "menu_cut", nullptr, [this]() {return m_plater->can_copy_to_clipboard(); }, this);
        // BBS Copy
        append_menu_item(editMenu, wxID_ANY, _L("Copy") + "\t" + ctrl + "C",
            _L("Copy selection to clipboard"), [this](wxCommandEvent&) { m_plater->copy_selection_to_clipboard(); },
            "menu_copy", nullptr, [this](){return m_plater->can_copy_to_clipboard(); }, this);
        // BBS Paste
        append_menu_item(editMenu, wxID_ANY, _L("Paste") + "\t" + ctrl + "V",
            _L("Paste clipboard"), [this](wxCommandEvent&) { m_plater->paste_from_clipboard(); },
            "menu_paste", nullptr, [this](){return m_plater->can_paste_from_clipboard(); }, this);
        // BBS Delete selected
        append_menu_item(editMenu, wxID_ANY, _L("Delete selected") + "\t" + _L("Del"),
            _L("Deletes the current selection"),[this](wxCommandEvent&) { m_plater->remove_selected(); },
            "menu_remove", nullptr, [this](){return can_delete(); }, this);
        //BBS: delete all
        append_menu_item(editMenu, wxID_ANY, _L("Delete all") + "\t" + ctrl + "D",
            _L("Deletes all objects"),[this](wxCommandEvent&) { m_plater->delete_all_objects_from_model(); },
            "menu_remove", nullptr, [this](){return can_delete_all(); }, this);
        editMenu->AppendSeparator();
        // BBS Clone Selected
        append_menu_item(editMenu, wxID_ANY, _L("Clone selected") /*+ "\tCtrl+M"*/,
            _L("Clone copies of selections"),[this](wxCommandEvent&) {
                m_plater->clone_selection();
            },
            "menu_remove", nullptr, [this](){return can_clone(); }, this);
        editMenu->AppendSeparator();
#else
        // BBS undo
        append_menu_item(editMenu, wxID_ANY, _L("Undo") + "\t" + ctrl + "Z",
            _L("Undo"), [this, handle_key_event](wxCommandEvent&) {
                wxKeyEvent e;
                e.SetEventType(wxEVT_KEY_DOWN);
                e.SetControlDown(true);
                e.m_keyCode = 'Z';
                if (handle_key_event(e)) {
                    return;
                }
                m_plater->undo(); },
            "", nullptr, [this](){return m_plater->can_undo(); }, this);
        // BBS redo
        append_menu_item(editMenu, wxID_ANY, _L("Redo") + "\t" + ctrl + "Y",
            _L("Redo"), [this, handle_key_event](wxCommandEvent&) {
                wxKeyEvent e;
                e.SetEventType(wxEVT_KEY_DOWN);
                e.SetControlDown(true);
                e.m_keyCode = 'Y';
                if (handle_key_event(e)) {
                    return;
                }
                m_plater->redo(); },
            "", nullptr, [this](){return m_plater->can_redo(); }, this);
        editMenu->AppendSeparator();
        // BBS Cut TODO
        append_menu_item(editMenu, wxID_ANY, _L("Cut") + "\t" + ctrl + "X",
            _L("Cut selection to clipboard"), [this, handle_key_event](wxCommandEvent&) {
                wxKeyEvent e;
                e.SetEventType(wxEVT_KEY_DOWN);
                e.SetControlDown(true);
                e.m_keyCode = 'X';
                if (handle_key_event(e)) {
                    return;
                }
                m_plater->cut_selection_to_clipboard(); },
            "", nullptr, [this]() {return m_plater->can_copy_to_clipboard(); }, this);
        // BBS Copy
        append_menu_item(editMenu, wxID_ANY, _L("Copy") + "\t" + ctrl + "C",
            _L("Copy selection to clipboard"), [this, handle_key_event](wxCommandEvent&) {
                wxKeyEvent e;
                e.SetEventType(wxEVT_KEY_DOWN);
                e.SetControlDown(true);
                e.m_keyCode = 'C';
                if (handle_key_event(e)) {
                    return;
                }
                m_plater->copy_selection_to_clipboard(); },
            "", nullptr, [this](){return m_plater->can_copy_to_clipboard(); }, this);
        // BBS Paste
        append_menu_item(editMenu, wxID_ANY, _L("Paste") + "\t" + ctrl + "V",
            _L("Paste clipboard"), [this, handle_key_event](wxCommandEvent&) {
                wxKeyEvent e;
                e.SetEventType(wxEVT_KEY_DOWN);
                e.SetControlDown(true);
                e.m_keyCode = 'V';
                if (handle_key_event(e)) {
                    return;
                }
                m_plater->paste_from_clipboard(); },
            "", nullptr, [this](){return m_plater->can_paste_from_clipboard(); }, this);
#if 0
        // BBS Delete selected
        append_menu_item(editMenu, wxID_ANY, _L("Delete selected") + "\tBackSpace",
            _L("Deletes the current selection"),[this](wxCommandEvent&) { 
                m_plater->remove_selected();
            },
            "", nullptr, [this](){return can_delete(); }, this);
#endif
        //BBS: delete all
        append_menu_item(editMenu, wxID_ANY, _L("Delete all") + "\t" + ctrl + "D",
            _L("Deletes all objects"),[this, handle_key_event](wxCommandEvent&) {
                wxKeyEvent e;
                e.SetEventType(wxEVT_KEY_DOWN);
                e.SetControlDown(true);
                e.m_keyCode = 'D';
                if (handle_key_event(e)) {
                    return;
                }
                m_plater->delete_all_objects_from_model(); },
            "", nullptr, [this](){return can_delete_all(); }, this);
        editMenu->AppendSeparator();
        // BBS Clone Selected
        append_menu_item(editMenu, wxID_ANY, _L("Clone selected") + "\t" + ctrl + "K",
            _L("Clone copies of selections"),[this, handle_key_event](wxCommandEvent&) {
                wxKeyEvent e;
                e.SetEventType(wxEVT_KEY_DOWN);
                e.SetControlDown(true);
                e.m_keyCode = 'M';
                if (handle_key_event(e)) {
                    return;
                }
                m_plater->clone_selection();
            },
            "", nullptr, [this](){return can_clone(); }, this);
        editMenu->AppendSeparator();
#endif

        // BBS Select All
        append_menu_item(editMenu, wxID_ANY, _L("Select all") + "\t" + ctrl + "A",
            _L("Selects all objects"), [this, handle_key_event](wxCommandEvent&) { 
                wxKeyEvent e;
                e.SetEventType(wxEVT_KEY_DOWN);
                e.SetControlDown(true);
                e.m_keyCode = 'A';
                if (handle_key_event(e)) {
                    return;
                }
                m_plater->select_all(); },
            "", nullptr, [this](){return can_select(); }, this);
        // BBS Deslect All
        append_menu_item(editMenu, wxID_ANY, _L("Deselect all") + "\tEsc",
            _L("Deselects all objects"), [this, handle_key_event](wxCommandEvent&) {
                wxKeyEvent e;
                e.SetEventType(wxEVT_KEY_DOWN);
                e.m_keyCode = WXK_ESCAPE;
                if (handle_key_event(e)) {
                    return;
                }
                m_plater->deselect_all(); },
            "", nullptr, [this](){return can_deselect(); }, this);
        //editMenu->AppendSeparator();
        //append_menu_check_item(editMenu, wxID_ANY, _L("Show Model Mesh(TODO)"),
        //    _L("Display triangles of models"), [this](wxCommandEvent& evt) {
        //        wxGetApp().app_config->set_bool("show_model_mesh", evt.GetInt() == 1);
        //    }, nullptr, [this]() {return can_select(); }, [this]() { return wxGetApp().app_config->get("show_model_mesh").compare("true") == 0; }, this);
        //append_menu_check_item(editMenu, wxID_ANY, _L("Show Model Shadow(TODO)"), _L("Display shadow of objects"),
        //    [this](wxCommandEvent& evt) {
        //        wxGetApp().app_config->set_bool("show_model_shadow", evt.GetInt() == 1);
        //    }, nullptr, [this]() {return can_select(); }, [this]() { return wxGetApp().app_config->get("show_model_shadow").compare("true") == 0; }, this);
        //editMenu->AppendSeparator();
        //append_menu_check_item(editMenu, wxID_ANY, _L("Show Printable Box(TODO)"), _L("Display printable box"),
        //    [this](wxCommandEvent& evt) {
        //        wxGetApp().app_config->set_bool("show_printable_box", evt.GetInt() == 1);
        //    }, nullptr, [this]() {return can_select(); }, [this]() { return wxGetApp().app_config->get("show_printable_box").compare("true") == 0; }, this);
    }

    // BBS

    //publish menu

    /*if (m_plater) {
        publishMenu = new wxMenu();
        add_common_publish_menu_items(publishMenu, this);
        publishMenu->AppendSeparator();
    }*/

    // View menu
    wxMenu* viewMenu = nullptr;
    if (m_plater) {
        viewMenu = new wxMenu();
        add_common_view_menu_items(viewMenu, this, std::bind(&MainFrame::can_change_view, this));
        viewMenu->AppendSeparator();

        //BBS perspective view
        wxWindowID camera_id_base = wxWindow::NewControlId(int(wxID_CAMERA_COUNT));
        auto perspective_item = append_menu_radio_item(viewMenu, wxID_CAMERA_PERSPECTIVE + camera_id_base, _L("Use Perspective View"), _L("Use Perspective View"),
            [this](wxCommandEvent&) {
                wxGetApp().app_config->set_bool("use_perspective_camera", true);
                wxGetApp().update_ui_from_settings();
            }, nullptr);
        //BBS orthogonal view
        auto orthogonal_item = append_menu_radio_item(viewMenu, wxID_CAMERA_ORTHOGONAL + camera_id_base, _L("Use Orthogonal View"), _L("Use Orthogonal View"),
            [this](wxCommandEvent&) {
                wxGetApp().app_config->set_bool("use_perspective_camera", false);
                wxGetApp().update_ui_from_settings();
            }, nullptr);
        if (wxGetApp().app_config->get("use_perspective_camera").compare("true") == 0)
            viewMenu->Check(wxID_CAMERA_PERSPECTIVE + camera_id_base, true);
        else
            viewMenu->Check(wxID_CAMERA_ORTHOGONAL + camera_id_base, true);

        viewMenu->AppendSeparator();
        append_menu_check_item(viewMenu, wxID_ANY, _L("Show &Labels") + "\t" + ctrl + "E", _L("Show object labels in 3D scene"),
            [this](wxCommandEvent&) { m_plater->show_view3D_labels(!m_plater->are_view3D_labels_shown()); m_plater->get_current_canvas3D()->post_event(SimpleEvent(wxEVT_PAINT)); }, this,
            [this]() { return m_plater->is_view3D_shown(); }, [this]() { return m_plater->are_view3D_labels_shown(); }, this);

        append_menu_check_item(viewMenu, wxID_ANY, _L("Show &Overhang"), _L("Show object overhang highlight in 3D scene"),
            [this](wxCommandEvent &) {
                m_plater->show_view3D_overhang(!m_plater->is_view3D_overhang_shown());
                m_plater->get_current_canvas3D()->post_event(SimpleEvent(wxEVT_PAINT));
            },
            this, [this]() { return m_plater->is_view3D_shown(); }, [this]() { return m_plater->is_view3D_overhang_shown(); }, this);
        /*viewMenu->AppendSeparator();
        append_menu_check_item(viewMenu, wxID_ANY, _L("Show &Wireframe") + "\tCtrl+Shift+Enter", _L("Show wireframes in 3D scene"),
            [this](wxCommandEvent&) { m_plater->toggle_show_wireframe(); m_plater->get_current_canvas3D()->post_event(SimpleEvent(wxEVT_PAINT)); }, this,
            [this]() { return m_plater->is_wireframe_enabled(); }, [this]() { return m_plater->is_show_wireframe(); }, this);*/

        //viewMenu->AppendSeparator();
        ////BBS orthogonal view
        //append_menu_check_item(viewMenu, wxID_ANY, _L("Show Edges(TODO)"), _L("Show Edges"),
        //    [this](wxCommandEvent& evt) {
        //        wxGetApp().app_config->set("show_build_edges", evt.GetInt() == 1 ? "true" : "false");
        //    }, nullptr, [this]() {return can_select(); }, [this]() {
        //        std::string show_build_edges = wxGetApp().app_config->get("show_build_edges");
        //        return show_build_edges.compare("true") == 0;
        //    }, this);
    }

    wxWindowID config_id_base = wxWindow::NewControlId(int(ConfigMenuCnt));
    //TODO remove
    //auto config_wizard_name = _(ConfigWizard::name(true) + "(Debug)");
    //const auto config_wizard_tooltip = from_u8((boost::format(_utf8(L("Run %s"))) % config_wizard_name).str());
    //auto config_item = new wxMenuItem(m_topbar->GetTopMenu(), ConfigMenuWizard + config_id_base, config_wizard_name, config_wizard_tooltip);
#ifdef __APPLE__
    wxWindowID bambu_studio_id_base = wxWindow::NewControlId(int(2));
    wxMenu* parent_menu = m_menubar->OSXGetAppleMenu();
    //auto preference_item = new wxMenuItem(parent_menu, OrcaSlicerMenuPreferences + bambu_studio_id_base, _L("Preferences") + "\tCtrl+,", "");
#else
    wxMenu* parent_menu = m_topbar->GetTopMenu();
    auto preference_item = new wxMenuItem(parent_menu, ConfigMenuPreferences + config_id_base, _L("Preferences") + "\t" + ctrl + "P", "");

#endif
    //auto printer_item = new wxMenuItem(parent_menu, ConfigMenuPrinter + config_id_base, _L("Printer"), "");
    //auto language_item = new wxMenuItem(parent_menu, ConfigMenuLanguage + config_id_base, _L("Switch Language"), "");
//    parent_menu->Bind(wxEVT_MENU, [this, config_id_base](wxEvent& event) {
//        switch (event.GetId() - config_id_base) {
//        //case ConfigMenuLanguage:
//        //{
//        //    /* Before change application language, let's check unsaved changes on 3D-Scene
//        //     * and draw user's attention to the application restarting after a language change
//        //     */
//        //    {
//        //        // the dialog needs to be destroyed before the call to switch_language()
//        //        // or sometimes the application crashes into wxDialogBase() destructor
//        //        // so we put it into an inner scope
//        //        wxString title = _L("Language selection");
//        //        wxMessageDialog dialog(nullptr,
//        //            _L("Switching the language requires application restart.\n") + "\n\n" +
//        //            _L("Do you want to continue?"),
//        //            title,
//        //            wxICON_QUESTION | wxOK | wxCANCEL);
//        //        if (dialog.ShowModal() == wxID_CANCEL)
//        //            return;
//        //    }
//
//        //    wxGetApp().switch_language();
//        //    break;
//        //}
//        //case ConfigMenuWizard:
//        //{
//        //    wxGetApp().run_wizard(ConfigWizard::RR_USER);
//        //    break;
//        //}
//        case ConfigMenuPrinter:
//        {
//            wxGetApp().params_dialog()->Popup();
//            wxGetApp().get_tab(Preset::TYPE_PRINTER)->restore_last_select_item();
//            break;
//        }
//        case ConfigMenuPreferences:
//        {
//            CallAfter([this] {
//                PreferencesDialog dlg(this);
//                dlg.ShowModal();
//#if ENABLE_GCODE_LINES_ID_IN_H_SLIDER
//                if (dlg.seq_top_layer_only_changed() || dlg.seq_seq_top_gcode_indices_changed())
//#else
//                if (dlg.seq_top_layer_only_changed())
//#endif // ENABLE_GCODE_LINES_ID_IN_H_SLIDER
//                    plater()->refresh_print();
//#if ENABLE_CUSTOMIZABLE_FILES_ASSOCIATION_ON_WIN
//#ifdef _WIN32
//                /*
//                if (wxGetApp().app_config()->get("associate_3mf") == "true")
//                    wxGetApp().associate_3mf_files();
//                if (wxGetApp().app_config()->get("associate_stl") == "true")
//                    wxGetApp().associate_stl_files();
//                /*if (wxGetApp().app_config()->get("associate_step") == "true")
//                    wxGetApp().associate_step_files();*/
//#endif // _WIN32
//#endif
//            });
//            break;
//        }
//        default:
//            break;
//        }
//    });

#ifdef __APPLE__
    wxString about_title = wxString::Format(_L("&About %s"), SLIC3R_APP_FULL_NAME);
    //auto about_item = new wxMenuItem(parent_menu, OrcaSlicerMenuAbout + bambu_studio_id_base, about_title, "");
        //parent_menu->Bind(wxEVT_MENU, [this, bambu_studio_id_base](wxEvent& event) {
        //    switch (event.GetId() - bambu_studio_id_base) {
        //        case OrcaSlicerMenuAbout:
        //            Slic3r::GUI::about();
        //            break;
        //        case OrcaSlicerMenuPreferences:
        //            CallAfter([this] {
        //                PreferencesDialog dlg(this);
        //                dlg.ShowModal();
        //#if ENABLE_GCODE_LINES_ID_IN_H_SLIDER
        //                if (dlg.seq_top_layer_only_changed() || dlg.seq_seq_top_gcode_indices_changed())
        //#else
        //                if (dlg.seq_top_layer_only_changed())
        //#endif // ENABLE_GCODE_LINES_ID_IN_H_SLIDER
        //                    plater()->refresh_print();
        //            });
        //            break;
        //        default:
        //            break;
        //    }
        //});
    //parent_menu->Insert(0, about_item);
    append_menu_item(
        parent_menu, wxID_ANY, _L(about_title), "",
        [this](wxCommandEvent &) { Slic3r::GUI::about();},
        "", nullptr, []() { return true; }, this, 0);
    append_menu_item(
        parent_menu, wxID_ANY, _L("Preferences") + "\t" + ctrl + ",", "",
        [this](wxCommandEvent &) {
            PreferencesDialog dlg(this);
            dlg.ShowModal();
#if ENABLE_GCODE_LINES_ID_IN_H_SLIDER
            if (dlg.seq_top_layer_only_changed() || dlg.seq_seq_top_gcode_indices_changed())
#else
            if (dlg.seq_top_layer_only_changed())
#endif
                plater()->refresh_print();
        },
        "", nullptr, []() { return true; }, this, 1);
    //parent_menu->Insert(1, preference_item);
#endif
    // Help menu
    auto helpMenu = generate_help_menu();

#ifndef __APPLE__
    m_topbar->SetFileMenu(fileMenu);
    if (editMenu)
        m_topbar->AddDropDownSubMenu(editMenu, _L("Edit"));
    if (viewMenu)
        m_topbar->AddDropDownSubMenu(viewMenu, _L("View"));
    //BBS add Preference

    append_menu_item(
        m_topbar->GetTopMenu(), wxID_ANY, _L("Preferences") + "\t" + ctrl + "P", "",
        [this](wxCommandEvent &) {
            PreferencesDialog dlg(this);
            dlg.ShowModal();
#if ENABLE_GCODE_LINES_ID_IN_H_SLIDER
            if (dlg.seq_top_layer_only_changed() || dlg.seq_seq_top_gcode_indices_changed())
#else
            if (dlg.seq_top_layer_only_changed())
#endif
                plater()->refresh_print();
        },
        "", nullptr, []() { return true; }, this);
    //m_topbar->AddDropDownMenuItem(preference_item);
    //m_topbar->AddDropDownMenuItem(printer_item);
    //m_topbar->AddDropDownMenuItem(language_item);
    //m_topbar->AddDropDownMenuItem(config_item);
    m_topbar->AddDropDownSubMenu(helpMenu, _L("Help"));

    // SoftFever calibrations

    // Flowrate
    append_menu_item(m_topbar->GetCalibMenu(), wxID_ANY, _L("Temperature"), _L("Temperature Calibration"),
        [this](wxCommandEvent&) {
            if (!m_temp_calib_dlg)
                m_temp_calib_dlg = new Temp_Calibration_Dlg((wxWindow*)this, wxID_ANY, m_plater);
            m_temp_calib_dlg->ShowModal();
        }, "", nullptr,
        [this]() {return m_plater->is_view3D_shown();; }, this);
    auto flowrate_menu = new wxMenu();
    append_menu_item(
        flowrate_menu, wxID_ANY, _L("Pass 1"), _L("Flow rate test - Pass 1"),
        [this](wxCommandEvent&) { if (m_plater) m_plater->calib_flowrate(1); }, "", nullptr,
        [this]() {return m_plater->is_view3D_shown();; }, this);
    append_menu_item(flowrate_menu, wxID_ANY, _L("Pass 2"), _L("Flow rate test - Pass 2"),
        [this](wxCommandEvent&) { if (m_plater) m_plater->calib_flowrate(2); }, "", nullptr,
        [this]() {return m_plater->is_view3D_shown();; }, this);
    m_topbar->GetCalibMenu()->AppendSubMenu(flowrate_menu, _L("Flow rate"));
    append_menu_item(m_topbar->GetCalibMenu(), wxID_ANY, _L("Pressure advance"), _L("Pressure advance"),
        [this](wxCommandEvent&) {
            if (!m_pa_calib_dlg)
                m_pa_calib_dlg = new PA_Calibration_Dlg((wxWindow*)this, wxID_ANY, m_plater);
            m_pa_calib_dlg->ShowModal();
        }, "", nullptr,
        [this]() {return m_plater->is_view3D_shown();; }, this);
    append_menu_item(m_topbar->GetCalibMenu(), wxID_ANY, _L("Retraction test"), _L("Retraction test"),
        [this](wxCommandEvent&) {
            if (!m_retraction_calib_dlg)
                m_retraction_calib_dlg = new Retraction_Test_Dlg((wxWindow*)this, wxID_ANY, m_plater);
            m_retraction_calib_dlg->ShowModal();
        }, "", nullptr,
        [this]() {return m_plater->is_view3D_shown();; }, this);
        
    append_menu_item(m_topbar->GetCalibMenu(), wxID_ANY, _L("Orca Tolerance Test"), _L("Orca Tolerance Test"),
        [this](wxCommandEvent&) {
            m_plater->new_project();
        m_plater->add_model(false, Slic3r::resources_dir() + "/calib/tolerance_test/OrcaToleranceTest.stl");
        }, "", nullptr,
        [this]() {return m_plater->is_view3D_shown();; }, this);
    // Advance calibrations
    auto advance_menu = new wxMenu();

    append_menu_item(
        advance_menu, wxID_ANY, _L("Max flowrate"), _L("Max flowrate"),
        [this](wxCommandEvent&) {
            if (!m_vol_test_dlg)
                m_vol_test_dlg = new MaxVolumetricSpeed_Test_Dlg((wxWindow*)this, wxID_ANY, m_plater);
            m_vol_test_dlg->ShowModal();
        },
        "", nullptr,
        [this]() {return m_plater->is_view3D_shown();; }, this);

    append_menu_item(
        advance_menu, wxID_ANY, _L("VFA"), _L("VFA"),
        [this](wxCommandEvent&) {
            if (!m_vfa_test_dlg)
                m_vfa_test_dlg = new VFA_Test_Dlg((wxWindow*)this, wxID_ANY, m_plater);
            m_vfa_test_dlg->ShowModal();
        },
        "", nullptr,
        [this]() {return m_plater->is_view3D_shown();; }, this);
    m_topbar->GetCalibMenu()->AppendSubMenu(advance_menu, _L("More..."));

    // help 
    append_menu_item(m_topbar->GetCalibMenu(), wxID_ANY, _L("Tutorial"), _L("Calibration help"),
        [this](wxCommandEvent&) {
            std::string url = "https://github.com/SoftFever/OrcaSlicer/wiki/Calibration";
            if (const std::string country_code = wxGetApp().app_config->get_country_code(); country_code == "CN") {
                // Use gitee mirror for China users
                url = "https://gitee.com/n0isyfox/orca-slicer-docs/wikis/%E6%A0%A1%E5%87%86/%E6%89%93%E5%8D%B0%E5%8F%82%E6%95%B0%E6%A0%A1%E5%87%86";
            }
            wxLaunchDefaultBrowser(url, wxBROWSER_NEW_WINDOW);
        }, "", nullptr,
        [this]() {return m_plater->is_view3D_shown();; }, this);

#else
    m_menubar->Append(fileMenu, wxString::Format("&%s", _L("File")));
    if (editMenu)
        m_menubar->Append(editMenu, wxString::Format("&%s", _L("Edit")));
    if (viewMenu)
        m_menubar->Append(viewMenu, wxString::Format("&%s", _L("View")));
    /*if (publishMenu)
        m_menubar->Append(publishMenu, wxString::Format("&%s", _L("3D Models")));*/

    // SoftFever calibrations
    auto calib_menu = new wxMenu();

    // PA
    append_menu_item(calib_menu, wxID_ANY, _L("Temperature"), _L("Temperature"),
        [this](wxCommandEvent&) {
            if (!m_temp_calib_dlg)
                m_temp_calib_dlg = new Temp_Calibration_Dlg((wxWindow*)this, wxID_ANY, m_plater);
            m_temp_calib_dlg->ShowModal();
        }, "", nullptr,
        [this]() {return m_plater->is_view3D_shown();; }, this);
        
    // Flowrate
    auto flowrate_menu = new wxMenu();
    append_menu_item(flowrate_menu, wxID_ANY, _L("Pass 1"), _L("Flow rate test - Pass 1"),
        [this](wxCommandEvent&) { if (m_plater) m_plater->calib_flowrate(1); }, "", nullptr,
        [this]() {return m_plater->is_view3D_shown();; }, this);
    append_menu_item(flowrate_menu, wxID_ANY, _L("Pass 2"), _L("Flow rate test - Pass 2"),
        [this](wxCommandEvent&) { if (m_plater) m_plater->calib_flowrate(2); }, "", nullptr,
        [this]() {return m_plater->is_view3D_shown();; }, this);
    append_submenu(calib_menu,flowrate_menu,wxID_ANY,_L("Flow rate"),_L("Flow rate"),"",
                   [this]() {return m_plater->is_view3D_shown();; });

    // PA
    append_menu_item(calib_menu, wxID_ANY, _L("Pressure advance"), _L("Pressure advance"),
        [this](wxCommandEvent&) {
            if (!m_pa_calib_dlg)
                m_pa_calib_dlg = new PA_Calibration_Dlg((wxWindow*)this, wxID_ANY, m_plater);
            m_pa_calib_dlg->ShowModal();
        }, "", nullptr,
        [this]() {return m_plater->is_view3D_shown();; }, this);

    // Retraction
    append_menu_item(calib_menu, wxID_ANY, _L("Retraction test"), _L("Retraction test"),
        [this](wxCommandEvent&) {
            if (!m_retraction_calib_dlg)
                m_retraction_calib_dlg = new Retraction_Test_Dlg((wxWindow*)this, wxID_ANY, m_plater);
            m_retraction_calib_dlg->ShowModal();
        }, "", nullptr,
        [this]() {return m_plater->is_view3D_shown();; }, this);

    // Tolerance Test
    append_menu_item(calib_menu, wxID_ANY, _L("Orca Tolerance Test"), _L("Orca Tolerance Test"),
        [this](wxCommandEvent&) {
            m_plater->new_project();
            m_plater->add_model(false, Slic3r::resources_dir() + "/calib/tolerance_test/OrcaToleranceTest.stl");
        }, "", nullptr,
        [this]() {return m_plater->is_view3D_shown();; }, this);

    // Advance calibrations
    auto advance_menu = new wxMenu();
    append_menu_item(
        advance_menu, wxID_ANY, _L("Max flowrate"), _L("Max flowrate"),
        [this](wxCommandEvent&) { 
            if (!m_vol_test_dlg)
                m_vol_test_dlg = new MaxVolumetricSpeed_Test_Dlg((wxWindow*)this, wxID_ANY, m_plater);
            m_vol_test_dlg->ShowModal(); 
        }, "", nullptr,
        [this]() {return m_plater->is_view3D_shown();; }, this);
    append_menu_item(
        advance_menu, wxID_ANY, _L("VFA"), _L("VFA"),
        [this](wxCommandEvent&) { 
            if (!m_vfa_test_dlg)
                m_vfa_test_dlg = new VFA_Test_Dlg((wxWindow*)this, wxID_ANY, m_plater);
            m_vfa_test_dlg->ShowModal();
        }, "", nullptr,
        [this]() {return m_plater->is_view3D_shown();; }, this);    
       
    append_submenu(calib_menu, advance_menu, wxID_ANY, _L("More..."), _L("More calibrations"), "",
        [this]() {return m_plater->is_view3D_shown();; });
    // help
    append_menu_item(calib_menu, wxID_ANY, _L("Tutorial"), _L("Calibration help"),
        [this](wxCommandEvent&) { wxLaunchDefaultBrowser("https://github.com/SoftFever/OrcaSlicer/wiki/Calibration", wxBROWSER_NEW_WINDOW); }, "", nullptr,
        [this]() {return m_plater->is_view3D_shown();; }, this);
    
    m_menubar->Append(calib_menu,wxString::Format("&%s", _L("Calibration")));
    if (helpMenu)
        m_menubar->Append(helpMenu, wxString::Format("&%s", _L("Help")));
    SetMenuBar(m_menubar);

#endif

#ifdef _MSW_DARK_MODE
    if (wxGetApp().tabs_as_menu())
        m_menubar->EnableTop(6, false);
#endif

#ifdef __APPLE__
    // This fixes a bug on Mac OS where the quit command doesn't emit window close events
    // wx bug: https://trac.wxwidgets.org/ticket/18328
    wxMenu* apple_menu = m_menubar->OSXGetAppleMenu();
    if (apple_menu != nullptr) {
        apple_menu->Bind(wxEVT_MENU, [this](wxCommandEvent &) {
            Close();
        }, wxID_EXIT);
    }
#endif // __APPLE__
}

void MainFrame::set_max_recent_count(int max)
{
    max = max < 0 ? 0 : max > 10000 ? 10000 : max;
    size_t count = m_recent_projects.GetCount();
    m_recent_projects.SetMaxFiles(max);
    if (count != m_recent_projects.GetCount()) {
        count = m_recent_projects.GetCount();
        std::vector<std::string> recent_projects;
        for (size_t i = 0; i < count; ++i) {
            recent_projects.push_back(into_u8(m_recent_projects.GetHistoryFile(i)));
        }
        wxGetApp().app_config->set_recent_projects(recent_projects);
        wxGetApp().app_config->save();
        m_webview->SendRecentList(-1);
    }
}

void MainFrame::open_menubar_item(const wxString& menu_name,const wxString& item_name)
{
    if (m_menubar == nullptr)
        return;
    // Get menu object from menubar
    int     menu_index = m_menubar->FindMenu(menu_name);
    wxMenu* menu       = m_menubar->GetMenu(menu_index);
    if (menu == nullptr) {
        BOOST_LOG_TRIVIAL(error) << "Mainframe open_menubar_item function couldn't find menu: " << menu_name;
        return;
    }
    // Get item id from menu
    int     item_id   = menu->FindItem(item_name);
    if (item_id == wxNOT_FOUND)
    {
        // try adding three dots char
        item_id = menu->FindItem(item_name + dots);
    }
    if (item_id == wxNOT_FOUND)
    {
        BOOST_LOG_TRIVIAL(error) << "Mainframe open_menubar_item function couldn't find item: " << item_name;
        return;
    }
    // wxEVT_MENU will trigger item
    wxPostEvent((wxEvtHandler*)menu, wxCommandEvent(wxEVT_MENU, item_id));
}

void MainFrame::init_menubar_as_gcodeviewer()
{
    //BBS do not show gcode viewer mebu
#if 0
    wxMenu* fileMenu = new wxMenu;
    {
        append_menu_item(fileMenu, wxID_ANY, _L("&Open G-code") + dots + "\tCtrl+O", _L("Open a G-code file"),
            [this](wxCommandEvent&) { if (m_plater != nullptr) m_plater->load_gcode(); }, "open", nullptr,
            [this]() {return m_plater != nullptr; }, this);
#ifdef __APPLE__
        append_menu_item(fileMenu, wxID_ANY, _L("Re&load from Disk") + dots + "\tCtrl+Shift+R",
            _L("Reload the plater from disk"), [this](wxCommandEvent&) { m_plater->reload_gcode_from_disk(); },
            "", nullptr, [this]() { return !m_plater->get_last_loaded_gcode().empty(); }, this);
#else
        append_menu_item(fileMenu, wxID_ANY, _L("Re&load from Disk") + sep + "F5",
            _L("Reload the plater from disk"), [this](wxCommandEvent&) { m_plater->reload_gcode_from_disk(); },
            "", nullptr, [this]() { return !m_plater->get_last_loaded_gcode().empty(); }, this);
#endif // __APPLE__
        fileMenu->AppendSeparator();
        append_menu_item(fileMenu, wxID_ANY, _L("Export &Toolpaths as OBJ") + dots, _L("Export toolpaths as OBJ"),
            [this](wxCommandEvent&) { if (m_plater != nullptr) m_plater->export_toolpaths_to_obj(); }, "export_plater", nullptr,
            [this]() {return can_export_toolpaths(); }, this);
        append_menu_item(fileMenu, wxID_ANY, _L("Open &Studio") + dots, _L("Open Studio"),
            [](wxCommandEvent&) { start_new_slicer(); }, "", nullptr,
            []() {return true; }, this);
        fileMenu->AppendSeparator();
        append_menu_item(fileMenu, wxID_EXIT, _L("&Quit"), wxString::Format(_L("Quit %s"), SLIC3R_APP_NAME),
            [this](wxCommandEvent&) { Close(false); });
    }

    // View menu
    wxMenu* viewMenu = nullptr;
    if (m_plater != nullptr) {
        viewMenu = new wxMenu();
        add_common_view_menu_items(viewMenu, this, std::bind(&MainFrame::can_change_view, this));
    }

    // helpmenu
    auto helpMenu = generate_help_menu();

    m_menubar = new wxMenuBar();
    m_menubar->Append(fileMenu, _L("&File"));
    if (viewMenu != nullptr) m_menubar->Append(viewMenu, _L("&View"));
    // Add additional menus from C++
    wxGetApp().add_config_menu(m_menubar);
    m_menubar->Append(helpMenu, _L("&Help"));
    SetMenuBar(m_menubar);

#ifdef __APPLE__
    // This fixes a bug on Mac OS where the quit command doesn't emit window close events
    // wx bug: https://trac.wxwidgets.org/ticket/18328
    wxMenu* apple_menu = m_menubar->OSXGetAppleMenu();
    if (apple_menu != nullptr) {
        apple_menu->Bind(wxEVT_MENU, [this](wxCommandEvent&) {
            Close();
            }, wxID_EXIT);
    }
#endif // __APPLE__
#endif
}

void MainFrame::update_menubar()
{
    if (wxGetApp().is_gcode_viewer())
        return;

    const bool is_fff = plater()->printer_technology() == ptFFF;
}

void MainFrame::reslice_now()
{
    if (m_plater)
        m_plater->reslice();
}

struct ConfigsOverwriteConfirmDialog : MessageDialog
{
    ConfigsOverwriteConfirmDialog(wxWindow *parent, wxString name, bool exported)
        : MessageDialog(parent,
                        wxString::Format(exported ? _L("A file exists with the same name: %s, do you want to override it.") :
                                                  _L("A config exists with the same name: %s, do you want to override it."),
                                         name),
                        _L(exported ? "Overwrite file" : "Overwrite config"),
                        wxYES_NO | wxNO_DEFAULT)
    {
        add_button(wxID_YESTOALL, false, _L("Yes to All"));
        add_button(wxID_NOTOALL, false, _L("No to All"));
    }
};

void MainFrame::export_config()
{
    ExportConfigsDialog export_configs_dlg(nullptr);
    export_configs_dlg.ShowModal();
    return; 

    // Generate a cummulative configuration for the selected print, filaments and printer.
    wxDirDialog dlg(this, _L("Choose a directory"),
        from_u8(!m_last_config.IsEmpty() ? get_dir_name(m_last_config) : wxGetApp().app_config->get_last_dir()), wxDD_DEFAULT_STYLE | wxDD_DIR_MUST_EXIST);
    wxString path;
    if (dlg.ShowModal() == wxID_OK)
        path = dlg.GetPath();
    if (!path.IsEmpty()) {
        // Export the config bundle.
        wxGetApp().app_config->update_config_dir(into_u8(path));
        try {
            auto files = wxGetApp().preset_bundle->export_current_configs(into_u8(path), [this](std::string const & name) {
                    ConfigsOverwriteConfirmDialog dlg(this, from_u8(name), true);
                    int res = dlg.ShowModal();
                    int ids[]{wxID_NO, wxID_YES, wxID_NOTOALL, wxID_YESTOALL};
                    return std::find(ids, ids + 4, res) - ids;
            }, false);
            if (!files.empty())
                m_last_config = from_u8(files.back());
            MessageDialog dlg(this, wxString::Format(_L_PLURAL("There is %d config exported. (Only non-system configs)",
                "There are %d configs exported. (Only non-system configs)", files.size()), files.size()),
                              _L("Export result"), wxOK);
            dlg.ShowModal();
        } catch (const std::exception &ex) {
            show_error(this, ex.what());
        }
    }
}

// Load a config file containing a Print, Filament & Printer preset.
void MainFrame::load_config_file()
{
    //BBS do not load config file
 //   if (!wxGetApp().check_and_save_current_preset_changes(_L("Loading profile file"), "", false))
 //       return;
    wxFileDialog dlg(this, _L("Select profile to load:"),
        !m_last_config.IsEmpty() ? get_dir_name(m_last_config) : wxGetApp().app_config->get_last_dir(),
        "config.json", "Config files (*.json;*.zip;*.bbscfg;*.bbsflmt)|*.json;*.zip;*.bbscfg;*.bbsflmt", wxFD_OPEN | wxFD_MULTIPLE | wxFD_FILE_MUST_EXIST);
     wxArrayString files;
    if (dlg.ShowModal() != wxID_OK)
        return;
    dlg.GetPaths(files);
    std::vector<std::string> cfiles;
    for (auto file : files) {
        cfiles.push_back(into_u8(file));
        m_last_config = file;
    }
    bool update = false;
    wxGetApp().preset_bundle->import_presets(cfiles, [this](std::string const & name) {
            ConfigsOverwriteConfirmDialog dlg(this, from_u8(name), false);
            int           res = dlg.ShowModal();
            int           ids[]{wxID_NO, wxID_YES, wxID_NOTOALL, wxID_YESTOALL};
            return std::find(ids, ids + 4, res) - ids;
        },
        ForwardCompatibilitySubstitutionRule::Enable);
    if (!cfiles.empty()) {
        wxGetApp().app_config->update_config_dir(get_dir_name(cfiles.back()));
        wxGetApp().load_current_presets();
        BOOST_LOG_TRIVIAL(info) << __FUNCTION__ << " presets has been import,and size is" << cfiles.size();
        NetworkAgent* agent = wxGetApp().getAgent();
        if (agent) {
            BOOST_LOG_TRIVIAL(info) << __FUNCTION__ << " user is: " << agent->get_user_id();
        }
    }
    wxGetApp().preset_bundle->update_compatible(PresetSelectCompatibleType::Always);
    update_side_preset_ui();
    MessageDialog dlg2(this, wxString::Format(_L_PLURAL("There is %d config imported. (Only non-system and compatible configs)",
        "There are %d configs imported. (Only non-system and compatible configs)", cfiles.size()), cfiles.size()),
                        _L("Import result"), wxOK);
    dlg2.ShowModal();
}

// Load a config file containing a Print, Filament & Printer preset from command line.
bool MainFrame::load_config_file(const std::string &path)
{
    try {
        ConfigSubstitutions config_substitutions = wxGetApp().preset_bundle->load_config_file(path, ForwardCompatibilitySubstitutionRule::Enable);
        if (!config_substitutions.empty())
            show_substitutions_info(config_substitutions, path);
    } catch (const std::exception &ex) {
        show_error(this, ex.what());
        return false;
    }
    wxGetApp().load_current_presets();
    return true;
}

//BBS: export current config bundle as BBL default reference
//void MainFrame::export_current_configbundle()
//{
    // BBS do not export profile
   // if (!wxGetApp().check_and_save_current_preset_changes(_L("Exporting current profile bundle"),
   //     _L("Some presets are modified and the unsaved changes will not be exported into profile bundle."), false, true))
   //     return;

   // // validate current configuration in case it's dirty
   // auto err = wxGetApp().preset_bundle->full_config().validate();
   // if (! err.empty()) {
   //     show_error(this, err);
   //     return;
   // }
   // // Ask user for a file name.
   // wxFileDialog dlg(this, _L("Save BBL Default bundle as:"),
   //     !m_last_config.IsEmpty() ? get_dir_name(m_last_config) : wxGetApp().app_config->get_last_dir(),
   //     "BBL_config_bundle.ini",
   //     file_wildcards(FT_INI), wxFD_SAVE | wxFD_OVERWRITE_PROMPT);
   // wxString file;
   // if (dlg.ShowModal() == wxID_OK)
   //     file = dlg.GetPath();
   // if (!file.IsEmpty()) {
   //     // Export the config bundle.
   //     wxGetApp().app_config->update_config_dir(get_dir_name(file));
   //     try {
   //         wxGetApp().preset_bundle->export_current_configbundle(file.ToUTF8().data());
   //     } catch (const std::exception &ex) {
			//show_error(this, ex.what());
   //     }
   // }
//}

//BBS: export all the system preset configs to seperate files
/*void MainFrame::export_system_configs()
{
    // Ask user for a file name.
    wxDirDialog dlg(this, _L("choose a directory"),
        !m_last_config.IsEmpty() ? get_dir_name(m_last_config) : wxGetApp().app_config->get_last_dir(), wxDD_DEFAULT_STYLE | wxDD_DIR_MUST_EXIST);
    wxString path;
    if (dlg.ShowModal() == wxID_OK)
        path = dlg.GetPath();
    if (!path.IsEmpty()) {
        // Export the config bundle.
        wxGetApp().app_config->update_config_dir(path.ToStdString());
        try {
            wxGetApp().preset_bundle->export_system_configs(path.ToUTF8().data());
        } catch (const std::exception &ex) {
            show_error(this, ex.what());
        }
    }
}*/

//void MainFrame::export_configbundle(bool export_physical_printers /*= false*/)
//{
////    ; //BBS do not export config bundle
//}

// Loading a config bundle with an external file name used to be used
// to auto - install a config bundle on a fresh user account,
// but that behavior was not documented and likely buggy.
//void MainFrame::load_configbundle(wxString file/* = wxEmptyString, const bool reset_user_profile*/)
//{
//    ; //BBS do not import config bundle
//}

// Load a provied DynamicConfig into the Print / Filament / Printer tabs, thus modifying the active preset.
// Also update the plater with the new presets.
void MainFrame::load_config(const DynamicPrintConfig& config)
{
	PrinterTechnology printer_technology = wxGetApp().preset_bundle->printers.get_edited_preset().printer_technology();
	const auto       *opt_printer_technology = config.option<ConfigOptionEnum<PrinterTechnology>>("printer_technology");
	if (opt_printer_technology != nullptr && opt_printer_technology->value != printer_technology) {
		printer_technology = opt_printer_technology->value;
		this->plater()->set_printer_technology(printer_technology);
	}
#if 0
	for (auto tab : wxGetApp().tabs_list)
		if (tab->supports_printer_technology(printer_technology)) {
			if (tab->type() == Slic3r::Preset::TYPE_PRINTER)
				static_cast<TabPrinter*>(tab)->update_pages();
			tab->load_config(config);
		}
    if (m_plater)
        m_plater->on_config_change(config);
#else
	// Load the currently selected preset into the GUI, update the preset selection box.
    //FIXME this is not quite safe for multi-extruder printers,
    // as the number of extruders is not adjusted for the vector values.
    // (see PresetBundle::update_multi_material_filament_presets())
    // Better to call PresetBundle::load_config() instead?
    for (auto tab : wxGetApp().tabs_list)
        if (tab->supports_printer_technology(printer_technology)) {
            // Only apply keys, which are present in the tab's config. Ignore the other keys.
			for (const std::string &opt_key : tab->get_config()->diff(config))
				// Ignore print_settings_id, printer_settings_id, filament_settings_id etc.
				if (! boost::algorithm::ends_with(opt_key, "_settings_id"))
					tab->get_config()->option(opt_key)->set(config.option(opt_key));
        }

    wxGetApp().load_current_presets();
#endif
}

//BBS: GUI refactor
void MainFrame::select_tab(wxPanel* panel)
{
    if (!panel)
        return;
    if (panel == m_param_panel) {
        panel = m_plater;
    } else if (dynamic_cast<ParamsPanel*>(panel)) {
        wxGetApp().params_dialog()->Popup();
        return;
    }
    int page_idx = m_tabpanel->FindPage(panel);
    if (page_idx == tp3DEditor && m_tabpanel->GetSelection() == tpPreview)
        return;
    //BBS GUI refactor: remove unused layout new/dlg
    /*if (page_idx != wxNOT_FOUND && m_layout == ESettingsLayout::Dlg)
        page_idx++;*/
    select_tab(size_t(page_idx));
}

//BBS
void MainFrame::jump_to_monitor(std::string dev_id)
{
    m_tabpanel->SetSelection(tpMonitor);
    ((MonitorPanel*)m_monitor)->select_machine(dev_id);
}

//BBS GUI refactor: remove unused layout new/dlg
void MainFrame::select_tab(size_t tab/* = size_t(-1)*/)
{
    //bool tabpanel_was_hidden = false;

    // Controls on page are created on active page of active tab now.
    // We should select/activate tab before its showing to avoid an UI-flickering
    auto select = [this, tab](bool was_hidden) {
        // when tab == -1, it means we should show the last selected tab
        //BBS GUI refactor: remove unused layout new/dlg
        //size_t new_selection = tab == (size_t)(-1) ? m_last_selected_tab : (m_layout == ESettingsLayout::Dlg && tab != 0) ? tab - 1 : tab;
        size_t new_selection = tab == (size_t)(-1) ? m_last_selected_tab : tab;

        if (m_tabpanel->GetSelection() != (int)new_selection)
            m_tabpanel->SetSelection(new_selection);
#ifdef _MSW_DARK_MODE
        /*if (wxGetApp().tabs_as_menu()) {
            if (Tab* cur_tab = dynamic_cast<Tab*>(m_tabpanel->GetPage(new_selection)))
                update_marker_for_tabs_menu((m_layout == ESettingsLayout::Old ? m_menubar : m_settings_dialog.menubar()), cur_tab->title(), m_layout == ESettingsLayout::Old);
            else if (tab == 0 && m_layout == ESettingsLayout::Old)
                m_plater->get_current_canvas3D()->render();
        }*/
#endif
        if (tab == MainFrame::tp3DEditor && m_layout == ESettingsLayout::Old)
            m_plater->canvas3D()->render();
        else if (was_hidden) {
            Tab* cur_tab = dynamic_cast<Tab*>(m_tabpanel->GetPage(new_selection));
            if (cur_tab)
                cur_tab->OnActivate();
        }
    };

    select(false);
}

void MainFrame::request_select_tab(TabPosition pos)
{
    wxCommandEvent* evt = new wxCommandEvent(EVT_SELECT_TAB);
    evt->SetInt(pos);
    wxQueueEvent(this, evt);
}

int MainFrame::get_calibration_curr_tab() {
    if (m_calibration)
        return m_calibration->get_tabpanel()->GetSelection();
    return -1;
}

// Set a camera direction, zoom to all objects.
void MainFrame::select_view(const std::string& direction)
{
     if (m_plater)
         m_plater->select_view(direction);
}

// #ys_FIXME_to_delete
void MainFrame::on_presets_changed(SimpleEvent &event)
{
    auto *tab = dynamic_cast<Tab*>(event.GetEventObject());
    wxASSERT(tab != nullptr);
    if (tab == nullptr) {
        return;
    }

    // Update preset combo boxes(Print settings, Filament, Material, Printer) from their respective tabs.
    auto presets = tab->get_presets();
    if (m_plater != nullptr && presets != nullptr) {

        // FIXME: The preset type really should be a property of Tab instead
        Slic3r::Preset::Type preset_type = tab->type();
        if (preset_type == Slic3r::Preset::TYPE_INVALID) {
            wxASSERT(false);
            return;
        }

        m_plater->on_config_change(*tab->get_config());

        m_plater->sidebar().update_presets(preset_type);
    }
}

// #ys_FIXME_to_delete
void MainFrame::on_value_changed(wxCommandEvent& event)
{
    auto *tab = dynamic_cast<Tab*>(event.GetEventObject());
    wxASSERT(tab != nullptr);
    if (tab == nullptr)
        return;

    auto opt_key = event.GetString();
    if (m_plater) {
        m_plater->on_config_change(*tab->get_config()); // propagate config change events to the plater
        if (opt_key == "extruders_count") {
            auto value = event.GetInt();
            m_plater->on_filaments_change(value);
        }
    }
}

void MainFrame::on_config_changed(DynamicPrintConfig* config) const
{
    if (m_plater)
        m_plater->on_config_change(*config); // propagate config change events to the plater
}

void MainFrame::set_print_button_to_default(PrintSelectType select_type)
{
    if (select_type == PrintSelectType::ePrintPlate) {
        m_print_btn->SetLabel(_L("Print plate"));
        m_print_select = ePrintPlate;
        if (m_print_enable)
            m_print_enable = get_enable_print_status();
        m_print_btn->Enable(m_print_enable);
        this->Layout();
    } else if (select_type == PrintSelectType::eSendGcode) {
        m_print_btn->SetLabel(_L("Print"));
        m_print_select = eSendGcode;
        if (m_print_enable)
            m_print_enable = get_enable_print_status() && can_send_gcode();
        m_print_btn->Enable(m_print_enable);
        this->Layout();
    } else if (select_type == PrintSelectType::eExportGcode) {
        m_print_btn->SetLabel(_L("Export G-code file"));
        m_print_select = eExportGcode;
        if (m_print_enable)
            m_print_enable = get_enable_print_status() && can_send_gcode();
        m_print_btn->Enable(m_print_enable);
        this->Layout();
    } else {
        // unsupport
        return;
    }
}

void MainFrame::add_to_recent_projects(const wxString& filename)
{
    if (wxFileExists(filename))
    {
        m_recent_projects.AddFileToHistory(filename);
        std::vector<std::string> recent_projects;
        size_t count = m_recent_projects.GetCount();
        for (size_t i = 0; i < count; ++i)
        {
            recent_projects.push_back(into_u8(m_recent_projects.GetHistoryFile(i)));
        }
        wxGetApp().app_config->set_recent_projects(recent_projects);
        m_webview->SendRecentList(0);
    }
}

std::wstring MainFrame::FileHistory::GetThumbnailUrl(int index) const
{
    if (m_thumbnails[index].empty()) return L"";
    std::wstringstream wss;
    wss << L"data:image/png;base64,";
    wss << wxBase64Encode(m_thumbnails[index].data(), m_thumbnails[index].size());
    return wss.str();
}

void MainFrame::FileHistory::AddFileToHistory(const wxString &file)
{
    if (this->m_fileMaxFiles == 0)
        return;
    wxFileHistory::AddFileToHistory(file);
    if (m_load_called)
        m_thumbnails.push_front(bbs_3mf_get_thumbnail(into_u8(file).c_str()));
    else
        m_thumbnails.push_front("");
}

void MainFrame::FileHistory::RemoveFileFromHistory(size_t i)
{
    if (i >= m_thumbnails.size()) // FIX zero max
        return;
    wxFileHistory::RemoveFileFromHistory(i);
    m_thumbnails.erase(m_thumbnails.begin() + i);
}

size_t MainFrame::FileHistory::FindFileInHistory(const wxString & file)
{
    return m_fileHistory.Index(file);
}

void MainFrame::FileHistory::LoadThumbnails()
{
    tbb::parallel_for(tbb::blocked_range<size_t>(0, GetCount()), [this](tbb::blocked_range<size_t> range) {
        for (size_t i = range.begin(); i < range.end(); ++i) {
            auto thumbnail = bbs_3mf_get_thumbnail(into_u8(GetHistoryFile(i)).c_str());
            if (!thumbnail.empty()) {
                m_thumbnails[i] = thumbnail;
            }
        }
    });
    m_load_called = true;
}

inline void MainFrame::FileHistory::SetMaxFiles(int max)
{
    m_fileMaxFiles  = max;
    size_t numFiles = m_fileHistory.size();
    while (numFiles > m_fileMaxFiles)
        RemoveFileFromHistory(--numFiles);
}

void MainFrame::get_recent_projects(boost::property_tree::wptree &tree, int images)
{
    for (size_t i = 0; i < m_recent_projects.GetCount(); ++i) {
        boost::property_tree::wptree item;
        std::wstring proj = m_recent_projects.GetHistoryFile(i).ToStdWstring();
        item.put(L"project_name", proj.substr(proj.find_last_of(L"/\\") + 1));
        item.put(L"path", proj);
        boost::system::error_code ec;
        std::time_t t = boost::filesystem::last_write_time(proj, ec);
        if (!ec) {
            std::wstring time = wxDateTime(t).FormatISOCombined(' ').ToStdWstring();
            item.put(L"time", time);
            if (i <= images) {
                auto thumbnail = m_recent_projects.GetThumbnailUrl(i);
                if (!thumbnail.empty()) item.put(L"image", thumbnail);
            }
        } else {
            item.put(L"time", _L("File is missing"));
        }
        tree.push_back({L"", item});
    }
}

void MainFrame::open_recent_project(size_t file_id, wxString const & filename)
{
    if (file_id == size_t(-1)) {
        file_id = m_recent_projects.FindFileInHistory(filename);
    }
    if (wxFileExists(filename)) {
        CallAfter([this, filename] {
            if (wxGetApp().can_load_project())
                m_plater->load_project(filename);
        });
    }
    else
    {
        MessageDialog msg(this, _L("The project is no longer available."), _L("Error"), wxOK | wxYES_DEFAULT);
        if (msg.ShowModal() == wxID_YES)
        {
            m_recent_projects.RemoveFileFromHistory(file_id);
            std::vector<std::string> recent_projects;
            size_t count = m_recent_projects.GetCount();
            for (size_t i = 0; i < count; ++i)
            {
                recent_projects.push_back(into_u8(m_recent_projects.GetHistoryFile(i)));
            }
            wxGetApp().app_config->set_recent_projects(recent_projects);
            m_webview->SendRecentList(-1);
        }
    }
}

void MainFrame::remove_recent_project(size_t file_id, wxString const &filename)
{
    if (file_id == size_t(-1)) {
        if (filename.IsEmpty())
            while (m_recent_projects.GetCount() > 0)
                m_recent_projects.RemoveFileFromHistory(0);
        else
            file_id = m_recent_projects.FindFileInHistory(filename);
    }
    if (file_id != size_t(-1))
        m_recent_projects.RemoveFileFromHistory(file_id);
    std::vector<std::string> recent_projects;
    size_t count = m_recent_projects.GetCount();
    for (size_t i = 0; i < count; ++i)
    {
        recent_projects.push_back(into_u8(m_recent_projects.GetHistoryFile(i)));
    }
    wxGetApp().app_config->set_recent_projects(recent_projects);
    m_webview->SendRecentList(-1);
}

void MainFrame::load_url(wxString url)
{
    BOOST_LOG_TRIVIAL(trace) << "load_url:" << url;
    auto evt = new wxCommandEvent(EVT_LOAD_URL, this->GetId());
    evt->SetString(url);
    wxQueueEvent(this, evt);
}

void MainFrame::load_printer_url(wxString url, wxString apikey)
{
    BOOST_LOG_TRIVIAL(trace) << "load_printer_url:" << url;
    auto evt = new LoadPrinterViewEvent(EVT_LOAD_PRINTER_URL, this->GetId());
    evt->SetString(url);
    evt->SetAPIkey(apikey);
    wxQueueEvent(this, evt);
}

void MainFrame::load_printer_url()
{
    PresetBundle &preset_bundle = *wxGetApp().preset_bundle;
    if (preset_bundle.is_bbl_vendor())
        return;

    auto     cfg = preset_bundle.printers.get_edited_preset().config;
    wxString url = cfg.opt_string("print_host_webui").empty() ? cfg.opt_string("print_host") : cfg.opt_string("print_host_webui");
    wxString apikey;
    if (cfg.has("printhost_apikey") && (cfg.option<ConfigOptionEnum<PrintHostType>>("host_type")->value == htPrusaLink ||
                                        cfg.option<ConfigOptionEnum<PrintHostType>>("host_type")->value == htPrusaConnect))
        apikey = cfg.opt_string("printhost_apikey");
    if (!url.empty()) {
        if (!url.Lower().starts_with("http"))
            url = wxString::Format("http://%s", url);

        load_printer_url(url, apikey);
    }
}

bool MainFrame::is_printer_view() const { return m_tabpanel->GetSelection() == TabPosition::tpMonitor; }


void MainFrame::refresh_plugin_tips()
{
    if (m_webview != nullptr)
        m_webview->ShowNetpluginTip();
}

void MainFrame::RunScript(wxString js)
{
    if (m_webview != nullptr)
        m_webview->RunScript(js);
}

void MainFrame::technology_changed()
{
    // upadte DiffDlg
    diff_dialog.update_presets();

    // update menu titles
    PrinterTechnology pt = plater()->printer_technology();
    if (int id = m_menubar->FindMenu(pt == ptFFF ? _omitL("Material Settings") : _L("Filament Settings")); id != wxNOT_FOUND)
        m_menubar->SetMenuLabel(id, pt == ptSLA ? _omitL("Material Settings") : _L("Filament Settings"));
}

//
// Called after the Preferences dialog is closed and the program settings are saved.
// Update the UI based on the current preferences.
void MainFrame::update_ui_from_settings()
{
    if (m_plater)
        m_plater->update_ui_from_settings();
    for (auto tab: wxGetApp().tabs_list)
        tab->update_ui_from_settings();
}


void MainFrame::show_sync_dialog()
{
    SimpleEvent* evt = new SimpleEvent(EVT_SYNC_CLOUD_PRESET);
    wxQueueEvent(this, evt);
}

void MainFrame::update_side_preset_ui()
{
    // select last preset
    for (auto tab : wxGetApp().tabs_list) {
        tab->update_tab_ui();
    }

    //BBS: update the preset
    m_plater->sidebar().update_presets(Preset::TYPE_PRINTER);
    m_plater->sidebar().update_presets(Preset::TYPE_FILAMENT);
}

void MainFrame::on_select_default_preset(SimpleEvent& evt)
{
    MessageDialog dialog(this,
                    _L("Do you want to synchronize your personal data from Bambu Cloud? \n"
                        "It contains the following information:\n"
                        "1. The Process presets\n"
                        "2. The Filament presets\n"
                        "3. The Printer presets"),
                    _L("Synchronization"),
                    wxCENTER |
                    wxYES_DEFAULT | wxYES_NO |
                    wxICON_INFORMATION);

    /* get setting list */
    NetworkAgent* agent = wxGetApp().getAgent();
    switch ( dialog.ShowModal() )
    {
        case wxID_YES: {
            wxGetApp().app_config->set_bool("sync_user_preset", true);
            wxGetApp().start_sync_user_preset(true);
            break;
        }
        case wxID_NO:
            wxGetApp().app_config->set_bool("sync_user_preset", false);
            wxGetApp().stop_sync_user_preset();
            break;
        default:
            break;
    }

    update_side_preset_ui();
}

std::string MainFrame::get_base_name(const wxString &full_name, const char *extension) const
{
    boost::filesystem::path filename = boost::filesystem::path(full_name.wx_str()).filename();
    if (extension != nullptr)
		filename = filename.replace_extension(extension);
    return filename.string();
}

std::string MainFrame::get_dir_name(const wxString &full_name) const
{
    return boost::filesystem::path(into_u8(full_name)).parent_path().string();
}


// ----------------------------------------------------------------------------
// SettingsDialog
// ----------------------------------------------------------------------------

SettingsDialog::SettingsDialog(MainFrame* mainframe)
:DPIDialog(NULL, wxID_ANY, wxString(SLIC3R_APP_NAME) + " - " + _L("Settings"), wxDefaultPosition, wxDefaultSize, wxDEFAULT_FRAME_STYLE, "settings_dialog"),
//: DPIDialog(mainframe, wxID_ANY, wxString(SLIC3R_APP_NAME) + " - " + _L("Settings"), wxDefaultPosition, wxDefaultSize,
//        wxDEFAULT_DIALOG_STYLE | wxRESIZE_BORDER | wxMINIMIZE_BOX | wxMAXIMIZE_BOX, "settings_dialog"),
    m_main_frame(mainframe)
{
    if (wxGetApp().is_gcode_viewer())
        return;

#if defined(__WXMSW__)
    // ys_FIXME! temporary workaround for correct font scaling
    // Because of from wxWidgets 3.1.3 auto rescaling is implemented for the Fonts,
    // From the very beginning set dialog font to the wxSYS_DEFAULT_GUI_FONT
    this->SetFont(wxSystemSettings::GetFont(wxSYS_DEFAULT_GUI_FONT));
#else
    this->SetFont(wxGetApp().normal_font());
    this->SetBackgroundColour(wxSystemSettings::GetColour(wxSYS_COLOUR_WINDOW));
#endif // __WXMSW__

    // Load the icon either from the exe, or from the ico file.
#if _WIN32
    {
        TCHAR szExeFileName[MAX_PATH];
        GetModuleFileName(nullptr, szExeFileName, MAX_PATH);
        SetIcon(wxIcon(szExeFileName, wxBITMAP_TYPE_ICO));
    }
#else
    SetIcon(wxIcon(var("OrcaSlicer_128px.png"), wxBITMAP_TYPE_PNG));
#endif // _WIN32

    //just hide the Frame on closing
    this->Bind(wxEVT_CLOSE_WINDOW, [this](wxCloseEvent& evt) { this->Hide(); });

#ifdef _MSW_DARK_MODE
    if (wxGetApp().tabs_as_menu()) {
        // menubar
        //m_menubar = new wxMenuBar();
        //add_tabs_as_menu(m_menubar, mainframe, this);
        //this->SetMenuBar(m_menubar);
    }
#endif

    // initialize layout
    auto sizer = new wxBoxSizer(wxVERTICAL);
    sizer->SetSizeHints(this);
    SetSizer(sizer);
    Fit();

    const wxSize min_size = wxSize(85 * em_unit(), 50 * em_unit());
#ifdef __APPLE__
    // Using SetMinSize() on Mac messes up the window position in some cases
    // cf. https://groups.google.com/forum/#!topic/wx-users/yUKPBBfXWO0
    SetSize(min_size);
#else
    SetMinSize(min_size);
    SetSize(GetMinSize());
#endif
    Layout();
}

void SettingsDialog::on_dpi_changed(const wxRect& suggested_rect)
{
    if (wxGetApp().is_gcode_viewer())
        return;

    const int& em = em_unit();
    const wxSize& size = wxSize(85 * em, 50 * em);

    // BBS
    m_tabpanel->Rescale();

    // update Tabs
    for (auto tab : wxGetApp().tabs_list)
        tab->msw_rescale();

    SetMinSize(size);
    Fit();
    Refresh();
}


} // GUI
} // Slic3r<|MERGE_RESOLUTION|>--- conflicted
+++ resolved
@@ -473,70 +473,6 @@
         //}
     #endif
 
-<<<<<<< HEAD
-=======
-        try {
-            NetworkAgent* agent = GUI::wxGetApp().getAgent();
-            if (agent) {
-                json j;
-                std::string value;
-                agent->track_get_property("auto_orient", value);
-                j["auto_orient"] = value;
-                value = "";
-                agent->track_get_property("auto_arrange", value);
-                j["auto_arrange"] = value;
-                value = "";
-                agent->track_get_property("split_to_object", value);
-                j["split_to_object"] = value;
-                value = "";
-                agent->track_get_property("split_to_part", value);
-                j["split_to_part"] = value;
-                value = "";
-                agent->track_get_property("custom_height", value);
-                j["custom_height"] = value;
-                value = "";
-
-                agent->track_get_property(get_name_from_gizmo_etype(GLGizmosManager::EType::Move), value);
-                j["move"] = value;
-                value = "";
-                agent->track_get_property(get_name_from_gizmo_etype(GLGizmosManager::EType::Rotate), value);
-                j["rotate"] = value;
-                value = "";
-                agent->track_get_property(get_name_from_gizmo_etype(GLGizmosManager::EType::Scale), value);
-                j["scale"] = value;
-                value = "";
-                agent->track_get_property(get_name_from_gizmo_etype(GLGizmosManager::EType::Flatten), value);
-                j["flatten"] = value;
-                value = "";
-                agent->track_get_property(get_name_from_gizmo_etype(GLGizmosManager::EType::Cut), value);
-                j["cut"] = value;
-                value = "";
-                agent->track_get_property(get_name_from_gizmo_etype(GLGizmosManager::EType::MeshBoolean), value);
-                j["meshboolean"] = value;
-                value = "";
-                agent->track_get_property(get_name_from_gizmo_etype(GLGizmosManager::EType::FdmSupports), value);
-                j["custom_support"] = value;
-                value = "";
-                agent->track_get_property(get_name_from_gizmo_etype(GLGizmosManager::EType::Seam), value);
-                j["custom_seam"] = value;
-                value = "";
-                agent->track_get_property(get_name_from_gizmo_etype(GLGizmosManager::EType::Text), value);
-                j["text_shape"] = value;
-                value = "";
-                agent->track_get_property(get_name_from_gizmo_etype(GLGizmosManager::EType::MmuSegmentation), value);
-                j["color_painting"] = value;
-                value = "";
-
-                agent->track_get_property("assembly_view", value);
-                j["assembly_view"] = value;
-
-                agent->track_event("key_func", j.dump());
-            }
-
-        }
-        catch (...) {}
-
->>>>>>> 1e8748a7
         MarkdownTip::ExitTip();
 
         m_plater->reset();
@@ -1536,11 +1472,7 @@
     m_slice_select = eSlicePlate;
     m_print_select = ePrintPlate;
 
-<<<<<<< HEAD
     // m_publish_btn = new Button(this, _L("Upload"), "bar_publish", 0, FromDIP(16));
-=======
-    m_publish_btn = new Button(this, _L("Share"), "bar_publish", 0, FromDIP(16));
->>>>>>> 1e8748a7
     m_slice_btn = new SideButton(this, _L("Slice plate"), "");
     m_slice_option_btn = new SideButton(this, "", "sidebutton_dropdown", 0, FromDIP(14));
     m_print_btn = new SideButton(this, _L("Print plate"), "");
