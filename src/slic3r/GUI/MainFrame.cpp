--- conflicted
+++ resolved
@@ -418,7 +418,6 @@
             [this](wxCommandEvent&) { Close(false); });
 
         Bind(wxEVT_UPDATE_UI, [this](wxUpdateUIEvent& evt) { evt.Enable(m_plater != nullptr); }, item_open->GetId());
-<<<<<<< HEAD
 //         Bind(wxEVT_UPDATE_UI, [this](wxUpdateUIEvent& evt)
 //         {
 //             wxMenuItem* item = dynamic_cast<wxMenu*>(evt.GetEventObject())->FindItem(evt.GetId());
@@ -444,10 +443,6 @@
 //         }, item_save->GetId());
         Bind(wxEVT_UPDATE_UI, [this](wxUpdateUIEvent& evt) { evt.Enable((m_plater != nullptr) && can_save()); }, item_save->GetId());
         Bind(wxEVT_UPDATE_UI, [this](wxUpdateUIEvent& evt) { evt.Enable((m_plater != nullptr) && can_save()); }, item_save_as->GetId());
-=======
-        Bind(wxEVT_UPDATE_UI, [this](wxUpdateUIEvent& evt) { evt.Enable(can_save()); }, item_save->GetId());
-        Bind(wxEVT_UPDATE_UI, [this](wxUpdateUIEvent& evt) { evt.Enable(can_save()); }, item_save_as->GetId());
->>>>>>> 4fdcc99d
         Bind(wxEVT_UPDATE_UI, [this](wxUpdateUIEvent& evt) { evt.Enable(m_plater != nullptr); }, item_import_model->GetId());
         Bind(wxEVT_UPDATE_UI, [this](wxUpdateUIEvent& evt) { evt.Enable(can_export_gcode()); }, item_export_gcode->GetId());
         Bind(wxEVT_UPDATE_UI, [this](wxUpdateUIEvent& evt) { evt.Enable(can_export_model()); }, item_export_stl->GetId());
