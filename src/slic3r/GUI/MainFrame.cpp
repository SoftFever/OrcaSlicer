#include "MainFrame.hpp"

#include <wx/panel.h>
#include <wx/notebook.h>
#include <wx/listbook.h>
#include <wx/simplebook.h>
#include <wx/icon.h>
#include <wx/sizer.h>
#include <wx/menu.h>
#include <wx/progdlg.h>
#include <wx/tooltip.h>
//#include <wx/glcanvas.h>
#include <wx/filename.h>
#include <wx/debug.h>
#include <wx/utils.h>

#include <boost/algorithm/string/predicate.hpp>
#include <boost/log/trivial.hpp>
#include <boost/property_tree/ptree.hpp>

#include "libslic3r/Print.hpp"
#include "libslic3r/Polygon.hpp"
#include "libslic3r/PrintConfig.hpp"
#include "libslic3r/SLAPrint.hpp"
#include "libslic3r/PresetBundle.hpp"

#include "Tab.hpp"
#include "ProgressStatusBar.hpp"
#include "3DScene.hpp"
#include "ParamsDialog.hpp"
#include "PrintHostDialogs.hpp"
#include "wxExtensions.hpp"
#include "GUI_ObjectList.hpp"
#include "Mouse3DController.hpp"
//#include "RemovableDriveManager.hpp"
#include "InstanceCheck.hpp"
#include "I18N.hpp"
#include "GLCanvas3D.hpp"
#include "Plater.hpp"
#include "WebViewDialog.hpp"
#include "../Utils/Process.hpp"
#include "format.hpp"
// BBS
#include "PartPlate.hpp"
#include "Preferences.hpp"
#include "Widgets/ProgressDialog.hpp"
#include "BindDialog.hpp"
#include "../Utils/MacDarkMode.hpp"

#include <fstream>
#include <string_view>

#include "GUI_App.hpp"
#include "UnsavedChangesDialog.hpp"
#include "MsgDialog.hpp"
#include "Notebook.hpp"
#include "GUI_Factories.hpp"
#include "GUI_ObjectList.hpp"
#include "NotificationManager.hpp"
#include "MarkdownTip.hpp"
#include "NetworkTestDialog.hpp"
#include "ConfigWizard.hpp"
#include "Widgets/WebView.hpp"
#include "DailyTips.hpp"

#ifdef _WIN32
#include <dbt.h>
#include <shlobj.h>
#include <shellapi.h>
#endif // _WIN32
#include <slic3r/GUI/CreatePresetsDialog.hpp>


namespace Slic3r {
namespace GUI {

wxDEFINE_EVENT(EVT_SELECT_TAB, wxCommandEvent);
wxDEFINE_EVENT(EVT_HTTP_ERROR, wxCommandEvent);
wxDEFINE_EVENT(EVT_USER_LOGIN, wxCommandEvent);
wxDEFINE_EVENT(EVT_USER_LOGIN_HANDLE, wxCommandEvent);
wxDEFINE_EVENT(EVT_CHECK_PRIVACY_VER, wxCommandEvent);
wxDEFINE_EVENT(EVT_CHECK_PRIVACY_SHOW, wxCommandEvent);
wxDEFINE_EVENT(EVT_SHOW_IP_DIALOG, wxCommandEvent);
wxDEFINE_EVENT(EVT_SET_SELECTED_MACHINE, wxCommandEvent);
wxDEFINE_EVENT(EVT_UPDATE_MACHINE_LIST, wxCommandEvent);
wxDEFINE_EVENT(EVT_UPDATE_PRESET_CB, SimpleEvent);



// BBS: backup
wxDEFINE_EVENT(EVT_BACKUP_POST, wxCommandEvent);
wxDEFINE_EVENT(EVT_LOAD_URL, wxCommandEvent);
wxDEFINE_EVENT(EVT_LOAD_PRINTER_URL, LoadPrinterViewEvent);

enum class ERescaleTarget
{
    Mainframe,
    SettingsDialog
};

#ifdef __APPLE__
class OrcaSlicerTaskBarIcon : public wxTaskBarIcon
{
public:
    OrcaSlicerTaskBarIcon(wxTaskBarIconType iconType = wxTBI_DEFAULT_TYPE) : wxTaskBarIcon(iconType) {}
    wxMenu *CreatePopupMenu() override {
        wxMenu *menu = new wxMenu;
        if (wxGetApp().app_config->get("single_instance") == "false") {
            // Only allow opening a new PrusaSlicer instance on OSX if "single_instance" is disabled,
            // as starting new instances would interfere with the locking mechanism of "single_instance" support.
            append_menu_item(menu, wxID_ANY, _L("New Window"), _L("Open a new window"),
            [](wxCommandEvent&) { start_new_slicer(); }, "", nullptr);
        }
//        append_menu_item(menu, wxID_ANY, _L("G-code Viewer") + dots, _L("Open G-code Viewer"),
//            [](wxCommandEvent&) { start_new_gcodeviewer_open_file(); }, "", nullptr);
        return menu;
    }
};
/*class GCodeViewerTaskBarIcon : public wxTaskBarIcon
{
public:
    GCodeViewerTaskBarIcon(wxTaskBarIconType iconType = wxTBI_DEFAULT_TYPE) : wxTaskBarIcon(iconType) {}
    wxMenu *CreatePopupMenu() override {
        wxMenu *menu = new wxMenu;
        append_menu_item(menu, wxID_ANY, _L("Open PrusaSlicer"), _L("Open a new PrusaSlicer"),
            [](wxCommandEvent&) { start_new_slicer(nullptr, true); }, "", nullptr);
        //append_menu_item(menu, wxID_ANY, _L("G-code Viewer") + dots, _L("Open new G-code Viewer"),
        //    [](wxCommandEvent&) { start_new_gcodeviewer_open_file(); }, "", nullptr);
        return menu;
    }
};*/
#endif // __APPLE__

// Load the icon either from the exe, or from the ico file.
static wxIcon main_frame_icon(GUI_App::EAppMode app_mode)
{
#if _WIN32
    std::wstring path(size_t(MAX_PATH), wchar_t(0));
    int len = int(::GetModuleFileName(nullptr, path.data(), MAX_PATH));
    if (len > 0 && len < MAX_PATH) {
        path.erase(path.begin() + len, path.end());
        //BBS: remove GCodeViewer as seperate APP logic
        /*if (app_mode == GUI_App::EAppMode::GCodeViewer) {
            // Only in case the slicer was started with --gcodeviewer parameter try to load the icon from prusa-gcodeviewer.exe
            // Otherwise load it from the exe.
            for (const std::wstring_view exe_name : { std::wstring_view(L"prusa-slicer.exe"), std::wstring_view(L"prusa-slicer-console.exe") })
                if (boost::iends_with(path, exe_name)) {
                    path.erase(path.end() - exe_name.size(), path.end());
                    path += L"prusa-gcodeviewer.exe";
                    break;
                }
        }*/
    }
    return wxIcon(path, wxBITMAP_TYPE_ICO);
#else // _WIN32
    return wxIcon(Slic3r::var("OrcaSlicer_128px.png"), wxBITMAP_TYPE_PNG);
#endif // _WIN32
}

// BBS
#ifndef __APPLE__
#define BORDERLESS_FRAME_STYLE (wxRESIZE_BORDER | wxMINIMIZE_BOX | wxMAXIMIZE_BOX | wxCLOSE_BOX)
#else
#define BORDERLESS_FRAME_STYLE (wxMINIMIZE_BOX | wxMAXIMIZE_BOX | wxCLOSE_BOX)
#endif

wxDEFINE_EVENT(EVT_SYNC_CLOUD_PRESET,     SimpleEvent);

#ifdef __APPLE__
static const wxString ctrl = ("Ctrl+");
// FIXME: maybe should be using GUI::shortkey_ctrl_prefix() or equivalent?
static const std::string ctrl_t = u8"\u2318+"; // "⌘" (Mac Command)
#else
static const wxString ctrl = _L("Ctrl+");
// FIXME: maybe should be using GUI::shortkey_ctrl_prefix() or equivalent?
static const wxString ctrl_t = ctrl;
#endif
static const wxString shift = _L("Shift+");

MainFrame::MainFrame() :
DPIFrame(NULL, wxID_ANY, "", wxDefaultPosition, wxDefaultSize, BORDERLESS_FRAME_STYLE, "mainframe")
    , m_printhost_queue_dlg(new PrintHostQueueDialog(this))
    // BBS
    , m_recent_projects(18)
    , m_settings_dialog(this)
    , diff_dialog(this)
{
#ifdef __WXOSX__
    set_miniaturizable(GetHandle());
#endif

    if (!wxGetApp().app_config->has("user_mode")) {
        wxGetApp().app_config->set("user_mode", "simple");
        wxGetApp().app_config->set_bool("developer_mode", false);
        wxGetApp().app_config->save();
    }

    wxGetApp().app_config->set_bool("internal_developer_mode", false);

    wxString max_recent_count_str = wxGetApp().app_config->get("max_recent_count");
    long max_recent_count = 18;
    if (max_recent_count_str.ToLong(&max_recent_count))
        set_max_recent_count((int)max_recent_count);

    //reset log level
    auto loglevel = wxGetApp().app_config->get("log_severity_level");
    Slic3r::set_logging_level(Slic3r::level_string_to_boost(loglevel));

    // BBS
    m_recent_projects.SetMenuPathStyle(wxFH_PATH_SHOW_ALWAYS);
    MarkdownTip::Recreate(this);

    // Fonts were created by the DPIFrame constructor for the monitor, on which the window opened.
    wxGetApp().update_fonts(this);

#ifndef __APPLE__
    m_topbar         = new BBLTopbar(this);
#else
    auto panel_topbar = new wxPanel(this, wxID_ANY);
    panel_topbar->SetBackgroundColour(wxColour(38, 46, 48));
    auto sizer_tobar = new wxBoxSizer(wxVERTICAL);
    panel_topbar->SetSizer(sizer_tobar);
    panel_topbar->Layout();
#endif

    //wxAuiToolBar* toolbar = new wxAuiToolBar();
/*
#ifndef __WXOSX__ // Don't call SetFont under OSX to avoid name cutting in ObjectList
    this->SetFont(this->normal_font());
#endif
    // Font is already set in DPIFrame constructor
*/

#ifdef __APPLE__
	m_reset_title_text_colour_timer = new wxTimer();
	m_reset_title_text_colour_timer->SetOwner(this);
	Bind(wxEVT_TIMER, [this](auto& e) {
		set_title_colour_after_set_title(GetHandle());
		m_reset_title_text_colour_timer->Stop();
	});
	this->Bind(wxEVT_FULLSCREEN, [this](wxFullScreenEvent& e) {
		set_tag_when_enter_full_screen(e.IsFullScreen());
		if (!e.IsFullScreen()) {
            if (m_reset_title_text_colour_timer) {
                m_reset_title_text_colour_timer->Stop();
                m_reset_title_text_colour_timer->Start(500);
            }
		}
		e.Skip();
	});
#endif

#ifdef __APPLE__
    // Initialize the docker task bar icon.
    switch (wxGetApp().get_app_mode()) {
    default:
    case GUI_App::EAppMode::Editor:
        m_taskbar_icon = std::make_unique<OrcaSlicerTaskBarIcon>(wxTBI_DOCK);
        m_taskbar_icon->SetIcon(wxIcon(Slic3r::var("OrcaSlicer-mac_256px.ico"), wxBITMAP_TYPE_ICO), "OrcaSlicer");
        break;
    case GUI_App::EAppMode::GCodeViewer:
        break;
    }
#endif // __APPLE__

    // Load the icon either from the exe, or from the ico file.
    SetIcon(main_frame_icon(wxGetApp().get_app_mode()));

    // initialize tabpanel and menubar
    init_tabpanel();
    if (wxGetApp().is_gcode_viewer())
        init_menubar_as_gcodeviewer();
    else
        init_menubar_as_editor();

    // BBS
#if 0
    // This is needed on Windows to fake the CTRL+# of the window menu when using the numpad
    wxAcceleratorEntry entries[6];
    entries[0].Set(wxACCEL_CTRL, WXK_NUMPAD1, wxID_HIGHEST + 1);
    entries[1].Set(wxACCEL_CTRL, WXK_NUMPAD2, wxID_HIGHEST + 2);
    entries[2].Set(wxACCEL_CTRL, WXK_NUMPAD3, wxID_HIGHEST + 3);
    entries[3].Set(wxACCEL_CTRL, WXK_NUMPAD4, wxID_HIGHEST + 4);
    entries[4].Set(wxACCEL_CTRL, WXK_NUMPAD5, wxID_HIGHEST + 5);
    entries[5].Set(wxACCEL_CTRL, WXK_NUMPAD6, wxID_HIGHEST + 6);
    wxAcceleratorTable accel(6, entries);
    SetAcceleratorTable(accel);
#endif // _WIN32

    // BBS
    //wxAcceleratorEntry entries[13];
    //int index = 0;
    //entries[index++].Set(wxACCEL_CTRL, (int)'N', wxID_HIGHEST + wxID_NEW);
    //entries[index++].Set(wxACCEL_CTRL, (int)'O', wxID_HIGHEST + wxID_OPEN);
    //entries[index++].Set(wxACCEL_CTRL, (int)'S', wxID_HIGHEST + wxID_SAVE);
    //entries[index++].Set(wxACCEL_CTRL | wxACCEL_SHIFT, (int)'S', wxID_HIGHEST + wxID_SAVEAS);
    //entries[index++].Set(wxACCEL_CTRL, (int)'X', wxID_HIGHEST + wxID_CUT);
    ////entries[index++].Set(wxACCEL_CTRL, (int)'I', wxID_HIGHEST + wxID_ADD);
    //entries[index++].Set(wxACCEL_CTRL, (int)'A', wxID_HIGHEST + wxID_SELECTALL);
    //entries[index++].Set(wxACCEL_NORMAL, (int)27 /* escape */, wxID_HIGHEST + wxID_CANCEL);
    //entries[index++].Set(wxACCEL_CTRL, (int)'Z', wxID_HIGHEST + wxID_UNDO);
    //entries[index++].Set(wxACCEL_CTRL, (int)'Y', wxID_HIGHEST + wxID_REDO);
    //entries[index++].Set(wxACCEL_CTRL, (int)'C', wxID_HIGHEST + wxID_COPY);
    //entries[index++].Set(wxACCEL_CTRL, (int)'V', wxID_HIGHEST + wxID_PASTE);
    //entries[index++].Set(wxACCEL_CTRL, (int)'P', wxID_HIGHEST + wxID_PREFERENCES);
    //entries[index++].Set(wxACCEL_CTRL, (int)'I', wxID_HIGHEST + wxID_FILE6);
    //wxAcceleratorTable accel(sizeof(entries) / sizeof(entries[0]), entries);
    //SetAcceleratorTable(accel);

    //Bind(wxEVT_MENU, [this](wxCommandEvent&) { m_plater->new_project(); }, wxID_HIGHEST + wxID_NEW);
    //Bind(wxEVT_MENU, [this](wxCommandEvent&) { m_plater->load_project(); }, wxID_HIGHEST + wxID_OPEN);
    //// BBS: close save project
    //Bind(wxEVT_MENU, [this](wxCommandEvent&) { if (m_plater) m_plater->save_project(); }, wxID_HIGHEST + wxID_SAVE);
    //Bind(wxEVT_MENU, [this](wxCommandEvent&) { if (m_plater) m_plater->save_project(true); }, wxID_HIGHEST + wxID_SAVEAS);
    ////Bind(wxEVT_MENU, [this](wxCommandEvent&) { if (m_plater) m_plater->add_model(); }, wxID_HIGHEST + wxID_ADD);
    ////Bind(wxEVT_MENU, [this](wxCommandEvent&) { m_plater->remove_selected(); }, wxID_HIGHEST + wxID_DELETE);
    //Bind(wxEVT_MENU, [this](wxCommandEvent&) {
    //        if (!can_add_models())
    //            return;
    //        if (m_plater) {
    //            m_plater->add_model();
    //        }
    //    }, wxID_HIGHEST + wxID_FILE6);
    //Bind(wxEVT_MENU, [this](wxCommandEvent&) { m_plater->select_all(); }, wxID_HIGHEST + wxID_SELECTALL);
    //Bind(wxEVT_MENU, [this](wxCommandEvent&) { m_plater->deselect_all(); }, wxID_HIGHEST + wxID_CANCEL);
    //Bind(wxEVT_MENU, [this](wxCommandEvent&) {
    //    if (m_plater->is_view3D_shown())
    //        m_plater->undo();
    //    }, wxID_HIGHEST + wxID_UNDO);
    //Bind(wxEVT_MENU, [this](wxCommandEvent&) {
    //    if (m_plater->is_view3D_shown())
    //        m_plater->redo();
    //    }, wxID_HIGHEST + wxID_REDO);
    //Bind(wxEVT_MENU, [this](wxCommandEvent&) { m_plater->copy_selection_to_clipboard(); }, wxID_HIGHEST + wxID_COPY);
    //Bind(wxEVT_MENU, [this](wxCommandEvent&) { m_plater->paste_from_clipboard(); }, wxID_HIGHEST + wxID_PASTE);
    //Bind(wxEVT_MENU, [this](wxCommandEvent&) { m_plater->cut_selection_to_clipboard(); }, wxID_HIGHEST + wxID_CUT);
    Bind(wxEVT_SIZE, [this](wxSizeEvent&) {
            BOOST_LOG_TRIVIAL(trace) << "mainframe: size changed, is maximized = " << this->IsMaximized();
#ifndef __APPLE__
            if (this->IsMaximized()) {
                m_topbar->SetWindowSize();
            } else {
                m_topbar->SetMaximizedSize();
            }
#endif
        Refresh();
        Layout();
        });

    //BBS
    Bind(EVT_SELECT_TAB, [this](wxCommandEvent&evt) {
        TabPosition pos = (TabPosition)evt.GetInt();
        m_tabpanel->SetSelection(pos);
    });

    Bind(EVT_SYNC_CLOUD_PRESET, &MainFrame::on_select_default_preset, this);

//    Bind(wxEVT_MENU,
//        [this](wxCommandEvent&)
//        {
//            PreferencesDialog dlg(this);
//            dlg.ShowModal();
//#if ENABLE_GCODE_LINES_ID_IN_H_SLIDER
//            if (dlg.seq_top_layer_only_changed() || dlg.seq_seq_top_gcode_indices_changed())
//#else
//            if (dlg.seq_top_layer_only_changed())
//#endif // ENABLE_GCODE_LINES_ID_IN_H_SLIDER
//                plater()->refresh_print();
//        }, wxID_HIGHEST + wxID_PREFERENCES);


    // set default tooltip timer in msec
    // SetAutoPop supposedly accepts long integers but some bug doesn't allow for larger values
    // (SetAutoPop is not available on GTK.)
    wxToolTip::SetAutoPop(32767);

    m_loaded = true;

    // initialize layout
    m_main_sizer = new wxBoxSizer(wxVERTICAL);
    wxSizer* sizer = new wxBoxSizer(wxVERTICAL);
#ifndef __APPLE__
     sizer->Add(m_topbar, 0, wxEXPAND);
#else
     sizer->Add(panel_topbar, 0, wxEXPAND);
#endif // __WINDOWS__


    sizer->Add(m_main_sizer, 1, wxEXPAND);
    SetSizerAndFit(sizer);
    // initialize layout from config
    update_layout();
    sizer->SetSizeHints(this);

#ifdef WIN32
    // SetMaximize causes the window to overlap the taskbar, due to the fact this window has wxMAXIMIZE_BOX off
    // https://forums.wxwidgets.org/viewtopic.php?t=50634
    // Fix it here
    this->Bind(wxEVT_MAXIMIZE, [this](auto &e) {
        wxDisplay display(this);
        auto      size = display.GetClientArea().GetSize();
        auto      pos  = display.GetClientArea().GetPosition();
        HWND      hWnd = GetHandle();
        RECT      borderThickness;
        SetRectEmpty(&borderThickness);
        AdjustWindowRectEx(&borderThickness, GetWindowLongPtr(hWnd, GWL_STYLE), FALSE, 0);
        const auto max_size = size + wxSize{-borderThickness.left + borderThickness.right, -borderThickness.top + borderThickness.bottom};
        const auto current_size = GetSize();
        SetSize({std::min(max_size.x, current_size.x), std::min(max_size.y, current_size.y)});
        Move(pos + wxPoint{borderThickness.left, borderThickness.top});
        e.Skip();
    });
#endif // WIN32
    // BBS
    Fit();

    const wxSize min_size = wxGetApp().get_min_size(); //wxSize(76*wxGetApp().em_unit(), 49*wxGetApp().em_unit());

    SetMinSize(min_size/*wxSize(760, 490)*/);
    SetSize(wxSize(FromDIP(1200), FromDIP(800)));

    Layout();

    update_title();

    // declare events
    Bind(wxEVT_CLOSE_WINDOW, [this](wxCloseEvent& event) {
        BOOST_LOG_TRIVIAL(info) << __FUNCTION__<< ": mainframe received close_widow event";
        if (event.CanVeto() && m_plater->get_view3D_canvas3D()->get_gizmos_manager().is_in_editing_mode(true)) {
            // prevents to open the save dirty project dialog
            event.Veto();
            BOOST_LOG_TRIVIAL(info) << __FUNCTION__<< "cancelled by gizmo in editing";
            return;
        }

        //BBS:
        //if (event.CanVeto() && !wxGetApp().check_and_save_current_preset_changes(_L("Application is closing"), _L("Closing Application while some presets are modified."))) {
        //    event.Veto();
        //    return;
        //}
        auto check = [](bool yes_or_no) {
            if (yes_or_no)
                return true;
            return wxGetApp().check_and_save_current_preset_changes(_L("Application is closing"), _L("Closing Application while some presets are modified."));
        };

        // BBS: close save project
        int result;
        if (event.CanVeto() && ((result = m_plater->close_with_confirm(check)) == wxID_CANCEL)) {
            event.Veto();
            BOOST_LOG_TRIVIAL(info) << __FUNCTION__<< "cancelled by close_with_confirm selection";
            return;
        }
        if (event.CanVeto() && !wxGetApp().check_print_host_queue()) {
            event.Veto();
            return;
        }

    #if 0 // BBS
        //if (m_plater != nullptr) {
        //    int saved_project = m_plater->save_project_if_dirty(_L("Closing Application. Current project is modified."));
        //    if (saved_project == wxID_CANCEL) {
        //        event.Veto();
        //        return;
        //    }
        //    // check unsaved changes only if project wasn't saved
        //    else if (plater()->is_project_dirty() && saved_project == wxID_NO && event.CanVeto() &&
        //             (plater()->is_presets_dirty() && !wxGetApp().check_and_save_current_preset_changes(_L("Application is closing"), _L("Closing Application while some presets are modified.")))) {
        //        event.Veto();
        //        return;
        //    }
        //}
    #endif

        MarkdownTip::ExitTip();

        m_plater->reset();
        this->shutdown();
        // propagate event

        wxGetApp().remove_mall_system_dialog();
        event.Skip();
        BOOST_LOG_TRIVIAL(info) << __FUNCTION__<< ": mainframe finished process close_widow event";
    });

    //FIXME it seems this method is not called on application start-up, at least not on Windows. Why?
    // The same applies to wxEVT_CREATE, it is not being called on startup on Windows.
    Bind(wxEVT_ACTIVATE, [this](wxActivateEvent& event) {
        if (m_plater != nullptr && event.GetActive())
            m_plater->on_activate();
        event.Skip();
    });

// OSX specific issue:
// When we move application between Retina and non-Retina displays, The legend on a canvas doesn't redraw
// So, redraw explicitly canvas, when application is moved
//FIXME maybe this is useful for __WXGTK3__ as well?
#if __APPLE__
    Bind(wxEVT_MOVE, [](wxMoveEvent& event) {
        wxGetApp().plater()->get_current_canvas3D()->set_as_dirty();
        wxGetApp().plater()->get_current_canvas3D()->request_extra_frame();
        event.Skip();
    });
#endif

    update_ui_from_settings();    // FIXME (?)

    if (m_plater != nullptr) {
        // BBS
        update_slice_print_status(eEventSliceUpdate, true, true);

        // BBS: backup project
        if (wxGetApp().app_config->get("backup_switch") == "true") {
            std::string backup_interval;
            if (!wxGetApp().app_config->get("app", "backup_interval", backup_interval))
                backup_interval = "10";
            Slic3r::set_backup_interval(boost::lexical_cast<long>(backup_interval));
        } else {
            Slic3r::set_backup_interval(0);
        }
        Slic3r::set_backup_callback([this](int action) {
            if (action == 0) {
                wxPostEvent(this, wxCommandEvent(EVT_BACKUP_POST));
            }
            else if (action == 1) {
                if (!m_plater->up_to_date(false, true)) {
                    m_plater->export_3mf(m_plater->model().get_backup_path() + "/.3mf", SaveStrategy::Backup);
                    m_plater->up_to_date(true, true);
                }
            }
         });
        Bind(EVT_BACKUP_POST, [](wxCommandEvent& e) {
            Slic3r::run_backup_ui_tasks();
            });
;    }
    this->Bind(wxEVT_CHAR_HOOK, [this](wxKeyEvent &evt) {
#ifdef __APPLE__
        if (evt.CmdDown() && (evt.GetKeyCode() == 'H')) {
            //call parent_menu hide behavior
            return;}
        if (evt.CmdDown() && (!evt.ShiftDown()) && (evt.GetKeyCode() == 'M')) {
            this->Iconize();
            return;
        }
        if (evt.CmdDown() && evt.GetKeyCode() == 'Q') { wxPostEvent(this, wxCloseEvent(wxEVT_CLOSE_WINDOW)); return;}
        if (evt.CmdDown() && evt.RawControlDown() && evt.GetKeyCode() == 'F') {
            EnableFullScreenView(true);
            if (IsFullScreen()) {
                ShowFullScreen(false);
            } else {
                ShowFullScreen(true);
            }
            return;}
#endif
        if (evt.CmdDown() && evt.GetKeyCode() == 'R') { if (m_slice_enable) { wxGetApp().plater()->update(true, true); wxPostEvent(m_plater, SimpleEvent(EVT_GLTOOLBAR_SLICE_PLATE)); this->m_tabpanel->SetSelection(tpPreview); } return; }
        if (evt.CmdDown() && evt.ShiftDown() && evt.GetKeyCode() == 'G') {
            m_plater->apply_background_progress();
            m_print_enable = get_enable_print_status();
            m_print_btn->Enable(m_print_enable);
            if (m_print_enable) {
                if (wxGetApp().preset_bundle->use_bbl_network())
                    wxPostEvent(m_plater, SimpleEvent(EVT_GLTOOLBAR_PRINT_PLATE));
                else
                    wxPostEvent(m_plater, SimpleEvent(EVT_GLTOOLBAR_SEND_GCODE));
            }
            evt.Skip();
            return;
        }
        else if (evt.CmdDown() && evt.GetKeyCode() == 'G') { if (can_export_gcode()) { wxPostEvent(m_plater, SimpleEvent(EVT_GLTOOLBAR_EXPORT_SLICED_FILE)); } evt.Skip(); return; }
        if (evt.CmdDown() && evt.GetKeyCode() == 'J') { m_printhost_queue_dlg->Show(); return; }
        if (evt.CmdDown() && evt.GetKeyCode() == 'N') { m_plater->new_project(); return;}
        if (evt.CmdDown() && evt.GetKeyCode() == 'O') { m_plater->load_project(); return;}
        if (evt.CmdDown() && evt.ShiftDown() && evt.GetKeyCode() == 'S') { if (can_save_as()) m_plater->save_project(true); return;}
        else if (evt.CmdDown() && evt.GetKeyCode() == 'S') { if (can_save()) m_plater->save_project(); return;}
        if (evt.CmdDown() && evt.GetKeyCode() == 'F') {
            if (m_plater && (m_tabpanel->GetSelection() == TabPosition::tp3DEditor || m_tabpanel->GetSelection() == TabPosition::tpPreview)) {
                m_plater->sidebar().can_search();
            }
        }
#ifdef __APPLE__
        if (evt.CmdDown() && evt.GetKeyCode() == ',')
#else
        if (evt.CmdDown() && evt.GetKeyCode() == 'P')
#endif
        {
            // Orca: Use GUI_App::open_preferences instead of direct call so windows associations are updated on exit
            wxGetApp().open_preferences();
            plater()->get_current_canvas3D()->force_set_focus();
            return;
        }

        if (evt.CmdDown() && evt.GetKeyCode() == 'I') {
            if (!can_add_models()) return;
            if (m_plater) { m_plater->add_file(); }
            return;
        }
        evt.Skip();
    });

#ifdef _MSW_DARK_MODE
    wxGetApp().UpdateDarkUIWin(this);
#endif // _MSW_DARK_MODE

    wxGetApp().persist_window_geometry(this, true);
    wxGetApp().persist_window_geometry(&m_settings_dialog, true);
    // bind events from DiffDlg

    bind_diff_dialog();
}

void MainFrame::bind_diff_dialog()
{
    auto get_tab = [](Preset::Type type) {
        Tab* null_tab = nullptr;
        for (Tab* tab : wxGetApp().tabs_list)
            if (tab->type() == type)
                return tab;
        return null_tab;
    };

    auto transfer = [this, get_tab](Preset::Type type) {
        get_tab(type)->transfer_options(diff_dialog.get_left_preset_name(type),
                                        diff_dialog.get_right_preset_name(type),
                                        diff_dialog.get_selected_options(type));
    };

    auto process_options = [this](std::function<void(Preset::Type)> process) {
        const Preset::Type diff_dlg_type = diff_dialog.view_type();
        if (diff_dlg_type == Preset::TYPE_INVALID) {
            for (const Preset::Type& type : diff_dialog.types_list() )
                process(type);
        }
        else
            process(diff_dlg_type);
    };

    diff_dialog.Bind(EVT_DIFF_DIALOG_TRANSFER,      [process_options, transfer](SimpleEvent&)         { process_options(transfer); });
}


#ifdef __WIN32__

// Orca: Fix maximized window overlaps taskbar when taskbar auto hide is enabled (#8085)
// Adopted from https://gist.github.com/MortenChristiansen/6463580
static void AdjustWorkingAreaForAutoHide(const HWND hWnd, MINMAXINFO* mmi)
{
    const auto taskbarHwnd = FindWindowA("Shell_TrayWnd", nullptr);
    if (!taskbarHwnd) {
        return;
    }
    const auto monitorContainingApplication = MonitorFromWindow(hWnd, MONITOR_DEFAULTTONULL);
    const auto monitorWithTaskbarOnIt = MonitorFromWindow(taskbarHwnd, MONITOR_DEFAULTTONULL);
    if (monitorContainingApplication != monitorWithTaskbarOnIt) {
        return;
    }
    APPBARDATA abd;
    abd.cbSize = sizeof(APPBARDATA);
    abd.hWnd   = taskbarHwnd;

    // Find if task bar has auto-hide enabled
    const auto uState = (UINT) SHAppBarMessage(ABM_GETSTATE, &abd);
    if ((uState & ABS_AUTOHIDE) != ABS_AUTOHIDE) {
        return;
    }

    RECT borderThickness;
    SetRectEmpty(&borderThickness);
    AdjustWindowRectEx(&borderThickness, GetWindowLongPtr(hWnd, GWL_STYLE) & ~WS_CAPTION, FALSE, 0);

    // Determine taskbar position
    SHAppBarMessage(ABM_GETTASKBARPOS, &abd);
    const auto& rc = abd.rc;
    if (rc.top == rc.left && rc.bottom > rc.right) {
        // Left
        const auto offset = borderThickness.left + 2;
        mmi->ptMaxPosition.x += offset;
        mmi->ptMaxTrackSize.x -= offset;
        mmi->ptMaxSize.x -= offset;
    } else if (rc.top == rc.left && rc.bottom < rc.right) {
        // Top
        const auto offset = borderThickness.top + 2;
        mmi->ptMaxPosition.y += offset;
        mmi->ptMaxTrackSize.y -= offset;
        mmi->ptMaxSize.y -= offset;
    } else if (rc.top > rc.left) {
        // Bottom
        const auto offset = borderThickness.bottom + 2;
        mmi->ptMaxSize.y -= offset;
        mmi->ptMaxTrackSize.y -= offset;
    } else {
        // Right
        const auto offset = borderThickness.right + 2;
        mmi->ptMaxSize.x -= offset;
        mmi->ptMaxTrackSize.x -= offset;
    }
}

WXLRESULT MainFrame::MSWWindowProc(WXUINT nMsg, WXWPARAM wParam, WXLPARAM lParam)
{
    HWND hWnd = GetHandle();
    /* When we have a custom titlebar in the window, we don't need the non-client area of a normal window
     * to be painted. In order to achieve this, we handle the "WM_NCCALCSIZE" which is responsible for the
     * size of non-client area of a window and set the return value to 0. Also we have to tell the
     * application to not paint this area on activate and deactivation events so we also handle
     * "WM_NCACTIVATE" message. */
    switch (nMsg) {
    case WM_NCACTIVATE: {
        /* Returning 0 from this message disable the window from receiving activate events which is not
        desirable. However When a visual style is not active (?) for this window, "lParam" is a handle to an
        optional update region for the nonclient area of the window. If this parameter is set to -1,
        DefWindowProc does not repaint the nonclient area to reflect the state change. */
        lParam = -1;
        break;
    }
    /* To remove the standard window frame, you must handle the WM_NCCALCSIZE message, specifically when
    its wParam value is TRUE and the return value is 0 */
    case WM_NCCALCSIZE:
        if (wParam) {
            /* Detect whether window is maximized or not. We don't need to change the resize border when win is
             *  maximized because all resize borders are gone automatically */
            WINDOWPLACEMENT wPos;
            // GetWindowPlacement fail if this member is not set correctly.
            wPos.length = sizeof(wPos);
            GetWindowPlacement(hWnd, &wPos);
            if (wPos.showCmd != SW_SHOWMAXIMIZED) {
                RECT borderThickness;
                SetRectEmpty(&borderThickness);
                AdjustWindowRectEx(&borderThickness, GetWindowLongPtr(hWnd, GWL_STYLE) & ~WS_CAPTION, FALSE, NULL);
                borderThickness.left *= -1;
                borderThickness.top *= -1;
                NCCALCSIZE_PARAMS *sz = reinterpret_cast<NCCALCSIZE_PARAMS *>(lParam);
                // Add 1 pixel to the top border to make the window resizable from the top border
                sz->rgrc[0].top += 1; // borderThickness.top;
                sz->rgrc[0].left += borderThickness.left;
                sz->rgrc[0].right -= borderThickness.right;
                sz->rgrc[0].bottom -= borderThickness.bottom;
                return 0;
            }
        }
        break;

    case WM_GETMINMAXINFO: {
        auto mmi = (MINMAXINFO*) lParam;
        HandleGetMinMaxInfo(mmi);
        AdjustWorkingAreaForAutoHide(hWnd, mmi);
        return 0;
    }
    }
    return wxFrame::MSWWindowProc(nMsg, wParam, lParam);
}

#endif

void  MainFrame::show_log_window()
{
    m_log_window = new wxLogWindow(this, _L("Logging"), true, false);
    m_log_window->Show();
}

//BBS GUI refactor: remove unused layout new/dlg
void MainFrame::update_layout()
{
    auto restore_to_creation = [this]() {
        auto clean_sizer = [](wxSizer* sizer) {
            while (!sizer->GetChildren().IsEmpty()) {
                sizer->Detach(0);
            }
        };

        // On Linux m_plater needs to be removed from m_tabpanel before to reparent it
        int plater_page_id = m_tabpanel->FindPage(m_plater);
        if (plater_page_id != wxNOT_FOUND)
            m_tabpanel->RemovePage(plater_page_id);

        if (m_plater->GetParent() != this)
            m_plater->Reparent(this);

        if (m_tabpanel->GetParent() != this)
            m_tabpanel->Reparent(this);

        plater_page_id = (m_plater_page != nullptr) ? m_tabpanel->FindPage(m_plater_page) : wxNOT_FOUND;
        if (plater_page_id != wxNOT_FOUND) {
            m_tabpanel->DeletePage(plater_page_id);
            m_plater_page = nullptr;
        }

        clean_sizer(m_main_sizer);
        clean_sizer(m_settings_dialog.GetSizer());

        if (m_settings_dialog.IsShown())
            m_settings_dialog.Close();

        m_tabpanel->Hide();
        m_plater->Hide();

        Layout();
    };

    //BBS GUI refactor: remove unused layout new/dlg
    //ESettingsLayout layout = wxGetApp().is_gcode_viewer() ? ESettingsLayout::GCodeViewer : ESettingsLayout::Old;
    ESettingsLayout layout =  ESettingsLayout::Old;

    if (m_layout == layout)
        return;

    wxBusyCursor busy;

    Freeze();

    // Remove old settings
    if (m_layout != ESettingsLayout::Unknown)
        restore_to_creation();

    ESettingsLayout old_layout = m_layout;
    m_layout = layout;

    // From the very beginning the Print settings should be selected
    //m_last_selected_tab = m_layout == ESettingsLayout::Dlg ? 0 : 1;
    m_last_selected_tab = 1;

    // Set new settings
    switch (m_layout)
    {
    case ESettingsLayout::Old:
    {
        m_plater->Reparent(m_tabpanel);
        m_tabpanel->InsertPage(tp3DEditor, m_plater, _L("Prepare"), std::string("tab_3d_active"), std::string("tab_3d_active"), false);
        m_tabpanel->InsertPage(tpPreview, m_plater, _L("Preview"), std::string("tab_preview_active"), std::string("tab_preview_active"), false);
        m_main_sizer->Add(m_tabpanel, 1, wxEXPAND | wxTOP, 0);

        m_tabpanel->Bind(wxCUSTOMEVT_NOTEBOOK_SEL_CHANGED, [this](wxCommandEvent& evt)
        {
            // jump to 3deditor under preview_only mode
            if (evt.GetId() == tp3DEditor){
                m_plater->update(true);

                if (!preview_only_hint())
                    return;
            }
            evt.Skip();
        });

        m_plater->Show();
        m_tabpanel->Show();

        break;
    }
    case ESettingsLayout::GCodeViewer:
    {
        m_main_sizer->Add(m_plater, 1, wxEXPAND);
        //BBS: add bed exclude area
        m_plater->set_bed_shape({ { 0.0, 0.0 }, { 200.0, 0.0 }, { 200.0, 200.0 }, { 0.0, 200.0 } }, {}, 0.0, {}, {}, true);
        m_plater->get_collapse_toolbar().set_enabled(false);
        m_plater->enable_sidebar(false);
        m_plater->Show();
        break;
    }
    default:
        break;
    }

    //BBS GUI refactor: remove unused layout new/dlg
//#ifdef __APPLE__
//    // Using SetMinSize() on Mac messes up the window position in some cases
//    // cf. https://groups.google.com/forum/#!topic/wx-users/yUKPBBfXWO0
//    // So, if we haven't possibility to set MinSize() for the MainFrame,
//    // set the MinSize() as a half of regular  for the m_plater and m_tabpanel, when settings layout is in slNew mode
//    // Otherwise, MainFrame will be maximized by height
//    if (m_layout == ESettingsLayout::New) {
//        wxSize size = wxGetApp().get_min_size();
//        size.SetHeight(int(0.5 * size.GetHeight()));
//        m_plater->SetMinSize(size);
//        m_tabpanel->SetMinSize(size);
//    }
//#endif

#ifdef __APPLE__
    m_plater->sidebar().change_top_border_for_mode_sizer(m_layout != ESettingsLayout::Old);
#endif

    Layout();
    Thaw();
}

// Called when closing the application and when switching the application language.
void MainFrame::shutdown()
{
    BOOST_LOG_TRIVIAL(info) << __FUNCTION__ << "MainFrame::shutdown enter";
    // BBS: backup
    Slic3r::set_backup_callback(nullptr);
#ifdef _WIN32
	if (m_hDeviceNotify) {
		::UnregisterDeviceNotification(HDEVNOTIFY(m_hDeviceNotify));
		m_hDeviceNotify = nullptr;
	}
 	if (m_ulSHChangeNotifyRegister) {
        SHChangeNotifyDeregister(m_ulSHChangeNotifyRegister);
        m_ulSHChangeNotifyRegister = 0;
 	}
#endif // _WIN32

    if (m_plater != nullptr) {
        m_plater->get_ui_job_worker().cancel_all();

        // Unbinding of wxWidgets event handling in canvases needs to be done here because on MAC,
        // when closing the application using Command+Q, a mouse event is triggered after this lambda is completed,
        // causing a crash
        m_plater->unbind_canvas_event_handlers();

        // Cleanup of canvases' volumes needs to be done here or a crash may happen on some Linux Debian flavours
        m_plater->reset_canvas_volumes();
    }

    // Weird things happen as the Paint messages are floating around the windows being destructed.
    // Avoid the Paint messages by hiding the main window.
    // Also the application closes much faster without these unnecessary screen refreshes.
    // In addition, there were some crashes due to the Paint events sent to already destructed windows.
    this->Show(false);

    if (m_settings_dialog.IsShown())
        // call Close() to trigger call to lambda defined into GUI_App::persist_window_geometry()
        m_settings_dialog.Close();

    if (m_plater != nullptr) {
        // Stop the background thread (Windows and Linux).
        // Disconnect from a 3DConnextion driver (OSX).
        m_plater->get_mouse3d_controller().shutdown();
        // Store the device parameter database back to appconfig.
        m_plater->get_mouse3d_controller().save_config(*wxGetApp().app_config);
    }

    // stop agent
    NetworkAgent* agent = wxGetApp().getAgent();
    if (agent)
        agent->track_enable(false);

    // Stop the background thread of the removable drive manager, so that no new updates will be sent to the Plater.
    //wxGetApp().removable_drive_manager()->shutdown();
	//stop listening for messages from other instances
	wxGetApp().other_instance_message_handler()->shutdown(this);
    // Save the slic3r.ini.Usually the ini file is saved from "on idle" callback,
    // but in rare cases it may not have been called yet.
    if(wxGetApp().app_config->dirty())
        wxGetApp().app_config->save();
//         if (m_plater)
//             m_plater->print = undef;
//         Slic3r::GUI::deregister_on_request_update_callback();

    // set to null tabs and a plater
    // to avoid any manipulations with them from App->wxEVT_IDLE after of the mainframe closing
    wxGetApp().tabs_list.clear();
    wxGetApp().model_tabs_list.clear();
    wxGetApp().shutdown();
    // BBS: why clear ?
    //wxGetApp().plater_ = nullptr;

    BOOST_LOG_TRIVIAL(info) << __FUNCTION__ << "MainFrame::shutdown exit";
}

void MainFrame::update_filament_tab_ui()
{
    wxGetApp().get_tab(Preset::Type::TYPE_FILAMENT)->reload_config();
    wxGetApp().get_tab(Preset::Type::TYPE_FILAMENT)->update_dirty();
    wxGetApp().get_tab(Preset::Type::TYPE_FILAMENT)->update_tab_ui();
}

void MainFrame::update_title()
{
    return;
}

void MainFrame::show_publish_button(bool show)
{
    // m_publish_btn->Show(show);
    // Layout();
}

void MainFrame::update_title_colour_after_set_title()
{
#ifdef __APPLE__
    set_title_colour_after_set_title(GetHandle());
#endif
}

void MainFrame::show_option(bool show)
{
    if (!show) {
        if (m_slice_btn->IsShown()) {
            m_slice_btn->Hide();
            m_print_btn->Hide();
            m_slice_option_btn->Hide();
            m_print_option_btn->Hide();
            Layout();
        }
    } else {
        if (!m_slice_btn->IsShown()) {
            m_slice_btn->Show();
            m_print_btn->Show();
            m_slice_option_btn->Show();
            m_print_option_btn->Show();
            Layout();
        }
    }
}

void MainFrame::init_tabpanel() {
    // wxNB_NOPAGETHEME: Disable Windows Vista theme for the Notebook background. The theme performance is terrible on
    // Windows 10 with multiple high resolution displays connected.
    // BBS
    wxBoxSizer *side_tools = create_side_tools();
    m_tabpanel = new Notebook(this, wxID_ANY, wxDefaultPosition, wxDefaultSize, side_tools,
                              wxNB_TOP | wxTAB_TRAVERSAL | wxNB_NOPAGETHEME);
    m_tabpanel->SetBackgroundColour(*wxWHITE);

#ifndef __WXOSX__ // Don't call SetFont under OSX to avoid name cutting in ObjectList
    m_tabpanel->SetFont(Slic3r::GUI::wxGetApp().normal_font());
#endif
    m_tabpanel->Hide();
    m_settings_dialog.set_tabpanel(m_tabpanel);

#ifdef __WXMSW__
    m_tabpanel->Bind(wxEVT_BOOKCTRL_PAGE_CHANGED, [this](wxBookCtrlEvent& e) {
#else
    m_tabpanel->Bind(wxEVT_NOTEBOOK_PAGE_CHANGED, [this](wxBookCtrlEvent& e) {
#endif
        //BBS
        wxWindow* panel = m_tabpanel->GetCurrentPage();
        int sel = m_tabpanel->GetSelection();
        //wxString page_text = m_tabpanel->GetPageText(sel);
        m_last_selected_tab = m_tabpanel->GetSelection();
        if (panel == m_plater) {
            if (sel == tp3DEditor) {
                wxPostEvent(m_plater, SimpleEvent(EVT_GLVIEWTOOLBAR_3D));
                m_param_panel->OnActivate();
            }
            else if (sel == tpPreview) {
                wxPostEvent(m_plater, SimpleEvent(EVT_GLVIEWTOOLBAR_PREVIEW));
                m_param_panel->OnActivate();
            }
        }
        //else if (panel == m_param_panel)
        //    m_param_panel->OnActivate();
        else if (panel == m_monitor) {
            //monitor
        }
#ifndef __APPLE__
        if (sel == tp3DEditor) {
            m_topbar->EnableUndoRedoItems();
        }
        else {
            m_topbar->DisableUndoRedoItems();
        }
#endif

        if (panel)
            panel->SetFocus();

        /*switch (sel) {
        case TabPosition::tpHome:
            show_option(false);
            break;
        case TabPosition::tp3DEditor:
            show_option(true);
            break;
        case TabPosition::tpPreview:
            show_option(true);
            break;
        case TabPosition::tpMonitor:
            show_option(false);
            break;
        default:
            show_option(false);
            break;
        }*/
    });

    if (wxGetApp().is_editor()) {
        m_webview         = new WebViewPanel(m_tabpanel);
        Bind(EVT_LOAD_URL, [this](wxCommandEvent &evt) {
            wxString url = evt.GetString();
            select_tab(MainFrame::tpHome);
            m_webview->load_url(url);
        });
        m_tabpanel->AddPage(m_webview, "", "tab_home_active", "tab_home_active", false);
        m_param_panel = new ParamsPanel(m_tabpanel, wxID_ANY, wxDefaultPosition, wxDefaultSize, wxBK_LEFT | wxTAB_TRAVERSAL);
    }

    m_plater = new Plater(this, this);
    m_plater->SetBackgroundColour(*wxWHITE);
    m_plater->Hide();

    wxGetApp().plater_ = m_plater;

    create_preset_tabs();

        //BBS add pages
    m_monitor = new MonitorPanel(m_tabpanel, wxID_ANY, wxDefaultPosition, wxDefaultSize);
    m_monitor->SetBackgroundColour(*wxWHITE);
    m_tabpanel->AddPage(m_monitor, _L("Device"), std::string("tab_monitor_active"), std::string("tab_monitor_active"), false);

    m_printer_view = new PrinterWebView(m_tabpanel);
    Bind(EVT_LOAD_PRINTER_URL, [this](LoadPrinterViewEvent &evt) {
        wxString url = evt.GetString();
        wxString key = evt.GetAPIkey();
        //select_tab(MainFrame::tpMonitor);
        m_printer_view->load_url(url, key);
    });
    m_printer_view->Hide();

    if (wxGetApp().is_enable_multi_machine()) {
        m_multi_machine = new MultiMachinePage(m_tabpanel, wxID_ANY, wxDefaultPosition, wxDefaultSize);
        m_multi_machine->SetBackgroundColour(*wxWHITE);
        // TODO: change the bitmap
        m_tabpanel->AddPage(m_multi_machine, _L("Multi-device"), std::string("tab_multi_active"), std::string("tab_multi_active"), false);
    }

    m_project = new ProjectPanel(m_tabpanel, wxID_ANY, wxDefaultPosition, wxDefaultSize);
    m_project->SetBackgroundColour(*wxWHITE);
    m_tabpanel->AddPage(m_project, _L("Project"), std::string("tab_auxiliary_active"), std::string("tab_auxiliary_active"), false);

    m_calibration = new CalibrationPanel(m_tabpanel, wxID_ANY, wxDefaultPosition, wxDefaultSize);
    m_calibration->SetBackgroundColour(*wxWHITE);
    m_tabpanel->AddPage(m_calibration, _L("Calibration"), std::string("tab_calibration_active"), std::string("tab_calibration_active"), false);

    if (m_plater) {
        // load initial config
        auto full_config = wxGetApp().preset_bundle->full_config();
        m_plater->on_config_change(full_config);

        // Show a correct number of filament fields.
        // nozzle_diameter is undefined when SLA printer is selected
        // BBS
        if (full_config.has("filament_colour")) {
            m_plater->on_filaments_change(full_config.option<ConfigOptionStrings>("filament_colour")->values.size());
        }
    }
}

// SoftFever
void MainFrame::show_device(bool bBBLPrinter) {
    auto idx = -1;
    if (bBBLPrinter) {
        if (m_tabpanel->FindPage(m_monitor) != wxNOT_FOUND)
            return;
        // Remove printer view
        if ((idx = m_tabpanel->FindPage(m_printer_view)) != wxNOT_FOUND) {
            m_printer_view->Show(false);
            m_tabpanel->RemovePage(idx);
        }

        // Create/insert monitor page
        if (!m_monitor) {
            m_monitor = new MonitorPanel(m_tabpanel, wxID_ANY, wxDefaultPosition, wxDefaultSize);
            m_monitor->SetBackgroundColour(*wxWHITE);
        }
        m_monitor->Show(false);
        m_tabpanel->InsertPage(tpMonitor, m_monitor, _L("Device"), std::string("tab_monitor_active"), std::string("tab_monitor_active"));

        if (wxGetApp().is_enable_multi_machine()) {
            if (!m_multi_machine) {
                m_multi_machine = new MultiMachinePage(m_tabpanel, wxID_ANY, wxDefaultPosition, wxDefaultSize);
                m_multi_machine->SetBackgroundColour(*wxWHITE);
            }
            // TODO: change the bitmap
            m_multi_machine->Show(false);
            m_tabpanel->InsertPage(tpMultiDevice, m_multi_machine, _L("Multi-device"), std::string("tab_multi_active"),
                                   std::string("tab_multi_active"), false);
        }
        if (!m_calibration) {
            m_calibration = new CalibrationPanel(m_tabpanel, wxID_ANY, wxDefaultPosition, wxDefaultSize);
            m_calibration->SetBackgroundColour(*wxWHITE);
        }
        m_calibration->Show(false);
        // Calibration is always the last page, so don't use InsertPage here. Otherwise, if multi_machine page is not enabled,
        // the calibration tab won't be properly added as well, due to the TabPosition::tpCalibration no longer matches the real tab position.
        m_tabpanel->AddPage(m_calibration, _L("Calibration"), std::string("tab_calibration_active"),
                               std::string("tab_calibration_active"), false);

#ifdef _MSW_DARK_MODE
        wxGetApp().UpdateDarkUIWin(this);
#endif // _MSW_DARK_MODE

    } else {
        if (m_tabpanel->FindPage(m_printer_view) != wxNOT_FOUND)
            return;

        if ((idx = m_tabpanel->FindPage(m_calibration)) != wxNOT_FOUND) {
            m_calibration->Show(false);
            m_tabpanel->RemovePage(idx);
        }
        if ((idx = m_tabpanel->FindPage(m_multi_machine)) != wxNOT_FOUND) {
            m_multi_machine->Show(false);
            m_tabpanel->RemovePage(idx);
        }
        if ((idx = m_tabpanel->FindPage(m_monitor)) != wxNOT_FOUND) {
            m_monitor->Show(false);
            m_tabpanel->RemovePage(idx);
        }
        if (m_printer_view == nullptr) {
            m_printer_view = new PrinterWebView(m_tabpanel);
            Bind(EVT_LOAD_PRINTER_URL, [this](LoadPrinterViewEvent& evt) {
                wxString url = evt.GetString();
                wxString key = evt.GetAPIkey();
                // select_tab(MainFrame::tpMonitor);
                m_printer_view->load_url(url, key);
            });
        }
        m_printer_view->Show(false);
        m_tabpanel->InsertPage(tpMonitor, m_printer_view, _L("Device"), std::string("tab_monitor_active"),
                               std::string("tab_monitor_active"));
    }
}

bool MainFrame::preview_only_hint()
{
    if (m_plater && (m_plater->only_gcode_mode() || (m_plater->using_exported_file()))) {
        BOOST_LOG_TRIVIAL(info) << boost::format("skipped tab switch from %1% to %2% in preview mode")%m_tabpanel->GetSelection() %tp3DEditor;

        ConfirmBeforeSendDialog confirm_dlg(this, wxID_ANY, _L("Warning"));
        confirm_dlg.Bind(EVT_SECONDARY_CHECK_CONFIRM, [this](wxCommandEvent& e) {
            preview_only_to_editor = true;
        });
        confirm_dlg.update_btn_label(_L("Yes"), _L("No"));
        auto filename = m_plater->get_preview_only_filename();

        confirm_dlg.update_text(filename + " " + _L("will be closed before creating a new model. Do you want to continue?"));
        confirm_dlg.on_show();
        if (preview_only_to_editor) {
            m_plater->new_project();
            preview_only_to_editor = false;
        }

        return false;
    }

    return true;
}

#ifdef WIN32
void MainFrame::register_win32_callbacks()
{
    //static GUID GUID_DEVINTERFACE_USB_DEVICE  = { 0xA5DCBF10, 0x6530, 0x11D2, 0x90, 0x1F, 0x00, 0xC0, 0x4F, 0xB9, 0x51, 0xED };
    //static GUID GUID_DEVINTERFACE_DISK        = { 0x53f56307, 0xb6bf, 0x11d0, 0x94, 0xf2, 0x00, 0xa0, 0xc9, 0x1e, 0xfb, 0x8b };
    //static GUID GUID_DEVINTERFACE_VOLUME      = { 0x71a27cdd, 0x812a, 0x11d0, 0xbe, 0xc7, 0x08, 0x00, 0x2b, 0xe2, 0x09, 0x2f };
    static GUID GUID_DEVINTERFACE_HID           = { 0x4D1E55B2, 0xF16F, 0x11CF, 0x88, 0xCB, 0x00, 0x11, 0x11, 0x00, 0x00, 0x30 };

    // Register USB HID (Human Interface Devices) notifications to trigger the 3DConnexion enumeration.
    DEV_BROADCAST_DEVICEINTERFACE NotificationFilter = { 0 };
    NotificationFilter.dbcc_size = sizeof(DEV_BROADCAST_DEVICEINTERFACE);
    NotificationFilter.dbcc_devicetype = DBT_DEVTYP_DEVICEINTERFACE;
    NotificationFilter.dbcc_classguid = GUID_DEVINTERFACE_HID;
    m_hDeviceNotify = ::RegisterDeviceNotification(this->GetHWND(), &NotificationFilter, DEVICE_NOTIFY_WINDOW_HANDLE);

// or register for file handle change?
//      DEV_BROADCAST_HANDLE NotificationFilter = { 0 };
//      NotificationFilter.dbch_size = sizeof(DEV_BROADCAST_HANDLE);
//      NotificationFilter.dbch_devicetype = DBT_DEVTYP_HANDLE;

    // Using Win32 Shell API to register for media insert / removal events.
    LPITEMIDLIST ppidl;
    if (SHGetSpecialFolderLocation(this->GetHWND(), CSIDL_DESKTOP, &ppidl) == NOERROR) {
        SHChangeNotifyEntry shCNE;
        shCNE.pidl       = ppidl;
        shCNE.fRecursive = TRUE;
        // Returns a positive integer registration identifier (ID).
        // Returns zero if out of memory or in response to invalid parameters.
        m_ulSHChangeNotifyRegister = SHChangeNotifyRegister(this->GetHWND(),        // Hwnd to receive notification
            SHCNE_DISKEVENTS,                                                       // Event types of interest (sources)
            SHCNE_MEDIAINSERTED | SHCNE_MEDIAREMOVED,
            //SHCNE_UPDATEITEM,                                                     // Events of interest - use SHCNE_ALLEVENTS for all events
            WM_USER_MEDIACHANGED,                                                   // Notification message to be sent upon the event
            1,                                                                      // Number of entries in the pfsne array
            &shCNE);                                                                // Array of SHChangeNotifyEntry structures that
                                                                                    // contain the notifications. This array should
                                                                                    // always be set to one when calling SHChnageNotifyRegister
                                                                                    // or SHChangeNotifyDeregister will not work properly.
        assert(m_ulSHChangeNotifyRegister != 0);    // Shell notification failed
    } else {
        // Failed to get desktop location
        assert(false);
    }

    {
        static constexpr int device_count = 1;
        RAWINPUTDEVICE devices[device_count] = { 0 };
        // multi-axis mouse (SpaceNavigator, etc.)
        devices[0].usUsagePage = 0x01;
        devices[0].usUsage = 0x08;
        if (! RegisterRawInputDevices(devices, device_count, sizeof(RAWINPUTDEVICE)))
            BOOST_LOG_TRIVIAL(error) << "RegisterRawInputDevices failed";
    }
}
#endif // _WIN32

void MainFrame::create_preset_tabs()
{
    wxGetApp().update_label_colours_from_appconfig();

    //BBS: GUI refactor
    //m_param_panel = new ParamsPanel(m_tabpanel, wxID_ANY, wxDefaultPosition, wxDefaultSize, wxBK_LEFT | wxTAB_TRAVERSAL);
    m_param_dialog = new ParamsDialog(m_plater);

    add_created_tab(new TabPrint(m_param_panel), "cog");
    add_created_tab(new TabPrintPlate(m_param_panel), "cog");
    add_created_tab(new TabPrintObject(m_param_panel), "cog");
    add_created_tab(new TabPrintPart(m_param_panel), "cog");
    add_created_tab(new TabPrintLayer(m_param_panel), "cog");
    add_created_tab(new TabFilament(m_param_dialog->panel()), "spool");
    /* BBS work around to avoid appearance bug */
    //add_created_tab(new TabSLAPrint(m_param_panel));
    //add_created_tab(new TabSLAMaterial(m_param_panel));
    add_created_tab(new TabPrinter(m_param_dialog->panel()), "printer");

    m_param_panel->rebuild_panels();
    m_param_dialog->panel()->rebuild_panels();
    //m_tabpanel->AddPage(m_param_panel, "Parameters", "notebook_presets_active");
    //m_tabpanel->InsertPage(tpSettings, m_param_panel, _L("Parameters"), std::string("cog"));
}

void MainFrame::add_created_tab(Tab* panel,  const std::string& bmp_name /*= ""*/)
{
    panel->create_preset_tab();

    if (panel->type() == Preset::TYPE_PLATE) {
        wxGetApp().tabs_list.pop_back();
        wxGetApp().plate_tab = panel;
    }
    // BBS: model config
    if (panel->type() == Preset::TYPE_MODEL) {
        wxGetApp().tabs_list.pop_back();
        wxGetApp().model_tabs_list.push_back(panel);
    }
}

bool MainFrame::is_active_and_shown_tab(wxPanel* panel)
{
    if (panel == m_param_panel)
        panel = m_plater;
    else
        return m_param_dialog->IsShown();

    if (m_tabpanel->GetCurrentPage() != panel)
        return false;
    return true;
}

bool MainFrame::can_start_new_project() const
{
    /*return m_plater && (!m_plater->get_project_filename(".3mf").IsEmpty() ||
                        GetTitle().StartsWith('*')||
                        wxGetApp().has_current_preset_changes() ||
                        !m_plater->model().objects.empty());*/
    return (m_plater && !m_plater->is_background_process_slicing());
}

bool MainFrame::can_open_project() const
{
    return (m_plater && !m_plater->is_background_process_slicing());
}

bool  MainFrame::can_add_models() const
{
    return (m_plater && !m_plater->is_background_process_slicing() && !m_plater->only_gcode_mode() && !m_plater->using_exported_file());
}

bool MainFrame::can_save() const
{
    return (m_plater != nullptr) &&
        !m_plater->get_view3D_canvas3D()->get_gizmos_manager().is_in_editing_mode(false) &&
        m_plater->is_project_dirty() && !m_plater->using_exported_file() && !m_plater->only_gcode_mode();
}

bool MainFrame::can_save_as() const
{
    return (m_plater != nullptr) &&
        !m_plater->get_view3D_canvas3D()->get_gizmos_manager().is_in_editing_mode(false) && !m_plater->using_exported_file() && !m_plater->only_gcode_mode();
}

void MainFrame::save_project()
{
    save_project_as(m_plater->get_project_filename(".3mf"));
}

bool MainFrame::save_project_as(const wxString& filename)
{
    bool ret = (m_plater != nullptr) ? m_plater->export_3mf(into_path(filename)) : false;
    if (ret) {
//        wxGetApp().update_saved_preset_from_current_preset();
        m_plater->reset_project_dirty_after_save();
    }
    return ret;
}

bool MainFrame::can_upload() const
{
    return true;
}

bool MainFrame::can_export_model() const
{
    return (m_plater != nullptr) && !m_plater->model().objects.empty();
}

bool MainFrame::can_export_toolpaths() const
{
    return (m_plater != nullptr) && (m_plater->printer_technology() == ptFFF) && m_plater->is_preview_shown() && m_plater->is_preview_loaded() && m_plater->has_toolpaths_to_export();
}

bool MainFrame::can_export_supports() const
{
    if ((m_plater == nullptr) || (m_plater->printer_technology() != ptSLA) || m_plater->model().objects.empty())
        return false;

    bool can_export = false;
    const PrintObjects& objects = m_plater->sla_print().objects();
    for (const SLAPrintObject* object : objects)
    {
        if (object->has_mesh(slaposPad) || object->has_mesh(slaposSupportTree))
        {
            can_export = true;
            break;
        }
    }
    return can_export;
}

bool MainFrame::can_export_gcode() const
{
    if (m_plater == nullptr)
        return false;

    if (m_plater->model().objects.empty())
        return false;

    if (m_plater->is_export_gcode_scheduled())
        return false;

    // TODO:: add other filters
    PartPlateList &part_plate_list = m_plater->get_partplate_list();
    PartPlate *current_plate = part_plate_list.get_curr_plate();
    if (!current_plate->is_slice_result_ready_for_print())
        return false;

    return true;
}

bool MainFrame::can_export_all_gcode() const
{
    if (m_plater == nullptr)
        return false;

    if (m_plater->model().objects.empty())
        return false;

    if (m_plater->is_export_gcode_scheduled())
        return false;

    // TODO:: add other filters
    PartPlateList& part_plate_list = m_plater->get_partplate_list();
    return part_plate_list.is_all_slice_results_ready_for_print();
}

bool MainFrame::can_print_3mf() const
{
    if (m_plater && !m_plater->model().objects.empty()) {
        if (wxGetApp().preset_bundle->printers.get_edited_preset().is_custom_defined())
            return false;
    }
    return true;
}

bool MainFrame::can_send_gcode() const
{
    if (m_plater && !m_plater->model().objects.empty())
    {
        auto cfg = wxGetApp().preset_bundle->printers.get_edited_preset().config;
        if (const auto *print_host_opt = cfg.option<ConfigOptionString>("print_host"); print_host_opt)
            return !print_host_opt->value.empty();
    }
    return true;
}

/*bool MainFrame::can_export_gcode_sd() const
{
    if (m_plater == nullptr)
        return false;

    if (m_plater->model().objects.empty())
        return false;

    if (m_plater->is_export_gcode_scheduled())
        return false;

    // TODO:: add other filters

    return wxGetApp().removable_drive_manager()->status().has_removable_drives;
}

bool MainFrame::can_eject() const
{
	return wxGetApp().removable_drive_manager()->status().has_eject;
}*/

bool MainFrame::can_slice() const
{
#ifdef SUPPORT_BACKGROUND_PROCESSING
    bool bg_proc = wxGetApp().app_config->get("background_processing") == "1";
    return (m_plater != nullptr) ? !m_plater->model().objects.empty() && !bg_proc : false;
#else
    return (m_plater != nullptr) ? !m_plater->model().objects.empty() : false;
#endif
}

bool MainFrame::can_change_view() const
{
    switch (m_layout)
    {
    default:                   { return false; }
    //BBS GUI refactor: remove unused layout new/dlg
    case ESettingsLayout::Old: {
        int page_id = m_tabpanel->GetSelection();
        return page_id != wxNOT_FOUND && dynamic_cast<const Slic3r::GUI::Plater*>(m_tabpanel->GetPage((size_t)page_id)) != nullptr;
    }
    case ESettingsLayout::GCodeViewer: { return true; }
    }
}

bool MainFrame::can_clone() const {
    return can_select() && !m_plater->is_selection_empty();
}

bool MainFrame::can_select() const
{
    return (m_plater != nullptr) && (m_tabpanel->GetSelection() == TabPosition::tp3DEditor) && !m_plater->model().objects.empty();
}

bool MainFrame::can_deselect() const
{
    return (m_plater != nullptr) && (m_tabpanel->GetSelection() == TabPosition::tp3DEditor) && !m_plater->is_selection_empty();
}

bool MainFrame::can_delete() const
{
    return (m_plater != nullptr) && (m_tabpanel->GetSelection() == TabPosition::tp3DEditor) && !m_plater->is_selection_empty();
}

bool MainFrame::can_delete_all() const
{
    return (m_plater != nullptr) && (m_tabpanel->GetSelection() == TabPosition::tp3DEditor) && !m_plater->model().objects.empty();
}

bool MainFrame::can_reslice() const
{
    return (m_plater != nullptr) && !m_plater->model().objects.empty();
}

wxBoxSizer* MainFrame::create_side_tools()
{
    enable_multi_machine = wxGetApp().is_enable_multi_machine();
    int em = em_unit();
    wxBoxSizer* sizer = new wxBoxSizer(wxHORIZONTAL);

    m_slice_select = eSlicePlate;
    m_print_select = ePrintPlate;

    // m_publish_btn = new Button(this, _L("Upload"), "bar_publish", 0, FromDIP(16));
    m_slice_btn = new SideButton(this, _L("Slice plate"), "");
    m_slice_option_btn = new SideButton(this, "", "sidebutton_dropdown", 0, 14);
    m_print_btn = new SideButton(this, _L("Print plate"), "");
    m_print_option_btn = new SideButton(this, "", "sidebutton_dropdown", 0, 14);

    update_side_button_style();
    // m_publish_btn->Hide();
    m_slice_option_btn->Enable();
    m_print_option_btn->Enable();
    // sizer->Add(m_publish_btn, 0, wxLEFT | wxALIGN_CENTER_VERTICAL, FromDIP(1));
    // sizer->Add(FromDIP(15), 0, 0, 0, 0);
    sizer->Add(m_slice_option_btn, 0, wxRIGHT | wxALIGN_CENTER_VERTICAL, FromDIP(2));
    sizer->Add(m_slice_btn       , 0, wxRIGHT | wxALIGN_CENTER_VERTICAL, FromDIP(15));
    sizer->Add(m_print_option_btn, 0, wxRIGHT | wxALIGN_CENTER_VERTICAL, FromDIP(2));
    sizer->Add(m_print_btn       , 0, wxRIGHT | wxALIGN_CENTER_VERTICAL, FromDIP(19));

    sizer->Layout();

    // m_publish_btn->Bind(wxEVT_BUTTON, [this](auto& e) {
    //     CallAfter([this] {
    //         wxGetApp().open_publish_page_dialog();

    //         if (!wxGetApp().getAgent()) {
    //             BOOST_LOG_TRIVIAL(info) << "publish: no agent";
    //             return;
    //         }

    //         // record
    //         json j;
    //         NetworkAgent* agent = GUI::wxGetApp().getAgent();
    //     });
    // });

    m_slice_btn->Bind(wxEVT_BUTTON, [this](wxCommandEvent& event)
        {
            //this->m_plater->select_view_3D("Preview");
            m_plater->exit_gizmo();
            m_plater->update(true, true);
            if (m_slice_select == eSliceAll)
                wxPostEvent(m_plater, SimpleEvent(EVT_GLTOOLBAR_SLICE_ALL));
            else
                wxPostEvent(m_plater, SimpleEvent(EVT_GLTOOLBAR_SLICE_PLATE));

            this->m_tabpanel->SetSelection(tpPreview);
        });

    m_print_btn->Bind(wxEVT_BUTTON, [this](wxCommandEvent& event)
        {
            //this->m_plater->select_view_3D("Preview");
            if (m_print_select == ePrintAll || m_print_select == ePrintPlate || m_print_select == ePrintMultiMachine)
            {
                m_plater->apply_background_progress();
                // check valid of print
                m_print_enable = get_enable_print_status();
                m_print_btn->Enable(m_print_enable);
                if (m_print_enable) {
                    if (m_print_select == ePrintAll)
                        wxPostEvent(m_plater, SimpleEvent(EVT_GLTOOLBAR_PRINT_ALL));
                    if (m_print_select == ePrintPlate)
                        wxPostEvent(m_plater, SimpleEvent(EVT_GLTOOLBAR_PRINT_PLATE));
                    if(m_print_select == ePrintMultiMachine)
                         wxPostEvent(m_plater, SimpleEvent(EVT_GLTOOLBAR_PRINT_MULTI_MACHINE));
                }
            }
            else if (m_print_select == eExportGcode)
                wxPostEvent(m_plater, SimpleEvent(EVT_GLTOOLBAR_EXPORT_GCODE));
            else if (m_print_select == eSendGcode)
                wxPostEvent(m_plater, SimpleEvent(EVT_GLTOOLBAR_SEND_GCODE));
            else if (m_print_select == eUploadGcode)
                wxPostEvent(m_plater, SimpleEvent(EVT_GLTOOLBAR_UPLOAD_GCODE));
            else if (m_print_select == eExportSlicedFile)
                wxPostEvent(m_plater, SimpleEvent(EVT_GLTOOLBAR_EXPORT_SLICED_FILE));
            else if (m_print_select == eExportAllSlicedFile)
                wxPostEvent(m_plater, SimpleEvent(EVT_GLTOOLBAR_EXPORT_ALL_SLICED_FILE));
            else if (m_print_select == eSendToPrinter)
                wxPostEvent(m_plater, SimpleEvent(EVT_GLTOOLBAR_SEND_TO_PRINTER));
            else if (m_print_select == eSendToPrinterAll)
                wxPostEvent(m_plater, SimpleEvent(EVT_GLTOOLBAR_SEND_TO_PRINTER_ALL));
            /* else if (m_print_select == ePrintMultiMachine)
                 wxPostEvent(m_plater, SimpleEvent(EVT_GLTOOLBAR_PRINT_MULTI_MACHINE));*/
        });

    m_slice_option_btn->Bind(wxEVT_BUTTON, [this](wxCommandEvent& event)
        {
            SidePopup* p = new SidePopup(this);
            SideButton* slice_all_btn = new SideButton(p, _L("Slice all"), "");
            slice_all_btn->SetCornerRadius(0);
            SideButton* slice_plate_btn = new SideButton(p, _L("Slice plate"), "");
            slice_plate_btn->SetCornerRadius(0);

            slice_all_btn->Bind(wxEVT_BUTTON, [this, p](wxCommandEvent&) {
                m_slice_btn->SetLabel(_L("Slice all"));
                m_slice_select = eSliceAll;
                m_slice_enable = get_enable_slice_status();
                m_slice_btn->Enable(m_slice_enable);
                this->Layout();
                p->Dismiss();
                });

            slice_plate_btn->Bind(wxEVT_BUTTON, [this, p](wxCommandEvent&) {
                m_slice_btn->SetLabel(_L("Slice plate"));
                m_slice_select = eSlicePlate;
                m_slice_enable = get_enable_slice_status();
                m_slice_btn->Enable(m_slice_enable);
                this->Layout();
                p->Dismiss();
                });
            p->append_button(slice_all_btn);
            p->append_button(slice_plate_btn);
            p->Popup(m_slice_btn);
        }
    );

    m_print_option_btn->Bind(wxEVT_BUTTON, [this](wxCommandEvent& event)
        {
            SidePopup* p = new SidePopup(this);

            if (wxGetApp().preset_bundle
                && !wxGetApp().preset_bundle->is_bbl_vendor()) {
                // ThirdParty Buttons
                SideButton* export_gcode_btn = new SideButton(p, _L("Export G-code file"), "");
                export_gcode_btn->SetCornerRadius(0);
                export_gcode_btn->Bind(wxEVT_BUTTON, [this, p](wxCommandEvent&) {
                    m_print_btn->SetLabel(_L("Export G-code file"));
                    m_print_select = eExportGcode;
                    m_print_enable = get_enable_print_status();
                    m_print_btn->Enable(m_print_enable);
                    this->Layout();
                    p->Dismiss();
                    });

                // upload and print
                SideButton* send_gcode_btn = new SideButton(p, _L("Print"), "");
                send_gcode_btn->SetCornerRadius(0);
                send_gcode_btn->Bind(wxEVT_BUTTON, [this, p](wxCommandEvent&) {
                    m_print_btn->SetLabel(_L("Print"));
                    m_print_select = eSendGcode;
                    m_print_enable = get_enable_print_status();
                    m_print_btn->Enable(m_print_enable);
                    this->Layout();
                    p->Dismiss();
                    });

                p->append_button(send_gcode_btn);
                p->append_button(export_gcode_btn);
            }
            else {
                //Orca Slicer Buttons
                SideButton* print_plate_btn = new SideButton(p, _L("Print plate"), "");
                print_plate_btn->SetCornerRadius(0);

                SideButton* send_to_printer_btn = new SideButton(p, _L("Send"), "");
                send_to_printer_btn->SetCornerRadius(0);

                SideButton* export_sliced_file_btn = new SideButton(p, _L("Export plate sliced file"), "");
                export_sliced_file_btn->SetCornerRadius(0);

                SideButton* export_all_sliced_file_btn = new SideButton(p, _L("Export all sliced file"), "");
                export_all_sliced_file_btn->SetCornerRadius(0);

                print_plate_btn->Bind(wxEVT_BUTTON, [this, p](wxCommandEvent&) {
                    m_print_btn->SetLabel(_L("Print plate"));
                    m_print_select = ePrintPlate;
                    m_print_enable = get_enable_print_status();
                    m_print_btn->Enable(m_print_enable);
                    this->Layout();
                    p->Dismiss();
                    });

                SideButton* print_all_btn = new SideButton(p, _L("Print all"), "");
                print_all_btn->SetCornerRadius(0);
                print_all_btn->Bind(wxEVT_BUTTON, [this, p](wxCommandEvent&) {
                    m_print_btn->SetLabel(_L("Print all"));
                    m_print_select = ePrintAll;
                    m_print_enable = get_enable_print_status();
                    m_print_btn->Enable(m_print_enable);
                    this->Layout();
                    p->Dismiss();
                    });

                send_to_printer_btn->Bind(wxEVT_BUTTON, [this, p](wxCommandEvent&) {
                    m_print_btn->SetLabel(_L("Send"));
                    m_print_select = eSendToPrinter;
                    m_print_enable = get_enable_print_status();
                    m_print_btn->Enable(m_print_enable);
                    this->Layout();
                    p->Dismiss();
                    });

                SideButton* send_to_printer_all_btn = new SideButton(p, _L("Send all"), "");
                send_to_printer_all_btn->SetCornerRadius(0);
                send_to_printer_all_btn->Bind(wxEVT_BUTTON, [this, p](wxCommandEvent&) {
                    m_print_btn->SetLabel(_L("Send all"));
                    m_print_select = eSendToPrinterAll;
                    m_print_enable = get_enable_print_status();
                    m_print_btn->Enable(m_print_enable);
                    this->Layout();
                    p->Dismiss();
                    });

                export_sliced_file_btn->Bind(wxEVT_BUTTON, [this, p](wxCommandEvent&) {
                    m_print_btn->SetLabel(_L("Export plate sliced file"));
                    m_print_select = eExportSlicedFile;
                    m_print_enable = get_enable_print_status();
                    m_print_btn->Enable(m_print_enable);
                    this->Layout();
                    p->Dismiss();
                    });

                export_all_sliced_file_btn->Bind(wxEVT_BUTTON, [this, p](wxCommandEvent&) {
                    m_print_btn->SetLabel(_L("Export all sliced file"));
                    m_print_select = eExportAllSlicedFile;
                    m_print_enable = get_enable_print_status();
                    m_print_btn->Enable(m_print_enable);
                    this->Layout();
                    p->Dismiss();
                    });

                bool support_send = true;
                bool support_print_all = true;

                const auto preset_bundle = wxGetApp().preset_bundle;
                if (preset_bundle) {
                    if (preset_bundle->use_bbl_network()) {
                        // BBL network support everything
                    } else {
                        support_send = false; // All 3rd print hosts do not have the send options

                        auto cfg = preset_bundle->printers.get_edited_preset().config;
                        const auto host_type = cfg.option<ConfigOptionEnum<PrintHostType>>("host_type")->value;

                        // Only simply print support uploading all plates
                        support_print_all = host_type == PrintHostType::htSimplyPrint;
                    }
                }

                p->append_button(print_plate_btn);
                if (support_print_all) {
                    p->append_button(print_all_btn);
                }
                if (support_send) {
                    p->append_button(send_to_printer_btn);
                    p->append_button(send_to_printer_all_btn);
                }
                if (enable_multi_machine) {
                    SideButton* print_multi_machine_btn = new SideButton(p, _L("Send to Multi-device"), "");
                    print_multi_machine_btn->SetCornerRadius(0);
                    print_multi_machine_btn->Bind(wxEVT_BUTTON, [this, p](wxCommandEvent&) {
                        m_print_btn->SetLabel(_L("Send to Multi-device"));
                        m_print_select = ePrintMultiMachine;
                        m_print_enable = get_enable_print_status();
                        m_print_btn->Enable(m_print_enable);
                        this->Layout();
                        p->Dismiss();
                    });
                    p->append_button(print_multi_machine_btn);
                }
                p->append_button(export_sliced_file_btn);
                p->append_button(export_all_sliced_file_btn);
                SideButton* export_gcode_btn = new SideButton(p, _L("Export G-code file"), "");
                export_gcode_btn->SetCornerRadius(0);
                export_gcode_btn->Bind(wxEVT_BUTTON, [this, p](wxCommandEvent&) {
                    m_print_btn->SetLabel(_L("Export G-code file"));
                    m_print_select = eExportGcode;
                    m_print_enable = get_enable_print_status();
                    m_print_btn->Enable(m_print_enable);
                    this->Layout();
                    p->Dismiss();
                });
                p->append_button(export_gcode_btn);
            }

            p->Popup(m_print_btn);
        }
    );

    /*
    Button * aux_btn = new Button(this, _L("Auxiliary"));
    aux_btn->SetBackgroundColour(0x3B4446);
    aux_btn->Bind(wxEVT_BUTTON, [](auto e) {
        wxGetApp().sidebar().show_auxiliary_dialog();
    });
    sizer->Add(aux_btn, 0, wxLEFT | wxALIGN_CENTER_VERTICAL, 1 * em / 10);
    */
    sizer->Add(FromDIP(19), 0, 0, 0, 0);

    return sizer;
}

bool MainFrame::get_enable_slice_status()
{
    bool enable = true;

    bool on_slicing = m_plater->is_background_process_slicing();
    if (on_slicing) {
        BOOST_LOG_TRIVIAL(info) << __FUNCTION__ << boost::format(": on slicing, return false directly!");
        return false;
    }
    else if  (m_plater->only_gcode_mode() || m_plater->using_exported_file()) {
        BOOST_LOG_TRIVIAL(info) << __FUNCTION__ << boost::format(": in gcode/exported 3mf mode, return false directly!");
        return false;
    }

    PartPlateList &part_plate_list = m_plater->get_partplate_list();
    PartPlate *current_plate = part_plate_list.get_curr_plate();

    if (m_slice_select == eSliceAll)
    {
        /*if (part_plate_list.is_all_slice_results_valid())
        {
            enable = false;
        }
        else if (!part_plate_list.is_all_plates_ready_for_slice())
        {
            enable = false;
        }*/
        //always enable slice_all button
        enable = true;
    }
    else if (m_slice_select == eSlicePlate)
    {
        if (current_plate->is_slice_result_valid())
        {
            enable = false;
        }
        else if (!current_plate->can_slice())
        {
            enable = false;
        }
    }

    BOOST_LOG_TRIVIAL(info) << __FUNCTION__ << boost::format(": m_slice_select %1%, enable= %2% ")%m_slice_select %enable;
    return enable;
}

bool MainFrame::get_enable_print_status()
{
    bool enable = true;

    PartPlateList &part_plate_list = m_plater->get_partplate_list();
    PartPlate *current_plate = part_plate_list.get_curr_plate();
    bool is_all_plates = wxGetApp().plater()->get_preview_canvas3D()->is_all_plates_selected();
    if (m_print_select == ePrintAll)
    {
        if (!part_plate_list.is_all_slice_results_ready_for_print())
        {
            enable = false;
        }
    }
    else if (m_print_select == ePrintPlate)
    {
        if (!current_plate->is_slice_result_ready_for_print())
        {
            enable = false;
        }
        enable = enable && !is_all_plates;
    }
    else if (m_print_select == eExportGcode)
    {
        if (!current_plate->is_slice_result_valid())
        {
            enable = false;
        }
        enable = enable && !is_all_plates;
    }
    else if (m_print_select == eSendGcode)
    {
        if (!current_plate->is_slice_result_valid())
            enable = false;
        if (!can_send_gcode())
            enable = false;
        enable = enable && !is_all_plates;
    }
    else if (m_print_select == eUploadGcode)
    {
        if (!current_plate->is_slice_result_valid())
            enable = false;
        if (!can_send_gcode())
            enable = false;
        enable = enable && !is_all_plates;
    }
    else if (m_print_select == eExportSlicedFile)
    {
        if (!current_plate->is_slice_result_ready_for_export())
        {
            enable = false;
        }
        enable = enable && !is_all_plates;
	}
	else if (m_print_select == eSendToPrinter)
	{
		if (!current_plate->is_slice_result_ready_for_print())
		{
			enable = false;
		}
        enable = enable && !is_all_plates;
	}
    else if (m_print_select == eSendToPrinterAll)
    {
        if (!part_plate_list.is_all_slice_results_ready_for_print())
        {
            enable = false;
        }
    }
    else if (m_print_select == eExportAllSlicedFile)
    {
        if (!part_plate_list.is_all_slice_result_ready_for_export())
        {
            enable = false;
        }
    }
    else if (m_print_select == ePrintMultiMachine)
    {
        if (!current_plate->is_slice_result_ready_for_print())
        {
            enable = false;
        }
        enable = enable && !is_all_plates;
    }

    BOOST_LOG_TRIVIAL(info) << __FUNCTION__ << boost::format(": m_print_select %1%, enable= %2% ")%m_print_select %enable;

    return enable;
}

void MainFrame::update_side_button_style()
{
    // BBS
    int em = em_unit();

    /*m_slice_btn->SetLayoutStyle(1);
    m_slice_btn->SetTextLayout(SideButton::EHorizontalOrientation::HO_Center, FromDIP(15));
    m_slice_btn->SetMinSize(wxSize(-1, FromDIP(24)));
    m_slice_btn->SetCornerRadius(FromDIP(12));
    m_slice_btn->SetExtraSize(wxSize(FromDIP(38), FromDIP(10)));
    m_slice_btn->SetBottomColour(wxColour(0x3B4446));*/
    StateColor m_btn_bg_enable = StateColor(
        std::pair<wxColour, int>(wxColour(0, 137, 123), StateColor::Pressed),
        std::pair<wxColour, int>(wxColour(48, 221, 112), StateColor::Hovered),
        std::pair<wxColour, int>(wxColour(0, 150, 136), StateColor::Normal)
    );

    // m_publish_btn->SetMinSize(wxSize(FromDIP(125), FromDIP(24)));
    // m_publish_btn->SetCornerRadius(FromDIP(12));
    // m_publish_btn->SetBackgroundColor(m_btn_bg_enable);
    // m_publish_btn->SetBorderColor(m_btn_bg_enable);
    // m_publish_btn->SetBackgroundColour(wxColour(59,68,70));
    // m_publish_btn->SetTextColor(StateColor::darkModeColorFor("#FFFFFE"));

    m_slice_btn->SetTextLayout(SideButton::EHorizontalOrientation::HO_Left, FromDIP(15));
    m_slice_btn->SetCornerRadius(FromDIP(12));
    m_slice_btn->SetExtraSize(wxSize(FromDIP(38), FromDIP(10)));
    m_slice_btn->SetMinSize(wxSize(-1, FromDIP(24)));

    m_slice_option_btn->SetTextLayout(SideButton::EHorizontalOrientation::HO_Center);
    m_slice_option_btn->SetCornerRadius(FromDIP(12));
    m_slice_option_btn->SetExtraSize(wxSize(FromDIP(10), FromDIP(10)));
    m_slice_option_btn->SetIconOffset(FromDIP(2));
    m_slice_option_btn->SetMinSize(wxSize(FromDIP(24), FromDIP(24)));

    m_print_btn->SetTextLayout(SideButton::EHorizontalOrientation::HO_Left, FromDIP(15));
    m_print_btn->SetCornerRadius(FromDIP(12));
    m_print_btn->SetExtraSize(wxSize(FromDIP(38), FromDIP(10)));
    m_print_btn->SetMinSize(wxSize(-1, FromDIP(24)));

    m_print_option_btn->SetTextLayout(SideButton::EHorizontalOrientation::HO_Center);
    m_print_option_btn->SetCornerRadius(FromDIP(12));
    m_print_option_btn->SetExtraSize(wxSize(FromDIP(10), FromDIP(10)));
    m_print_option_btn->SetIconOffset(FromDIP(2));
    m_print_option_btn->SetMinSize(wxSize(FromDIP(24), FromDIP(24)));
}

void MainFrame::update_slice_print_status(SlicePrintEventType event, bool can_slice, bool can_print)
{
    bool enable_print = true, enable_slice = true;

    if (!can_slice)
    {
        if (m_slice_select == eSlicePlate)
            enable_slice = false;
    }
    if (!can_print)
        enable_print = false;


    //process print logic
    if (enable_print)
    {
        enable_print = get_enable_print_status();
    }

    //process slice logic
    if (enable_slice)
    {
        enable_slice = get_enable_slice_status();
    }

    BOOST_LOG_TRIVIAL(info) << __FUNCTION__ << boost::format(" m_slice_select %1%: can_slice= %2%, can_print %3%, enable_slice %4%, enable_print %5% ")%m_slice_select % can_slice %can_print %enable_slice %enable_print;
    m_print_btn->Enable(enable_print);
    m_slice_btn->Enable(enable_slice);
    m_slice_enable = enable_slice;
    m_print_enable = enable_print;

    if (wxGetApp().mainframe)
        wxGetApp().plater()->update_title_dirty_status();
}


void MainFrame::on_dpi_changed(const wxRect& suggested_rect)
{
    wxGetApp().update_fonts(this);
    this->SetFont(this->normal_font());

#ifdef _MSW_DARK_MODE
    // update common mode sizer
    if (!wxGetApp().tabs_as_menu())
        dynamic_cast<Notebook*>(m_tabpanel)->Rescale();
#endif

#ifndef __APPLE__
    // BBS
    m_topbar->Rescale();
#endif

    m_tabpanel->Rescale();

    update_side_button_style();

    m_slice_btn->Rescale();
    m_print_btn->Rescale();
    m_slice_option_btn->Rescale();
    m_print_option_btn->Rescale();

    // update Plater
    wxGetApp().plater()->msw_rescale();

    // update Tabs
    //BBS GUI refactor: remove unused layout new/dlg
    //if (m_layout != ESettingsLayout::Dlg) // Do not update tabs if the Settings are in the separated dialog
    m_param_panel->msw_rescale();
    m_project->msw_rescale();
    if(m_monitor)
        m_monitor->msw_rescale();
    if(m_multi_machine)
        m_multi_machine->msw_rescale();
    if(m_calibration)
        m_calibration->msw_rescale();

    // BBS
#if 0
    for (size_t id = 0; id < m_menubar->GetMenuCount(); id++)
        msw_rescale_menu(m_menubar->GetMenu(id));
#endif

    // Workarounds for correct Window rendering after rescale

    /* Even if Window is maximized during moving,
     * first of all we should imitate Window resizing. So:
     * 1. cancel maximization, if it was set
     * 2. imitate resizing
     * 3. set maximization, if it was set
     */
    const bool is_maximized = this->IsMaximized();
    if (is_maximized)
        this->Maximize(false);

    /* To correct window rendering (especially redraw of a status bar)
     * we should imitate window resizing.
     */
    const wxSize& sz = this->GetSize();
    this->SetSize(sz.x + 1, sz.y + 1);
    this->SetSize(sz);

    this->Maximize(is_maximized);
}

void MainFrame::on_sys_color_changed()
{
    wxBusyCursor wait;

    // update label colors in respect to the system mode
    wxGetApp().init_label_colours();

#ifndef __WINDOWS__
    wxGetApp().force_colors_update();
    wxGetApp().update_ui_from_settings();
#endif //__APPLE__

#ifdef __WXMSW__
    wxGetApp().UpdateDarkUI(m_tabpanel);
 //   m_statusbar->update_dark_ui();
#ifdef _MSW_DARK_MODE
    // update common mode sizer
    if (!wxGetApp().tabs_as_menu())
        dynamic_cast<Notebook*>(m_tabpanel)->Rescale();
#endif
#endif

    // BBS
    m_tabpanel->Rescale();
    m_param_panel->msw_rescale();

    // update Plater
    wxGetApp().plater()->sys_color_changed();
    if(m_monitor)
        m_monitor->on_sys_color_changed();
    if(m_calibration)
        m_calibration->on_sys_color_changed();
    // update Tabs
    for (auto tab : wxGetApp().tabs_list)
        tab->sys_color_changed();
    for (auto tab : wxGetApp().model_tabs_list)
        tab->sys_color_changed();
    wxGetApp().plate_tab->sys_color_changed();

    MenuFactory::sys_color_changed(m_menubar);

    WebView::RecreateAll();

    this->Refresh();
}

// On macOS, we use system menu bar, which handles the key accelerators automatically and breaks key handling in normal typing
// See https://github.com/SoftFever/OrcaSlicer/issues/8152
// So we disable some of the accelerators on macOS, by replacing the accelerator seperator to a hyphen.
#ifdef __APPLE__
static const wxString sep = " - ";
#else
static const wxString sep = "\t";
#endif

static wxMenu* generate_help_menu()
{
    wxMenu* helpMenu = new wxMenu();

    // shortcut key
    append_menu_item(helpMenu, wxID_ANY, _L("Keyboard Shortcuts") + sep + "&?", _L("Show the list of the keyboard shortcuts"),
        [](wxCommandEvent&) { wxGetApp().keyboard_shortcuts(); });
    // Show Beginner's Tutorial
    append_menu_item(helpMenu, wxID_ANY, _L("Setup Wizard"), _L("Setup Wizard"), [](wxCommandEvent &) {wxGetApp().ShowUserGuide();});

    helpMenu->AppendSeparator();
    // Open Config Folder
    append_menu_item(helpMenu, wxID_ANY, _L("Show Configuration Folder"), _L("Show Configuration Folder"),
        [](wxCommandEvent&) { Slic3r::GUI::desktop_open_datadir_folder(); });

    append_menu_item(helpMenu, wxID_ANY, _L("Show Tip of the Day"), _L("Show Tip of the Day"), [](wxCommandEvent&) {
        wxGetApp().plater()->get_dailytips()->open();
        wxGetApp().plater()->get_current_canvas3D()->set_as_dirty();
        });

    // Report a bug
    //append_menu_item(helpMenu, wxID_ANY, _L("Report Bug(TODO)"), _L("Report a bug of OrcaSlicer"),
    //    [](wxCommandEvent&) {
    //        //TODO
    //    });
    // Check New Version
    append_menu_item(helpMenu, wxID_ANY, _L("Check for Update"), _L("Check for Update"),
        [](wxCommandEvent&) {
            wxGetApp().check_new_version_sf(true, 1);
        }, "", nullptr, []() {
            return true;
        });

    append_menu_item(helpMenu, wxID_ANY, _L("Open Network Test"), _L("Open Network Test"), [](wxCommandEvent&) {
            NetworkTestDialog dlg(wxGetApp().mainframe);
            dlg.ShowModal();
        });

    // About
#ifndef __APPLE__
    wxString about_title = wxString::Format(_L("&About %s"), SLIC3R_APP_FULL_NAME);
    append_menu_item(helpMenu, wxID_ANY, about_title, about_title,
            [](wxCommandEvent&) { Slic3r::GUI::about(); });
#endif

    return helpMenu;
}


static void add_common_publish_menu_items(wxMenu* publish_menu, MainFrame* mainFrame)
{
#ifndef __WINDOWS__
    append_menu_item(publish_menu, wxID_ANY, _L("Upload Models"), _L("Upload Models"),
        [](wxCommandEvent&) {
            if (!wxGetApp().getAgent()) {
                BOOST_LOG_TRIVIAL(info) << "publish: no agent";
                return;
            }

            json j;
            NetworkAgent* agent = GUI::wxGetApp().getAgent();

            //if (GUI::wxGetApp().plater()->model().objects.empty()) return;
            wxGetApp().open_publish_page_dialog();
        });

    append_menu_item(publish_menu, wxID_ANY, _L("Download Models"), _L("Download Models"),
        [](wxCommandEvent&) {
            if (!wxGetApp().getAgent()) {
                BOOST_LOG_TRIVIAL(info) << "publish: no agent";
                return;
}

            //if (GUI::wxGetApp().plater()->model().objects.empty()) return;
            wxGetApp().open_mall_page_dialog();
        });
#endif
}

static void add_common_view_menu_items(wxMenu* view_menu, MainFrame* mainFrame, std::function<bool(void)> can_change_view)
{
    // The camera control accelerators are captured by GLCanvas3D::on_char().
    append_menu_item(view_menu, wxID_ANY, _L("Default View") + "\t" + ctrl + "0", _L("Default View"), [mainFrame](wxCommandEvent&) {
        mainFrame->select_view("plate");
        mainFrame->plater()->get_current_canvas3D()->zoom_to_bed();
        },
        "", nullptr, [can_change_view]() { return can_change_view(); }, mainFrame);
    //view_menu->AppendSeparator();
    //TRN To be shown in the main menu View->Top
    append_menu_item(view_menu, wxID_ANY, _L("Top") + "\t" + ctrl + "1", _L("Top View"), [mainFrame](wxCommandEvent&) { mainFrame->select_view("top"); },
        "", nullptr, [can_change_view]() { return can_change_view(); }, mainFrame);
    //TRN To be shown in the main menu View->Bottom
    append_menu_item(view_menu, wxID_ANY, _L("Bottom") + "\t" + ctrl + "2", _L("Bottom View"), [mainFrame](wxCommandEvent&) { mainFrame->select_view("bottom"); },
        "", nullptr, [can_change_view]() { return can_change_view(); }, mainFrame);
    append_menu_item(view_menu, wxID_ANY, _L("Front") + "\t" + ctrl + "3", _L("Front View"), [mainFrame](wxCommandEvent&) { mainFrame->select_view("front"); },
        "", nullptr, [can_change_view]() { return can_change_view(); }, mainFrame);
    append_menu_item(view_menu, wxID_ANY, _L("Rear") + "\t" + ctrl + "4", _L("Rear View"), [mainFrame](wxCommandEvent&) { mainFrame->select_view("rear"); },
        "", nullptr, [can_change_view]() { return can_change_view(); }, mainFrame);
    append_menu_item(view_menu, wxID_ANY, _L("Left") + "\t" + ctrl + "5", _L("Left View"), [mainFrame](wxCommandEvent&) { mainFrame->select_view("left"); },
        "", nullptr, [can_change_view]() { return can_change_view(); }, mainFrame);
    append_menu_item(view_menu, wxID_ANY, _L("Right") + "\t" + ctrl + "6", _L("Right View"), [mainFrame](wxCommandEvent&) { mainFrame->select_view("right"); },
        "", nullptr, [can_change_view]() { return can_change_view(); }, mainFrame);
}

void MainFrame::init_menubar_as_editor()
{
#ifdef __APPLE__
    m_menubar = new wxMenuBar();
#endif

    // File menu
    wxMenu* fileMenu = new wxMenu;
    {
#ifdef __APPLE__
        // New Window
        append_menu_item(fileMenu, wxID_ANY, _L("New Window"), _L("Start a new window"),
                         [](wxCommandEvent&) { start_new_slicer(); }, "", nullptr,
                         [this] { return m_plater != nullptr && wxGetApp().app_config->get("app", "single_instance") == "false"; }, this);
#endif
        // New Project
        append_menu_item(fileMenu, wxID_ANY, _L("New Project") + "\t" + ctrl + "N", _L("Start a new project"),
            [this](wxCommandEvent&) { if (m_plater) m_plater->new_project(); }, "", nullptr,
            [this](){return can_start_new_project(); }, this);
        // Open Project

#ifndef __APPLE__
        append_menu_item(fileMenu, wxID_ANY, _L("Open Project") + dots + "\t" + ctrl + "O", _L("Open a project file"),
            [this](wxCommandEvent&) { if (m_plater) m_plater->load_project(); }, "menu_open", nullptr,
            [this](){return can_open_project(); }, this);
#else
        append_menu_item(fileMenu, wxID_ANY, _L("Open Project") + dots + "\t" + ctrl + "O", _L("Open a project file"),
            [this](wxCommandEvent&) { if (m_plater) m_plater->load_project(); }, "", nullptr,
            [this](){return can_open_project(); }, this);
#endif

        // Recent Project
        wxMenu* recent_projects_menu = new wxMenu();
        wxMenuItem* recent_projects_submenu = append_submenu(fileMenu, recent_projects_menu, wxID_ANY, _L("Recent files"), "");
        m_recent_projects.UseMenu(recent_projects_menu);
        Bind(wxEVT_MENU, [this](wxCommandEvent& evt) {
            size_t file_id = evt.GetId() - wxID_FILE1;
            wxString filename = m_recent_projects.GetHistoryFile(file_id);
                open_recent_project(file_id, filename);
            }, wxID_FILE1, wxID_FILE1 + 49); // [5050, 5100)

        std::vector<std::string> recent_projects = wxGetApp().app_config->get_recent_projects();
        std::reverse(recent_projects.begin(), recent_projects.end());
        for (const std::string& project : recent_projects)
        {
            m_recent_projects.AddFileToHistory(from_u8(project));
        }
        m_recent_projects.LoadThumbnails();

        Bind(wxEVT_UPDATE_UI, [this](wxUpdateUIEvent& evt) { evt.Enable(can_open_project() && (m_recent_projects.GetCount() > 0)); }, recent_projects_submenu->GetId());

        // BBS: close save project
#ifndef __APPLE__
        append_menu_item(fileMenu, wxID_ANY, _L("Save Project") + "\t" + ctrl + "S", _L("Save current project to file"),
            [this](wxCommandEvent&) { if (m_plater) m_plater->save_project(); }, "menu_save", nullptr,
            [this](){return m_plater != nullptr && can_save(); }, this);
#else
        append_menu_item(fileMenu, wxID_ANY, _L("Save Project") + "\t" + ctrl + "S", _L("Save current project to file"),
            [this](wxCommandEvent&) { if (m_plater) m_plater->save_project(); }, "", nullptr,
            [this](){return m_plater != nullptr && can_save(); }, this);
#endif

#ifndef __APPLE__
        append_menu_item(fileMenu, wxID_ANY, _L("Save Project as") + dots + "\t" + ctrl + shift + "S", _L("Save current project as"),
            [this](wxCommandEvent&) { if (m_plater) m_plater->save_project(true); }, "menu_save", nullptr,
            [this](){return m_plater != nullptr && can_save_as(); }, this);
#else
        append_menu_item(fileMenu, wxID_ANY, _L("Save Project as") + dots + "\t" + ctrl + shift + "S", _L("Save current project as"),
            [this](wxCommandEvent&) { if (m_plater) m_plater->save_project(true); }, "", nullptr,
            [this](){return m_plater != nullptr && can_save_as(); }, this);
#endif


        fileMenu->AppendSeparator();

        // BBS
        wxMenu *import_menu = new wxMenu();
#ifndef __APPLE__
        append_menu_item(import_menu, wxID_ANY, _L("Import 3MF/STL/STEP/SVG/OBJ/AMF") + dots + "\t" + ctrl + "I", _L("Load a model"),
            [this](wxCommandEvent&) { if (m_plater) {
            m_plater->add_file();
        } }, "menu_import", nullptr,
            [this](){return can_add_models(); }, this);
#else
        append_menu_item(import_menu, wxID_ANY, _L("Import 3MF/STL/STEP/SVG/OBJ/AMF") + dots + "\t" + ctrl + "I", _L("Load a model"),
            [this](wxCommandEvent&) { if (m_plater) { m_plater->add_model(); } }, "", nullptr,
            [this](){return can_add_models(); }, this);
#endif
        append_menu_item(import_menu, wxID_ANY, _L("Import Zip Archive") + dots, _L("Load models contained within a zip archive"),
            [this](wxCommandEvent&) { if (m_plater) m_plater->import_zip_archive(); }, "menu_import", nullptr,
            [this]() { return can_add_models(); });
        append_menu_item(import_menu, wxID_ANY, _L("Import Configs") + dots /*+ "\t" + ctrl + "I"*/, _L("Load configs"),
            [this](wxCommandEvent&) { load_config_file(); }, "menu_import", nullptr,
            [this](){return true; }, this);

        append_submenu(fileMenu, import_menu, wxID_ANY, _L("Import"), "");


        wxMenu* export_menu = new wxMenu();
        // BBS export as STL
        append_menu_item(export_menu, wxID_ANY, _L("Export all objects as one STL") + dots, _L("Export all objects as one STL"),
            [this](wxCommandEvent&) { if (m_plater) m_plater->export_stl(); }, "menu_export_stl", nullptr,
            [this](){return can_export_model(); }, this);
        append_menu_item(export_menu, wxID_ANY, _L("Export all objects as STLs") + dots, _L("Export all objects as STLs"),
            [this](wxCommandEvent&) { if (m_plater) m_plater->export_stl(false, false, true); }, "menu_export_stl", nullptr,
            [this](){return can_export_model(); }, this);
<<<<<<< HEAD
        append_menu_item(export_menu, wxID_ANY, _L("Export all objects as one DRC") + dots, _L("Export all objects as one DRC"),
            [this](wxCommandEvent&) { if (m_plater) m_plater->export_drc(); }, "menu_export_stl", nullptr,
            [this](){return can_export_model(); }, this);
        append_menu_item(export_menu, wxID_ANY, _L("Export all objects as DRCs") + dots, _L("Export all objects as DRCs"),
            [this](wxCommandEvent&) { if (m_plater) m_plater->export_drc(false, false, true); }, "menu_export_stl", nullptr,
            [this](){return can_export_model(); }, this);
        append_menu_item(export_menu, wxID_ANY, _L("Export Generic 3MF") + dots/* + "\tCtrl+G"*/, _L("Export 3mf file without using some 3mf-extensions"),
=======
        append_menu_item(export_menu, wxID_ANY, _L("Export Generic 3MF") + dots/* + "\t" + ctrl + "G"*/, _L("Export 3mf file without using some 3mf-extensions"),
>>>>>>> 19bc7480
            [this](wxCommandEvent&) { if (m_plater) m_plater->export_core_3mf(); }, "menu_export_sliced_file", nullptr,
            [this](){return can_export_model(); }, this);
        // BBS export .gcode.3mf
        append_menu_item(export_menu, wxID_ANY, _L("Export plate sliced file") + dots + "\t" + ctrl + "G", _L("Export current sliced file"),
            [this](wxCommandEvent&) { if (m_plater) wxPostEvent(m_plater, SimpleEvent(EVT_GLTOOLBAR_EXPORT_SLICED_FILE)); }, "menu_export_sliced_file", nullptr,
            [this](){return can_export_gcode(); }, this);

        append_menu_item(export_menu, wxID_ANY, _L("Export all plate sliced file") + dots/* + "\t" + ctrl + "G"*/, _L("Export all plate sliced file"),
            [this](wxCommandEvent&) { if (m_plater) wxPostEvent(m_plater, SimpleEvent(EVT_GLTOOLBAR_EXPORT_ALL_SLICED_FILE)); }, "menu_export_sliced_file", nullptr,
            [this]() {return can_export_all_gcode(); }, this);

        append_menu_item(export_menu, wxID_ANY, _L("Export G-code") + dots/* + "\t" + ctrl + "G"*/, _L("Export current plate as G-code"),
            [this](wxCommandEvent&) { if (m_plater) m_plater->export_gcode(false); }, "menu_export_gcode", nullptr,
            [this]() {return can_export_gcode(); }, this);
        append_menu_item(
            export_menu, wxID_ANY, _L("Export Preset Bundle") + dots /* + "\t" + ctrl + "E"*/, _L("Export current configuration to files"),
            [this](wxCommandEvent &) { export_config(); },
            "menu_export_config", nullptr,
            []() { return true; }, this);

        append_submenu(fileMenu, export_menu, wxID_ANY, _L("Export"), "");

        fileMenu->AppendSeparator();

#ifndef __APPLE__
        append_menu_item(fileMenu, wxID_EXIT, _L("Quit"), wxString::Format(_L("Quit")),
            [this](wxCommandEvent&) { Close(false); }, "menu_exit", nullptr);
#else
        append_menu_item(fileMenu, wxID_EXIT, _L("Quit"), wxString::Format(_L("Quit")),
            [this](wxCommandEvent&) { Close(false); }, "", nullptr);
#endif
    }

    // Edit menu
    wxMenu* editMenu = nullptr;
    if (m_plater != nullptr)
    {
        editMenu = new wxMenu();

    auto handle_key_event = [](wxKeyEvent& evt) {
        if (wxGetApp().imgui()->update_key_data(evt)) {
            wxGetApp().plater()->get_current_canvas3D()->render();
            return true;
        }
        return false;
    };
#ifndef __APPLE__
        // BBS undo
        append_menu_item(editMenu, wxID_ANY, _L("Undo") + "\t" + ctrl + "Z",
            _L("Undo"), [this](wxCommandEvent&) { m_plater->undo(); },
            "menu_undo", nullptr, [this](){return m_plater->can_undo(); }, this);
        // BBS redo
        append_menu_item(editMenu, wxID_ANY, _L("Redo") + "\t" + ctrl + "Y",
            _L("Redo"), [this](wxCommandEvent&) { m_plater->redo(); },
            "menu_redo", nullptr, [this](){return m_plater->can_redo(); }, this);
        editMenu->AppendSeparator();
        // BBS Cut TODO
        append_menu_item(editMenu, wxID_ANY, _L("Cut") + "\t" + ctrl + "X",
            _L("Cut selection to clipboard"), [this](wxCommandEvent&) {m_plater->cut_selection_to_clipboard(); },
            "menu_cut", nullptr, [this]() {return m_plater->can_copy_to_clipboard(); }, this);
        // BBS Copy
        append_menu_item(editMenu, wxID_ANY, _L("Copy") + "\t" + ctrl + "C",
            _L("Copy selection to clipboard"), [this](wxCommandEvent&) { m_plater->copy_selection_to_clipboard(); },
            "menu_copy", nullptr, [this](){return m_plater->can_copy_to_clipboard(); }, this);
        // BBS Paste
        append_menu_item(editMenu, wxID_ANY, _L("Paste") + "\t" + ctrl + "V",
            _L("Paste clipboard"), [this](wxCommandEvent&) { m_plater->paste_from_clipboard(); },
            "menu_paste", nullptr, [this](){return m_plater->can_paste_from_clipboard(); }, this);
        // BBS Delete selected
        append_menu_item(editMenu, wxID_ANY, _L("Delete selected") + "\t" + _L("Del"),
            _L("Deletes the current selection"),[this](wxCommandEvent&) { m_plater->remove_selected(); },
            "menu_remove", nullptr, [this](){return can_delete(); }, this);
        //BBS: delete all
        append_menu_item(editMenu, wxID_ANY, _L("Delete all") + "\t" + ctrl + "D",
            _L("Deletes all objects"),[this](wxCommandEvent&) { m_plater->delete_all_objects_from_model(); },
            "menu_remove", nullptr, [this](){return can_delete_all(); }, this);
        editMenu->AppendSeparator();
        // BBS Clone Selected
        append_menu_item(editMenu, wxID_ANY, _L("Clone selected") /*+ "\t" + ctrl + "M"*/,
            _L("Clone copies of selections"),[this](wxCommandEvent&) {
                m_plater->clone_selection();
            },
            "menu_remove", nullptr, [this](){return can_clone(); }, this);
        editMenu->AppendSeparator();
        append_menu_item(editMenu, wxID_ANY, _L("Duplicate Current Plate"),
            _L("Duplicate the current plate"),[this](wxCommandEvent&) {
                m_plater->duplicate_plate();
            },
            "menu_remove", nullptr, [this](){return true;}, this);
        editMenu->AppendSeparator();
#else
        // BBS undo
        append_menu_item(editMenu, wxID_ANY, _L("Undo") + sep + ctrl_t + "Z",
            _L("Undo"), [this, handle_key_event](wxCommandEvent&) {
                wxKeyEvent e;
                e.SetEventType(wxEVT_KEY_DOWN);
                e.SetControlDown(true);
                e.m_keyCode = 'Z';
                if (handle_key_event(e)) {
                    return;
                }
                m_plater->undo(); },
            "", nullptr, [this](){return m_plater->can_undo(); }, this);
        // BBS redo
        append_menu_item(editMenu, wxID_ANY, _L("Redo") + sep + ctrl_t + "Y",
            _L("Redo"), [this, handle_key_event](wxCommandEvent&) {
                wxKeyEvent e;
                e.SetEventType(wxEVT_KEY_DOWN);
                e.SetControlDown(true);
                e.m_keyCode = 'Y';
                if (handle_key_event(e)) {
                    return;
                }
                m_plater->redo(); },
            "", nullptr, [this](){return m_plater->can_redo(); }, this);
        editMenu->AppendSeparator();
        // BBS Cut TODO
        append_menu_item(editMenu, wxID_ANY, _L("Cut") + sep + ctrl_t + "X",
            _L("Cut selection to clipboard"), [this, handle_key_event](wxCommandEvent&) {
                wxKeyEvent e;
                e.SetEventType(wxEVT_KEY_DOWN);
                e.SetControlDown(true);
                e.m_keyCode = 'X';
                if (handle_key_event(e)) {
                    return;
                }
                m_plater->cut_selection_to_clipboard(); },
            "", nullptr, [this]() {return m_plater->can_copy_to_clipboard(); }, this);
        // BBS Copy
        append_menu_item(editMenu, wxID_ANY, _L("Copy") + sep + ctrl_t + "C",
            _L("Copy selection to clipboard"), [this, handle_key_event](wxCommandEvent&) {
                wxKeyEvent e;
                e.SetEventType(wxEVT_KEY_DOWN);
                e.SetControlDown(true);
                e.m_keyCode = 'C';
                if (handle_key_event(e)) {
                    return;
                }
                m_plater->copy_selection_to_clipboard(); },
            "", nullptr, [this](){return m_plater->can_copy_to_clipboard(); }, this);
        // BBS Paste
        append_menu_item(editMenu, wxID_ANY, _L("Paste") + sep + ctrl_t + "V",
            _L("Paste clipboard"), [this, handle_key_event](wxCommandEvent&) {
                wxKeyEvent e;
                e.SetEventType(wxEVT_KEY_DOWN);
                e.SetControlDown(true);
                e.m_keyCode = 'V';
                if (handle_key_event(e)) {
                    return;
                }
                m_plater->paste_from_clipboard(); },
            "", nullptr, [this](){return m_plater->can_paste_from_clipboard(); }, this);
#if 0
        // BBS Delete selected
        append_menu_item(editMenu, wxID_ANY, _L("Delete selected") + "\t" + _L("Backspace"),
            _L("Deletes the current selection"),[this](wxCommandEvent&) {
                m_plater->remove_selected();
            },
            "", nullptr, [this](){return can_delete(); }, this);
#endif
        //BBS: delete all
        append_menu_item(editMenu, wxID_ANY, _L("Delete all") + "\t" + ctrl + "D",
            _L("Deletes all objects"),[this, handle_key_event](wxCommandEvent&) {
                wxKeyEvent e;
                e.SetEventType(wxEVT_KEY_DOWN);
                e.SetControlDown(true);
                e.m_keyCode = 'D';
                if (handle_key_event(e)) {
                    return;
                }
                m_plater->delete_all_objects_from_model(); },
            "", nullptr, [this](){return can_delete_all(); }, this);
        editMenu->AppendSeparator();
        // BBS Clone Selected
        append_menu_item(editMenu, wxID_ANY, _L("Clone selected") + "\t" + ctrl + "K",
            _L("Clone copies of selections"),[this, handle_key_event](wxCommandEvent&) {
                wxKeyEvent e;
                e.SetEventType(wxEVT_KEY_DOWN);
                e.SetControlDown(true);
                e.m_keyCode = 'M';
                if (handle_key_event(e)) {
                    return;
                }
                m_plater->clone_selection();
            },
            "", nullptr, [this](){return can_clone(); }, this);
        editMenu->AppendSeparator();
        append_menu_item(editMenu, wxID_ANY, _L("Duplicate Current Plate"),
            _L("Duplicate the current plate"),[this, handle_key_event](wxCommandEvent&) {
                m_plater->duplicate_plate();
            },
            "", nullptr, [this](){return true;}, this);
        editMenu->AppendSeparator();

#endif

        // BBS Select All
        append_menu_item(editMenu, wxID_ANY, _L("Select all") + sep + ctrl_t + "A",
            _L("Selects all objects"), [this, handle_key_event](wxCommandEvent&) {
                wxKeyEvent e;
                e.SetEventType(wxEVT_KEY_DOWN);
                e.SetControlDown(true);
                e.m_keyCode = 'A';
                if (handle_key_event(e)) {
                    return;
                }
                m_plater->select_all(); },
            "", nullptr, [this](){return can_select(); }, this);
        // BBS Deslect All
        append_menu_item(editMenu, wxID_ANY, _L("Deselect all") + sep + _L("Esc"),
            _L("Deselects all objects"), [this, handle_key_event](wxCommandEvent&) {
                wxKeyEvent e;
                e.SetEventType(wxEVT_KEY_DOWN);
                e.m_keyCode = WXK_ESCAPE;
                if (handle_key_event(e)) {
                    return;
                }
                m_plater->deselect_all(); },
            "", nullptr, [this](){return can_deselect(); }, this);
        //editMenu->AppendSeparator();
        //append_menu_check_item(editMenu, wxID_ANY, _L("Show Model Mesh(TODO)"),
        //    _L("Display triangles of models."), [this](wxCommandEvent& evt) {
        //        wxGetApp().app_config->set_bool("show_model_mesh", evt.GetInt() == 1);
        //    }, nullptr, [this]() {return can_select(); }, [this]() { return wxGetApp().app_config->get("show_model_mesh").compare("true") == 0; }, this);
        //append_menu_check_item(editMenu, wxID_ANY, _L("Show Model Shadow(TODO)"), _L("Display shadow of objects."),
        //    [this](wxCommandEvent& evt) {
        //        wxGetApp().app_config->set_bool("show_model_shadow", evt.GetInt() == 1);
        //    }, nullptr, [this]() {return can_select(); }, [this]() { return wxGetApp().app_config->get("show_model_shadow").compare("true") == 0; }, this);
        //editMenu->AppendSeparator();
        //append_menu_check_item(editMenu, wxID_ANY, _L("Show Printable Box(TODO)"), _L("Display printable box."),
        //    [this](wxCommandEvent& evt) {
        //        wxGetApp().app_config->set_bool("show_printable_box", evt.GetInt() == 1);
        //    }, nullptr, [this]() {return can_select(); }, [this]() { return wxGetApp().app_config->get("show_printable_box").compare("true") == 0; }, this);
    }

    // BBS

    //publish menu

    /*if (m_plater) {
        publishMenu = new wxMenu();
        add_common_publish_menu_items(publishMenu, this);
        publishMenu->AppendSeparator();
    }*/

    // View menu
    wxMenu* viewMenu = nullptr;
    if (m_plater) {
        viewMenu = new wxMenu();
        add_common_view_menu_items(viewMenu, this, std::bind(&MainFrame::can_change_view, this));
        viewMenu->AppendSeparator();

        //BBS perspective view
        wxWindowID camera_id_base = wxWindow::NewControlId(int(wxID_CAMERA_COUNT));
        auto perspective_item = append_menu_radio_item(viewMenu, wxID_CAMERA_PERSPECTIVE + camera_id_base, _L("Use Perspective View"), _L("Use Perspective View"),
            [this](wxCommandEvent&) {
                wxGetApp().app_config->set_bool("use_perspective_camera", true);
                wxGetApp().update_ui_from_settings();
            }, nullptr);
        //BBS orthogonal view
        auto orthogonal_item = append_menu_radio_item(viewMenu, wxID_CAMERA_ORTHOGONAL + camera_id_base, _L("Use Orthogonal View"), _L("Use Orthogonal View"),
            [this](wxCommandEvent&) {
                wxGetApp().app_config->set_bool("use_perspective_camera", false);
                wxGetApp().update_ui_from_settings();
            }, nullptr);
        this->Bind(wxEVT_UPDATE_UI, [viewMenu, camera_id_base](wxUpdateUIEvent& evt) {
                if (wxGetApp().app_config->get("use_perspective_camera").compare("true") == 0)
                    viewMenu->Check(wxID_CAMERA_PERSPECTIVE + camera_id_base, true);
                else
                    viewMenu->Check(wxID_CAMERA_ORTHOGONAL + camera_id_base, true);
            }, perspective_item->GetId());
        append_menu_check_item(viewMenu, wxID_ANY, _L("Auto Perspective"), _L("Automatically switch between orthographic and perspective when changing from top/bottom/side views."),
            [this](wxCommandEvent&) {
                wxGetApp().app_config->set_bool("auto_perspective", !wxGetApp().app_config->get_bool("auto_perspective"));
                m_plater->get_current_canvas3D()->post_event(SimpleEvent(wxEVT_PAINT));
            },
            this, [this]() { return m_tabpanel->GetSelection() == TabPosition::tp3DEditor || m_tabpanel->GetSelection() == TabPosition::tpPreview; },
            [this]() { return wxGetApp().app_config->get_bool("auto_perspective"); }, this);

        viewMenu->AppendSeparator();
        append_menu_check_item(viewMenu, wxID_ANY, _L("Show &G-code Window") + sep + "C", _L("Show G-code window in Preview scene."),
            [this](wxCommandEvent &) {
                wxGetApp().toggle_show_gcode_window();
                m_plater->get_current_canvas3D()->post_event(SimpleEvent(wxEVT_PAINT));
            },
            this, [this]() { return m_tabpanel->GetSelection() == tpPreview; },
            [this]() { return wxGetApp().show_gcode_window(); }, this);

        append_menu_check_item(
            viewMenu, wxID_ANY, _L("Show 3D Navigator"), _L("Show 3D navigator in Prepare and Preview scene."),
            [this](wxCommandEvent&) {
                wxGetApp().toggle_show_3d_navigator();
                m_plater->get_current_canvas3D()->post_event(SimpleEvent(wxEVT_PAINT));
            },
            this, [this]() { return m_tabpanel->GetSelection() == TabPosition::tp3DEditor || m_tabpanel->GetSelection() == TabPosition::tpPreview; },
            [this]() { return wxGetApp().show_3d_navigator(); }, this);

        append_menu_item(
            viewMenu, wxID_ANY, _L("Reset Window Layout"), _L("Reset to default window layout"),
            [this](wxCommandEvent&) { m_plater->reset_window_layout(); }, "", this,
            [this]() {
                return (m_tabpanel->GetSelection() == TabPosition::tp3DEditor || m_tabpanel->GetSelection() == TabPosition::tpPreview) &&
                       m_plater->is_sidebar_enabled();
            },
            this);

        viewMenu->AppendSeparator();
        append_menu_check_item(viewMenu, wxID_ANY, _L("Show &Labels") + "\t" + ctrl + "E", _L("Show object labels in 3D scene."),
            [this](wxCommandEvent&) { m_plater->show_view3D_labels(!m_plater->are_view3D_labels_shown()); m_plater->get_current_canvas3D()->post_event(SimpleEvent(wxEVT_PAINT)); }, this,
            [this]() { return m_plater->is_view3D_shown(); }, [this]() { return m_plater->are_view3D_labels_shown(); }, this);

        append_menu_check_item(viewMenu, wxID_ANY, _L("Show &Overhang"), _L("Show object overhang highlight in 3D scene."),
            [this](wxCommandEvent &) {
                m_plater->show_view3D_overhang(!m_plater->is_view3D_overhang_shown());
                m_plater->get_current_canvas3D()->post_event(SimpleEvent(wxEVT_PAINT));
            },
            this, [this]() { return m_plater->is_view3D_shown(); }, [this]() { return m_plater->is_view3D_overhang_shown(); }, this);

        append_menu_check_item(
            viewMenu, wxID_ANY, _L("Show Selected Outline (beta)"), _L("Show outline around selected object in 3D scene."),
            [this](wxCommandEvent&) {
                wxGetApp().toggle_show_outline();
                m_plater->get_current_canvas3D()->post_event(SimpleEvent(wxEVT_PAINT));
            },
            this, [this]() { return m_tabpanel->GetSelection() == TabPosition::tp3DEditor; },
            [this]() { return wxGetApp().show_outline(); }, this);

        /*viewMenu->AppendSeparator();
        append_menu_check_item(viewMenu, wxID_ANY, _L("Show &Wireframe") + "\t" + ctrl + shift + _L("Enter"), _L("Show wireframes in 3D scene."),
            [this](wxCommandEvent&) { m_plater->toggle_show_wireframe(); m_plater->get_current_canvas3D()->post_event(SimpleEvent(wxEVT_PAINT)); }, this,
            [this]() { return m_plater->is_wireframe_enabled(); }, [this]() { return m_plater->is_show_wireframe(); }, this);*/

        //viewMenu->AppendSeparator();
        ////BBS orthogonal view
        //append_menu_check_item(viewMenu, wxID_ANY, _L("Show Edges(TODO)"), _L("Show Edges."),
        //    [this](wxCommandEvent& evt) {
        //        wxGetApp().app_config->set("show_build_edges", evt.GetInt() == 1 ? "true" : "false");
        //    }, nullptr, [this]() {return can_select(); }, [this]() {
        //        std::string show_build_edges = wxGetApp().app_config->get("show_build_edges");
        //        return show_build_edges.compare("true") == 0;
        //    }, this);
    }

    wxWindowID config_id_base = wxWindow::NewControlId(int(ConfigMenuCnt));
    //TODO remove
    //auto config_wizard_name = _(ConfigWizard::name(true) + "(Debug)");
    //const auto config_wizard_tooltip = from_u8((boost::format(_utf8(L("Run %s"))) % config_wizard_name).str());
    //auto config_item = new wxMenuItem(m_topbar->GetTopMenu(), ConfigMenuWizard + config_id_base, config_wizard_name, config_wizard_tooltip);
#ifdef __APPLE__
    wxWindowID bambu_studio_id_base = wxWindow::NewControlId(int(2));
    wxMenu* parent_menu = m_menubar->OSXGetAppleMenu();
    //auto preference_item = new wxMenuItem(parent_menu, OrcaSlicerMenuPreferences + bambu_studio_id_base, _L("Preferences") + "\t" + ctrl + ",", "");
#else
    wxMenu* parent_menu = m_topbar->GetTopMenu();
    auto preference_item = new wxMenuItem(parent_menu, ConfigMenuPreferences + config_id_base, _L("Preferences") + "\t" + ctrl + "P", "");

#endif
    //auto printer_item = new wxMenuItem(parent_menu, ConfigMenuPrinter + config_id_base, _L("Printer"), "");
    //auto language_item = new wxMenuItem(parent_menu, ConfigMenuLanguage + config_id_base, _L("Switch Language"), "");
//    parent_menu->Bind(wxEVT_MENU, [this, config_id_base](wxEvent& event) {
//        switch (event.GetId() - config_id_base) {
//        //case ConfigMenuLanguage:
//        //{
//        //    /* Before change application language, let's check unsaved changes on 3D-Scene
//        //     * and draw user's attention to the application restarting after a language change
//        //     */
//        //    {
//        //        // the dialog needs to be destroyed before the call to switch_language()
//        //        // or sometimes the application crashes into wxDialogBase() destructor
//        //        // so we put it into an inner scope
//        //        wxString title = _L("Language selection");
//        //        wxMessageDialog dialog(nullptr,
//        //            _L("Switching the language requires application restart.\n") + "\n\n" +
//        //            _L("Do you want to continue?"),
//        //            title,
//        //            wxICON_QUESTION | wxOK | wxCANCEL);
//        //        if (dialog.ShowModal() == wxID_CANCEL)
//        //            return;
//        //    }
//
//        //    wxGetApp().switch_language();
//        //    break;
//        //}
//        //case ConfigMenuWizard:
//        //{
//        //    wxGetApp().run_wizard(ConfigWizard::RR_USER);
//        //    break;
//        //}
//        case ConfigMenuPrinter:
//        {
//            wxGetApp().params_dialog()->Popup();
//            wxGetApp().get_tab(Preset::TYPE_PRINTER)->restore_last_select_item();
//            break;
//        }
//        case ConfigMenuPreferences:
//        {
//            CallAfter([this] {
//                PreferencesDialog dlg(this);
//                dlg.ShowModal();
//#if ENABLE_GCODE_LINES_ID_IN_H_SLIDER
//                if (dlg.seq_top_layer_only_changed() || dlg.seq_seq_top_gcode_indices_changed())
//#else
//                if (dlg.seq_top_layer_only_changed())
//#endif // ENABLE_GCODE_LINES_ID_IN_H_SLIDER
//                    plater()->refresh_print();
//#if ENABLE_CUSTOMIZABLE_FILES_ASSOCIATION_ON_WIN
//#ifdef _WIN32
//                /*
//                if (wxGetApp().app_config()->get("associate_3mf") == "true")
//                    wxGetApp().associate_3mf_files();
//                if (wxGetApp().app_config()->get("associate_stl") == "true")
//                    wxGetApp().associate_stl_files();
//                /*if (wxGetApp().app_config()->get("associate_step") == "true")
//                    wxGetApp().associate_step_files();*/
//#endif // _WIN32
//#endif
//            });
//            break;
//        }
//        default:
//            break;
//        }
//    });

#ifdef __APPLE__
    wxString about_title = wxString::Format(_L("&About %s"), SLIC3R_APP_FULL_NAME);
    //auto about_item = new wxMenuItem(parent_menu, OrcaSlicerMenuAbout + bambu_studio_id_base, about_title, "");
        //parent_menu->Bind(wxEVT_MENU, [this, bambu_studio_id_base](wxEvent& event) {
        //    switch (event.GetId() - bambu_studio_id_base) {
        //        case OrcaSlicerMenuAbout:
        //            Slic3r::GUI::about();
        //            break;
        //        case OrcaSlicerMenuPreferences:
        //            CallAfter([this] {
        //                PreferencesDialog dlg(this);
        //                dlg.ShowModal();
        //#if ENABLE_GCODE_LINES_ID_IN_H_SLIDER
        //                if (dlg.seq_top_layer_only_changed() || dlg.seq_seq_top_gcode_indices_changed())
        //#else
        //                if (dlg.seq_top_layer_only_changed())
        //#endif // ENABLE_GCODE_LINES_ID_IN_H_SLIDER
        //                    plater()->refresh_print();
        //            });
        //            break;
        //        default:
        //            break;
        //    }
        //});
    //parent_menu->Insert(0, about_item);
    append_menu_item(
        parent_menu, wxID_ANY, _L(about_title), "",
        [this](wxCommandEvent &) { Slic3r::GUI::about();},
        "", nullptr, []() { return true; }, this, 0);
    append_menu_item(
        parent_menu, wxID_ANY, _L("Preferences") + "\t" + ctrl + ",", "",
        [this](wxCommandEvent &) {
            PreferencesDialog dlg(this);
            dlg.ShowModal();
            plater()->get_current_canvas3D()->force_set_focus();
#if ENABLE_GCODE_LINES_ID_IN_H_SLIDER
            if (dlg.seq_top_layer_only_changed() || dlg.seq_seq_top_gcode_indices_changed())
#else
            if (dlg.seq_top_layer_only_changed())
#endif
                plater()->refresh_print();
        },
        "", nullptr, []() { return true; }, this, 1);
    //parent_menu->Insert(1, preference_item);
#endif
    // Help menu
    auto helpMenu = generate_help_menu();

#ifndef __APPLE__
    m_topbar->SetFileMenu(fileMenu);
    if (editMenu)
        m_topbar->AddDropDownSubMenu(editMenu, _L("Edit"));
    if (viewMenu)
        m_topbar->AddDropDownSubMenu(viewMenu, _L("View"));
    //BBS add Preference

    append_menu_item(
        m_topbar->GetTopMenu(), wxID_ANY, _L("Preferences") + "\t" + ctrl + "P", "",
        [this](wxCommandEvent &) {
            // Orca: Use GUI_App::open_preferences instead of direct call so windows associations are updated on exit
            wxGetApp().open_preferences();
            plater()->get_current_canvas3D()->force_set_focus();
        },
        "", nullptr, []() { return true; }, this);
    //m_topbar->AddDropDownMenuItem(preference_item);
    //m_topbar->AddDropDownMenuItem(printer_item);
    //m_topbar->AddDropDownMenuItem(language_item);
    //m_topbar->AddDropDownMenuItem(config_item);
    m_topbar->AddDropDownSubMenu(helpMenu, _L("Help"));

    // SoftFever calibrations

    // Temperature
    append_menu_item(m_topbar->GetCalibMenu(), wxID_ANY, _L("Temperature"), _L("Temperature Calibration"),
        [this](wxCommandEvent&) {
            if (!m_temp_calib_dlg)
                m_temp_calib_dlg = new Temp_Calibration_Dlg((wxWindow*)this, wxID_ANY, m_plater);
            m_temp_calib_dlg->ShowModal();
        }, "", nullptr,
        [this]() {return m_plater->is_view3D_shown();; }, this);

    // Flow rate (with submenu)
    auto flowrate_menu = new wxMenu();
    append_menu_item(
        flowrate_menu, wxID_ANY, _L("Pass 1"), _L("Flow rate test - Pass 1"),
        [this](wxCommandEvent&) { if (m_plater) m_plater->calib_flowrate(false, 1); }, "", nullptr,
        [this]() {return m_plater->is_view3D_shown();; }, this);
    append_menu_item(flowrate_menu, wxID_ANY, _L("Pass 2"), _L("Flow rate test - Pass 2"),
        [this](wxCommandEvent&) { if (m_plater) m_plater->calib_flowrate(false, 2); }, "", nullptr,
        [this]() {return m_plater->is_view3D_shown();; }, this);
    flowrate_menu->AppendSeparator();
    append_menu_item(flowrate_menu, wxID_ANY, _L("YOLO (Recommended)"), _L("Orca YOLO flowrate calibration, 0.01 step"),
        [this](wxCommandEvent&) { if (m_plater) m_plater->calib_flowrate(true, 1); }, "", nullptr,
        [this]() {return m_plater->is_view3D_shown();; }, this);
    append_menu_item(flowrate_menu, wxID_ANY, _L("YOLO (perfectionist version)"), _L("Orca YOLO flowrate calibration, 0.005 step"),
        [this](wxCommandEvent&) { if (m_plater) m_plater->calib_flowrate(true, 2); }, "", nullptr,
        [this]() {return m_plater->is_view3D_shown();; }, this);
    m_topbar->GetCalibMenu()->AppendSubMenu(flowrate_menu, _L("Flow rate"));

    // Pressure Advance
    append_menu_item(m_topbar->GetCalibMenu(), wxID_ANY, _L("Pressure advance"), _L("Pressure advance"),
        [this](wxCommandEvent&) {
            if (!m_pa_calib_dlg)
                m_pa_calib_dlg = new PA_Calibration_Dlg((wxWindow*)this, wxID_ANY, m_plater);
            m_pa_calib_dlg->ShowModal();
        }, "", nullptr,
        [this]() {return m_plater->is_view3D_shown();; }, this);

    // Retraction test
    append_menu_item(m_topbar->GetCalibMenu(), wxID_ANY, _L("Retraction test"), _L("Retraction test"),
        [this](wxCommandEvent&) {
            if (!m_retraction_calib_dlg)
                m_retraction_calib_dlg = new Retraction_Test_Dlg((wxWindow*)this, wxID_ANY, m_plater);
            m_retraction_calib_dlg->ShowModal();
        }, "", nullptr,
        [this]() {return m_plater->is_view3D_shown();; }, this);

    // Max Volumetric Speed
    append_menu_item(m_topbar->GetCalibMenu(), wxID_ANY, _L("Max flowrate"), _L("Max flowrate"),
        [this](wxCommandEvent&) {
            if (!m_vol_test_dlg)
                m_vol_test_dlg = new MaxVolumetricSpeed_Test_Dlg((wxWindow*)this, wxID_ANY, m_plater);
            m_vol_test_dlg->ShowModal();
        }, "", nullptr,
        [this]() {return m_plater->is_view3D_shown();; }, this);

    // Cornering (with submenu)
    auto cornering_menu = new wxMenu();
    append_menu_item(
        cornering_menu, wxID_ANY, _L("Junction Deviation"), _L("Junction Deviation calibration"),
        [this](wxCommandEvent&) {
            if (!m_junction_deviation_calib_dlg)
                m_junction_deviation_calib_dlg = new Junction_Deviation_Test_Dlg((wxWindow*)this, wxID_ANY, m_plater);
            m_junction_deviation_calib_dlg->ShowModal();
        },
        "", nullptr,
        [this]() {return m_plater->is_view3D_shown();; }, this);
    m_topbar->GetCalibMenu()->AppendSubMenu(cornering_menu, _L("Cornering"));

    // Input Shaping (with submenu)
    auto input_shaping_menu = new wxMenu();
    append_menu_item(
        input_shaping_menu, wxID_ANY, _L("Input Shaping Frequency"), _L("Input Shaping Frequency"),
        [this](wxCommandEvent&) {
            if (!m_IS_freq_calib_dlg)
                m_IS_freq_calib_dlg = new Input_Shaping_Freq_Test_Dlg((wxWindow*)this, wxID_ANY, m_plater);
            m_IS_freq_calib_dlg->ShowModal();
        },
        "", nullptr,
        [this]() {return m_plater->is_view3D_shown();; }, this);
    append_menu_item(
        input_shaping_menu, wxID_ANY, _L("Input Shaping Damping/zeta factor"), _L("Input Shaping Damping/zeta factor"),
        [this](wxCommandEvent&) {
            if (!m_IS_damp_calib_dlg)
                m_IS_damp_calib_dlg = new Input_Shaping_Damp_Test_Dlg((wxWindow*)this, wxID_ANY, m_plater);
            m_IS_damp_calib_dlg->ShowModal();
        },
        "", nullptr,
        [this]() {return m_plater->is_view3D_shown();; }, this);
    m_topbar->GetCalibMenu()->AppendSubMenu(input_shaping_menu, _L("Input Shaping"));

    // VFA
    append_menu_item(m_topbar->GetCalibMenu(), wxID_ANY, _L("VFA"), _L("VFA"),
        [this](wxCommandEvent&) {
            if (!m_vfa_test_dlg)
                m_vfa_test_dlg = new VFA_Test_Dlg((wxWindow*)this, wxID_ANY, m_plater);
            m_vfa_test_dlg->ShowModal();
        }, "", nullptr,
        [this]() {return m_plater->is_view3D_shown();; }, this);

    // help
    append_menu_item(m_topbar->GetCalibMenu(), wxID_ANY, _L("Tutorial"), _L("Calibration help"),
        [this](wxCommandEvent&) {
            std::string url = "https://github.com/SoftFever/OrcaSlicer/wiki/Calibration";
            if (const std::string country_code = wxGetApp().app_config->get_country_code(); country_code == "CN") {
                // Use gitee mirror for China users
                url = "https://gitee.com/n0isyfox/orca-slicer-docs/wikis/%E6%A0%A1%E5%87%86/%E6%89%93%E5%8D%B0%E5%8F%82%E6%95%B0%E6%A0%A1%E5%87%86";
            }
            wxLaunchDefaultBrowser(url, wxBROWSER_NEW_WINDOW);
        }, "", nullptr,
        [this]() {return m_plater->is_view3D_shown();; }, this);

#else
    m_menubar->Append(fileMenu, wxString::Format("&%s", _L("File")));
    if (editMenu)
        m_menubar->Append(editMenu, wxString::Format("&%s", _L("Edit")));
    if (viewMenu)
        m_menubar->Append(viewMenu, wxString::Format("&%s", _L("View")));
    /*if (publishMenu)
        m_menubar->Append(publishMenu, wxString::Format("&%s", _L("3D Models")));*/

    // SoftFever calibrations
    auto calib_menu = new wxMenu();

    // Temperature
    append_menu_item(calib_menu, wxID_ANY, _L("Temperature"), _L("Temperature"),
        [this](wxCommandEvent&) {
            if (!m_temp_calib_dlg)
                m_temp_calib_dlg = new Temp_Calibration_Dlg((wxWindow*)this, wxID_ANY, m_plater);
            m_temp_calib_dlg->ShowModal();
        }, "", nullptr,
        [this]() {return m_plater->is_view3D_shown();; }, this);

    // Flowrate (with submenu)
    auto flowrate_menu = new wxMenu();
    append_menu_item(flowrate_menu, wxID_ANY, _L("Pass 1"), _L("Flow rate test - Pass 1"),
        [this](wxCommandEvent&) { if (m_plater) m_plater->calib_flowrate(false, 1); }, "", nullptr,
        [this]() {return m_plater->is_view3D_shown();; }, this);
    append_menu_item(flowrate_menu, wxID_ANY, _L("Pass 2"), _L("Flow rate test - Pass 2"),
        [this](wxCommandEvent&) { if (m_plater) m_plater->calib_flowrate(false, 2); }, "", nullptr,
        [this]() {return m_plater->is_view3D_shown();; }, this);
    append_submenu(calib_menu,flowrate_menu,wxID_ANY,_L("Flow rate"),_L("Flow rate"),"",
                   [this]() {return m_plater->is_view3D_shown();; });
    flowrate_menu->AppendSeparator();
    append_menu_item(flowrate_menu, wxID_ANY, _L("YOLO (Recommended)"), _L("Orca YOLO flowrate calibration, 0.01 step"),
        [this](wxCommandEvent&) { if (m_plater) m_plater->calib_flowrate(true, 1); }, "", nullptr,
        [this]() {return m_plater->is_view3D_shown();; }, this);
    append_menu_item(flowrate_menu, wxID_ANY, _L("YOLO (perfectionist version)"), _L("Orca YOLO flowrate calibration, 0.005 step"),
        [this](wxCommandEvent&) { if (m_plater) m_plater->calib_flowrate(true, 2); }, "", nullptr,
        [this]() {return m_plater->is_view3D_shown();; }, this);

    // Pressure Advance
    append_menu_item(calib_menu, wxID_ANY, _L("Pressure advance"), _L("Pressure advance"),
        [this](wxCommandEvent&) {
            if (!m_pa_calib_dlg)
                m_pa_calib_dlg = new PA_Calibration_Dlg((wxWindow*)this, wxID_ANY, m_plater);
            m_pa_calib_dlg->ShowModal();
        }, "", nullptr,
        [this]() {return m_plater->is_view3D_shown();; }, this);

    // Retraction test
    append_menu_item(calib_menu, wxID_ANY, _L("Retraction test"), _L("Retraction test"),
        [this](wxCommandEvent&) {
            if (!m_retraction_calib_dlg)
                m_retraction_calib_dlg = new Retraction_Test_Dlg((wxWindow*)this, wxID_ANY, m_plater);
            m_retraction_calib_dlg->ShowModal();
        }, "", nullptr,
        [this]() {return m_plater->is_view3D_shown();; }, this);

    // Max Volumetric Speed
    append_menu_item(calib_menu, wxID_ANY, _L("Max flowrate"), _L("Max flowrate"),
        [this](wxCommandEvent&) {
            if (!m_vol_test_dlg)
                m_vol_test_dlg = new MaxVolumetricSpeed_Test_Dlg((wxWindow*)this, wxID_ANY, m_plater);
            m_vol_test_dlg->ShowModal();
        }, "", nullptr,
        [this]() {return m_plater->is_view3D_shown();; }, this);

    // Cornering (with submenu)
    auto cornering_menu = new wxMenu();
    append_menu_item(
        cornering_menu, wxID_ANY, _L("Junction Deviation"), _L("Junction Deviation calibration"),
        [this](wxCommandEvent&) {
            if (!m_junction_deviation_calib_dlg)
                m_junction_deviation_calib_dlg = new Junction_Deviation_Test_Dlg((wxWindow*)this, wxID_ANY, m_plater);
            m_junction_deviation_calib_dlg->ShowModal();
        },
        "", nullptr,
        [this]() {return m_plater->is_view3D_shown();; }, this);
    calib_menu->AppendSubMenu(cornering_menu, _L("Cornering"));

    // Input Shaping (with submenu)
    auto input_shaping_menu = new wxMenu();
    append_menu_item(
        input_shaping_menu, wxID_ANY, _L("Input Shaping Frequency"), _L("Input Shaping Frequency"),
        [this](wxCommandEvent&) {
            if (!m_IS_freq_calib_dlg)
                m_IS_freq_calib_dlg = new Input_Shaping_Freq_Test_Dlg((wxWindow*)this, wxID_ANY, m_plater);
            m_IS_freq_calib_dlg->ShowModal();
        },
        "", nullptr,
        [this]() {return m_plater->is_view3D_shown();; }, this);
    append_menu_item(
        input_shaping_menu, wxID_ANY, _L("Input Shaping Damping/zeta factor"), _L("Input Shaping Damping/zeta factor"),
        [this](wxCommandEvent&) {
            if (!m_IS_damp_calib_dlg)
                m_IS_damp_calib_dlg = new Input_Shaping_Damp_Test_Dlg((wxWindow*)this, wxID_ANY, m_plater);
            m_IS_damp_calib_dlg->ShowModal();
        },
        "", nullptr,
        [this]() {return m_plater->is_view3D_shown();; }, this);
    calib_menu->AppendSubMenu(input_shaping_menu, _L("Input Shaping"));

    // VFA
    append_menu_item(calib_menu, wxID_ANY, _L("VFA"), _L("VFA"),
        [this](wxCommandEvent&) {
            if (!m_vfa_test_dlg)
                m_vfa_test_dlg = new VFA_Test_Dlg((wxWindow*)this, wxID_ANY, m_plater);
            m_vfa_test_dlg->ShowModal();
        }, "", nullptr,
        [this]() {return m_plater->is_view3D_shown();; }, this);
    // help
    append_menu_item(calib_menu, wxID_ANY, _L("Tutorial"), _L("Calibration help"),
        [this](wxCommandEvent&) { wxLaunchDefaultBrowser("https://github.com/SoftFever/OrcaSlicer/wiki/Calibration", wxBROWSER_NEW_WINDOW); }, "", nullptr,
        [this]() {return m_plater->is_view3D_shown();; }, this);

    m_menubar->Append(calib_menu,wxString::Format("&%s", _L("Calibration")));
    if (helpMenu)
        m_menubar->Append(helpMenu, wxString::Format("&%s", _L("Help")));
    SetMenuBar(m_menubar);

#endif

#ifdef _MSW_DARK_MODE
    if (wxGetApp().tabs_as_menu())
        m_menubar->EnableTop(6, false);
#endif

#ifdef __APPLE__
    // This fixes a bug on Mac OS where the quit command doesn't emit window close events
    // wx bug: https://trac.wxwidgets.org/ticket/18328
    wxMenu* apple_menu = m_menubar->OSXGetAppleMenu();
    if (apple_menu != nullptr) {
        apple_menu->Bind(wxEVT_MENU, [this](wxCommandEvent &) {
            Close();
        }, wxID_EXIT);
    }
#endif // __APPLE__
}

void MainFrame::set_max_recent_count(int max)
{
    max = max < 0 ? 0 : max > 10000 ? 10000 : max;
    size_t count = m_recent_projects.GetCount();
    m_recent_projects.SetMaxFiles(max);
    if (count != m_recent_projects.GetCount()) {
        count = m_recent_projects.GetCount();
        std::vector<std::string> recent_projects;
        for (size_t i = 0; i < count; ++i) {
            recent_projects.push_back(into_u8(m_recent_projects.GetHistoryFile(i)));
        }
        wxGetApp().app_config->set_recent_projects(recent_projects);
        wxGetApp().app_config->save();
        m_webview->SendRecentList(-1);
    }
}

void MainFrame::open_menubar_item(const wxString& menu_name,const wxString& item_name)
{
    if (m_menubar == nullptr)
        return;
    // Get menu object from menubar
    int     menu_index = m_menubar->FindMenu(menu_name);
    wxMenu* menu       = m_menubar->GetMenu(menu_index);
    if (menu == nullptr) {
        BOOST_LOG_TRIVIAL(error) << "Mainframe open_menubar_item function couldn't find menu: " << menu_name;
        return;
    }
    // Get item id from menu
    int     item_id   = menu->FindItem(item_name);
    if (item_id == wxNOT_FOUND)
    {
        // try adding three dots char
        item_id = menu->FindItem(item_name + dots);
    }
    if (item_id == wxNOT_FOUND)
    {
        BOOST_LOG_TRIVIAL(error) << "Mainframe open_menubar_item function couldn't find item: " << item_name;
        return;
    }
    // wxEVT_MENU will trigger item
    wxPostEvent((wxEvtHandler*)menu, wxCommandEvent(wxEVT_MENU, item_id));
}

void MainFrame::init_menubar_as_gcodeviewer()
{
    //BBS do not show gcode viewer mebu
#if 0
    wxMenu* fileMenu = new wxMenu;
    {
        append_menu_item(fileMenu, wxID_ANY, _L("&Open G-code") + dots + "\t" + ctrl + "O", _L("Open a G-code file"),
            [this](wxCommandEvent&) { if (m_plater != nullptr) m_plater->load_gcode(); }, "open", nullptr,
            [this]() {return m_plater != nullptr; }, this);
#ifdef __APPLE__
        append_menu_item(fileMenu, wxID_ANY, _L("Re&load from Disk") + dots + "\t" + ctrl + shift + "R",
            _L("Reload the plater from disk"), [this](wxCommandEvent&) { m_plater->reload_gcode_from_disk(); },
            "", nullptr, [this]() { return !m_plater->get_last_loaded_gcode().empty(); }, this);
#else
        append_menu_item(fileMenu, wxID_ANY, _L("Re&load from Disk") + sep + "F5",
            _L("Reload the plater from disk"), [this](wxCommandEvent&) { m_plater->reload_gcode_from_disk(); },
            "", nullptr, [this]() { return !m_plater->get_last_loaded_gcode().empty(); }, this);
#endif // __APPLE__
        fileMenu->AppendSeparator();
        append_menu_item(fileMenu, wxID_ANY, _L("Export &Toolpaths as OBJ") + dots, _L("Export toolpaths as OBJ"),
            [this](wxCommandEvent&) { if (m_plater != nullptr) m_plater->export_toolpaths_to_obj(); }, "export_plater", nullptr,
            [this]() {return can_export_toolpaths(); }, this);
        append_menu_item(fileMenu, wxID_ANY, _L("Open &Slicer") + dots, _L("Open Slicer"),
            [](wxCommandEvent&) { start_new_slicer(); }, "", nullptr,
            []() {return true; }, this);
        fileMenu->AppendSeparator();
        append_menu_item(fileMenu, wxID_EXIT, _L("&Quit"), wxString::Format(_L("Quit %s"), SLIC3R_APP_NAME),
            [this](wxCommandEvent&) { Close(false); });
    }

    // View menu
    wxMenu* viewMenu = nullptr;
    if (m_plater != nullptr) {
        viewMenu = new wxMenu();
        add_common_view_menu_items(viewMenu, this, std::bind(&MainFrame::can_change_view, this));
    }

    // helpmenu
    auto helpMenu = generate_help_menu();

    m_menubar = new wxMenuBar();
    m_menubar->Append(fileMenu, _L("&File"));
    if (viewMenu != nullptr) m_menubar->Append(viewMenu, _L("&View"));
    // Add additional menus from C++
    wxGetApp().add_config_menu(m_menubar);
    m_menubar->Append(helpMenu, _L("&Help"));
    SetMenuBar(m_menubar);

#ifdef __APPLE__
    // This fixes a bug on Mac OS where the quit command doesn't emit window close events
    // wx bug: https://trac.wxwidgets.org/ticket/18328
    wxMenu* apple_menu = m_menubar->OSXGetAppleMenu();
    if (apple_menu != nullptr) {
        apple_menu->Bind(wxEVT_MENU, [this](wxCommandEvent&) {
            Close();
            }, wxID_EXIT);
    }
#endif // __APPLE__
#endif
}

void MainFrame::update_menubar()
{
    if (wxGetApp().is_gcode_viewer())
        return;

    const bool is_fff = plater()->printer_technology() == ptFFF;
}

void MainFrame::reslice_now()
{
    if (m_plater)
        m_plater->reslice();
}

struct ConfigsOverwriteConfirmDialog : MessageDialog
{
    ConfigsOverwriteConfirmDialog(wxWindow *parent, wxString name, bool exported)
        : MessageDialog(parent,
                        wxString::Format(exported ? _L("A file exists with the same name: %s, do you want to overwrite it?") :
                                                  _L("A config exists with the same name: %s, do you want to overwrite it?"),
                                         name),
                        exported ? _L("Overwrite file") : _L("Overwrite config"),
                        wxYES_NO | wxNO_DEFAULT)
    {
        add_button(wxID_YESTOALL, false, _L("Yes to All"));
        add_button(wxID_NOTOALL, false, _L("No to All"));
    }
};

void MainFrame::export_config()
{
    ExportConfigsDialog export_configs_dlg(nullptr);
    export_configs_dlg.ShowModal();
    return;

    // Generate a cummulative configuration for the selected print, filaments and printer.
    wxDirDialog dlg(this, _L("Choose a directory"),
        from_u8(!m_last_config.IsEmpty() ? get_dir_name(m_last_config) : wxGetApp().app_config->get_last_dir()), wxDD_DEFAULT_STYLE | wxDD_DIR_MUST_EXIST);
    wxString path;
    if (dlg.ShowModal() == wxID_OK)
        path = dlg.GetPath();
    if (!path.IsEmpty()) {
        // Export the config bundle.
        wxGetApp().app_config->update_config_dir(into_u8(path));
        try {
            auto files = wxGetApp().preset_bundle->export_current_configs(into_u8(path), [this](std::string const & name) {
                    ConfigsOverwriteConfirmDialog dlg(this, from_u8(name), true);
                    int res = dlg.ShowModal();
                    int ids[]{wxID_NO, wxID_YES, wxID_NOTOALL, wxID_YESTOALL};
                    return std::find(ids, ids + 4, res) - ids;
            }, false);
            if (!files.empty())
                m_last_config = from_u8(files.back());
            MessageDialog dlg(this, wxString::Format(_L_PLURAL("There is %d config exported. (Only non-system configs)",
                "There are %d configs exported. (Only non-system configs)", files.size()), files.size()),
                              _L("Export result"), wxOK);
            dlg.ShowModal();
        } catch (const std::exception &ex) {
            show_error(this, ex.what());
        }
    }
}

// Load a config file containing a Print, Filament & Printer preset.
void MainFrame::load_config_file()
{
    //BBS do not load config file
 //   if (!wxGetApp().check_and_save_current_preset_changes(_L("Loading profile file"), "", false))
 //       return;
    wxFileDialog dlg(this, _L("Select profile to load:"),
        !m_last_config.IsEmpty() ? get_dir_name(m_last_config) : wxGetApp().app_config->get_last_dir(),
        "config.json", "Config files (*.json;*.zip;*.orca_printer;*.orca_filament)|*.json;*.zip;*.orca_printer;*.orca_filament", wxFD_OPEN | wxFD_MULTIPLE | wxFD_FILE_MUST_EXIST);
     wxArrayString files;
    if (dlg.ShowModal() != wxID_OK)
        return;
    dlg.GetPaths(files);
    std::vector<std::string> cfiles;
    for (auto file : files) {
        cfiles.push_back(into_u8(file));
        m_last_config = file;
    }
    bool update = false;
    wxGetApp().preset_bundle->import_presets(cfiles, [this](std::string const & name) {
            ConfigsOverwriteConfirmDialog dlg(this, from_u8(name), false);
            int           res = dlg.ShowModal();
            int           ids[]{wxID_NO, wxID_YES, wxID_NOTOALL, wxID_YESTOALL};
            return std::find(ids, ids + 4, res) - ids;
        },
        ForwardCompatibilitySubstitutionRule::Enable);
    if (!cfiles.empty()) {
        wxGetApp().app_config->update_config_dir(get_dir_name(cfiles.back()));
        wxGetApp().load_current_presets();
        BOOST_LOG_TRIVIAL(info) << __FUNCTION__ << " presets has been import,and size is" << cfiles.size();
        NetworkAgent* agent = wxGetApp().getAgent();
        if (agent) {
            BOOST_LOG_TRIVIAL(info) << __FUNCTION__ << " user is: " << agent->get_user_id();
        }
    }
    wxGetApp().preset_bundle->update_compatible(PresetSelectCompatibleType::Always);
    update_side_preset_ui();
    auto msg = wxString::Format(_L_PLURAL("There is %d config imported. (Only non-system and compatible configs)",
        "There are %d configs imported. (Only non-system and compatible configs)", cfiles.size()), cfiles.size());
    if(cfiles.empty())
        msg += _L("\nHint: Make sure you have added the corresponding printer before importing the configs.");
    MessageDialog dlg2(this,msg ,
                        _L("Import result"), wxOK);
    dlg2.ShowModal();
}

// Load a config file containing a Print, Filament & Printer preset from command line.
bool MainFrame::load_config_file(const std::string &path)
{
    try {
        ConfigSubstitutions config_substitutions = wxGetApp().preset_bundle->load_config_file(path, ForwardCompatibilitySubstitutionRule::Enable);
        if (!config_substitutions.empty())
            show_substitutions_info(config_substitutions, path);
    } catch (const std::exception &ex) {
        show_error(this, ex.what());
        return false;
    }
    wxGetApp().load_current_presets();
    return true;
}

//BBS: export current config bundle as BBL default reference
//void MainFrame::export_current_configbundle()
//{
    // BBS do not export profile
   // if (!wxGetApp().check_and_save_current_preset_changes(_L("Exporting current profile bundle"),
   //     _L("Some presets are modified and the unsaved changes will not be exported into profile bundle."), false, true))
   //     return;

   // // validate current configuration in case it's dirty
   // auto err = wxGetApp().preset_bundle->full_config().validate();
   // if (! err.empty()) {
   //     show_error(this, err);
   //     return;
   // }
   // // Ask user for a file name.
   // wxFileDialog dlg(this, _L("Save BBL Default bundle as:"),
   //     !m_last_config.IsEmpty() ? get_dir_name(m_last_config) : wxGetApp().app_config->get_last_dir(),
   //     "BBL_config_bundle.ini",
   //     file_wildcards(FT_INI), wxFD_SAVE | wxFD_OVERWRITE_PROMPT);
   // wxString file;
   // if (dlg.ShowModal() == wxID_OK)
   //     file = dlg.GetPath();
   // if (!file.IsEmpty()) {
   //     // Export the config bundle.
   //     wxGetApp().app_config->update_config_dir(get_dir_name(file));
   //     try {
   //         wxGetApp().preset_bundle->export_current_configbundle(file.ToUTF8().data());
   //     } catch (const std::exception &ex) {
			//show_error(this, ex.what());
   //     }
   // }
//}

//BBS: export all the system preset configs to seperate files
/*void MainFrame::export_system_configs()
{
    // Ask user for a file name.
    wxDirDialog dlg(this, _L("choose a directory"),
        !m_last_config.IsEmpty() ? get_dir_name(m_last_config) : wxGetApp().app_config->get_last_dir(), wxDD_DEFAULT_STYLE | wxDD_DIR_MUST_EXIST);
    wxString path;
    if (dlg.ShowModal() == wxID_OK)
        path = dlg.GetPath();
    if (!path.IsEmpty()) {
        // Export the config bundle.
        wxGetApp().app_config->update_config_dir(path.ToStdString());
        try {
            wxGetApp().preset_bundle->export_system_configs(path.ToUTF8().data());
        } catch (const std::exception &ex) {
            show_error(this, ex.what());
        }
    }
}*/

//void MainFrame::export_configbundle(bool export_physical_printers /*= false*/)
//{
////    ; //BBS do not export config bundle
//}

// Loading a config bundle with an external file name used to be used
// to auto - install a config bundle on a fresh user account,
// but that behavior was not documented and likely buggy.
//void MainFrame::load_configbundle(wxString file/* = wxEmptyString, const bool reset_user_profile*/)
//{
//    ; //BBS do not import config bundle
//}

// Load a provied DynamicConfig into the Print / Filament / Printer tabs, thus modifying the active preset.
// Also update the plater with the new presets.
void MainFrame::load_config(const DynamicPrintConfig& config)
{
	PrinterTechnology printer_technology = wxGetApp().preset_bundle->printers.get_edited_preset().printer_technology();
	const auto       *opt_printer_technology = config.option<ConfigOptionEnum<PrinterTechnology>>("printer_technology");
	if (opt_printer_technology != nullptr && opt_printer_technology->value != printer_technology) {
		printer_technology = opt_printer_technology->value;
		this->plater()->set_printer_technology(printer_technology);
	}
#if 0
	for (auto tab : wxGetApp().tabs_list)
		if (tab->supports_printer_technology(printer_technology)) {
			if (tab->type() == Slic3r::Preset::TYPE_PRINTER)
				static_cast<TabPrinter*>(tab)->update_pages();
			tab->load_config(config);
		}
    if (m_plater)
        m_plater->on_config_change(config);
#else
	// Load the currently selected preset into the GUI, update the preset selection box.
    //FIXME this is not quite safe for multi-extruder printers,
    // as the number of extruders is not adjusted for the vector values.
    // (see PresetBundle::update_multi_material_filament_presets())
    // Better to call PresetBundle::load_config() instead?
    for (auto tab : wxGetApp().tabs_list)
        if (tab->supports_printer_technology(printer_technology)) {
            // Only apply keys, which are present in the tab's config. Ignore the other keys.
			for (const std::string &opt_key : tab->get_config()->diff(config))
				// Ignore print_settings_id, printer_settings_id, filament_settings_id etc.
				if (! boost::algorithm::ends_with(opt_key, "_settings_id"))
					tab->get_config()->option(opt_key)->set(config.option(opt_key));
        }

    wxGetApp().load_current_presets();
#endif
}

//BBS: GUI refactor
void MainFrame::select_tab(wxPanel* panel)
{
    if (!panel)
        return;
    if (panel == m_param_panel) {
        panel = m_plater;
    } else if (dynamic_cast<ParamsPanel*>(panel)) {
        wxGetApp().params_dialog()->Popup();
        return;
    }
    int page_idx = m_tabpanel->FindPage(panel);
    if (page_idx == tp3DEditor && m_tabpanel->GetSelection() == tpPreview)
        return;
    //BBS GUI refactor: remove unused layout new/dlg
    /*if (page_idx != wxNOT_FOUND && m_layout == ESettingsLayout::Dlg)
        page_idx++;*/
    select_tab(size_t(page_idx));
}

//BBS
void MainFrame::jump_to_monitor(std::string dev_id)
{
    if(!m_monitor)
        return;
    m_tabpanel->SetSelection(tpMonitor);
    ((MonitorPanel*)m_monitor)->select_machine(dev_id);
}

void MainFrame::jump_to_multipage()
{
    if(!m_multi_machine)
        return;
    m_tabpanel->SetSelection(tpMultiDevice);
    ((MultiMachinePage*)m_multi_machine)->jump_to_send_page();
}


//BBS GUI refactor: remove unused layout new/dlg
void MainFrame::select_tab(size_t tab/* = size_t(-1)*/)
{
    //bool tabpanel_was_hidden = false;

    // Controls on page are created on active page of active tab now.
    // We should select/activate tab before its showing to avoid an UI-flickering
    auto select = [this, tab](bool was_hidden) {
        // when tab == -1, it means we should show the last selected tab
        //BBS GUI refactor: remove unused layout new/dlg
        //size_t new_selection = tab == (size_t)(-1) ? m_last_selected_tab : (m_layout == ESettingsLayout::Dlg && tab != 0) ? tab - 1 : tab;
        size_t new_selection = tab == (size_t)(-1) ? m_last_selected_tab : tab;

        if (m_tabpanel->GetSelection() != (int)new_selection)
            m_tabpanel->SetSelection(new_selection);
#ifdef _MSW_DARK_MODE
        /*if (wxGetApp().tabs_as_menu()) {
            if (Tab* cur_tab = dynamic_cast<Tab*>(m_tabpanel->GetPage(new_selection)))
                update_marker_for_tabs_menu((m_layout == ESettingsLayout::Old ? m_menubar : m_settings_dialog.menubar()), cur_tab->title(), m_layout == ESettingsLayout::Old);
            else if (tab == 0 && m_layout == ESettingsLayout::Old)
                m_plater->get_current_canvas3D()->render();
        }*/
#endif
        if (tab == MainFrame::tp3DEditor && m_layout == ESettingsLayout::Old)
            m_plater->canvas3D()->render();
        else if (was_hidden) {
            Tab* cur_tab = dynamic_cast<Tab*>(m_tabpanel->GetPage(new_selection));
            if (cur_tab)
                cur_tab->OnActivate();
        }
    };

    select(false);
}

void MainFrame::request_select_tab(TabPosition pos)
{
    wxCommandEvent* evt = new wxCommandEvent(EVT_SELECT_TAB);
    evt->SetInt(pos);
    wxQueueEvent(this, evt);
}

int MainFrame::get_calibration_curr_tab() {
    if (m_calibration)
        return m_calibration->get_tabpanel()->GetSelection();
    return -1;
}

// Set a camera direction, zoom to all objects.
void MainFrame::select_view(const std::string& direction)
{
     if (m_plater)
         m_plater->select_view(direction);
}

// #ys_FIXME_to_delete
void MainFrame::on_presets_changed(SimpleEvent &event)
{
    auto *tab = dynamic_cast<Tab*>(event.GetEventObject());
    wxASSERT(tab != nullptr);
    if (tab == nullptr) {
        return;
    }

    // Update preset combo boxes(Print settings, Filament, Material, Printer) from their respective tabs.
    auto presets = tab->get_presets();
    if (m_plater != nullptr && presets != nullptr) {

        // FIXME: The preset type really should be a property of Tab instead
        Slic3r::Preset::Type preset_type = tab->type();
        if (preset_type == Slic3r::Preset::TYPE_INVALID) {
            wxASSERT(false);
            return;
        }

        m_plater->on_config_change(*tab->get_config());

        m_plater->sidebar().update_presets(preset_type);
    }
}

// #ys_FIXME_to_delete
void MainFrame::on_value_changed(wxCommandEvent& event)
{
    auto *tab = dynamic_cast<Tab*>(event.GetEventObject());
    wxASSERT(tab != nullptr);
    if (tab == nullptr)
        return;

    auto opt_key = event.GetString();
    if (m_plater) {
        m_plater->on_config_change(*tab->get_config()); // propagate config change events to the plater
        if (opt_key == "extruders_count") {
            auto value = event.GetInt();
            m_plater->on_filaments_change(value);
        }
    }
}

void MainFrame::on_config_changed(DynamicPrintConfig* config) const
{
    if (m_plater)
        m_plater->on_config_change(*config); // propagate config change events to the plater
}

void MainFrame::set_print_button_to_default(PrintSelectType select_type)
{
    if (select_type == PrintSelectType::ePrintPlate) {
        m_print_btn->SetLabel(_L("Print plate"));
        m_print_select = ePrintPlate;
        if (m_print_enable)
            m_print_enable = get_enable_print_status();
        m_print_btn->Enable(m_print_enable);
        this->Layout();
    } else if (select_type == PrintSelectType::eSendGcode) {
        m_print_btn->SetLabel(_L("Print"));
        m_print_select = eSendGcode;
        if (m_print_enable)
            m_print_enable = get_enable_print_status() && can_send_gcode();
        m_print_btn->Enable(m_print_enable);
        this->Layout();
    } else if (select_type == PrintSelectType::eExportGcode) {
        m_print_btn->SetLabel(_L("Export G-code file"));
        m_print_select = eExportGcode;
        if (m_print_enable)
            m_print_enable = get_enable_print_status() && can_send_gcode();
        m_print_btn->Enable(m_print_enable);
        this->Layout();
    } else {
        // unsupport
        return;
    }
}

void MainFrame::add_to_recent_projects(const wxString& filename)
{
    if (wxFileExists(filename))
    {
        m_recent_projects.AddFileToHistory(filename);
        std::vector<std::string> recent_projects;
        size_t count = m_recent_projects.GetCount();
        for (size_t i = 0; i < count; ++i)
        {
            recent_projects.push_back(into_u8(m_recent_projects.GetHistoryFile(i)));
        }
        wxGetApp().app_config->set_recent_projects(recent_projects);
        m_webview->SendRecentList(0);
    }
}

std::wstring MainFrame::FileHistory::GetThumbnailUrl(int index) const
{
    if (m_thumbnails[index].empty()) return L"";
    std::wstringstream wss;
    wss << L"data:image/png;base64,";
    wss << wxBase64Encode(m_thumbnails[index].data(), m_thumbnails[index].size());
    return wss.str();
}

void MainFrame::FileHistory::AddFileToHistory(const wxString &file)
{
    if (this->m_fileMaxFiles == 0)
        return;
    wxFileHistory::AddFileToHistory(file);
    if (m_load_called)
        m_thumbnails.push_front(bbs_3mf_get_thumbnail(into_u8(file).c_str()));
    else
        m_thumbnails.push_front("");
}

void MainFrame::FileHistory::RemoveFileFromHistory(size_t i)
{
    if (i >= m_thumbnails.size()) // FIX zero max
        return;
    wxFileHistory::RemoveFileFromHistory(i);
    m_thumbnails.erase(m_thumbnails.begin() + i);
}

size_t MainFrame::FileHistory::FindFileInHistory(const wxString & file)
{
    return m_fileHistory.Index(file);
}

void MainFrame::FileHistory::LoadThumbnails()
{
    tbb::parallel_for(tbb::blocked_range<size_t>(0, GetCount()), [this](tbb::blocked_range<size_t> range) {
        for (size_t i = range.begin(); i < range.end(); ++i) {
            auto thumbnail = bbs_3mf_get_thumbnail(into_u8(GetHistoryFile(i)).c_str());
            if (!thumbnail.empty()) {
                m_thumbnails[i] = thumbnail;
            }
        }
    });
    m_load_called = true;
}

inline void MainFrame::FileHistory::SetMaxFiles(int max)
{
    m_fileMaxFiles  = max;
    size_t numFiles = m_fileHistory.size();
    while (numFiles > m_fileMaxFiles)
        RemoveFileFromHistory(--numFiles);
}

void MainFrame::get_recent_projects(boost::property_tree::wptree &tree, int images)
{
    for (size_t i = 0; i < m_recent_projects.GetCount(); ++i) {
        boost::property_tree::wptree item;
        std::wstring proj = m_recent_projects.GetHistoryFile(i).ToStdWstring();
        item.put(L"project_name", proj.substr(proj.find_last_of(L"/\\") + 1));
        item.put(L"path", proj);
        boost::system::error_code ec;
        std::time_t t = boost::filesystem::last_write_time(proj, ec);
        if (!ec) {
            std::wstring time = wxDateTime(t).FormatISOCombined(' ').ToStdWstring();
            item.put(L"time", time);
            if (i <= images) {
                auto thumbnail = m_recent_projects.GetThumbnailUrl(i);
                if (!thumbnail.empty()) item.put(L"image", thumbnail);
            }
        } else {
            item.put(L"time", _L("File is missing"));
        }
        tree.push_back({L"", item});
    }
}

void MainFrame::open_recent_project(size_t file_id, wxString const & filename)
{
    if (file_id == size_t(-1)) {
        file_id = m_recent_projects.FindFileInHistory(filename);
    }
    if (wxFileExists(filename)) {
        CallAfter([this, filename] {
            if (wxGetApp().can_load_project())
                m_plater->load_project(filename);
        });
    }
    else
    {
        MessageDialog msg(this, _L("The project is no longer available."), _L("Error"), wxOK | wxYES_DEFAULT);
        if (msg.ShowModal() == wxID_YES)
        {
            m_recent_projects.RemoveFileFromHistory(file_id);
            std::vector<std::string> recent_projects;
            size_t count = m_recent_projects.GetCount();
            for (size_t i = 0; i < count; ++i)
            {
                recent_projects.push_back(into_u8(m_recent_projects.GetHistoryFile(i)));
            }
            wxGetApp().app_config->set_recent_projects(recent_projects);
            m_webview->SendRecentList(-1);
        }
    }
}

void MainFrame::remove_recent_project(size_t file_id, wxString const &filename)
{
    if (file_id == size_t(-1)) {
        if (filename.IsEmpty())
            while (m_recent_projects.GetCount() > 0)
                m_recent_projects.RemoveFileFromHistory(0);
        else
            file_id = m_recent_projects.FindFileInHistory(filename);
    }
    if (file_id != size_t(-1))
        m_recent_projects.RemoveFileFromHistory(file_id);
    std::vector<std::string> recent_projects;
    size_t count = m_recent_projects.GetCount();
    for (size_t i = 0; i < count; ++i)
    {
        recent_projects.push_back(into_u8(m_recent_projects.GetHistoryFile(i)));
    }
    wxGetApp().app_config->set_recent_projects(recent_projects);
    m_webview->SendRecentList(-1);
}

void MainFrame::load_url(wxString url)
{
    BOOST_LOG_TRIVIAL(trace) << "load_url:" << url;
    auto evt = new wxCommandEvent(EVT_LOAD_URL, this->GetId());
    evt->SetString(url);
    wxQueueEvent(this, evt);
}

void MainFrame::load_printer_url(wxString url, wxString apikey)
{
    BOOST_LOG_TRIVIAL(trace) << "load_printer_url:" << url;
    auto evt = new LoadPrinterViewEvent(EVT_LOAD_PRINTER_URL, this->GetId());
    evt->SetString(url);
    evt->SetAPIkey(apikey);
    wxQueueEvent(this, evt);
}

void MainFrame::load_printer_url()
{
    PresetBundle &preset_bundle = *wxGetApp().preset_bundle;
    if (preset_bundle.use_bbl_device_tab())
        return;

    auto     cfg = preset_bundle.printers.get_edited_preset().config;
    wxString url = cfg.opt_string("print_host_webui").empty() ? cfg.opt_string("print_host") : cfg.opt_string("print_host_webui");
    wxString apikey;
    const auto host_type = cfg.option<ConfigOptionEnum<PrintHostType>>("host_type")->value;
    if (cfg.has("printhost_apikey") && (host_type == htPrusaLink || host_type == htPrusaConnect))
        apikey = cfg.opt_string("printhost_apikey");
    if (!url.empty()) {
        if (!url.Lower().starts_with("http"))
            url = wxString::Format("http://%s", url);

        load_printer_url(url, apikey);
    }
}

bool MainFrame::is_printer_view() const { return m_tabpanel->GetSelection() == TabPosition::tpMonitor; }


void MainFrame::refresh_plugin_tips()
{
    if (m_webview != nullptr)
        m_webview->ShowNetpluginTip();
}

void MainFrame::RunScript(wxString js)
{
    if (m_webview != nullptr)
        m_webview->RunScript(js);
}

void MainFrame::technology_changed()
{
    // update menu titles
    PrinterTechnology pt = plater()->printer_technology();
    if (int id = m_menubar->FindMenu(pt == ptFFF ? _omitL("Material Settings") : _L("Filament Settings")); id != wxNOT_FOUND)
        m_menubar->SetMenuLabel(id, pt == ptSLA ? _omitL("Material Settings") : _L("Filament Settings"));
}

//
// Called after the Preferences dialog is closed and the program settings are saved.
// Update the UI based on the current preferences.
void MainFrame::update_ui_from_settings()
{
    if (m_plater)
        m_plater->update_ui_from_settings();
    for (auto tab: wxGetApp().tabs_list)
        tab->update_ui_from_settings();
}


void MainFrame::show_sync_dialog()
{
    SimpleEvent* evt = new SimpleEvent(EVT_SYNC_CLOUD_PRESET);
    wxQueueEvent(this, evt);
}

void MainFrame::update_side_preset_ui()
{
    // select last preset
    for (auto tab : wxGetApp().tabs_list) {
        tab->update_tab_ui();
    }

    //BBS: update the preset
    m_plater->sidebar().update_presets(Preset::TYPE_PRINTER);
    m_plater->sidebar().update_presets(Preset::TYPE_FILAMENT);


    //take off multi machine
    if(m_multi_machine){m_multi_machine->clear_page();}
}

void MainFrame::on_select_default_preset(SimpleEvent& evt)
{
    MessageDialog dialog(this,
                    _L("Do you want to synchronize your personal data from Bambu Cloud?\n"
                        "It contains the following information:\n"
                        "1. The Process presets\n"
                        "2. The Filament presets\n"
                        "3. The Printer presets"),
                    _L("Synchronization"),
                    wxCENTER |
                    wxYES_DEFAULT | wxYES_NO |
                    wxICON_INFORMATION);

    /* get setting list */
    NetworkAgent* agent = wxGetApp().getAgent();
    switch ( dialog.ShowModal() )
    {
        case wxID_YES: {
            wxGetApp().app_config->set_bool("sync_user_preset", true);
            wxGetApp().start_sync_user_preset(true);
            BOOST_LOG_TRIVIAL(info) << __FUNCTION__ << " sync_user_preset: true";
            break;
        }
        case wxID_NO:
            wxGetApp().app_config->set_bool("sync_user_preset", false);
            wxGetApp().stop_sync_user_preset();
            BOOST_LOG_TRIVIAL(info) << __FUNCTION__ << " sync_user_preset: false";
            break;
        default:
            break;
    }

    update_side_preset_ui();
}

std::string MainFrame::get_base_name(const wxString &full_name, const char *extension) const
{
    boost::filesystem::path filename = boost::filesystem::path(full_name.wx_str()).filename();
    if (extension != nullptr)
		filename = filename.replace_extension(extension);
    return filename.string();
}

std::string MainFrame::get_dir_name(const wxString &full_name) const
{
    return boost::filesystem::path(into_u8(full_name)).parent_path().string();
}


// ----------------------------------------------------------------------------
// SettingsDialog
// ----------------------------------------------------------------------------

SettingsDialog::SettingsDialog(MainFrame* mainframe)
:DPIDialog(NULL, wxID_ANY, wxString(SLIC3R_APP_NAME) + " - " + _L("Settings"), wxDefaultPosition, wxDefaultSize, wxDEFAULT_FRAME_STYLE, "settings_dialog"),
//: DPIDialog(mainframe, wxID_ANY, wxString(SLIC3R_APP_NAME) + " - " + _L("Settings"), wxDefaultPosition, wxDefaultSize,
//        wxDEFAULT_DIALOG_STYLE | wxRESIZE_BORDER | wxMINIMIZE_BOX | wxMAXIMIZE_BOX, "settings_dialog"),
    m_main_frame(mainframe)
{
    if (wxGetApp().is_gcode_viewer())
        return;

#if defined(__WXMSW__)
    // ys_FIXME! temporary workaround for correct font scaling
    // Because of from wxWidgets 3.1.3 auto rescaling is implemented for the Fonts,
    // From the very beginning set dialog font to the wxSYS_DEFAULT_GUI_FONT
    this->SetFont(wxSystemSettings::GetFont(wxSYS_DEFAULT_GUI_FONT));
#else
    this->SetFont(wxGetApp().normal_font());
    this->SetBackgroundColour(wxSystemSettings::GetColour(wxSYS_COLOUR_WINDOW));
#endif // __WXMSW__

    // Load the icon either from the exe, or from the ico file.
#if _WIN32
    {
        TCHAR szExeFileName[MAX_PATH];
        GetModuleFileName(nullptr, szExeFileName, MAX_PATH);
        SetIcon(wxIcon(szExeFileName, wxBITMAP_TYPE_ICO));
    }
#else
    SetIcon(wxIcon(var("OrcaSlicer_128px.png"), wxBITMAP_TYPE_PNG));
#endif // _WIN32

    //just hide the Frame on closing
    this->Bind(wxEVT_CLOSE_WINDOW, [this](wxCloseEvent& evt) { this->Hide(); });

#ifdef _MSW_DARK_MODE
    if (wxGetApp().tabs_as_menu()) {
        // menubar
        //m_menubar = new wxMenuBar();
        //add_tabs_as_menu(m_menubar, mainframe, this);
        //this->SetMenuBar(m_menubar);
    }
#endif

    // initialize layout
    auto sizer = new wxBoxSizer(wxVERTICAL);
    sizer->SetSizeHints(this);
    SetSizer(sizer);
    Fit();

    const wxSize min_size = wxSize(85 * em_unit(), 50 * em_unit());
#ifdef __APPLE__
    // Using SetMinSize() on Mac messes up the window position in some cases
    // cf. https://groups.google.com/forum/#!topic/wx-users/yUKPBBfXWO0
    SetSize(min_size);
#else
    SetMinSize(min_size);
    SetSize(GetMinSize());
#endif
    Layout();
}

void SettingsDialog::on_dpi_changed(const wxRect& suggested_rect)
{
    if (wxGetApp().is_gcode_viewer())
        return;

    const int& em = em_unit();
    const wxSize& size = wxSize(85 * em, 50 * em);

    // BBS
    m_tabpanel->Rescale();

    // update Tabs
    for (auto tab : wxGetApp().tabs_list)
        tab->msw_rescale();

    SetMinSize(size);
    Fit();
    Refresh();
}


} // GUI
} // Slic3r<|MERGE_RESOLUTION|>--- conflicted
+++ resolved
@@ -2405,17 +2405,13 @@
         append_menu_item(export_menu, wxID_ANY, _L("Export all objects as STLs") + dots, _L("Export all objects as STLs"),
             [this](wxCommandEvent&) { if (m_plater) m_plater->export_stl(false, false, true); }, "menu_export_stl", nullptr,
             [this](){return can_export_model(); }, this);
-<<<<<<< HEAD
         append_menu_item(export_menu, wxID_ANY, _L("Export all objects as one DRC") + dots, _L("Export all objects as one DRC"),
             [this](wxCommandEvent&) { if (m_plater) m_plater->export_drc(); }, "menu_export_stl", nullptr,
             [this](){return can_export_model(); }, this);
         append_menu_item(export_menu, wxID_ANY, _L("Export all objects as DRCs") + dots, _L("Export all objects as DRCs"),
             [this](wxCommandEvent&) { if (m_plater) m_plater->export_drc(false, false, true); }, "menu_export_stl", nullptr,
             [this](){return can_export_model(); }, this);
-        append_menu_item(export_menu, wxID_ANY, _L("Export Generic 3MF") + dots/* + "\tCtrl+G"*/, _L("Export 3mf file without using some 3mf-extensions"),
-=======
         append_menu_item(export_menu, wxID_ANY, _L("Export Generic 3MF") + dots/* + "\t" + ctrl + "G"*/, _L("Export 3mf file without using some 3mf-extensions"),
->>>>>>> 19bc7480
             [this](wxCommandEvent&) { if (m_plater) m_plater->export_core_3mf(); }, "menu_export_sliced_file", nullptr,
             [this](){return can_export_model(); }, this);
         // BBS export .gcode.3mf
