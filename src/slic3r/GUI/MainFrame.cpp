--- conflicted
+++ resolved
@@ -1731,10 +1731,32 @@
                     p->Dismiss();
                     });
 
+                bool support_send = true;
+                bool support_print_all = true;
+
+                const auto preset_bundle = wxGetApp().preset_bundle;
+                if (preset_bundle) {
+                    if (preset_bundle->use_bbl_network()) {
+                        // BBL network support everything
+                    } else {
+                        support_send = false; // All 3rd print hosts do not have the send options
+
+                        auto cfg = preset_bundle->printers.get_edited_preset().config;
+                        const auto host_type = cfg.option<ConfigOptionEnum<PrintHostType>>("host_type")->value;
+
+                        // Only simply print support uploading all plates
+                        support_print_all = host_type == PrintHostType::htSimplyPrint;
+                    }
+                }
+
                 p->append_button(print_plate_btn);
-                p->append_button(print_all_btn);
-                p->append_button(send_to_printer_btn);
-                p->append_button(send_to_printer_all_btn);
+                if (support_print_all) {
+                    p->append_button(print_all_btn);
+                }
+                if (support_send) {
+                    p->append_button(send_to_printer_btn);
+                    p->append_button(send_to_printer_all_btn);
+                }
                 if (enable_multi_machine) {
                     SideButton* print_multi_machine_btn = new SideButton(p, _L("Send to Multi-device"), "");
                     print_multi_machine_btn->SetCornerRadius(0);
@@ -1759,40 +1781,7 @@
                     m_print_btn->Enable(m_print_enable);
                     this->Layout();
                     p->Dismiss();
-<<<<<<< HEAD
-                    });
-                p->append_button(print_plate_btn);
-
-                bool support_send = true;
-                bool support_print_all = true;
-
-                const auto preset_bundle = wxGetApp().preset_bundle;
-                if (preset_bundle) {
-                    if (preset_bundle->use_bbl_network()) {
-                        // BBL network support everything
-                    } else {
-                        support_send = false; // All 3rd print hosts do not have the send options
-
-                        auto cfg = preset_bundle->printers.get_edited_preset().config;
-                        const auto host_type = cfg.option<ConfigOptionEnum<PrintHostType>>("host_type")->value;
-
-                        // Only simply print support uploading all plates
-                        support_print_all = host_type == PrintHostType::htSimplyPrint;
-                    }
-                }
-
-                if (support_print_all) {
-                    p->append_button(print_all_btn);
-                }
-                if (support_send) {
-                    p->append_button(send_to_printer_btn);
-                    p->append_button(send_to_printer_all_btn);
-                }
-                p->append_button(export_sliced_file_btn);
-                p->append_button(export_all_sliced_file_btn);
-=======
                 });
->>>>>>> c2e19b65
                 p->append_button(export_gcode_btn);
             }
 
