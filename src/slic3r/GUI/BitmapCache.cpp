--- conflicted
+++ resolved
@@ -502,10 +502,9 @@
         + (dark_mode ? "-dm" : "")
         + new_color;
 
-    // Orca: disable to match load_svg function
-    /*auto it = m_bndl_map.find(bitmap_key);
+    auto it = m_bndl_map.find(bitmap_key);
     if (it != m_bndl_map.end())
-        return it->second;*/
+        return it->second;
 
     // map of color replaces
     //Orca: use replaces from load_svg function
@@ -574,7 +573,7 @@
 
     // map of color replaces
     std::map<std::string, std::string> replaces;
-replaces["\"#0x00AE42\""] = "\"#009688\"";
+    replaces["\"#0x00AE42\""] = "\"#009688\"";
     replaces["\"#00FF00\""] = "\"#52c7b8\"";
     if (dark_mode) {
         replaces["\"#262E30\""] = "\"#EFEFF0\"";
@@ -585,7 +584,7 @@
         replaces["\"#6B6B6B\""] = "\"#818182\"";
         replaces["\"#909090\""] = "\"#FFFFFF\"";
         replaces["\"#00FF00\""] = "\"#FF0000\"";
-replaces["\"#009688\""] = "\"#00675b\"";
+        replaces["\"#009688\""] = "\"#00675b\"";
     }
     //if (!new_color.empty())
     //    replaces["\"#ED6B21\""] = "\"" + new_color + "\"";
@@ -683,7 +682,6 @@
     return wxImage_to_wxBitmap_with_alpha(std::move(image), scale);
 }
 
-<<<<<<< HEAD
 //we make scaled solid bitmaps only for the cases, when its will be used with scaled SVG icon in one output bitmap
 wxBitmapBundle BitmapCache::mksolid(size_t width_in, size_t height_in, unsigned char r, unsigned char g, unsigned char b, unsigned char transparency, size_t border_width /*= 0*/, bool dark_mode/* = false*/)
 {
@@ -761,7 +759,8 @@
         return it->second;
 
     return bndl;
-=======
+}
+
 bool BitmapCache::parse_color(const std::string& scolor, unsigned char* rgb_out)
 {
     if (scolor.size() == 9) {
@@ -801,7 +800,6 @@
         rgba_out[i] = (unsigned char)(digit1 * 16 + digit2);
     }
     return true;
->>>>>>> d8dd8fa6
 }
 
 } // namespace GUI
