--- conflicted
+++ resolved
@@ -334,10 +334,6 @@
         replaces["\"#6B6B6B\""] = "\"#818182\"";
         replaces["\"#909090\""] = "\"#FFFFFF\"";
         replaces["\"#00FF00\""] = "\"#FF0000\"";
-<<<<<<< HEAD
-        replaces["\"#F0F0F1\""] = "\"#333337\""; // Disabled element background
-=======
->>>>>>> ddc0ec5b
         replaces["\"#009688\""] = "\"#00675b\"";
     }
     //if (!new_color.empty())
