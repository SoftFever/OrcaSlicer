#include "BitmapCache.hpp"

#include "libslic3r/Utils.hpp"
#include "../Utils/MacDarkMode.hpp"
#include "GUI.hpp"
#include "GUI_Utils.hpp"

#include <boost/filesystem.hpp>

#ifdef __WXGTK2__
    // Broken alpha workaround
    #include <wx/mstream.h>
    #include <wx/rawbmp.h>
#endif /* __WXGTK2__ */

#include <nanosvg/nanosvg.h>
#include <nanosvg/nanosvgrast.h>

namespace Slic3r { namespace GUI {

BitmapCache::BitmapCache()
{
#ifdef __APPLE__
    // Note: win->GetContentScaleFactor() is not used anymore here because it tends to
    // return bogus results quite often (such as 1.0 on Retina or even 0.0).
    // We're using the max scaling factor across all screens because it's very likely to be good enough.
    m_scale = mac_max_scaling_factor();
#endif
}

void BitmapCache::clear()
{
    for (std::pair<const std::string, wxBitmap*> &bitmap : m_map)
        delete bitmap.second;

    m_map.clear();
}

static wxBitmap wxImage_to_wxBitmap_with_alpha(wxImage &&image, float scale = 1.0f)
{
#ifdef __WXGTK2__
    // Broken alpha workaround
    wxMemoryOutputStream stream;
    image.SaveFile(stream, wxBITMAP_TYPE_PNG);
    wxStreamBuffer *buf = stream.GetOutputStreamBuffer();
    return wxBitmap::NewFromPNGData(buf->GetBufferStart(), buf->GetBufferSize());
#else
#ifdef __APPLE__
    // This is a c-tor native to Mac OS. We need to let the Mac OS wxBitmap implementation
    // know that the image may already be scaled appropriately for Retina,
    // and thereby that it's not supposed to upscale it.
    // Contrary to intuition, the `scale` argument isn't "please scale this to such and such"
    // but rather "the wxImage is sized for backing scale such and such".
    return wxBitmap(std::move(image), -1, scale);
#else
    return wxBitmap(std::move(image));
#endif
#endif
}

wxBitmapBundle* BitmapCache::insert_bndl(const std::string& name, const std::vector<wxBitmapBundle*>& bmps)
{
    wxVector<wxBitmap> bitmaps;

    std::set<double> scales = {1.0};
#ifdef __APPLE__
    scales.emplace(m_scale);
#else
    size_t disp_cnt = wxDisplay::GetCount();
    for (size_t disp = 0; disp < disp_cnt; ++disp)
        scales.emplace(wxDisplay(disp).GetScaleFactor());
#endif

    for (double scale : scales) {
        size_t width = 0;
        size_t height = 0;
        for (const wxBitmapBundle* bmp_bndl : bmps) {
#ifdef __APPLE__
            wxSize size = bmp_bndl->GetPreferredBitmapSizeAtScale(1.0);
#else
            wxSize size = bmp_bndl->GetPreferredBitmapSizeAtScale(scale);
#endif
            width += size.GetWidth();
            height = std::max<size_t>(height, size.GetHeight());
        }

        std::string bitmap_key = name + "," +float_to_string_decimal_point(scale);

#ifdef __WXGTK2__
        // Broken alpha workaround
        wxImage image(width, height);
        image.InitAlpha();
        // Fill in with a white color.
        memset(image.GetData(), 0x0ff, width * height * 3);
        // Fill in with full transparency.
        memset(image.GetAlpha(), 0, width * height);
        size_t x = 0;
        for (const wxBitmapBundle* bmp_bndl : bmps) {
            wxBitmap bmp = bmp_bndl->GetBitmap(bmp_bndl->GetPreferredBitmapSizeAtScale(scale));
            if (bmp.GetWidth() > 0) {
                if (bmp.GetDepth() == 32) {
                    wxAlphaPixelData data(bmp);
                    //FIXME The following method is missing from wxWidgets 3.1.1.
                    // It looks like the wxWidgets 3.0.3 called the wrapped bitmap's UseAlpha().
                    //data.UseAlpha();
                    if (data) {
                        for (int r = 0; r < bmp.GetHeight(); ++r) {
                            wxAlphaPixelData::Iterator src(data);
                            src.Offset(data, 0, r);
                            unsigned char* dst_pixels = image.GetData() + (x + r * width) * 3;
                            unsigned char* dst_alpha = image.GetAlpha() + x + r * width;
                            for (int c = 0; c < bmp.GetWidth(); ++c, ++src) {
                                *dst_pixels++ = src.Red();
                                *dst_pixels++ = src.Green();
                                *dst_pixels++ = src.Blue();
                                *dst_alpha++ = src.Alpha();
                            }
                        }
                    }
                }
                else if (bmp.GetDepth() == 24) {
                    wxNativePixelData data(bmp);
                    if (data) {
                        for (int r = 0; r < bmp.GetHeight(); ++r) {
                            wxNativePixelData::Iterator src(data);
                            src.Offset(data, 0, r);
                            unsigned char* dst_pixels = image.GetData() + (x + r * width) * 3;
                            unsigned char* dst_alpha = image.GetAlpha() + x + r * width;
                            for (int c = 0; c < bmp.GetWidth(); ++c, ++src) {
                                *dst_pixels++ = src.Red();
                                *dst_pixels++ = src.Green();
                                *dst_pixels++ = src.Blue();
                                *dst_alpha++ = wxALPHA_OPAQUE;
                            }
                        }
                    }
                }
            }
            x += bmp.GetWidth();
        }

        bitmaps.push_back(* this->insert(bitmap_key, wxImage_to_wxBitmap_with_alpha(std::move(image))));

#else

        wxBitmap* bitmap = this->insert(bitmap_key, width, height, scale);
        wxMemoryDC memDC;
        memDC.SelectObject(*bitmap);
        memDC.SetBackground(*wxTRANSPARENT_BRUSH);
        memDC.Clear();
        size_t x = 0;
        for (const wxBitmapBundle* bmp_bndl : bmps) {
            wxBitmap bmp = bmp_bndl->GetBitmap(bmp_bndl->GetPreferredBitmapSizeAtScale(scale));

            if (bmp.GetWidth() > 0)
                memDC.DrawBitmap(bmp, x, 0, true);
#ifdef __APPLE__
            // we should "move" with step equal to non-scaled width
            x += bmp.GetScaledWidth();
#else
            x += bmp.GetWidth();
#endif
        }
        memDC.SelectObject(wxNullBitmap);
        bitmaps.push_back(*bitmap);

#endif
    }

    return insert_bndl(name, bitmaps);
}

wxBitmapBundle* BitmapCache::insert_bndl(const std::string &bitmap_key, const char* data, size_t width, size_t height)
{
    wxBitmapBundle* bndl = nullptr;
    auto it = m_bndl_map.find(bitmap_key);
    if (it == m_bndl_map.end()) {
        bndl = new wxBitmapBundle(wxBitmapBundle::FromSVG(data, wxSize(width, height)));
        m_bndl_map[bitmap_key] = bndl;
    }
    else {
        bndl = it->second;
        *bndl = wxBitmapBundle::FromSVG(data, wxSize(width, height));
    }
    return bndl;
}

wxBitmapBundle* BitmapCache::insert_bndl(const std::string& bitmap_key, const wxBitmapBundle& bmp)
{
    wxBitmapBundle* bndl = nullptr;
    auto it = m_bndl_map.find(bitmap_key);
    if (it == m_bndl_map.end()) {
        bndl = new wxBitmapBundle(bmp);
        m_bndl_map[bitmap_key] = bndl;
    }
    else {
        bndl = it->second;
        *bndl = wxBitmapBundle(bmp);
    }
    return bndl;
}

wxBitmapBundle* BitmapCache::insert_bndl(const std::string& bitmap_key, const wxVector<wxBitmap>& bmps)
{
    wxBitmapBundle* bndl = nullptr;
    auto it = m_bndl_map.find(bitmap_key);
    if (it == m_bndl_map.end()) {
        bndl = new wxBitmapBundle(wxBitmapBundle::FromBitmaps(bmps));
        m_bndl_map[bitmap_key] = bndl;
    }
    else {
        bndl = it->second;
        *bndl = wxBitmapBundle::FromBitmaps(bmps);
    }
    return bndl;
}

wxBitmap* BitmapCache::insert(const std::string &bitmap_key, size_t width, size_t height, double scale/* = -1.0*/)
{
    wxBitmap *bitmap = nullptr;
    auto      it     = m_map.find(bitmap_key);
    if (it == m_map.end()) {
        bitmap = new wxBitmap(width, height
#ifdef __WXGTK3__
            , 32
#endif
            );
#ifdef __APPLE__
        // Contrary to intuition, the `scale` argument isn't "please scale this to such and such"
        // but rather "the wxImage is sized for backing scale such and such".
        // So, We need to let the Mac OS wxBitmap implementation
        // know that the image may already be scaled appropriately for Retina,
        // and thereby that it's not supposed to upscale it.
        bitmap->CreateScaled(width, height, -1, scale < 0.0 ? m_scale : scale);
#endif
        m_map[bitmap_key] = bitmap;
    } else {
        bitmap = it->second;
        if (size_t(bitmap->GetWidth()) != width || size_t(bitmap->GetHeight()) != height)
            bitmap->Create(width, height);
    }
#if defined(WIN32) || defined(__APPLE__)
    // Not needed or harmful for GTK2 and GTK3.
    bitmap->UseAlpha();
#endif
    return bitmap;
}

wxBitmap* BitmapCache::insert(const std::string &bitmap_key, const wxBitmap &bmp)
{
    wxBitmap *bitmap = nullptr;
    auto      it     = m_map.find(bitmap_key);
    if (it == m_map.end()) {
        bitmap = new wxBitmap(bmp);
        m_map[bitmap_key] = bitmap;
    } else {
        bitmap = it->second;
        *bitmap = bmp;
    }
    return bitmap;
}

wxBitmap* BitmapCache::insert(const std::string &bitmap_key, const wxBitmap &bmp, const wxBitmap &bmp2)
{
    // Copying the wxBitmaps is cheap as the bitmap's content is reference counted.
    const wxBitmap bmps[2] = { bmp, bmp2 };
    return this->insert(bitmap_key, bmps, bmps + 2);
}

wxBitmap* BitmapCache::insert(const std::string &bitmap_key, const wxBitmap &bmp, const wxBitmap &bmp2, const wxBitmap &bmp3)
{
    // Copying the wxBitmaps is cheap as the bitmap's content is reference counted.
    const wxBitmap bmps[3] = { bmp, bmp2, bmp3 };
    return this->insert(bitmap_key, bmps, bmps + 3);
}

wxBitmap* BitmapCache::insert(const std::string &bitmap_key, const wxBitmap *begin, const wxBitmap *end)
{
    size_t width  = 0;
    size_t height = 0;
    for (const wxBitmap *bmp = begin; bmp != end; ++ bmp) {
#ifdef __APPLE__
        width += bmp->GetScaledWidth();
        height = std::max<size_t>(height, bmp->GetScaledHeight());
#else
        width += bmp->GetWidth();
        height = std::max<size_t>(height, bmp->GetHeight());
#endif
    }

#ifdef __WXGTK2__
    // Broken alpha workaround
    wxImage image(width, height);
    image.InitAlpha();
    // Fill in with a white color.
    memset(image.GetData(), 0x0ff, width * height * 3);
    // Fill in with full transparency.
    memset(image.GetAlpha(),    0, width * height);
    size_t x = 0;
    for (const wxBitmap *bmp = begin; bmp != end; ++ bmp) {
        if (bmp->GetWidth() > 0) {
            if (bmp->GetDepth() == 32) {
                wxAlphaPixelData data(*const_cast<wxBitmap*>(bmp));
                //FIXME The following method is missing from wxWidgets 3.1.1.
                // It looks like the wxWidgets 3.0.3 called the wrapped bitmap's UseAlpha().
                //data.UseAlpha();
                if (data) {
                    for (int r = 0; r < bmp->GetHeight(); ++ r) {
                        wxAlphaPixelData::Iterator src(data);
                        src.Offset(data, 0, r);
                        unsigned char *dst_pixels = image.GetData()  + (x + r * width) * 3;
                        unsigned char *dst_alpha  = image.GetAlpha() +  x + r * width;
                        for (int c = 0; c < bmp->GetWidth(); ++ c, ++ src) {
                            *dst_pixels ++ = src.Red();
                            *dst_pixels ++ = src.Green();
                            *dst_pixels ++ = src.Blue();
                            *dst_alpha  ++ = src.Alpha();
                        }
                    }
                }
            } else if (bmp->GetDepth() == 24) {
                wxNativePixelData data(*const_cast<wxBitmap*>(bmp));
                if (data) {
                    for (int r = 0; r < bmp->GetHeight(); ++ r) {
                        wxNativePixelData::Iterator src(data);
                        src.Offset(data, 0, r);
                        unsigned char *dst_pixels = image.GetData()  + (x + r * width) * 3;
                        unsigned char *dst_alpha  = image.GetAlpha() +  x + r * width;
                        for (int c = 0; c < bmp->GetWidth(); ++ c, ++ src) {
                            *dst_pixels ++ = src.Red();
                            *dst_pixels ++ = src.Green();
                            *dst_pixels ++ = src.Blue();
                            *dst_alpha  ++ = wxALPHA_OPAQUE;
                        }
                    }
                }
            }
        }
        x += bmp->GetWidth();
    }
    return this->insert(bitmap_key, wxImage_to_wxBitmap_with_alpha(std::move(image)));

#else

    wxBitmap *bitmap = this->insert(bitmap_key, width, height);
    wxMemoryDC memDC;
    memDC.SelectObject(*bitmap);
    memDC.SetBackground(*wxTRANSPARENT_BRUSH);
    memDC.Clear();
    size_t x = 0;
    for (const wxBitmap *bmp = begin; bmp != end; ++ bmp) {
        if (bmp->GetWidth() > 0)
            memDC.DrawBitmap(*bmp, x, 0, true);
#ifdef __APPLE__
        // we should "move" with step equal to non-scaled width
        x += bmp->GetScaledWidth();
#else
        x += bmp->GetWidth();
#endif 
    }
    memDC.SelectObject(wxNullBitmap);
    return bitmap;

#endif
}

wxBitmap* BitmapCache::insert_raw_rgba(const std::string &bitmap_key, unsigned width, unsigned height, const unsigned char *raw_data, const bool grayscale/* = false*/)
{
    wxImage image(width, height);
    image.InitAlpha();
    unsigned char *rgb   = image.GetData();
    unsigned char *alpha = image.GetAlpha();
    unsigned int pixels = width * height;
    for (unsigned int i = 0; i < pixels; ++ i) {
        *rgb   ++ = *raw_data ++;
        *rgb   ++ = *raw_data ++;
        *rgb   ++ = *raw_data ++;
        *alpha ++ = *raw_data ++;
    }

    if (grayscale)
        image = image.ConvertToGreyscale(m_gs, m_gs, m_gs);

    return this->insert(bitmap_key, wxImage_to_wxBitmap_with_alpha(std::move(image), m_scale));
}

wxBitmap* BitmapCache::load_png(const std::string &bitmap_name, unsigned width, unsigned height,
    const bool grayscale/* = false*/, const float scale_in_center/* = 0*/) // BBS: support resize by fill border
{
    std::string bitmap_key = bitmap_name + ( height !=0 ? 
                                           "-h" + std::to_string(height) : 
                                           "-w" + std::to_string(width))
                                         + (grayscale ? "-gs" : "");

    auto it = m_map.find(bitmap_key);
    if (it != m_map.end())
        return it->second;

    wxImage image;
    if (! image.LoadFile(Slic3r::GUI::from_u8(Slic3r::var(bitmap_name + ".png")), wxBITMAP_TYPE_PNG) ||
        image.GetWidth() == 0 || image.GetHeight() == 0)
        return nullptr;

    if (height == 0 && width == 0)
        height = image.GetHeight();

    if (height != 0 && unsigned(image.GetHeight()) != height)
        width   = unsigned(0.5f + float(image.GetWidth()) * height / image.GetHeight());
    else if (width != 0 && unsigned(image.GetWidth()) != width)
        height  = unsigned(0.5f + float(image.GetHeight()) * width / image.GetWidth());

    if (height != 0 && width != 0) {
        // BBS: support resize by fill border
        if (scale_in_center > 0)
            image.Resize({ (int)width, (int)height }, { (int)(width - image.GetWidth()) / 2, (int)(height - image.GetHeight()) / 2 });
        else
            image.Rescale(width, height, wxIMAGE_QUALITY_BILINEAR);
    }

    if (grayscale)
        image = image.ConvertToGreyscale(m_gs, m_gs, m_gs);

    return this->insert(bitmap_key, wxImage_to_wxBitmap_with_alpha(std::move(image)));
}

NSVGimage* BitmapCache::nsvgParseFromFileWithReplace(const char* filename, const char* units, float dpi, const std::map<std::string, std::string>& replaces)
{
    std::string str;
    FILE* fp = NULL;
    size_t size;
    char* data = NULL;
    NSVGimage* image = NULL;

    fp = boost::nowide::fopen(filename, "rb");
    if (!fp) goto error;
    fseek(fp, 0, SEEK_END);
    size = ftell(fp);
    fseek(fp, 0, SEEK_SET);
    data = (char*)malloc(size + 1);
    if (data == NULL) goto error;
    if (fread(data, 1, size, fp) != size) goto error;
    data[size] = '\0';	// Must be null terminated.
    fclose(fp);

    if (replaces.empty())
        image = nsvgParse(data, units, dpi);
    else {
        str.assign(data);
        for (auto val : replaces)
            boost::replace_all(str, val.first, val.second);
        image = nsvgParse(str.data(), units, dpi);
    }
    free(data);
    return image;

error:
    if (fp) fclose(fp);
    if (data) free(data);
    if (image) nsvgDelete(image);
    return NULL;
}

void BitmapCache::nsvgGetDataFromFileWithReplace(const char* filename, std::string& data_str, const std::map<std::string, std::string>& replaces)
{
    FILE* fp = NULL;
    size_t size;
    char* data = NULL;

    fp = boost::nowide::fopen(filename, "rb");
    if (!fp) goto error;
    fseek(fp, 0, SEEK_END);
    size = ftell(fp);
    fseek(fp, 0, SEEK_SET);
    data = (char*)malloc(size + 1);
    if (data == NULL) goto error;
    if (fread(data, 1, size, fp) != size) goto error;
    data[size] = '\0';	// Must be null terminated.
    fclose(fp);

    data_str.assign(data);
    for (auto val : replaces)
        boost::replace_all(data_str, val.first, val.second);

    free(data);
    return;

error:
    if (fp) fclose(fp);
    if (data) free(data);
    return;
}

wxBitmapBundle* BitmapCache::from_svg(const std::string& bitmap_name, unsigned target_width, unsigned target_height,
                                      const bool dark_mode, const std::string& new_color /*= ""*/)
{
    if (target_width == 0)
        target_width = target_height;
    std::string bitmap_key = bitmap_name + (target_height != 0 ?
        "-h" + std::to_string(target_height) :
        "-w" + std::to_string(target_width))
//        + (m_scale != 1.0f ? "-s" + float_to_string_decimal_point(m_scale) : "")
        + (dark_mode ? "-dm" : "")
        + new_color;

    auto it = m_bndl_map.find(bitmap_key);
    if (it != m_bndl_map.end())
        return it->second;

    // map of color replaces
    std::map<std::string, std::string> replaces;
    if (dark_mode)
        replaces["\"#808080\""] = "\"#FFFFFF\"";
    if (!new_color.empty())
        replaces["\"#ED6B21\""] = "\"" + new_color + "\"";

    std::string str;
    nsvgGetDataFromFileWithReplace(Slic3r::var(bitmap_name + ".svg").c_str(), str, replaces);
    if (str.empty())
        return nullptr;

    return insert_bndl(bitmap_key, str.data(), target_width, target_height);
}

wxBitmapBundle* BitmapCache::from_png(const std::string& bitmap_name, unsigned width, unsigned height)
{
    std::string bitmap_key = bitmap_name + (height != 0 ?
        "-h" + std::to_string(height) :
        "-w" + std::to_string(width));

    auto it = m_bndl_map.find(bitmap_key);
    if (it != m_bndl_map.end())
        return it->second;

    wxImage image;
    if (!image.LoadFile(Slic3r::GUI::from_u8(Slic3r::var(bitmap_name + ".png")), wxBITMAP_TYPE_PNG) ||
        image.GetWidth() == 0 || image.GetHeight() == 0)
        return nullptr;

    if (height != 0 && unsigned(image.GetHeight()) != height)
        width = unsigned(0.5f + float(image.GetWidth()) * height / image.GetHeight());
    else if (width != 0 && unsigned(image.GetWidth()) != width)
        height = unsigned(0.5f + float(image.GetHeight()) * width / image.GetWidth());

    if (height != 0 && width != 0)
        image.Rescale(width, height, wxIMAGE_QUALITY_BILINEAR);

    return this->insert_bndl(bitmap_key, wxImage_to_wxBitmap_with_alpha(std::move(image)));
}

wxBitmap* BitmapCache::load_svg(const std::string &bitmap_name, unsigned target_width, unsigned target_height,
    const bool grayscale/* = false*/, const bool dark_mode/* = false*/, const std::string& new_color /*= ""*/, const float scale_in_center/* = 0*/)
{
    std::string bitmap_key = bitmap_name + ( target_height !=0 ? 
                                           "-h" + std::to_string(target_height) : 
                                           "-w" + std::to_string(target_width))
                                         + (m_scale != 1.0f ? "-s" + float_to_string_decimal_point(m_scale) : "")
                                         + (dark_mode ? "-dm" : "")
                                         + (grayscale ? "-gs" : "")
                                         + new_color;

    /*auto it = m_map.find(bitmap_key);
    if (it != m_map.end())
        return it->second;*/

    // map of color replaces
    std::map<std::string, std::string> replaces;
    replaces["\"#0x00AE42\""] = "\"#009688\"";
    replaces["\"#00FF00\""] = "\"#52c7b8\"";
    if (dark_mode) {
        replaces["\"#262E30\""] = "\"#EFEFF0\"";
        replaces["\"#323A3D\""] = "\"#B3B3B5\"";
        replaces["\"#808080\""] = "\"#818183\"";
        //replaces["\"#ACACAC\""] = "\"#54545A\"";
        replaces["\"#CECECE\""] = "\"#54545B\"";
        replaces["\"#6B6B6B\""] = "\"#818182\"";
        replaces["\"#909090\""] = "\"#FFFFFF\"";
        replaces["\"#00FF00\""] = "\"#FF0000\"";
        replaces["\"#009688\""] = "\"#00675b\"";
    }
    //if (!new_color.empty())
    //    replaces["\"#ED6B21\""] = "\"" + new_color + "\"";

     NSVGimage *image = nullptr;
    if (strstr(bitmap_name.c_str(), "printer_thumbnail") == NULL) {
        image =  nsvgParseFromFileWithReplace(Slic3r::var(bitmap_name + ".svg").c_str(), "px", 96.0f, replaces);
    }
    else {
        std::map<std::string, std::string> temp_replaces;
        image =  nsvgParseFromFileWithReplace(Slic3r::var(bitmap_name + ".svg").c_str(), "px", 96.0f, temp_replaces);
    }

    if (image == nullptr)
        return nullptr;

    if (target_height == 0 && target_width == 0)
        target_height = image->height;

    target_height != 0 ? target_height *= m_scale : target_width *= m_scale;

    float svg_scale = target_height != 0 ? 
                  (float)target_height / image->height  : target_width != 0 ?
                  (float)target_width / image->width    : 1;

    int   width    = (int)(svg_scale * image->width + 0.5f);
    int   height   = (int)(svg_scale * image->height + 0.5f);
    int   n_pixels = width * height;
    if (n_pixels <= 0) {
        ::nsvgDelete(image);
        return nullptr;
    }

    NSVGrasterizer *rast = ::nsvgCreateRasterizer();
    if (rast == nullptr) {
        ::nsvgDelete(image);
        return nullptr;
    }

    std::vector<unsigned char> data(n_pixels * 4, 0);
    // BBS: support resize by fill border
    if (scale_in_center > 0 && scale_in_center < svg_scale) {
        int w = (int)(image->width * scale_in_center);
        int h = (int)(image->height * scale_in_center);
        ::nsvgRasterize(rast, image, 0, 0, scale_in_center, data.data() + int(height - h) / 2 * width * 4 + int(width - w) / 2 * 4, w, h, width * 4);
    } else
        ::nsvgRasterize(rast, image, 0, 0, svg_scale, data.data(), width, height, width * 4);
    ::nsvgDeleteRasterizer(rast);
    ::nsvgDelete(image);

    return this->insert_raw_rgba(bitmap_key, width, height, data.data(), grayscale);
}

//we make scaled solid bitmaps only for the cases, when its will be used with scaled SVG icon in one output bitmap
wxBitmap BitmapCache::mksolid(size_t width, size_t height, unsigned char r, unsigned char g, unsigned char b, unsigned char transparency, bool suppress_scaling/* = false*/, size_t border_width /*= 0*/, bool dark_mode/* = false*/)
{
    double scale = suppress_scaling ? 1.0f : m_scale;
    width  *= scale;
    height *= scale;

    wxImage image(width, height);
    image.InitAlpha();
    unsigned char* imgdata = image.GetData();
    unsigned char* imgalpha = image.GetAlpha();
    for (size_t i = 0; i < width * height; ++ i) {
        *imgdata ++ = r;
        *imgdata ++ = g;
        *imgdata ++ = b;
        *imgalpha ++ = transparency;
    }

    // Add border, make white/light spools easier to see
    if (border_width > 0) {

        // Restrict to width of image
        if (border_width > height) border_width = height - 1;
        if (border_width > width) border_width = width - 1;

        auto px_data = (uint8_t*)image.GetData();
        auto a_data = (uint8_t*)image.GetAlpha();

        for (size_t x = 0; x < width; ++x) {
            for (size_t y = 0; y < height; ++y) {
                if (x < border_width || y < border_width ||
                    x >= (width - border_width) || y >= (height - border_width)) {
                    const size_t idx = (x + y * width);
                    const size_t idx_rgb = (x + y * width) * 3;
                    px_data[idx_rgb] = px_data[idx_rgb + 1] = px_data[idx_rgb + 2] = dark_mode ? 245u : 110u;
                    a_data[idx] = 255u;
                }
            }
        }
    }

    return wxImage_to_wxBitmap_with_alpha(std::move(image), scale);
}

<<<<<<< HEAD
bool BitmapCache::parse_color(const std::string& scolor, unsigned char* rgb_out)
{
    if (scolor.size() == 9) {
        unsigned char rgba[4];
        parse_color4(scolor, rgba);
        rgb_out[0] = rgba[0];
        rgb_out[1] = rgba[1];
        rgb_out[2] = rgba[2];
        return true;
    }
    rgb_out[0] = rgb_out[1] = rgb_out[2] = 0;
    if (scolor.size() != 7 || scolor.front() != '#')
        return false;
    const char* c = scolor.data() + 1;
    for (size_t i = 0; i < 3; ++i) {
        int digit1 = hex_digit_to_int(*c++);
        int digit2 = hex_digit_to_int(*c++);
        if (digit1 == -1 || digit2 == -1)
            return false;
        rgb_out[i] = (unsigned char)(digit1 * 16 + digit2);
    }

    return true;
}

bool BitmapCache::parse_color4(const std::string& scolor, unsigned char* rgba_out)
{
    rgba_out[0] = rgba_out[1] = rgba_out[2] = 0; rgba_out[3] = 255;
    if ((scolor.size() != 7 && scolor.size() != 9) || scolor.front() != '#')
        return false;
    const char* c = scolor.data() + 1;
    for (size_t i = 0; i < scolor.size() / 2; ++i) {
        int digit1 = hex_digit_to_int(*c++);
        int digit2 = hex_digit_to_int(*c++);
        if (digit1 == -1 || digit2 == -1)
            return false;
        rgba_out[i] = (unsigned char)(digit1 * 16 + digit2);
    }
    return true;
}

//we make scaled solid bitmaps only for the cases, when its will be used with scaled SVG icon in one output bitmap
wxBitmapBundle BitmapCache::mksolid(size_t width_in, size_t height_in, unsigned char r, unsigned char g, unsigned char b, unsigned char transparency, size_t border_width /*= 0*/, bool dark_mode/* = false*/)
{
    wxVector<wxBitmap> bitmaps;

    std::set<double> scales = { 1.0 };
#ifdef __APPLE__
    scales.emplace(m_scale);
#else
    size_t disp_cnt = wxDisplay::GetCount();
    for (size_t disp = 0; disp < disp_cnt; ++disp)
        scales.emplace(wxDisplay(disp).GetScaleFactor());
#endif

    for (double scale : scales) {
        size_t width = width_in * scale;
        size_t height = height_in * scale;

        wxImage image(width, height);
        image.InitAlpha();
        unsigned char* imgdata = image.GetData();
        unsigned char* imgalpha = image.GetAlpha();
        for (size_t i = 0; i < width * height; ++i) {
            *imgdata++ = r;
            *imgdata++ = g;
            *imgdata++ = b;
            *imgalpha++ = transparency;
        }

        // Add border, make white/light spools easier to see
        if (border_width > 0) {

            // Restrict to width of image
            if (border_width > height) border_width = height - 1;
            if (border_width > width) border_width = width - 1;

            auto px_data = (uint8_t*)image.GetData();
            auto a_data = (uint8_t*)image.GetAlpha();

            for (size_t x = 0; x < width; ++x) {
                for (size_t y = 0; y < height; ++y) {
                    if (x < border_width || y < border_width ||
                        x >= (width - border_width) || y >= (height - border_width)) {
                        const size_t idx = (x + y * width);
                        const size_t idx_rgb = (x + y * width) * 3;
                        px_data[idx_rgb] = px_data[idx_rgb + 1] = px_data[idx_rgb + 2] = dark_mode ? 245u : 110u;
                        a_data[idx] = 255u;
                    }
                }
            }
        }

        bitmaps.push_back(wxImage_to_wxBitmap_with_alpha(std::move(image), scale));
    }
    return wxBitmapBundle::FromBitmaps(bitmaps);
}

wxBitmapBundle* BitmapCache::mksolid_bndl(size_t width, size_t height, const std::string& color, size_t border_width, bool dark_mode)
{
    std::string bitmap_key = (color.empty() ? "empty-w" : color) + "-h" + std::to_string(height) + "-w" + std::to_string(width) + (dark_mode ? "-dm" : "");

    wxBitmapBundle* bndl = nullptr;
    auto it = m_bndl_map.find(bitmap_key);
    if (it == m_bndl_map.end()) {
        if (color.empty())
            bndl = new wxBitmapBundle(mksolid(width, height, 0, 0, 0, wxALPHA_TRANSPARENT, size_t(0)));
        else {
            //OcraftyoneTODO: replace with ColorRGB class
//            ColorRGB rgb;// [3]
//            decode_color(color, rgb);
            unsigned char rgb[3];
            parse_color(into_u8(color), rgb);
//            bndl = new wxBitmapBundle(mksolid(width, height, rgb.r_uchar(), rgb.g_uchar(), rgb.b_uchar(), wxALPHA_OPAQUE, border_width, dark_mode));
            bndl = new wxBitmapBundle(mksolid(width, height, rgb[0], rgb[1], rgb[2], wxALPHA_OPAQUE, border_width, dark_mode));
        }
        m_bndl_map[bitmap_key] = bndl;
    }
    else
        return it->second;

    return bndl;
}

=======
>>>>>>> 70d86af2
} // namespace GUI
} // namespace Slic3r<|MERGE_RESOLUTION|>--- conflicted
+++ resolved
@@ -673,48 +673,6 @@
     return wxImage_to_wxBitmap_with_alpha(std::move(image), scale);
 }
 
-<<<<<<< HEAD
-bool BitmapCache::parse_color(const std::string& scolor, unsigned char* rgb_out)
-{
-    if (scolor.size() == 9) {
-        unsigned char rgba[4];
-        parse_color4(scolor, rgba);
-        rgb_out[0] = rgba[0];
-        rgb_out[1] = rgba[1];
-        rgb_out[2] = rgba[2];
-        return true;
-    }
-    rgb_out[0] = rgb_out[1] = rgb_out[2] = 0;
-    if (scolor.size() != 7 || scolor.front() != '#')
-        return false;
-    const char* c = scolor.data() + 1;
-    for (size_t i = 0; i < 3; ++i) {
-        int digit1 = hex_digit_to_int(*c++);
-        int digit2 = hex_digit_to_int(*c++);
-        if (digit1 == -1 || digit2 == -1)
-            return false;
-        rgb_out[i] = (unsigned char)(digit1 * 16 + digit2);
-    }
-
-    return true;
-}
-
-bool BitmapCache::parse_color4(const std::string& scolor, unsigned char* rgba_out)
-{
-    rgba_out[0] = rgba_out[1] = rgba_out[2] = 0; rgba_out[3] = 255;
-    if ((scolor.size() != 7 && scolor.size() != 9) || scolor.front() != '#')
-        return false;
-    const char* c = scolor.data() + 1;
-    for (size_t i = 0; i < scolor.size() / 2; ++i) {
-        int digit1 = hex_digit_to_int(*c++);
-        int digit2 = hex_digit_to_int(*c++);
-        if (digit1 == -1 || digit2 == -1)
-            return false;
-        rgba_out[i] = (unsigned char)(digit1 * 16 + digit2);
-    }
-    return true;
-}
-
 //we make scaled solid bitmaps only for the cases, when its will be used with scaled SVG icon in one output bitmap
 wxBitmapBundle BitmapCache::mksolid(size_t width_in, size_t height_in, unsigned char r, unsigned char g, unsigned char b, unsigned char transparency, size_t border_width /*= 0*/, bool dark_mode/* = false*/)
 {
@@ -782,13 +740,9 @@
         if (color.empty())
             bndl = new wxBitmapBundle(mksolid(width, height, 0, 0, 0, wxALPHA_TRANSPARENT, size_t(0)));
         else {
-            //OcraftyoneTODO: replace with ColorRGB class
-//            ColorRGB rgb;// [3]
-//            decode_color(color, rgb);
-            unsigned char rgb[3];
-            parse_color(into_u8(color), rgb);
-//            bndl = new wxBitmapBundle(mksolid(width, height, rgb.r_uchar(), rgb.g_uchar(), rgb.b_uchar(), wxALPHA_OPAQUE, border_width, dark_mode));
-            bndl = new wxBitmapBundle(mksolid(width, height, rgb[0], rgb[1], rgb[2], wxALPHA_OPAQUE, border_width, dark_mode));
+            ColorRGB rgb;// [3]
+            decode_color(color, rgb);
+            bndl = new wxBitmapBundle(mksolid(width, height, rgb.r_uchar(), rgb.g_uchar(), rgb.b_uchar(), wxALPHA_OPAQUE, border_width, dark_mode));
         }
         m_bndl_map[bitmap_key] = bndl;
     }
@@ -798,7 +752,5 @@
     return bndl;
 }
 
-=======
->>>>>>> 70d86af2
 } // namespace GUI
 } // namespace Slic3r