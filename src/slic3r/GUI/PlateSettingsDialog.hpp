--- conflicted
+++ resolved
@@ -33,10 +33,7 @@
     void sync_bed_type(BedType type);
     void sync_print_seq(int print_seq = 0);
     void sync_first_layer_print_seq(int selection, const std::vector<int>& seq = std::vector<int>());
-<<<<<<< HEAD
-=======
     void sync_spiral_mode(bool spiral_mode, bool as_global);
->>>>>>> 693aa8d2
     wxString to_bed_type_name(BedType bed_type);
     wxString to_print_sequence_name(PrintSequence print_seq);
     void on_dpi_changed(const wxRect& suggested_rect) override;
@@ -55,12 +52,9 @@
         return choice;
     };
 
-<<<<<<< HEAD
     wxString get_plate_name() const;
     void set_plate_name(const wxString& name);
 
-=======
->>>>>>> 693aa8d2
     int get_first_layer_print_seq_choice() {
         int choice = 0;
         if (m_first_layer_print_seq_choice != nullptr)
@@ -70,12 +64,6 @@
 
     std::vector<int> get_first_layer_print_seq();
 
-<<<<<<< HEAD
-protected:
-    DragCanvas* m_drag_canvas;
-    ComboBox* m_first_layer_print_seq_choice { nullptr };
-    ComboBox* m_print_seq_choice { nullptr };
-=======
     int get_spiral_mode_choice() {
         int choice = 0;
         if (m_spiral_mode_choice != nullptr)
@@ -88,12 +76,11 @@
     }
 
 protected:
->>>>>>> 693aa8d2
+    DragCanvas* m_drag_canvas;
+    ComboBox* m_first_layer_print_seq_choice { nullptr };
+    ComboBox* m_print_seq_choice { nullptr };
     ComboBox* m_bed_type_choice { nullptr };
-    ComboBox* m_print_seq_choice { nullptr };
-    ComboBox* m_first_layer_print_seq_choice { nullptr };
     ComboBox* m_spiral_mode_choice { nullptr };
-    DragCanvas* m_drag_canvas;
     Button* m_button_ok;
     Button* m_button_cancel;
     TextInput *m_ti_plate_name;
