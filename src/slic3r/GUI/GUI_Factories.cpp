--- conflicted
+++ resolved
@@ -1799,7 +1799,7 @@
     return menu;
 }
 
-<<<<<<< HEAD
+
 //PS
 void MenuFactory::append_menu_items_instance_manipulation(wxMenu* menu)
 {
@@ -1818,13 +1818,12 @@
         [](wxCommandEvent&) { plater()->fill_bed_with_instances();    }, "", nullptr, 
         []() { return plater()->can_increase_instances(); }, m_parent);
 }
-=======
+
 wxMenu *MenuFactory::filament_action_menu(int active_filament_menu_id) {
     create_filament_action_menu(false, active_filament_menu_id);
     return &m_filament_action_menu;
 }
 
->>>>>>> ce854fa3
 
 //BBS: add partplate related logic
 wxMenu* MenuFactory::plate_menu()
