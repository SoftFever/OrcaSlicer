--- conflicted
+++ resolved
@@ -106,11 +106,8 @@
                     }},
     { L("Strength"), {{"wall_loops", "",1},{"top_shell_layers", L("Top Solid Layers"),1},{"top_shell_thickness", L("Top Minimum Shell Thickness"),1},
                     {"bottom_shell_layers", L("Bottom Solid Layers"),1}, {"bottom_shell_thickness", L("Bottom Minimum Shell Thickness"),1},
-<<<<<<< HEAD
                     {"top_infill_direction", "",1}, {"bottom_infill_direction", "",1}, {"apply_model_direction", "",1}, {"rotate_sparse_infill_direction", "",1}, {"rotate_sparse_infill_height", "",1}, {"sparse_infill_zigzag_angle", "",1}, {"sparse_infill_zigzag_height", "",1},
-=======
->>>>>>> b9cce6c1
-                    {"sparse_infill_density", "",1},{"sparse_infill_pattern", "",1},{"lattice_angle_1", "",1},{"lattice_angle_2", "",1},{"infill_overhang_angle", "",1},{"infill_anchor", "",1},{"infill_anchor_max", "",1},{"top_surface_pattern", "",1},{"bottom_surface_pattern", "",1}, {"internal_solid_infill_pattern", "",1},
+                    {"sparse_infill_density", "",1},{"sparse_infill_pattern", "",1},{"lattice_angle_1", "",1},{"lattice_angle_2", "",1},{"infill_overhang_angle", "",1},{"infill_overhang_angle", "",1},{"infill_anchor", "",1},{"infill_anchor_max", "",1},{"top_surface_pattern", "",1},{"bottom_surface_pattern", "",1}, {"internal_solid_infill_pattern", "",1},
         {"infill_combination", "",1}, {"infill_combination_max_layer_height", "",1}, {"infill_wall_overlap", "",1},{"top_bottom_infill_wall_overlap", "",1}, {"solid_infill_direction", "",1}, {"rotate_solid_infill_direction", "",1}, {"infill_direction", "",1}, {"bridge_angle", "",1}, {"internal_bridge_angle", "",1}, {"minimum_sparse_infill_area", "",1}
                     }},
     { L("Speed"), {{"outer_wall_speed", "",1},{"inner_wall_speed", "",2},{"sparse_infill_speed", "",3},{"top_surface_speed", "",4}, {"internal_solid_infill_speed", "",5},
