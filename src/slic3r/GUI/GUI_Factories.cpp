--- conflicted
+++ resolved
@@ -74,16 +74,9 @@
 {
     { L("Quality"), {{"layer_height", "",1},
                     //{"initial_layer_print_height", "",2},
-<<<<<<< HEAD
-                    {"seam_position", "",2},
-                    {"slice_closing_radius", "",3}, {"resolution", "",4},
-                    {"xy_hole_compensation", "",5}, {"xy_contour_compensation", "",6}, {"elefant_foot_compensation", "",7},
-                    {"make_overhang_printable_angle","", 8},{"make_overhang_printable_hole_size","",9}
-=======
                     {"seam_position", "",2}, {"seam_gap", "",3}, {"wipe_speed", "",4},
                     {"slice_closing_radius", "",5}, {"resolution", "",6},
                     {"xy_hole_compensation", "",7}, {"xy_contour_compensation", "",8}, {"elefant_foot_compensation", "",9}
->>>>>>> 2f9434a8
                     }},
     { L("Support"), {{"brim_type", "",1},{"brim_width", "",2},{"brim_object_gap", "",3},
                     {"enable_support", "",4},{"support_type", "",5},{"support_threshold_angle", "",6},{"support_on_build_plate_only", "",7},
@@ -99,23 +92,16 @@
 
 std::map<std::string, std::vector<SimpleSettingData>>  SettingsFactory::PART_CATEGORY_SETTINGS=
 {
-    { L("Quality"), {{"ironing_type", "",8},{"ironing_flow", "",9},{"ironing_spacing", "",10},{"bridge_flow", "",11},{"make_overhang_printable", "",11},{"bridge_density", "", 1}
+    { L("Quality"), {{"ironing_type", "",8},{"ironing_flow", "",9},{"ironing_spacing", "",10},{"bridge_flow", "",11}
                     }},
-<<<<<<< HEAD
-    { L("Strength"), {{"wall_loops", "",1},{"top_shell_layers", L("Top Solid Layers"),1},{"top_shell_thickness", L("Top Minimum Shell Thickness"),1},
-                    {"bottom_shell_layers", L("Bottom Solid Layers"),1}, {"bottom_shell_thickness", L("Bottom Minimum Shell Thickness"),1},
-                    {"sparse_infill_density", "",1},{"sparse_infill_pattern", "",1},{"infill_anchor", "",1},{"infill_anchor_max", "",1},{"top_surface_pattern", "",1},{"bottom_surface_pattern", "",1}, {"internal_solid_infill_pattern", "",1},
-                    {"infill_combination", "",1}, {"infill_wall_overlap", "",1}, {"infill_direction", "",1}, {"bridge_angle", "",1}, {"minimum_sparse_infill_area", "",1}
-=======
     { L("Strength"), {{"wall_loops", "",1},{"top_shell_layers", "",1},{"top_shell_thickness", "",1},
                     {"bottom_shell_layers", "",1}, {"bottom_shell_thickness", "",1}, {"sparse_infill_density", "",1},
                     {"sparse_infill_pattern", "",1},{"sparse_infill_anchor", "",1},{"sparse_infill_anchor_max", "",1}, {"top_surface_pattern", "",1},{"bottom_surface_pattern", "",1}, {"internal_solid_infill_pattern", "",1},
                     {"infill_combination", "",1}, {"infill_wall_overlap", "",1}, {"infill_direction", "",1}, {"bridge_angle", "",1},{"minimum_sparse_infill_area", "",1}
->>>>>>> 2f9434a8
                     }},
     { L("Speed"), {{"outer_wall_speed", "",1},{"inner_wall_speed", "",2},{"sparse_infill_speed", "",3},{"top_surface_speed", "",4}, {"internal_solid_infill_speed", "",5},
-                    {"enable_overhang_speed", "",6}, {"overhang_speed_classic", "",6}, {"overhang_1_4_speed", "",7}, {"overhang_2_4_speed", "",8}, {"overhang_3_4_speed", "",9}, {"overhang_4_4_speed", "",10},
-                    {"bridge_speed", "",11}, {"gap_infill_speed", "",12}, {"internal_bridge_speed", "", 13}
+                    {"enable_overhang_speed", "",6}, {"overhang_1_4_speed", "",7}, {"overhang_2_4_speed", "",8}, {"overhang_3_4_speed", "",9}, {"overhang_4_4_speed", "",10},
+                    {"bridge_speed", "",11}, {"gap_infill_speed", "",12}
                     }}
 };
 
@@ -498,38 +484,10 @@
         sub_menu->AppendSeparator();
     }
 
-    for (auto &item : {L("Orca Cube"), L("3DBenchy"), L("Autodesk FDM Test"),
-                       L("Voron Cube")}) {
-        append_menu_item(
-            sub_menu, wxID_ANY, _(item), "",
-            [type, item](wxCommandEvent &) {
-              std::vector<boost::filesystem::path> input_files;
-              std::string file_name = item;
-              if (file_name == L("Orca Cube"))
-                file_name = "OrcaCube_v2.3mf";
-              else if (file_name == L("3DBenchy"))
-                file_name = "3DBenchy.stl";
-              else if (file_name == L("Autodesk FDM Test"))
-                file_name = "ksr_fdmtest_v4.stl";
-              else if (file_name == L("Voron Cube"))
-                file_name = "Voron_Design_Cube_v7.stl";
-              else
-                return;
-              input_files.push_back(
-                  (boost::filesystem::path(Slic3r::resources_dir()) /
-                   "handy_models" / file_name));
-              plater()->load_files(input_files, LoadStrategy::LoadModel);
-            },
-            "", menu);
-    }
-    sub_menu->AppendSeparator();
-    for (auto &item : {L("Cube"), L("Cylinder"), L("Sphere"), L("Cone")}) {
-        append_menu_item(
-            sub_menu, wxID_ANY, _(item), "",
-            [type, item](wxCommandEvent &) {
-              obj_list()->load_generic_subobject(item, type);
-            },
-            "", menu);
+    for (auto &item : {L("Cube"), L("Cylinder"), L("Sphere"), L("Cone")})
+    {
+        append_menu_item(sub_menu, wxID_ANY, _(item), "",
+            [type, item](wxCommandEvent&) { obj_list()->load_generic_subobject(item, type); }, "", menu);
     }
 
     if (type == ModelVolumeType::INVALID) {
@@ -676,13 +634,6 @@
         }, menu_item->GetId());
 
     return menu_item;
-}
-
-void MenuFactory::append_menu_item_fill_bed(wxMenu *menu)
-{
-    append_menu_item(
-        menu, wxID_ANY, _L("Fill bed with copies"), _L("Fill the remaining area of bed with copies of the selected object"),
-        [](wxCommandEvent &) { plater()->fill_bed_with_instances(); }, "", nullptr, []() { return plater()->can_increase_instances(); }, m_parent);
 }
 
 wxMenuItem* MenuFactory::append_menu_item_printable(wxMenu* menu)
@@ -1090,7 +1041,7 @@
     // "Add (volumes)" popupmenu will be added later in append_menu_items_add_volume()
 }
 
-void MenuFactory::create_extra_object_menu()
+void MenuFactory::create_bbl_object_menu()
 {
     append_menu_item_fill_bed(&m_object_menu);
     // Object Clone
@@ -1315,7 +1266,7 @@
     create_sla_object_menu();
     //create_part_menu();
 
-    create_extra_object_menu();
+    create_bbl_object_menu();
     create_bbl_part_menu();
     create_bbl_assemble_object_menu();
     create_bbl_assemble_part_menu();
