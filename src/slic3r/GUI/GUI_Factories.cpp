///|/ Copyright (c) Prusa Research 2021 - 2023 Enrico Turri @enricoturri1966, Lukáš Matěna @lukasmatena, Oleksandra Iushchenko @YuSanka, Pavel Mikuš @Godrak, Tomáš Mészáros @tamasmeszaros, Filip Sykala @Jony01, Vojtěch Bubník @bubnikv
///|/
///|/ PrusaSlicer is released under the terms of the AGPLv3 or higher
///|/
#include "libslic3r/libslic3r.h"
#include "libslic3r/PresetBundle.hpp"
#include "libslic3r/Model.hpp"

#include "GUI_Factories.hpp"
#include "GUI_ObjectList.hpp"
#include "GUI_App.hpp"
#include "I18N.hpp"
#include "Plater.hpp"
#include "ObjectDataViewModel.hpp"

#include "OptionsGroup.hpp"
#include "GLCanvas3D.hpp"
#include "Selection.hpp"
#include "format.hpp"
//BBS: add partplate related logic
#include "PartPlate.hpp"
#include "Gizmos/GLGizmoEmboss.hpp"
#include "Gizmos/GLGizmoSVG.hpp"

#include <boost/algorithm/string.hpp>
#include "slic3r/Utils/FixModelByWin10.hpp"
#include "ParamsPanel.hpp"

namespace Slic3r
{
namespace GUI
{

static PrinterTechnology printer_technology()
{
    return wxGetApp().preset_bundle->printers.get_selected_preset().printer_technology();
}

static int filaments_count()
{
    return wxGetApp().filaments_cnt();
}

static bool is_improper_category(const std::string& category, const int filaments_cnt, const bool is_object_settings = true)
{
    return  category.empty() ||
        (filaments_cnt == 1 && (category == "Extruders" || category == "Wipe options")) ||
        (!is_object_settings && category == "Support material");
}


//-------------------------------------
//            SettingsFactory
//-------------------------------------

// pt_FFF
static SettingsFactory::Bundle FREQ_SETTINGS_BUNDLE_FFF =
{
    //BBS
    { L("Quality"), { "layer_height" } },
    { L("Shell"), { "wall_loops", "top_shell_layers", "bottom_shell_layers"} },
    { L("Infill")               , { "sparse_infill_density", "sparse_infill_pattern" } },
    // BBS
    { L("Support")     , { "enable_support", "support_type", "support_threshold_angle",
                                    "support_base_pattern", "support_on_build_plate_only","support_critical_regions_only",
                                    "support_remove_small_overhang",
                                    "support_base_pattern_spacing", "support_expansion"}},
    //BBS
    { L("Flush options")         , { "flush_into_infill", "flush_into_objects", "flush_into_support"} }
};

// pt_SLA
static SettingsFactory::Bundle FREQ_SETTINGS_BUNDLE_SLA =
{
    // BBS: remove SLA freq settings
};

//BBS: add setting data for table
std::map<std::string, std::vector<SimpleSettingData>>  SettingsFactory::OBJECT_CATEGORY_SETTINGS=
{
    { L("Quality"), {{"layer_height", "",1},
                    //{"initial_layer_print_height", "",2},
                    {"seam_position", "",2},
                    {"slice_closing_radius", "",3}, {"resolution", "",4},
                    {"xy_hole_compensation", "",5}, {"xy_contour_compensation", "",6}, {"elefant_foot_compensation", "",7},
                    {"make_overhang_printable_angle","", 8},{"make_overhang_printable_hole_size","",9}, {"wall_sequence","",10}
                    }},
    { L("Support"), {{"brim_type", "",1},{"brim_width", "",2},{"brim_object_gap", "",3},
                    {"enable_support", "",4},{"support_type", "",5},{"support_threshold_angle", "",6},{"support_on_build_plate_only", "",7},
                    {"support_filament", "",8},{"support_interface_filament", "",9},{"support_expansion", "",24},{"support_style", "",25},
                    {"tree_support_brim_width", "",26}, {"tree_support_branch_angle", "",10},{"tree_support_branch_angle_organic","",10}, {"tree_support_wall_count", "",11},//tree support
                            {"support_top_z_distance", "",13},{"support_bottom_z_distance", "",12},{"support_base_pattern", "",14},{"support_base_pattern_spacing", "",15},
                            {"support_interface_top_layers", "",16},{"support_interface_bottom_layers", "",17},{"support_interface_spacing", "",18},{"support_bottom_interface_spacing", "",19},
                            {"support_object_xy_distance", "",20}, {"bridge_no_support", "",21},{"max_bridge_length", "",22},{"support_critical_regions_only", "",23},{"support_remove_small_overhang","",27}
                            }},
    { L("Speed"), {{"support_speed", "",12}, {"support_interface_speed", "",13}
                    }}
};

std::map<std::string, std::vector<SimpleSettingData>>  SettingsFactory::PART_CATEGORY_SETTINGS=
{
    { L("Quality"), {{"ironing_type", "",8},{"ironing_flow", "",9},{"ironing_spacing", "",10},{"bridge_flow", "",11},{"make_overhang_printable", "",11},{"bridge_density", "", 1}
                    }},
    { L("Strength"), {{"wall_loops", "",1},{"top_shell_layers", L("Top Solid Layers"),1},{"top_shell_thickness", L("Top Minimum Shell Thickness"),1},
                    {"bottom_shell_layers", L("Bottom Solid Layers"),1}, {"bottom_shell_thickness", L("Bottom Minimum Shell Thickness"),1},
                    {"sparse_infill_density", "",1},{"sparse_infill_pattern", "",1},{"infill_anchor", "",1},{"infill_anchor_max", "",1},{"top_surface_pattern", "",1},{"bottom_surface_pattern", "",1}, {"internal_solid_infill_pattern", "",1},
                    {"infill_combination", "",1}, {"infill_wall_overlap", "",1}, {"infill_direction", "",1}, {"bridge_angle", "",1}, {"minimum_sparse_infill_area", "",1}
                    }},
    { L("Speed"), {{"outer_wall_speed", "",1},{"inner_wall_speed", "",2},{"sparse_infill_speed", "",3},{"top_surface_speed", "",4}, {"internal_solid_infill_speed", "",5},
                    {"enable_overhang_speed", "",6}, {"overhang_speed_classic", "",6}, {"overhang_1_4_speed", "",7}, {"overhang_2_4_speed", "",8}, {"overhang_3_4_speed", "",9}, {"overhang_4_4_speed", "",10},
                    {"bridge_speed", "",11}, {"gap_infill_speed", "",12}, {"internal_bridge_speed", "", 13}
                    }}
};

std::vector<std::string> SettingsFactory::get_options(const bool is_part)
{
    if (printer_technology() == ptSLA) {
        SLAPrintObjectConfig full_sla_config;
        auto options = full_sla_config.keys();
        options.erase(find(options.begin(), options.end(), "layer_height"));
        return options;
    }

    PrintRegionConfig reg_config;
    auto options = reg_config.keys();
    if (!is_part) {
        PrintObjectConfig obj_config;
        std::vector<std::string> obj_options = obj_config.keys();
        options.insert(options.end(), obj_options.begin(), obj_options.end());
    }
    return options;
}

std::vector<SimpleSettingData> SettingsFactory::get_visible_options(const std::string& category, const bool is_part)
{
    /*t_config_option_keys options = {
        //Quality
        "wall_infill_order", "ironing_type", "inner_wall_line_width", "outer_wall_line_width", "top_surface_line_width",
        //Shell
        "wall_loops", "top_shell_layers", "bottom_shell_layers", "top_shell_thickness", "bottom_shell_thickness",
        //Infill
        "sparse_infill_density", "sparse_infill_pattern", "top_surface_pattern", "bottom_surface_pattern", "infill_combination", "infill_direction", "infill_wall_overlap",
        //speed
        "inner_wall_speed", "outer_wall_speed", "sparse_infill_speed", "internal_solid_infill_speed", "top_surface_speed", "gap_infill_speed"
        };

    t_config_option_keys object_options = {
        //Quality
        "layer_height", "initial_layer_print_height", "adaptive_layer_height", "seam_position", "xy_hole_compensation", "xy_contour_compensation", "elefant_foot_compensation", "support_line_width",
        //Support
        "enable_support", "support_type", "support_threshold_angle", "support_on_build_plate_only", "support_critical_regions_only", "enforce_support_layers",
        //tree support
        "tree_support_wall_count",
        //support
        "support_top_z_distance", "support_base_pattern", "support_base_pattern_spacing", "support_interface_top_layers", "support_interface_bottom_layers", "support_interface_spacing", "support_bottom_interface_spacing", "support_object_xy_distance",
        //adhesion
        "brim_type", "brim_width", "brim_object_gap", "raft_layers"
        };*/
    std::vector<SimpleSettingData> options;
    std::map<std::string, std::vector<SimpleSettingData>>::iterator it;

    it = PART_CATEGORY_SETTINGS.find(category);
    if (it != PART_CATEGORY_SETTINGS.end())
    {
        options = PART_CATEGORY_SETTINGS[category];
    }

    if (!is_part) {
        it = OBJECT_CATEGORY_SETTINGS.find(category);
        if (it != OBJECT_CATEGORY_SETTINGS.end())
            options.insert(options.end(), OBJECT_CATEGORY_SETTINGS[category].begin(), OBJECT_CATEGORY_SETTINGS[category].end());
    }

    auto sort_func = [](SimpleSettingData& setting1, SimpleSettingData& setting2) {
        return (setting1.priority < setting2.priority);
    };
    std::sort(options.begin(), options.end(), sort_func);
    return options;
}

std::map<std::string, std::vector<SimpleSettingData>> SettingsFactory::get_all_visible_options(const bool is_part)
{
    std::map<std::string, std::vector<SimpleSettingData>> option_maps;
    std::map<std::string, std::vector<SimpleSettingData>>::iterator it1, it2;

    option_maps = PART_CATEGORY_SETTINGS;
    if (!is_part) {
        for (it1 = OBJECT_CATEGORY_SETTINGS.begin(); it1 != OBJECT_CATEGORY_SETTINGS.end(); it1++)
        {
            std::string category = it1->first;
            it2 = PART_CATEGORY_SETTINGS.find(category);
            if (it2 != PART_CATEGORY_SETTINGS.end())
            {
                std::vector<SimpleSettingData>& options = option_maps[category];
                options.insert(options.end(), it1->second.begin(), it1->second.end());

                auto sort_func = [](SimpleSettingData& setting1, SimpleSettingData& setting2) {
                    return (setting1.priority < setting2.priority);
                };
                std::sort(options.begin(), options.end(), sort_func);
            }
            else {
                option_maps.insert(*it1);
            }
        }
    }

    return option_maps;
}


SettingsFactory::Bundle SettingsFactory::get_bundle(const DynamicPrintConfig* config, bool is_object_settings, bool is_layer_settings/* = false*/)
{
    auto opt_keys = config->keys();
    if (opt_keys.empty())
        return Bundle();

    // update options list according to print technology
    auto full_current_opts = get_options(!is_object_settings);
    if (is_layer_settings)
        full_current_opts.push_back("layer_height");
    for (int i = opt_keys.size() - 1; i >= 0; --i)
        if (find(full_current_opts.begin(), full_current_opts.end(), opt_keys[i]) == full_current_opts.end())
            opt_keys.erase(opt_keys.begin() + i);

    if (opt_keys.empty())
        return Bundle();

    const int filaments_cnt = wxGetApp().filaments_cnt();

    Bundle bundle;
    for (auto& opt_key : opt_keys)
    {
        auto category = config->def()->get(opt_key)->category;
        if (is_improper_category(category, filaments_cnt, is_object_settings))
            continue;

        std::vector< std::string > new_category;

        auto& cat_opt = bundle.find(category) == bundle.end() ? new_category : bundle.at(category);
        cat_opt.push_back(opt_key);
        if (cat_opt.size() == 1)
            bundle[category] = cat_opt;
    }

    return bundle;
}

// Fill CategoryItem
std::map<std::string, std::string> SettingsFactory::CATEGORY_ICON =
{
//    settings category name      related bitmap name
    // ptFFF
    { L("Quality")              , "blank2"      },
    { L("Shell")                , "blank_14"    },
    { L("Infill")               , "blank_14"    },
    { L("Ironing")              , "blank_14"    },
    { L("Fuzzy Skin")           , "menu_fuzzy_skin"  },
    { L("Support")              , "support"     },
    { L("Speed")                , "blank_14"    },
    { L("Extruders")            , "blank_14"    },
    { L("Extrusion Width")      , "blank_14"    },
    { L("Wipe options")         , "blank_14"    },
    { L("Bed adhension")        , "blank_14"    },
//  { L("Speed > Acceleration") , "time"        },
    { L("Advanced")             , "blank_14"    },
    // BBS: remove SLA categories
};

wxBitmapBundle* SettingsFactory::get_category_bitmap(const std::string& category_name)
{
    if (CATEGORY_ICON.find(category_name) == CATEGORY_ICON.end())
        return get_bmp_bundle("empty");
    return get_bmp_bundle(CATEGORY_ICON.at(category_name));
}

//-------------------------------------
//            MenuFactory
//-------------------------------------

// Note: id accords to type of the sub-object (adding volume), so sequence of the menu items is important
static const constexpr std::array<std::pair<const char *, const char *>, 5> ADD_VOLUME_MENU_ITEMS = {{
    //       menu_item Name              menu_item bitmap name
        {L("Add part"),              "menu_add_part" },           // ~ModelVolumeType::MODEL_PART
        {L("Add negative part"),     "menu_add_negative" },       // ~ModelVolumeType::NEGATIVE_VOLUME
        {L("Add modifier"),          "menu_add_modifier"},         // ~ModelVolumeType::PARAMETER_MODIFIER
        {L("Add support blocker"),   "menu_support_blocker"},     // ~ModelVolumeType::SUPPORT_BLOCKER
        {L("Add support enforcer"),  "menu_support_enforcer"},     // ~ModelVolumeType::SUPPORT_ENFORCER
}};

// Note: id accords to type of the sub-object (adding volume), so sequence of the menu items is important
static const constexpr std::array<std::pair<const char *, const char *>, 3> TEXT_VOLUME_ICONS {{
//       menu_item Name              menu_item bitmap name
        {L("Add text"),             "add_text_part"},        // ~ModelVolumeType::MODEL_PART
        {L("Add negative text"),    "add_text_negative" },   // ~ModelVolumeType::NEGATIVE_VOLUME
        {L("Add text modifier"),    "add_text_modifier"},    // ~ModelVolumeType::PARAMETER_MODIFIER
}};
// Note: id accords to type of the sub-object (adding volume), so sequence of the menu items is important
static const constexpr std::array<std::pair<const char *, const char *>, 3> SVG_VOLUME_ICONS{{
    {L("Add SVG part"),     "svg_part"},     // ~ModelVolumeType::MODEL_PART
    {L("Add negative SVG"), "svg_negative"}, // ~ModelVolumeType::NEGATIVE_VOLUME
    {L("Add SVG modifier"), "svg_modifier"}, // ~ModelVolumeType::PARAMETER_MODIFIER
}};

static Plater* plater()
{
    return wxGetApp().plater();
}

static ObjectList* obj_list()
{
    return wxGetApp().obj_list();
}

static ObjectDataViewModel* list_model()
{
    return wxGetApp().obj_list()->GetModel();
}

static const Selection& get_selection()
{
    return plater()->get_current_canvas3D(true)->get_selection();
}

//				  category ->		vector 			 ( option	;  label )
typedef std::map< std::string, std::vector< std::pair<std::string, std::string> > > FullSettingsHierarchy;
static void get_full_settings_hierarchy(FullSettingsHierarchy& settings_menu, const bool is_part)
{
    auto options = SettingsFactory::get_options(is_part);

    const int filaments_cnt = filaments_count();

    DynamicPrintConfig config;
    for (auto& option : options)
    {
        auto const opt = config.def()->get(option);
        auto category = opt->category;
        if (is_improper_category(category, filaments_cnt, !is_part))
            continue;

        const std::string& label = !opt->full_label.empty() ? opt->full_label : opt->label;
        std::pair<std::string, std::string> option_label(option, label);
        std::vector< std::pair<std::string, std::string> > new_category;
        auto& cat_opt_label = settings_menu.find(category) == settings_menu.end() ? new_category : settings_menu.at(category);
        cat_opt_label.push_back(option_label);
        if (cat_opt_label.size() == 1)
            settings_menu[category] = cat_opt_label;
    }
}

static wxMenu* create_settings_popupmenu(wxMenu* parent_menu, const bool is_object_settings, wxDataViewItem item/*, ModelConfig& config*/)
{
    wxMenu* menu = new wxMenu;

    FullSettingsHierarchy categories;
    get_full_settings_hierarchy(categories, !is_object_settings);

    auto get_selected_options_for_category = [categories, item](const wxString& category_name) {
        wxArrayString names;
        wxArrayInt selections;

        std::vector< std::pair<std::string, bool> > category_options;
        for (auto& cat : categories) {
            if (_(cat.first) == category_name) {
                ModelConfig& config = obj_list()->get_item_config(item);
                auto opt_keys = config.keys();

                int sel = 0;
                for (const std::pair<std::string, std::string>& pair : cat.second) {
                    names.Add(_(pair.second));
                    if (find(opt_keys.begin(), opt_keys.end(), pair.first) != opt_keys.end())
                        selections.Add(sel);
                    sel++;
                    category_options.push_back(std::make_pair(pair.first, false));
                }
                break;
            }
        }

        if (!category_options.empty() &&
            wxGetSelectedChoices(selections, _L("Select settings"), category_name, names) != -1) {
            for (auto sel : selections)
                category_options[sel].second = true;
        }
        return category_options;
    };

    for (auto cat : categories) {
        append_menu_item(menu, wxID_ANY, _(cat.first), "",
                         [menu, item, get_selected_options_for_category](wxCommandEvent& event) {
                            std::vector< std::pair<std::string, bool> > category_options = get_selected_options_for_category(menu->GetLabel(event.GetId()));
                            obj_list()->add_category_to_settings_from_selection(category_options, item);
                         }, SettingsFactory::get_category_bitmap(cat.first), parent_menu,
                         []() { return true; }, plater());
    }

    return menu;
}

static void create_freq_settings_popupmenu(wxMenu* menu, const bool is_object_settings, wxDataViewItem item)
{
    // Add default settings bundles
    const SettingsFactory::Bundle& bundle = printer_technology() == ptFFF ? FREQ_SETTINGS_BUNDLE_FFF : FREQ_SETTINGS_BUNDLE_SLA;

    const int filaments_cnt = filaments_count();

    for (auto& category : bundle) {
        if (is_improper_category(category.first, filaments_cnt, is_object_settings))
            continue;

        append_menu_item(menu, wxID_ANY, _(category.first), "",
            [menu, item, is_object_settings, bundle](wxCommandEvent& event) {
                    wxString category_name = menu->GetLabel(event.GetId());
                    std::vector<std::string> options;
                    for (auto& category : bundle)
                        if (category_name == _(category.first)) {
                            options = category.second;
                            break;
                        }
                    if (options.empty())
                        return;
                    // Because of we couldn't edited layer_height for ItVolume from settings list,
                    // correct options according to the selected item type : remove "layer_height" option
                    if (!is_object_settings && category_name == _("Quality")) {
                        const auto layer_height_it = std::find(options.begin(), options.end(), "layer_height");
                        if (layer_height_it != options.end())
                            options.erase(layer_height_it);
                    }

                    obj_list()->add_category_to_settings_from_frequent(options, item);
                },
            SettingsFactory::get_category_bitmap(category.first), menu,
            []() { return true; }, plater());
    }
}

std::vector<wxBitmapBundle*> MenuFactory::get_volume_bitmaps()
{
    std::vector<wxBitmapBundle*> volume_bmps;
    volume_bmps.reserve(ADD_VOLUME_MENU_ITEMS.size());
<<<<<<< HEAD
    for (const auto& item : ADD_VOLUME_MENU_ITEMS){
        volume_bmps.push_back(create_scaled_bitmap(item.second));
=======
    for (auto item : ADD_VOLUME_MENU_ITEMS){
        if(!item.second.empty()){
            //volume_bmps.push_back(create_menu_bitmap(item.second));
            volume_bmps.push_back(get_bmp_bundle(item.second));
        }
>>>>>>> 25a05549
    }
    return volume_bmps;
}

std::vector<wxBitmap> MenuFactory::get_text_volume_bitmaps()
{
    std::vector<wxBitmap> volume_bmps;
    volume_bmps.reserve(TEXT_VOLUME_ICONS.size());
    for (const auto& item : TEXT_VOLUME_ICONS)
        volume_bmps.push_back(create_scaled_bitmap(item.second));
    return volume_bmps;
}

std::vector<wxBitmap> MenuFactory::get_svg_volume_bitmaps()
{
    std::vector<wxBitmap> volume_bmps;
    volume_bmps.reserve(SVG_VOLUME_ICONS.size());
    for (const auto &item : SVG_VOLUME_ICONS)
        volume_bmps.push_back(create_scaled_bitmap(item.second));
    return volume_bmps;
}

void MenuFactory::append_menu_item_set_visible(wxMenu* menu)
{
    bool has_one_shown = false;
    const Selection& selection = plater()->canvas3D()->get_selection();
    for (unsigned int i : selection.get_volume_idxs()) {
        has_one_shown |= selection.get_volume(i)->visible;
    }

    append_menu_item(menu, wxID_ANY, has_one_shown ?_L("Hide") : _L("Show"), "",
        [has_one_shown](wxCommandEvent&) { plater()->set_selected_visible(!has_one_shown); }, "", nullptr,
        []() { return true; }, m_parent);
}

void MenuFactory::append_menu_item_delete(wxMenu* menu)
{
#ifdef __WINDOWS__
    append_menu_item(menu, wxID_ANY, _L("Delete") + "\t" + _L("Del"), _L("Delete the selected object"),
        [](wxCommandEvent&) { plater()->remove_selected(); }, "menu_delete", nullptr,
        []() { return plater()->can_delete(); }, m_parent);
#else
    append_menu_item(menu, wxID_ANY, _L("Delete") + "\tBackSpace", _L("Delete the selected object"),
        [](wxCommandEvent&) { plater()->remove_selected(); }, "", nullptr,
        []() { return plater()->can_delete(); }, m_parent);
#endif
}

wxMenu* MenuFactory::append_submenu_add_generic(wxMenu* menu, ModelVolumeType type) {
    auto sub_menu = new wxMenu;

    if (type != ModelVolumeType::INVALID) {
        append_menu_item(sub_menu, wxID_ANY, _L("Load..."), "",
            [type](wxCommandEvent&) { obj_list()->load_subobject(type); }, "", menu);
        sub_menu->AppendSeparator();
    }

    for (auto &item : {L("Orca Cube"), L("3DBenchy"), L("Autodesk FDM Test"),
                       L("Voron Cube")}) {
        append_menu_item(
            sub_menu, wxID_ANY, _(item), "",
            [type, item](wxCommandEvent &) {
              std::vector<boost::filesystem::path> input_files;
              std::string file_name = item;
              if (file_name == L("Orca Cube"))
                file_name = "OrcaCube_v2.3mf";
              else if (file_name == L("3DBenchy"))
                file_name = "3DBenchy.stl";
              else if (file_name == L("Autodesk FDM Test"))
                file_name = "ksr_fdmtest_v4.stl";
              else if (file_name == L("Voron Cube"))
                file_name = "Voron_Design_Cube_v7.stl";
              else
                return;
              input_files.push_back(
                  (boost::filesystem::path(Slic3r::resources_dir()) /
                   "handy_models" / file_name));
              plater()->load_files(input_files, LoadStrategy::LoadModel);
            },
            "", menu);
    }

    append_menu_item_add_text(sub_menu, type);
    append_menu_item_add_svg(sub_menu, type);

    sub_menu->AppendSeparator();
    for (auto &item : {L("Cube"), L("Cylinder"), L("Sphere"), L("Cone")}) {
        append_menu_item(
            sub_menu, wxID_ANY, _(item), "",
            [type, item](wxCommandEvent &) {
              obj_list()->load_generic_subobject(item, type);
            },
            "", menu);
    }

    return sub_menu;
}

static void append_menu_itemm_add_(const wxString& name, GLGizmosManager::EType gizmo_type, wxMenu *menu, ModelVolumeType type, bool is_submenu_item) {
    auto add_ = [type, gizmo_type](const wxCommandEvent & /*unnamed*/) {
        const GLCanvas3D *canvas = plater()->canvas3D();
        const GLGizmosManager &mng = canvas->get_gizmos_manager();
        GLGizmoBase *gizmo_base = mng.get_gizmo(gizmo_type);

        ModelVolumeType volume_type = type;
        // no selected object means create new object
        if (volume_type == ModelVolumeType::INVALID)
            volume_type = ModelVolumeType::MODEL_PART;

        auto screen_position = canvas->get_popup_menu_position();
        if (gizmo_type == GLGizmosManager::Emboss) {
            auto emboss = dynamic_cast<GLGizmoEmboss *>(gizmo_base);
            assert(emboss != nullptr);
            if (emboss == nullptr) return;
            if (screen_position.has_value()) {
                emboss->create_volume(volume_type, *screen_position);
            } else {
                emboss->create_volume(volume_type);
            }
        } else if (gizmo_type == GLGizmosManager::Svg) {
            auto svg = dynamic_cast<GLGizmoSVG *>(gizmo_base);
            assert(svg != nullptr);
            if (svg == nullptr) return;
            if (screen_position.has_value()) {
                svg->create_volume(volume_type, *screen_position);
            } else {
                svg->create_volume(volume_type);
            }
        }        
    };

    if (type == ModelVolumeType::MODEL_PART || type == ModelVolumeType::NEGATIVE_VOLUME || type == ModelVolumeType::PARAMETER_MODIFIER ||
        type == ModelVolumeType::INVALID // cannot use gizmo without selected object
    ) {
        wxString item_name = wxString(is_submenu_item ? "" : _(ADD_VOLUME_MENU_ITEMS[int(type)].first) + ": ") + name;
        menu->AppendSeparator();
        const std::string icon_name = is_submenu_item ? "" : ADD_VOLUME_MENU_ITEMS[int(type)].second;
        append_menu_item(menu, wxID_ANY, item_name, "", add_, icon_name, menu);
    }
}

void MenuFactory::append_menu_item_add_text(wxMenu* menu, ModelVolumeType type, bool is_submenu_item/* = true*/){
    append_menu_itemm_add_(_L("Text"), GLGizmosManager::Emboss, menu, type, is_submenu_item);
}

void MenuFactory::append_menu_item_add_svg(wxMenu *menu, ModelVolumeType type, bool is_submenu_item /* = true*/){
    append_menu_itemm_add_(_L("SVG"), GLGizmosManager::Svg, menu, type, is_submenu_item);
}

void MenuFactory::append_menu_items_add_volume(wxMenu* menu)
{
    // Update "add" items(delete old & create new)  settings popupmenu
    for (auto& item : ADD_VOLUME_MENU_ITEMS) {
        const wxString item_name = _(item.first);
        int item_id = menu->FindItem(item_name);
        if (item_id != wxNOT_FOUND)
            menu->Destroy(item_id);

        item_id = menu->FindItem(item_name + ": " + _L("Text"));
        if (item_id != wxNOT_FOUND)
            menu->Destroy(item_id);
    }

    for (size_t type = 0; type < ADD_VOLUME_MENU_ITEMS.size(); type++)
    {
        auto& item = ADD_VOLUME_MENU_ITEMS[type];

        wxMenu* sub_menu = append_submenu_add_generic(menu, ModelVolumeType(type));
        append_submenu(menu, sub_menu, wxID_ANY, _(item.first), "", item.second,
            []() { return obj_list()->is_instance_or_object_selected(); }, m_parent);
    }

    append_menu_item_layers_editing(menu);
}

wxMenuItem* MenuFactory::append_menu_item_layers_editing(wxMenu* menu)
{
    return append_menu_item(menu, wxID_ANY, _L("Height range Modifier"), "",
        [](wxCommandEvent&) { obj_list()->layers_editing(); wxGetApp().params_panel()->switch_to_object(); }, "", menu,
        []() { return obj_list()->is_instance_or_object_selected(); }, m_parent);
}

wxMenuItem* MenuFactory::append_menu_item_settings(wxMenu* menu_)
{
    MenuWithSeparators* menu = dynamic_cast<MenuWithSeparators*>(menu_);

    const wxString menu_name = _L("Add settings");
    // Delete old items from settings popupmenu
    auto settings_id = menu->FindItem(menu_name);
    if (settings_id != wxNOT_FOUND)
        menu->Destroy(settings_id);

    for (auto& it : FREQ_SETTINGS_BUNDLE_FFF)
    {
        settings_id = menu->FindItem(_(it.first));
        if (settings_id != wxNOT_FOUND)
            menu->Destroy(settings_id);
    }
    for (auto& it : FREQ_SETTINGS_BUNDLE_SLA)
    {
        settings_id = menu->FindItem(_(it.first));
        if (settings_id != wxNOT_FOUND)
            menu->Destroy(settings_id);
    }

    menu->DestroySeparators(); // delete old separators

    // If there are selected more then one instance but not all of them
    // don't add settings menu items
    const Selection& selection = get_selection();
    if ((selection.is_multiple_full_instance() && !selection.is_single_full_object()) ||
        selection.is_multiple_volume() || selection.is_mixed()) // more than one volume(part) is selected on the scene
        return nullptr;

    const auto sel_vol = obj_list()->get_selected_model_volume();
    if (sel_vol && sel_vol->type() >= ModelVolumeType::SUPPORT_ENFORCER)
        return nullptr;


    // Create new items for settings popupmenu

    if (printer_technology() == ptFFF ||
        (menu->GetMenuItems().size() > 0 && !menu->GetMenuItems().back()->IsSeparator()))
        ;// menu->SetFirstSeparator();

    // detect itemm for adding of the setting
    ObjectList* object_list = obj_list();
    ObjectDataViewModel* obj_model = list_model();

    const wxDataViewItem sel_item = // when all instances in object are selected
                                    object_list->GetSelectedItemsCount() > 1 && selection.is_single_full_object() ?
                                    obj_model->GetItemById(selection.get_object_idx()) :
                                    object_list->GetSelection();
    if (!sel_item)
        return nullptr;

    // If we try to add settings for object/part from 3Dscene,
    // for the second try there is selected ItemSettings in ObjectList.
    // So, check if selected item isn't SettingsItem. And get a SettingsItem's parent item, if yes
    wxDataViewItem item = obj_model->GetItemType(sel_item) & itSettings ? obj_model->GetParent(sel_item) : sel_item;
    const ItemType item_type = obj_model->GetItemType(item);
    const bool is_object_settings = !(item_type& itVolume || item_type & itLayer);

    // Add frequently settings
    // BBS remvoe freq setting popupmenu
    // create_freq_settings_popupmenu(menu, is_object_settings, item);

    //menu->SetSecondSeparator();

    // Add full settings list
    auto  menu_item = new wxMenuItem(menu, wxID_ANY, menu_name);
    menu_item->SetBitmap(*get_bmp_bundle("cog"));
    menu_item->SetSubMenu(create_settings_popupmenu(menu, is_object_settings, item));

    return menu->Append(menu_item);
}

wxMenuItem* MenuFactory::append_menu_item_change_type(wxMenu* menu)
{
    return append_menu_item(menu, wxID_ANY, _L("Change type"), "",
        [](wxCommandEvent&) { obj_list()->change_part_type(); }, "", menu,
        []() {
            wxDataViewItem item = obj_list()->GetSelection();
            return item.IsOk() || obj_list()->GetModel()->GetItemType(item) == itVolume;
        }, m_parent);
}

wxMenuItem* MenuFactory::append_menu_item_instance_to_object(wxMenu* menu)
{
    wxMenuItem* menu_item = append_menu_item(menu, wxID_ANY, _L("Set as an individual object"), "",
        [](wxCommandEvent&) { obj_list()->split_instances(); }, "", menu);

    /* New behavior logic:
     * 1. Split Object to several separated object, if ALL instances are selected
     * 2. Separate selected instances from the initial object to the separated object,
     *    if some (not all) instances are selected
     */
    m_parent->Bind(wxEVT_UPDATE_UI, [](wxUpdateUIEvent& evt)
        {
            const Selection& selection = plater()->canvas3D()->get_selection();
            evt.SetText(selection.is_single_full_object() ?
                _L("Set as individual objects") : _L("Set as an individual object"));

            evt.Enable(plater()->can_set_instance_to_object());
        }, menu_item->GetId());

    return menu_item;
}

void MenuFactory::append_menu_item_fill_bed(wxMenu *menu)
{
    append_menu_item(
        menu, wxID_ANY, _L("Fill bed with copies"), _L("Fill the remaining area of bed with copies of the selected object"),
        [](wxCommandEvent &) { plater()->fill_bed_with_instances(); }, "", nullptr, []() { return plater()->can_increase_instances(); }, m_parent);
}

wxMenuItem* MenuFactory::append_menu_item_printable(wxMenu* menu)
{
    // BBS: to be checked
    wxMenuItem* menu_item_printable = append_menu_check_item(menu, wxID_ANY, _L("Printable"), "",
        [](wxCommandEvent&) { obj_list()->toggle_printable_state(); }, menu);

    m_parent->Bind(wxEVT_UPDATE_UI, [](wxUpdateUIEvent& evt) {
        ObjectList* list = obj_list();
        wxDataViewItemArray sels;
        list->GetSelections(sels);
        wxDataViewItem frst_item = sels[0];
        ItemType type = list->GetModel()->GetItemType(frst_item);
        bool check;
        if (type != itInstance && type != itObject)
            check = false;
        else {
            int obj_idx = list->GetModel()->GetObjectIdByItem(frst_item);
            int inst_idx = type == itObject ? 0 : list->GetModel()->GetInstanceIdByItem(frst_item);
            check = list->object(obj_idx)->instances[inst_idx]->printable;
        }

        evt.Check(check);
        plater()->set_current_canvas_as_dirty();

        }, menu_item_printable->GetId());

    return menu_item_printable;
}

void MenuFactory::append_menu_item_rename(wxMenu* menu)
{
    append_menu_item(menu, wxID_ANY, _L("Rename"), "",
        [](wxCommandEvent&) { obj_list()->rename_item(); }, "", menu);

    menu->AppendSeparator();
}

wxMenuItem* MenuFactory::append_menu_item_fix_through_netfabb(wxMenu* menu)
{
    if (!is_windows10())
        return nullptr;

    wxMenuItem* menu_item = append_menu_item(menu, wxID_ANY, _L("Fix model"), "",
        [](wxCommandEvent&) { obj_list()->fix_through_netfabb(); }, "", menu,
        []() {return plater()->can_fix_through_netfabb(); }, plater());

    return menu_item;
}

void MenuFactory::append_menu_item_export_stl(wxMenu* menu, bool is_mulity_menu)
{
    append_menu_item(menu, wxID_ANY, _L("Export as one STL") + dots, "",
        [](wxCommandEvent&) { plater()->export_stl(false, true); }, "", nullptr,
        [is_mulity_menu]() {
            const Selection& selection = plater()->canvas3D()->get_selection();
            if (is_mulity_menu)
                return selection.is_multiple_full_instance() || selection.is_multiple_full_object();
            else
                return selection.is_single_full_instance() || selection.is_single_full_object();
        }, m_parent);
    if (!is_mulity_menu)
        return;
    append_menu_item(menu, wxID_ANY, _L("Export as STLs") + dots, "",
        [](wxCommandEvent&) { plater()->export_stl(false, true, true); }, "", nullptr,
        []() {
            const Selection& selection = plater()->canvas3D()->get_selection();
            return selection.is_multiple_full_instance() || selection.is_multiple_full_object();
        }, m_parent);
}

void MenuFactory::append_menu_item_reload_from_disk(wxMenu* menu)
{
    append_menu_item(menu, wxID_ANY, _L("Reload from disk"), _L("Reload the selected parts from disk"),
        [](wxCommandEvent&) { plater()->reload_from_disk(); }, "", menu,
        []() { return plater()->can_reload_from_disk(); }, m_parent);
}

void MenuFactory::append_menu_item_replace_with_stl(wxMenu *menu)
{
    append_menu_item(menu, wxID_ANY, _L("Replace with STL"), _L("Replace the selected part with new STL"),
        [](wxCommandEvent &) { plater()->replace_with_stl(); }, "", menu,
        []() { return plater()->can_replace_with_stl(); }, m_parent);
}

void MenuFactory::append_menu_item_change_extruder(wxMenu* menu)
{
    // BBS
    const std::vector<wxString> names = { _L("Change filament"), _L("Set filament for selected items") };
    // Delete old menu item
    for (const wxString& name : names) {
        const int item_id = menu->FindItem(name);
        if (item_id != wxNOT_FOUND)
            menu->Destroy(item_id);
    }

    const int filaments_cnt = filaments_count();
    if (filaments_cnt <= 1)
        return;

    wxDataViewItemArray sels;
    obj_list()->GetSelections(sels);
    if (sels.IsEmpty())
        return;

    std::vector<wxBitmapBundle*> icons = get_extruder_color_icons(true);
    wxMenu* extruder_selection_menu = new wxMenu();
    const wxString& name = sels.Count() == 1 ? names[0] : names[1];

    int initial_extruder = -1; // negative value for multiple object/part selection
    if (sels.Count() == 1) {
        const ModelConfig& config = obj_list()->get_item_config(sels[0]);
        // BBS: set default extruder to 1
        initial_extruder = config.has("extruder") ? config.extruder() : 1;
    }

    for (int i = 0; i <= filaments_cnt; i++)
    {
        bool is_active_extruder = i == initial_extruder;
        int icon_idx = i == 0 ? 0 : i - 1;

        const wxString& item_name = (i == 0 ? _L("Default") : wxString::Format(_L("Filament %d"), i)) +
            (is_active_extruder ? " (" + _L("active") + ")" : "");

        if (icon_idx >= 0 && icon_idx < icons.size()) {
            append_menu_item(
                extruder_selection_menu, wxID_ANY, item_name, "", [i](wxCommandEvent &) { obj_list()->set_extruder_for_selected_items(i); }, icons[icon_idx], menu,
                [is_active_extruder]() { return !is_active_extruder; }, m_parent);
        } else {
            append_menu_item(
                extruder_selection_menu, wxID_ANY, item_name, "", [i](wxCommandEvent &) { obj_list()->set_extruder_for_selected_items(i); }, "", menu,
                [is_active_extruder]() { return !is_active_extruder; }, m_parent);
        }
    }

    menu->AppendSubMenu(extruder_selection_menu, name);
}

void MenuFactory::append_menu_item_scale_selection_to_fit_print_volume(wxMenu* menu)
{
    append_menu_item(menu, wxID_ANY, _L("Scale to build volume"), _L("Scale an object to fit the build volume"),
        [](wxCommandEvent&) { plater()->scale_selection_to_fit_print_volume(); }, "", menu);
}

void MenuFactory::append_menu_items_flush_options(wxMenu* menu)
{
    const wxString name = _L("Flush Options");
    // Delete old menu item
    const int item_id = menu->FindItem(name);
    if (item_id != wxNOT_FOUND)
        menu->Destroy(item_id);

    bool show_flush_option_menu = false;
    ObjectList* object_list = obj_list();
    const Selection& selection = get_selection();
    if (selection.get_object_idx() < 0)
        return;
    if (wxGetApp().plater()->get_partplate_list().get_curr_plate()->contains(selection.get_bounding_box())) {
        auto plate_extruders = wxGetApp().plater()->get_partplate_list().get_curr_plate()->get_extruders();
        for (auto extruder : plate_extruders) {
            if (extruder != plate_extruders[0])
                show_flush_option_menu = true;
        }
    }
    if (!show_flush_option_menu)
        return;

    DynamicPrintConfig& global_config = wxGetApp().preset_bundle->prints.get_edited_preset().config;
    ModelConfig& select_object_config = object_list->object(selection.get_object_idx())->config;

    wxMenu* flush_options_menu = new wxMenu();
    append_menu_check_item(flush_options_menu, wxID_ANY, _L("Flush into objects' infill"), "",
        [&select_object_config, &global_config](wxCommandEvent&) {
            const ConfigOption* option = select_object_config.option(FREQ_SETTINGS_BUNDLE_FFF["Flush options"][0]);
            if (!option) {
                option = global_config.option(FREQ_SETTINGS_BUNDLE_FFF["Flush options"][0]);
            }
            select_object_config.set_key_value(FREQ_SETTINGS_BUNDLE_FFF["Flush options"][0], new ConfigOptionBool(!option->getBool()));
            wxGetApp().obj_settings()->UpdateAndShow(true);
        }, menu, []() {return true; }, 
            [&select_object_config, &global_config]() {
            const ConfigOption* option = select_object_config.option(FREQ_SETTINGS_BUNDLE_FFF["Flush options"][0]);
            if (!option) {
                option = global_config.option(FREQ_SETTINGS_BUNDLE_FFF["Flush options"][0]);
            }
            return option->getBool();
        }, m_parent);

    append_menu_check_item(flush_options_menu, wxID_ANY, _L("Flush into this object"), "",
        [&select_object_config, &global_config](wxCommandEvent&) {
            const ConfigOption* option = select_object_config.option(FREQ_SETTINGS_BUNDLE_FFF["Flush options"][1]);
            if (!option) {
                option = global_config.option(FREQ_SETTINGS_BUNDLE_FFF["Flush options"][1]);
            }
            select_object_config.set_key_value(FREQ_SETTINGS_BUNDLE_FFF["Flush options"][1], new ConfigOptionBool(!option->getBool()));
            wxGetApp().obj_settings()->UpdateAndShow(true);
        }, menu, []() {return true; }, 
            [&select_object_config, &global_config]() {
            const ConfigOption* option = select_object_config.option(FREQ_SETTINGS_BUNDLE_FFF["Flush options"][1]);
            if (!option) {
                option = global_config.option(FREQ_SETTINGS_BUNDLE_FFF["Flush options"][1]);
            }
            return option->getBool();
        }, m_parent);

    append_menu_check_item(flush_options_menu, wxID_ANY, _L("Flush into objects' support"), "",
        [&select_object_config, &global_config](wxCommandEvent&) {
            const ConfigOption* option = select_object_config.option(FREQ_SETTINGS_BUNDLE_FFF["Flush options"][2]);
            if (!option) {
                option = global_config.option(FREQ_SETTINGS_BUNDLE_FFF["Flush options"][2]);
            }
            select_object_config.set_key_value(FREQ_SETTINGS_BUNDLE_FFF["Flush options"][2], new ConfigOptionBool(!option->getBool()));
            wxGetApp().obj_settings()->UpdateAndShow(true);
        }, menu, []() {return true; }, 
            [&select_object_config, &global_config]() {
            const ConfigOption* option = select_object_config.option(FREQ_SETTINGS_BUNDLE_FFF["Flush options"][2]);
            if (!option) {
                option = global_config.option(FREQ_SETTINGS_BUNDLE_FFF["Flush options"][2]);
            }
            return option->getBool();
        }, m_parent);

    size_t i = 0;
    for (auto node = menu->GetMenuItems().GetFirst(); node; node = node->GetNext())
    {
        i++;
        wxMenuItem* item = node->GetData();
        if (item->GetItemLabelText() == _L("Edit in Parameter Table"))
            break;
    }
    menu->Insert(i, wxID_ANY, _L("Flush Options"), flush_options_menu);
}

void MenuFactory::append_menu_items_convert_unit(wxMenu* menu)
{
    std::vector<int> obj_idxs, vol_idxs;
    obj_list()->get_selection_indexes(obj_idxs, vol_idxs);
    if (obj_idxs.empty() && vol_idxs.empty())
        return;

    auto volume_respects_conversion = [](ModelVolume* volume, ConversionType conver_type)
    {
        return  (conver_type == ConversionType::CONV_FROM_INCH && volume->source.is_converted_from_inches) ||
            (conver_type == ConversionType::CONV_TO_INCH && !volume->source.is_converted_from_inches) ||
            (conver_type == ConversionType::CONV_FROM_METER && volume->source.is_converted_from_meters) ||
            (conver_type == ConversionType::CONV_TO_METER && !volume->source.is_converted_from_meters);
    };

    auto can_append = [obj_idxs, vol_idxs, volume_respects_conversion](ConversionType conver_type)
    {
        ModelObjectPtrs objects;
        for (int obj_idx : obj_idxs) {
            ModelObject* object = obj_list()->object(obj_idx);
            if (vol_idxs.empty()) {
                for (ModelVolume* volume : object->volumes)
                    if (volume_respects_conversion(volume, conver_type))
                        return false;
            }
            else {
                for (int vol_idx : vol_idxs)
                    if (volume_respects_conversion(object->volumes[vol_idx], conver_type))
                        return false;
            }
        }
        return true;
    };

    std::vector<std::pair<ConversionType, wxString>> items = {
        {ConversionType::CONV_FROM_INCH , _L("Convert from inch") },
        {ConversionType::CONV_TO_INCH   , _L("Restore to inch") },
        {ConversionType::CONV_FROM_METER, _L("Convert from meter") },
        {ConversionType::CONV_TO_METER  , _L("Restore to meter") } };

    for (auto item : items) {
        int menu_id = menu->FindItem(item.second);
        if (can_append(item.first)) {
            // Add menu item if it doesn't exist
            if (menu_id == wxNOT_FOUND)
                append_menu_item(menu, wxID_ANY, item.second, item.second,
                    [item](wxCommandEvent&) { plater()->convert_unit(item.first); }, "", menu,
                    []() { return true; }, m_parent);
        }
        else if (menu_id != wxNOT_FOUND) {
            // Delete menu item
            menu->Destroy(menu_id);
        }
    }
}

void MenuFactory::append_menu_item_merge_to_multipart_object(wxMenu* menu)
{
    append_menu_item(menu, wxID_ANY, _L("Assemble"), _L("Assemble the selected objects to an object with multiple parts"),
        [](wxCommandEvent&) { obj_list()->merge(true); }, "", menu,
        []() { return obj_list()->can_merge_to_multipart_object(); }, m_parent);
}

void MenuFactory::append_menu_item_merge_to_single_object(wxMenu* menu)
{
    menu->AppendSeparator();
    append_menu_item(menu, wxID_ANY, _L("Assemble"), _L("Assemble the selected objects to an object with single part"),
        [](wxCommandEvent&) { obj_list()->merge(false); }, "", menu,
        []() { return obj_list()->can_merge_to_single_object(); }, m_parent);
}

void MenuFactory::append_menu_item_merge_parts_to_single_part(wxMenu* menu)
{
    menu->AppendSeparator();
    append_menu_item(menu, wxID_ANY, _L("Mesh boolean"), _L("Mesh boolean operations including union and subtraction"),
        [](wxCommandEvent&) { obj_list()->boolean/*merge_volumes*/(); }, "", menu,
        []() { return obj_list()->can_mesh_boolean(); }, m_parent);
}

void MenuFactory::append_menu_items_mirror(wxMenu* menu)
{
    wxMenu* mirror_menu = new wxMenu();
    if (!mirror_menu)
        return;

    append_menu_item(mirror_menu, wxID_ANY, _L("Along X axis"), _L("Mirror along the X axis"),
        [](wxCommandEvent&) { plater()->mirror(X); }, "", menu);
    append_menu_item(mirror_menu, wxID_ANY, _L("Along Y axis"), _L("Mirror along the Y axis"),
        [](wxCommandEvent&) { plater()->mirror(Y); }, "", menu);
    append_menu_item(mirror_menu, wxID_ANY, _L("Along Z axis"), _L("Mirror along the Z axis"),
        [](wxCommandEvent&) { plater()->mirror(Z); }, "", menu);

    append_submenu(menu, mirror_menu, wxID_ANY, _L("Mirror"), _L("Mirror object"), "",
        []() { return plater()->can_mirror(); }, m_parent);
}

void MenuFactory::append_menu_item_edit_text(wxMenu *menu)
{
    wxString name        = _L("Edit text");

    auto can_edit_text = []() {
        if (plater() == nullptr)
            return false;        
        const Selection& selection = plater()->get_selection();
        if (selection.volumes_count() != 1)
            return false;
        const GLVolume* gl_volume = selection.get_first_volume();
        if (gl_volume == nullptr)
            return false;
        const ModelVolume *volume = get_model_volume(*gl_volume, selection.get_model()->objects);
        if (volume == nullptr)
            return false;
        return volume->is_text();        
    };

    if (menu != &m_text_part_menu) {
        const int menu_item_id = menu->FindItem(name);
        if (menu_item_id != wxNOT_FOUND)
            menu->Destroy(menu_item_id);
        if (!can_edit_text())
            return;
    }

    wxString description = _L("Ability to change text, font, size, ...");
    std::string icon = "cog";
    auto open_emboss = [](const wxCommandEvent &) {
        GLGizmosManager &mng = plater()->get_view3D_canvas3D()->get_gizmos_manager();
        if (mng.get_current_type() == GLGizmosManager::Emboss)
            mng.open_gizmo(GLGizmosManager::Emboss); // close() and reopen - move to be visible
        mng.open_gizmo(GLGizmosManager::Emboss);
    };
    append_menu_item(menu, wxID_ANY, name, description, open_emboss, icon, nullptr, can_edit_text, m_parent);
}

void MenuFactory::append_menu_item_edit_svg(wxMenu *menu)
{
    wxString name = _L("Edit SVG");
    auto can_edit_svg = []() {
        if (plater() == nullptr)
            return false;        
        const Selection& selection = plater()->get_selection();
        if (selection.volumes_count() != 1)
            return false;
        const GLVolume* gl_volume = selection.get_first_volume();
        if (gl_volume == nullptr)
            return false;
        const ModelVolume *volume = get_model_volume(*gl_volume, selection.get_model()->objects);
        if (volume == nullptr)
            return false;
        return volume->is_svg();        
    };

    if (menu != &m_svg_part_menu) {
        const int menu_item_id = menu->FindItem(name);
        if (menu_item_id != wxNOT_FOUND)
            menu->Destroy(menu_item_id);
        if (!can_edit_svg())
            return;
    }

    wxString description = _L("Change SVG source file, projection, size, ...");
    std::string icon = "cog";
    auto open_svg = [](const wxCommandEvent &) {
        GLGizmosManager &mng = plater()->get_view3D_canvas3D()->get_gizmos_manager();
        if (mng.get_current_type() == GLGizmosManager::Svg)
            mng.open_gizmo(GLGizmosManager::Svg); // close() and reopen - move to be visible
        mng.open_gizmo(GLGizmosManager::Svg);
    };
    append_menu_item(menu, wxID_ANY, name, description, open_svg, icon, nullptr, can_edit_svg, m_parent);
}

void MenuFactory::append_menu_item_invalidate_cut_info(wxMenu *menu)
{
    const wxString menu_name = _L("Invalidate cut info");

    auto menu_item_id = menu->FindItem(menu_name);
    if (menu_item_id != wxNOT_FOUND)
        // Delete old menu item if selected object isn't cut
        menu->Destroy(menu_item_id);

    if (obj_list()->has_selected_cut_object())
        append_menu_item(menu, wxID_ANY, menu_name, "", [](wxCommandEvent &) { obj_list()->invalidate_cut_info_for_selection(); },
            "", menu, []() { return true; }, m_parent);
}

MenuFactory::MenuFactory()
{
    for (int i = 0; i < mtCount; i++) {
        items_increase[i] = nullptr;
        items_decrease[i] = nullptr;
        items_set_number_of_copies[i] = nullptr;
    }
}

void MenuFactory::create_default_menu()
{
    wxMenu* sub_menu = append_submenu_add_generic(&m_default_menu, ModelVolumeType::INVALID);
#ifdef __WINDOWS__
    append_submenu(&m_default_menu, sub_menu, wxID_ANY, _L("Add Primitive"), "", "menu_add_part",
        []() {return true; }, m_parent);
#else
    append_submenu(&m_default_menu, sub_menu, wxID_ANY, _L("Add Primitive"), "", "",
        []() {return true; }, m_parent);
#endif

    m_default_menu.AppendSeparator();

    append_menu_check_item(&m_default_menu, wxID_ANY, _L("Show Labels"), "",
        [](wxCommandEvent&) { plater()->show_view3D_labels(!plater()->are_view3D_labels_shown()); plater()->get_current_canvas3D()->post_event(SimpleEvent(wxEVT_PAINT)); }, &m_default_menu,
        []() { return plater()->is_view3D_shown(); }, [this]() { return plater()->are_view3D_labels_shown(); }, m_parent);
}

void MenuFactory::create_common_object_menu(wxMenu* menu)
{
    append_menu_item_rename(menu);
    // BBS
    //append_menu_items_instance_manipulation(menu);
    // Delete menu was moved to be after +/- instace to make it more difficult to be selected by mistake.
    append_menu_item_delete(menu);
    //append_menu_item_instance_to_object(menu);
    menu->AppendSeparator();

    // BBS
    append_menu_item_reload_from_disk(menu);
    append_menu_item_export_stl(menu);
    // "Scale to print volume" makes a sense just for whole object
    append_menu_item_scale_selection_to_fit_print_volume(menu);

    append_menu_item_fix_through_netfabb(menu);
    append_menu_items_mirror(menu);
}

void MenuFactory::create_object_menu()
{
    create_common_object_menu(&m_object_menu);
    wxMenu* split_menu = new wxMenu();
    if (!split_menu)
        return;

    append_menu_item(split_menu, wxID_ANY, _L("To objects"), _L("Split the selected object into multiple objects"),
        [](wxCommandEvent&) { plater()->split_object(); }, "split_objects", &m_object_menu,
        []() { return plater()->can_split(true); }, m_parent);
    append_menu_item(split_menu, wxID_ANY, _L("To parts"), _L("Split the selected object into multiple parts"),
        [](wxCommandEvent&) { plater()->split_volume(); }, "split_parts", &m_object_menu,
        []() { return plater()->can_split(false); }, m_parent);

    append_submenu(&m_object_menu, split_menu, wxID_ANY, _L("Split"), _L("Split the selected object"), "",
        []() { return plater()->can_split(true) || plater()->can_split(false); }, m_parent);
    m_object_menu.AppendSeparator();

    // BBS: remove Layers Editing
    m_object_menu.AppendSeparator();

    // "Add (volumes)" popupmenu will be added later in append_menu_items_add_volume()
}

void MenuFactory::create_extra_object_menu()
{
    append_menu_item_fill_bed(&m_object_menu);
    // Object Clone
    append_menu_item_clone(&m_object_menu);
    // Object Repair
    append_menu_item_fix_through_netfabb(&m_object_menu);
    // Object Simplify
    append_menu_item_simplify(&m_object_menu);
    // merge to single part
    append_menu_item_merge_parts_to_single_part(&m_object_menu);
    // Object Center
    append_menu_item_center(&m_object_menu);
    // Object Split
    wxMenu* split_menu = new wxMenu();
    if (!split_menu)
        return;
    append_menu_item(split_menu, wxID_ANY, _L("To objects"), _L("Split the selected object into multiple objects"),
        [](wxCommandEvent&) { plater()->split_object(); }, "split_objects", &m_object_menu,
        []() { return plater()->can_split(true); }, m_parent);
    append_menu_item(split_menu, wxID_ANY, _L("To parts"), _L("Split the selected object into multiple parts"),
        [](wxCommandEvent&) { plater()->split_volume(); }, "split_parts", &m_object_menu,
        []() { return plater()->can_split(false); }, m_parent);

    append_submenu(&m_object_menu, split_menu, wxID_ANY, _L("Split"), _L("Split the selected object"), "",
        []() { return plater()->can_split(true); }, m_parent);

    // Mirror
    append_menu_items_mirror(&m_object_menu);
    // Delete
    append_menu_item_delete(&m_object_menu);
    m_object_menu.AppendSeparator();
    // Modifier Part
    // BBS
    append_menu_items_add_volume(&m_object_menu);
    m_object_menu.AppendSeparator();
    // Set filament insert menu item here
    // Set Printable
    wxMenuItem* menu_item_printable = append_menu_item_printable(&m_object_menu);
    append_menu_item_per_object_process(&m_object_menu);
    // Enter per object parameters
    append_menu_item_per_object_settings(&m_object_menu);
    m_object_menu.AppendSeparator();
    append_menu_item_reload_from_disk(&m_object_menu);
    append_menu_item_replace_with_stl(&m_object_menu);
    append_menu_item_export_stl(&m_object_menu);
}

void MenuFactory::create_bbl_assemble_object_menu()
{
    // Delete
    append_menu_item_delete(&m_assemble_object_menu);
    // Object Repair
    append_menu_item_fix_through_netfabb(&m_assemble_object_menu);
    // Object Simplify
    append_menu_item_simplify(&m_assemble_object_menu);
    m_assemble_object_menu.AppendSeparator();
}

void MenuFactory::create_sla_object_menu()
{
    create_common_object_menu(&m_sla_object_menu);
    append_menu_item(&m_sla_object_menu, wxID_ANY, _L("Split"), _L("Split the selected object into multiple objects"),
        [](wxCommandEvent&) { plater()->split_object(); }, "split_objects", nullptr,
        []() { return plater()->can_split(true); }, m_parent);

    m_sla_object_menu.AppendSeparator();

    // Add the automatic rotation sub-menu
    append_menu_item(&m_sla_object_menu, wxID_ANY, _L("Auto orientation"), _L("Auto orient the object to improve print quality."),
        [](wxCommandEvent&) { plater()->optimize_rotation(); });
}

void MenuFactory::create_part_menu()
{
    wxMenu* menu = &m_part_menu;
    append_menu_item_rename(menu);
    append_menu_item_delete(menu);
    append_menu_item_reload_from_disk(menu);
    append_menu_item_export_stl(menu);
    append_menu_item_fix_through_netfabb(menu);
    append_menu_items_mirror(menu);
    append_menu_item_merge_parts_to_single_part(menu);

    append_menu_item(menu, wxID_ANY, _L("Split"), _L("Split the selected object into multiple parts"),
        [](wxCommandEvent&) { plater()->split_volume(); }, "split_parts", nullptr,
        []() { return plater()->can_split(false); }, m_parent);

    menu->AppendSeparator();
    append_menu_item_change_type(menu);
    append_menu_items_mirror(&m_part_menu);
    append_menu_item(&m_part_menu, wxID_ANY, _L("Split"), _L("Split the selected object into multiple parts"),
        [](wxCommandEvent&) { plater()->split_volume(); }, "split_parts", nullptr,
        []() { return plater()->can_split(false); }, m_parent);
    m_part_menu.AppendSeparator();
    append_menu_item_per_object_settings(&m_part_menu);
}

void MenuFactory::create_text_part_menu()
{
    wxMenu* menu = &m_text_part_menu;

    append_menu_item_edit_text(menu);
    append_menu_item_delete(menu);
    append_menu_item_fix_through_netfabb(menu);
    append_menu_item_simplify(menu);
    append_menu_items_mirror(menu);
    menu->AppendSeparator();
    append_menu_item_per_object_settings(menu);
    append_menu_item_change_type(menu);
}

void MenuFactory::create_svg_part_menu()
{
    wxMenu* menu = &m_svg_part_menu;

    append_menu_item_edit_svg(menu);
    append_menu_item_delete(menu);
    append_menu_item_fix_through_netfabb(menu);
    append_menu_item_simplify(menu);
    append_menu_items_mirror(menu);
    menu->AppendSeparator();
    append_menu_item_per_object_settings(menu);
    append_menu_item_change_type(menu);
}

void MenuFactory::create_bbl_part_menu()
{
    wxMenu* menu = &m_part_menu;

    append_menu_item_delete(menu);
    append_menu_item_edit_text(menu);
    append_menu_item_fix_through_netfabb(menu);
    append_menu_item_simplify(menu);
    append_menu_item_center(menu);
    append_menu_items_mirror(menu);
    wxMenu* split_menu = new wxMenu();
    if (!split_menu)
        return;

    append_menu_item(split_menu, wxID_ANY, _L("To objects"), _L("Split the selected object into mutiple objects"),
        [](wxCommandEvent&) { plater()->split_object(); }, "split_objects", menu,
        []() { return plater()->can_split(true); }, m_parent);
    append_menu_item(split_menu, wxID_ANY, _L("To parts"), _L("Split the selected object into mutiple parts"),
        [](wxCommandEvent&) { plater()->split_volume(); }, "split_parts", menu,
        []() { return plater()->can_split(false); }, m_parent);

    append_submenu(menu, split_menu, wxID_ANY, _L("Split"), _L("Split the selected object"), "",
        []() { return plater()->can_split(true); }, m_parent);
    menu->AppendSeparator();
    append_menu_item_per_object_settings(menu);
    append_menu_item_change_type(menu);
    append_menu_item_reload_from_disk(menu);
    append_menu_item_replace_with_stl(menu);
}

void MenuFactory::create_bbl_assemble_part_menu()
{
    wxMenu* menu = &m_assemble_part_menu;

    append_menu_item_delete(menu);
    append_menu_item_simplify(menu);
    menu->AppendSeparator();
}

//BBS: add part plate related logic
void MenuFactory::create_plate_menu()
{
    wxMenu* menu = &m_plate_menu;
    // select objects on current plate
    append_menu_item(menu, wxID_ANY, _L("Select All"), _L("select all objects on current plate"),
        [](wxCommandEvent&) {
            plater()->select_curr_plate_all();
        }, "", nullptr, []() {
            PartPlate* plate = plater()->get_partplate_list().get_selected_plate();
            assert(plate);
            return !plate->get_objects().empty();
        }, m_parent);

    // delete objects on current plate
    append_menu_item(menu, wxID_ANY, _L("Delete All"), _L("delete all objects on current plate"),
        [](wxCommandEvent&) {
            plater()->remove_curr_plate_all();
        }, "", nullptr, []() {
            PartPlate* plate = plater()->get_partplate_list().get_selected_plate();
            assert(plate);
            return !plate->get_objects().empty();
        }, m_parent);

    // arrange objects on current plate
    append_menu_item(menu, wxID_ANY, _L("Arrange"), _L("arrange current plate"),
        [](wxCommandEvent&) {
            PartPlate* plate = plater()->get_partplate_list().get_selected_plate();
            assert(plate);
            plater()->set_prepare_state(Job::PREPARE_STATE_MENU);
            plater()->arrange();
        }, "", nullptr,
        []() {
            return !plater()->get_partplate_list().get_selected_plate()->get_objects().empty();
        },
        m_parent);

    // orient objects on current plate
    append_menu_item(menu, wxID_ANY, _L("Auto Rotate"), _L("auto rotate current plate"),
        [](wxCommandEvent&) {
            PartPlate* plate = plater()->get_partplate_list().get_selected_plate();
            assert(plate);
            //BBS TODO call auto rotate for current plate
            plater()->set_prepare_state(Job::PREPARE_STATE_MENU);
            plater()->orient();
        }, "", nullptr,
        []() {
            return !plater()->get_partplate_list().get_selected_plate()->get_objects().empty();
        }, m_parent);

    // delete current plate
#ifdef __WINDOWS__
    append_menu_item(menu, wxID_ANY, _L("Delete Plate"), _L("Remove the selected plate"),
        [](wxCommandEvent&) { plater()->delete_plate(); }, "menu_delete", nullptr,
        []() { return plater()->can_delete_plate(); }, m_parent);
#else
    append_menu_item(menu, wxID_ANY, _L("Delete Plate"), _L("Remove the selected plate"),
        [](wxCommandEvent&) { plater()->delete_plate(); }, "", nullptr,
        []() { return plater()->can_delete_plate(); }, m_parent);
#endif


    // add shapes
    menu->AppendSeparator();
    wxMenu* sub_menu = append_submenu_add_generic(menu, ModelVolumeType::INVALID);

#ifdef __WINDOWS__
    append_submenu(menu, sub_menu, wxID_ANY, _L("Add Primitive"), "", "menu_add_part",
        []() {return true; }, m_parent);
#else
    append_submenu(menu, sub_menu, wxID_ANY, _L("Add Primitive"), "", "",
        []() {return true; }, m_parent);
#endif


    return;
}

void MenuFactory::init(wxWindow* parent)
{
    m_parent = parent;

    create_default_menu();
    //BBS
    //create_object_menu();
    create_sla_object_menu();
    //create_part_menu();
    create_text_part_menu();
    create_svg_part_menu();
    create_extra_object_menu();
    create_bbl_part_menu();
    create_bbl_assemble_object_menu();
    create_bbl_assemble_part_menu();

    //BBS: add part plate related logic
    create_plate_menu();

    // create "Instance to Object" menu item
    append_menu_item_instance_to_object(&m_instance_menu);
}

void MenuFactory::update()
{
    update_default_menu();
    update_object_menu();
}

wxMenu* MenuFactory::default_menu()
{
    return &m_default_menu;
}

wxMenu* MenuFactory::object_menu()
{
    append_menu_items_convert_unit(&m_object_menu);
    append_menu_items_flush_options(&m_object_menu);
    append_menu_item_invalidate_cut_info(&m_object_menu);
    append_menu_item_edit_text(&m_object_menu);
    append_menu_item_edit_svg(&m_object_menu);
    append_menu_item_change_filament(&m_object_menu);
    return &m_object_menu;
}

wxMenu* MenuFactory::sla_object_menu()
{
    append_menu_items_convert_unit(&m_sla_object_menu);
    append_menu_item_settings(&m_sla_object_menu);
    //update_menu_items_instance_manipulation(mtObjectSLA);
    append_menu_item_edit_text(&m_sla_object_menu);
    append_menu_item_edit_svg(&m_object_menu);

    return &m_sla_object_menu;
}

wxMenu* MenuFactory::part_menu()
{
    append_menu_items_convert_unit(&m_part_menu);
    append_menu_item_change_filament(&m_part_menu);
    append_menu_item_per_object_settings(&m_part_menu);
    return &m_part_menu;
}

wxMenu* MenuFactory::text_part_menu()
{
    append_menu_item_change_filament(&m_text_part_menu);
    append_menu_item_per_object_settings(&m_text_part_menu);

    return &m_text_part_menu;
}

wxMenu *MenuFactory::svg_part_menu()
{
    append_menu_item_change_filament(&m_svg_part_menu);
    append_menu_item_per_object_settings(&m_svg_part_menu);

    return &m_svg_part_menu;
}

wxMenu* MenuFactory::instance_menu()
{
    return &m_instance_menu;
}

wxMenu* MenuFactory::layer_menu()
{
    MenuWithSeparators* menu = new MenuWithSeparators();
    append_menu_item_settings(menu);

    return menu;
}

wxMenu* MenuFactory::multi_selection_menu()
{
    //BBS
    wxDataViewItemArray sels;
    obj_list()->GetSelections(sels);
    bool multi_volume = true;

    for (const wxDataViewItem& item : sels) {
        multi_volume = list_model()->GetItemType(item) & itVolume;
        if (!(list_model()->GetItemType(item) & (itVolume | itObject | itInstance)))
            // show this menu only for Objects(Instances mixed with Objects)/Volumes selection
            return nullptr;
    }

    wxMenu* menu = new MenuWithSeparators();
    if (!multi_volume) {
        int index = 0;
        if (obj_list()->can_merge_to_multipart_object()) {
            append_menu_item_merge_to_multipart_object(menu);
            index++;
        }
        append_menu_item_center(menu);
        append_menu_item_fix_through_netfabb(menu);
        //append_menu_item_simplify(menu);
        append_menu_item_delete(menu);
        menu->AppendSeparator();

        append_menu_item_set_printable(menu);
        append_menu_item_per_object_process(menu);
        menu->AppendSeparator();
        append_menu_items_convert_unit(menu);
        //BBS
        append_menu_item_change_filament(menu);
        menu->AppendSeparator();
        append_menu_item_export_stl(menu, true);
    }
    else {
        append_menu_item_center(menu);
        append_menu_item_fix_through_netfabb(menu);
        //append_menu_item_simplify(menu);
        append_menu_item_delete(menu);
        append_menu_items_convert_unit(menu);
        append_menu_item_change_filament(menu);
        wxMenu* split_menu = new wxMenu();
        if (split_menu) {
            append_menu_item(split_menu, wxID_ANY, _L("To objects"), _L("Split the selected object into multiple objects"),
                [](wxCommandEvent&) { plater()->split_object(); }, "split_objects", menu,
                []() { return plater()->can_split(true); }, m_parent);
            append_menu_item(split_menu, wxID_ANY, _L("To parts"), _L("Split the selected object into multiple parts"),
                [](wxCommandEvent&) { plater()->split_volume(); }, "split_parts", menu,
                []() { return plater()->can_split(false); }, m_parent);

            append_submenu(menu, split_menu, wxID_ANY, _L("Split"), _L("Split the selected object"), "",
                []() { return plater()->can_split(true); }, m_parent);
        }
        menu->AppendSeparator();
        append_menu_item_change_filament(menu);
    }
    return menu;
}

wxMenu* MenuFactory::assemble_multi_selection_menu()
{
    wxDataViewItemArray sels;
    obj_list()->GetSelections(sels);

    for (const wxDataViewItem& item : sels)
        if (!(list_model()->GetItemType(item) & (itVolume | itObject | itInstance)))
            // show this menu only for Objects(Instances mixed with Objects)/Volumes selection
            return nullptr;

    wxMenu* menu = new MenuWithSeparators();
    append_menu_item_set_visible(menu);
    //append_menu_item_fix_through_netfabb(menu);
    //append_menu_item_simplify(menu);
    append_menu_item_delete(menu);
    menu->AppendSeparator();
    append_menu_item_change_extruder(menu);
    return menu;
}


//BBS: add partplate related logic
wxMenu* MenuFactory::plate_menu()
{
    append_menu_item_locked(&m_plate_menu);
    append_menu_item_plate_name(&m_plate_menu);
    return &m_plate_menu;
}

wxMenu* MenuFactory::assemble_object_menu()
{
    wxMenu* menu = new MenuWithSeparators();
    // Set Visible
    append_menu_item_set_visible(menu);
    // Delete
    append_menu_item_delete(menu);
    //// Object Repair
    //append_menu_item_fix_through_netfabb(menu);
    //// Object Simplify
    //append_menu_item_simplify(menu);
    menu->AppendSeparator();

    // Set filament
    append_menu_item_change_extruder(menu);
    //// Enter per object parameters
    //append_menu_item_per_object_settings(menu);
    return menu;
}

wxMenu* MenuFactory::assemble_part_menu()
{
    wxMenu* menu = new MenuWithSeparators();

    append_menu_item_set_visible(menu);
    append_menu_item_delete(menu);
    //append_menu_item_simplify(menu);
    menu->AppendSeparator();

    append_menu_item_change_extruder(menu);
    //append_menu_item_per_object_settings(menu);
    return menu;
}

void MenuFactory::append_menu_item_clone(wxMenu* menu)
{
#ifdef __APPLE__
    static const wxString ctrl = ("Ctrl+");
#else
    static const wxString ctrl = _L("Ctrl+");
#endif
    append_menu_item(menu, wxID_ANY, _L("Clone") + "\t" + ctrl + "K", "",
        [this](wxCommandEvent&) {
            plater()->clone_selection();
        }, "", nullptr,
        []() {
            return true;
        }, m_parent);
}

void MenuFactory::append_menu_item_simplify(wxMenu* menu)
{
    wxMenuItem* menu_item = append_menu_item(menu, wxID_ANY, _L("Simplify Model"), "",
        [](wxCommandEvent&) { obj_list()->simplify(); }, "", menu,
        []() {return plater()->can_simplify(); }, m_parent);
}

void MenuFactory::append_menu_item_center(wxMenu* menu)
{
     append_menu_item(menu, wxID_ANY, _L("Center") , "",
        [this](wxCommandEvent&) {
            plater()->center_selection();
        }, "", nullptr,
        []() {
            if (plater()->canvas3D()->get_canvas_type() != GLCanvas3D::ECanvasType::CanvasView3D)
                return false;
            else {
                Selection& selection = plater()->get_view3D_canvas3D()->get_selection();
                PartPlate* plate = plater()->get_partplate_list().get_selected_plate();
                Vec3d model_pos = selection.get_bounding_box().center();
                Vec3d center_pos = plate->get_center_origin();
                return !( (model_pos.x() == center_pos.x()) && (model_pos.y() == center_pos.y()) );
            } //disable if model is at center / not in View3D
        }, m_parent);
}

void MenuFactory::append_menu_item_per_object_process(wxMenu* menu)
{
    const std::vector<wxString> names = { _L("Edit Process Settings"), _L("Edit Process Settings") };
    append_menu_item(menu, wxID_ANY, names[0], names[1],
        [](wxCommandEvent&) {
            wxGetApp().obj_list()->switch_to_object_process();
        }, "", nullptr,
        []() {
            Selection& selection = plater()->canvas3D()->get_selection();
            return selection.is_single_full_object() ||
                selection.is_multiple_full_object() ||
                selection.is_single_full_instance() ||
                selection.is_multiple_full_instance() ||
                selection.is_single_volume() ||
                selection.is_multiple_volume();
        }, m_parent);
}

void MenuFactory::append_menu_item_per_object_settings(wxMenu* menu)
{
    const std::vector<wxString> names = { _L("Edit in Parameter Table"), _L("Edit print parameters for a single object") };
    // Delete old menu item
    for (const wxString& name : names) {
        const int item_id = menu->FindItem(name);
        if (item_id != wxNOT_FOUND)
            menu->Destroy(item_id);
    }

    append_menu_item(menu, wxID_ANY, names[0], names[1],
        [](wxCommandEvent&) {
            plater()->PopupObjectTableBySelection();
        }, "", nullptr,
        []() {
            Selection& selection = plater()->canvas3D()->get_selection();
            return selection.is_single_full_object() || selection.is_single_full_instance() || selection.is_single_volume();
        }, m_parent);
}

void MenuFactory::append_menu_item_change_filament(wxMenu* menu)
{
    const std::vector<wxString> names = { _L("Change Filament"), _L("Set Filament for selected items") };
    // Delete old menu item
    for (const wxString& name : names) {
        const int item_id = menu->FindItem(name);
        if (item_id != wxNOT_FOUND)
            menu->Destroy(item_id);
    }

    int filaments_cnt = filaments_count();
    if (filaments_cnt <= 1)
        return;

    wxDataViewItemArray sels;
    obj_list()->GetSelections(sels);
    if (sels.IsEmpty())
        return;

    if (sels.Count() == 1) {
        const auto sel_vol = obj_list()->get_selected_model_volume();
        if (sel_vol && sel_vol->type() != ModelVolumeType::MODEL_PART && sel_vol->type() != ModelVolumeType::PARAMETER_MODIFIER)
            return;
    }

    std::vector<wxBitmapBundle*> icons = get_extruder_color_icons(true);
    if (icons.size() < filaments_cnt) {
        BOOST_LOG_TRIVIAL(warning) << boost::format("Warning: icons size %1%, filaments_cnt=%2%")%icons.size()%filaments_cnt;
        if (icons.size() <= 1)
            return;
        else
            filaments_cnt = icons.size();
    }
    wxMenu* extruder_selection_menu = new wxMenu();
    const wxString& name = sels.Count() == 1 ? names[0] : names[1];

    int initial_extruder = -1; // negative value for multiple object/part selection
    if (sels.Count() == 1) {
        const ModelConfig& config = obj_list()->get_item_config(sels[0]);
        // BBS
        const auto sel_vol = obj_list()->get_selected_model_volume();
        if (sel_vol && sel_vol->type() == ModelVolumeType::PARAMETER_MODIFIER)
            initial_extruder = config.has("extruder") ? config.extruder() : 0;
        else
            initial_extruder = config.has("extruder") ? config.extruder() : 1;
    }

    // BBS
    bool has_modifier = false;
    for (auto sel : sels) {
        if (obj_list()->GetModel()->GetVolumeType(sel) == ModelVolumeType::PARAMETER_MODIFIER) {
            has_modifier = true;
            break;
        }
    }

    for (int i = has_modifier ? 0 : 1; i <= filaments_cnt; i++)
    {
        // BBS
        //bool is_active_extruder = i == initial_extruder;
        bool is_active_extruder = false;

        const wxString& item_name = (i == 0 ? _L("Default") : wxString::Format(_L("Filament %d"), i)) +
            (is_active_extruder ? " (" + _L("current") + ")" : "");

        //OcraftyoneTODO: determine if nullptr in place of icon causes issues
        append_menu_item(extruder_selection_menu, wxID_ANY, item_name, "",
            [i](wxCommandEvent&) { obj_list()->set_extruder_for_selected_items(i); }, i == 0 ? nullptr : icons[i - 1], menu,
            [is_active_extruder]() { return !is_active_extruder; }, m_parent);
    }
    menu->Append(wxID_ANY, name, extruder_selection_menu, _L("Change Filament"));
}

void MenuFactory::append_menu_item_set_printable(wxMenu* menu)
{
    const Selection& selection = plater()->canvas3D()->get_selection();
    bool all_printable = true;
    ObjectList* list = obj_list();
    wxDataViewItemArray sels;
    list->GetSelections(sels);

    for (wxDataViewItem item : sels) {
        ItemType type = list->GetModel()->GetItemType(item);
        bool check;
        if (type != itInstance && type != itObject)
            continue;
        else {
            int obj_idx = list->GetModel()->GetObjectIdByItem(item);
            int inst_idx = type == itObject ? 0 : list->GetModel()->GetInstanceIdByItem(item);
            all_printable &= list->object(obj_idx)->instances[inst_idx]->printable;
        }
    }

    wxString menu_text = _L("Printable");
    wxMenuItem* menu_item_set_printable = append_menu_check_item(menu, wxID_ANY, menu_text, "", [this, all_printable](wxCommandEvent&) {
        Selection& selection = plater()->canvas3D()->get_selection();
        selection.set_printable(!all_printable);
        }, menu);
    m_parent->Bind(wxEVT_UPDATE_UI, [all_printable](wxUpdateUIEvent& evt) {
        evt.Check(all_printable);
        plater()->set_current_canvas_as_dirty();

        }, menu_item_set_printable->GetId());
}

void MenuFactory::append_menu_item_locked(wxMenu* menu)
{
    const std::vector<wxString> names = { _L("Unlock"), _L("Lock") };
    // Delete old menu item
    for (const wxString& name : names) {
        const int item_id = menu->FindItem(name);
        if (item_id != wxNOT_FOUND)
            menu->Destroy(item_id);
    }

    PartPlate* plate = plater()->get_partplate_list().get_selected_plate();
    assert(plate);
    wxString lock_text = plate->is_locked() ? names[0] : names[1];

    auto item = append_menu_item(menu, wxID_ANY, lock_text, "",
        [plate](wxCommandEvent&) {
            bool lock = plate->is_locked();
            plate->lock(!lock);
        }, "", nullptr, []() { return true; }, m_parent);

    m_parent->Bind(wxEVT_UPDATE_UI, [](wxUpdateUIEvent& evt) {
        PartPlate* plate = plater()->get_partplate_list().get_selected_plate();
        assert(plate);
        //bool check = plate->is_locked();
        //evt.Check(check);
        plater()->set_current_canvas_as_dirty();
    }, item->GetId());
}

void MenuFactory::append_menu_item_plate_name(wxMenu *menu)
{
    wxString name= _L("Edit Plate Name");
    // Delete old menu item
    const int item_id = menu->FindItem(name);
    if (item_id != wxNOT_FOUND) menu->Destroy(item_id);
    
    PartPlate *plate = plater()->get_partplate_list().get_selected_plate();
    assert(plate);
   
    auto item = append_menu_item(
        menu, wxID_ANY, name, "",
        [plate](wxCommandEvent &e) {
            int hover_idx =plater()->canvas3D()->GetHoverId();
            if (hover_idx == -1) {
                int plate_idx=plater()->GetPlateIndexByRightMenuInLeftUI();
                plater()->select_plate_by_hover_id(plate_idx * PartPlate::GRABBER_COUNT, false, true);
            }
            else
            {
                plater()->select_plate_by_hover_id(hover_idx, false, true);
            } 
            plater()->get_current_canvas3D()->post_event(SimpleEvent(EVT_GLCANVAS_PLATE_NAME_CHANGE));
        },
        "", nullptr, []() { return true; }, m_parent);

    m_parent->Bind(
        wxEVT_UPDATE_UI,
        [](wxUpdateUIEvent &evt) {
            PartPlate *plate = plater()->get_partplate_list().get_selected_plate();
            assert(plate);
            plater()->set_current_canvas_as_dirty();
        },
        item->GetId());
}

void MenuFactory::update_object_menu()
{
    append_menu_items_add_volume(&m_object_menu);
}

void MenuFactory::update_default_menu()
{
    for (auto& name : { _L("Add Primitive") , _L("Show Labels") }) {
        const auto menu_item_id = m_default_menu.FindItem(name);
        if (menu_item_id != wxNOT_FOUND)
            m_default_menu.Destroy(menu_item_id);
    }
    create_default_menu();
}

#ifdef _WIN32
// For this class is used code from stackoverflow:
// https://stackoverflow.com/questions/257288/is-it-possible-to-write-a-template-to-check-for-a-functions-existence
// Using this code we can to inspect of an existence of IsWheelInverted() function in class T
template <typename T>
class menu_has_update_def_colors
{
    typedef char one;
    struct two { char x[2]; };

    template <typename C> static one test(decltype(&C::UpdateDefColors));
    template <typename C> static two test(...);

public:
    static constexpr bool value = sizeof(test<T>(0)) == sizeof(char);
};

template<typename T>
static void update_menu_item_def_colors(T* item)
{
    if constexpr (menu_has_update_def_colors<wxMenuItem>::value) {
        item->UpdateDefColors();
    }
}
#endif

void MenuFactory::sys_color_changed()
{
    for (MenuWithSeparators* menu : { &m_object_menu, &m_sla_object_menu, &m_part_menu, &m_default_menu }) {
        sys_color_changed_menu(dynamic_cast<wxMenu *>(menu));// msw_rescale_menu updates just icons, so use it
#ifdef _WIN32
        // but under MSW we have to update item's bachground color
        for (wxMenuItem* item : menu->GetMenuItems())
            update_menu_item_def_colors(item);
#endif
    }
}

void MenuFactory::sys_color_changed(wxMenuBar* menubar)
{
    // BBS: fix
#if 0
    for (size_t id = 0; id < menubar->GetMenuCount(); id++) {
        wxMenu* menu = menubar->GetMenu(id);
        sys_color_changed_menu(menu);
#ifndef __linux__
        menu->SetupBitmaps();
#ifdef _WIN32
        // but under MSW we have to update item's bachground color
        for (wxMenuItem* item : menu->GetMenuItems())
            update_menu_item_def_colors(item);
#endif
    }
//    menubar->Refresh();
#endif
#endif
}


} //namespace GUI
} //namespace Slic3r<|MERGE_RESOLUTION|>--- conflicted
+++ resolved
@@ -438,35 +438,28 @@
 {
     std::vector<wxBitmapBundle*> volume_bmps;
     volume_bmps.reserve(ADD_VOLUME_MENU_ITEMS.size());
-<<<<<<< HEAD
     for (const auto& item : ADD_VOLUME_MENU_ITEMS){
-        volume_bmps.push_back(create_scaled_bitmap(item.second));
-=======
-    for (auto item : ADD_VOLUME_MENU_ITEMS){
-        if(!item.second.empty()){
             //volume_bmps.push_back(create_menu_bitmap(item.second));
             volume_bmps.push_back(get_bmp_bundle(item.second));
-        }
->>>>>>> 25a05549
     }
     return volume_bmps;
 }
 
-std::vector<wxBitmap> MenuFactory::get_text_volume_bitmaps()
-{
-    std::vector<wxBitmap> volume_bmps;
+std::vector<wxBitmapBundle*> MenuFactory::get_text_volume_bitmaps()
+{
+    std::vector<wxBitmapBundle*> volume_bmps;
     volume_bmps.reserve(TEXT_VOLUME_ICONS.size());
     for (const auto& item : TEXT_VOLUME_ICONS)
-        volume_bmps.push_back(create_scaled_bitmap(item.second));
+        volume_bmps.push_back(get_bmp_bundle(item.second));
     return volume_bmps;
 }
 
-std::vector<wxBitmap> MenuFactory::get_svg_volume_bitmaps()
-{
-    std::vector<wxBitmap> volume_bmps;
+std::vector<wxBitmapBundle*> MenuFactory::get_svg_volume_bitmaps()
+{
+    std::vector<wxBitmapBundle*> volume_bmps;
     volume_bmps.reserve(SVG_VOLUME_ICONS.size());
     for (const auto &item : SVG_VOLUME_ICONS)
-        volume_bmps.push_back(create_scaled_bitmap(item.second));
+        volume_bmps.push_back(get_bmp_bundle(item.second));
     return volume_bmps;
 }
 
