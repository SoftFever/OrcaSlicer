--- conflicted
+++ resolved
@@ -104,15 +104,9 @@
 {
     { L("Quality"), {{"ironing_type", "",8},{"ironing_flow", "",9},{"ironing_spacing", "",10},{"ironing_inset", "", 11},{"bridge_flow", "",11},{"make_overhang_printable", "",11},{"bridge_density", "", 1}
                     }},
-<<<<<<< HEAD
     { L("Strength"), {{"wall_loops", "",1},{"top_shell_layers", L("Top Solid Layers"),1},{"top_shell_thickness", L("Top Minimum Shell Thickness"),1},{"top_surface_density", L("Top Surface Density"),1},
                     {"bottom_shell_layers", L("Bottom Solid Layers"),1}, {"bottom_shell_thickness", L("Bottom Minimum Shell Thickness"),1},{"bottom_surface_density", L("Bottom Surface Density"),1},
-                    {"sparse_infill_density", "",1},{"sparse_infill_pattern", "",1},{"lattice_angle_1", "",1},{"lattice_angle_2", "",1},{"infill_anchor", "",1},{"infill_anchor_max", "",1},{"top_surface_pattern", "",1},{"bottom_surface_pattern", "",1}, {"internal_solid_infill_pattern", "",1},
-=======
-    { L("Strength"), {{"wall_loops", "",1},{"top_shell_layers", L("Top Solid Layers"),1},{"top_shell_thickness", L("Top Minimum Shell Thickness"),1},
-                    {"bottom_shell_layers", L("Bottom Solid Layers"),1}, {"bottom_shell_thickness", L("Bottom Minimum Shell Thickness"),1},
                     {"sparse_infill_density", "",1},{"sparse_infill_pattern", "",1},{"lattice_angle_1", "",1},{"lattice_angle_2", "",1},{"infill_overhang_angle", "",1},{"infill_anchor", "",1},{"infill_anchor_max", "",1},{"top_surface_pattern", "",1},{"bottom_surface_pattern", "",1}, {"internal_solid_infill_pattern", "",1},
->>>>>>> fa70582e
         {"infill_combination", "",1}, {"infill_combination_max_layer_height", "",1}, {"infill_wall_overlap", "",1},{"top_bottom_infill_wall_overlap", "",1}, {"solid_infill_direction", "",1}, {"rotate_solid_infill_direction", "",1}, {"infill_direction", "",1}, {"bridge_angle", "",1}, {"internal_bridge_angle", "",1}, {"minimum_sparse_infill_area", "",1}
                     }},
     { L("Speed"), {{"outer_wall_speed", "",1},{"inner_wall_speed", "",2},{"sparse_infill_speed", "",3},{"top_surface_speed", "",4}, {"internal_solid_infill_speed", "",5},
@@ -529,7 +523,7 @@
 
     append_menu_item_add_text(sub_menu, type);
     append_menu_item_add_svg(sub_menu, type);
-    
+
     return sub_menu;
 }
 
@@ -625,7 +619,7 @@
             } else {
                 svg->create_volume(volume_type);
             }
-        }        
+        }
     };
 
     if (type == ModelVolumeType::MODEL_PART || type == ModelVolumeType::NEGATIVE_VOLUME || type == ModelVolumeType::PARAMETER_MODIFIER ||
@@ -1137,7 +1131,7 @@
 
     auto can_edit_text = []() {
         if (plater() == nullptr)
-            return false;        
+            return false;
         const Selection& selection = plater()->get_selection();
         if (selection.volumes_count() != 1)
             return false;
@@ -1147,7 +1141,7 @@
         const ModelVolume *volume = get_model_volume(*gl_volume, selection.get_model()->objects);
         if (volume == nullptr)
             return false;
-        return volume->is_text();        
+        return volume->is_text();
     };
 
     if (menu != &m_text_part_menu) {
@@ -1174,7 +1168,7 @@
     wxString name = _L("Edit SVG");
     auto can_edit_svg = []() {
         if (plater() == nullptr)
-            return false;        
+            return false;
         const Selection& selection = plater()->get_selection();
         if (selection.volumes_count() != 1)
             return false;
@@ -1184,7 +1178,7 @@
         const ModelVolume *volume = get_model_volume(*gl_volume, selection.get_model()->objects);
         if (volume == nullptr)
             return false;
-        return volume->is_svg();        
+        return volume->is_svg();
     };
 
     if (menu != &m_svg_part_menu) {
