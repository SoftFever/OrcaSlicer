--- conflicted
+++ resolved
@@ -182,14 +182,7 @@
     for (auto og : m_panel->m_optgroups)
         og->msw_rescale();
 
-<<<<<<< HEAD
-    m_button_list[wxOK]     ->SetType("Choice"); // Rescale Button
-    m_button_list[wxCANCEL] ->SetType("Choice"); // Rescale Button
-
-    const wxSize& size = wxSize(50 * em, -1);
-=======
     const wxSize& size = wxSize(64 * em, -1);
->>>>>>> 91ffc79c
 
     SetMinSize(size);
     SetSize(size);
@@ -245,26 +238,9 @@
 	Line line{ "", "" };
 	line.full_width = 1;
 	line.widget = [this](wxWindow* parent) {
-        StateColor clr_bg = StateColor(
-            std::pair(wxColour("#DFDFDF"), (int)StateColor::Disabled),
-            std::pair(wxColour("#DFDFDF"), (int)StateColor::Pressed),
-            std::pair(wxColour("#D4D4D4"), (int)StateColor::Hovered),
-            std::pair(wxColour("#DFDFDF"), (int)StateColor::Normal),
-            std::pair(wxColour("#DFDFDF"), (int)StateColor::Enabled)
-        );
-        StateColor clr_tx = StateColor(
-            std::pair(wxColour("#6B6A6A"), (int)StateColor::Disabled),
-            std::pair(wxColour("#262E30"), (int)StateColor::Hovered),
-            std::pair(wxColour("#262E30"), (int)StateColor::Normal)
-        );
         Button* shape_btn = new Button(parent, _L("Load shape from STL..."));
-<<<<<<< HEAD
         shape_btn->SetStyle("Regular");
-=======
-        shape_btn->SetBackgroundColor(clr_bg);
-        shape_btn->SetBorderColor(clr_bg);
-        shape_btn->SetTextColor(clr_tx);
->>>>>>> 91ffc79c
+
         wxSizer* shape_sizer = new wxBoxSizer(wxHORIZONTAL);
         shape_sizer->Add(shape_btn, 1, wxEXPAND);
 
@@ -345,29 +321,9 @@
     Line line{ "", "" };
     line.full_width = 1;
     line.widget = [this](wxWindow* parent) {
-<<<<<<< HEAD
-
         Button* load_btn = new Button(parent, _L("Load..."));
         load_btn->SetStyle("Regular");
-=======
-        StateColor clr_bg = StateColor(
-            std::pair(wxColour("#DFDFDF"), (int)StateColor::Disabled),
-            std::pair(wxColour("#DFDFDF"), (int)StateColor::Pressed),
-            std::pair(wxColour("#D4D4D4"), (int)StateColor::Hovered),
-            std::pair(wxColour("#DFDFDF"), (int)StateColor::Normal),
-            std::pair(wxColour("#DFDFDF"), (int)StateColor::Enabled)
-        );
-        StateColor clr_tx = StateColor(
-            std::pair(wxColour("#6B6A6A"), (int)StateColor::Disabled),
-            std::pair(wxColour("#262E30"), (int)StateColor::Hovered),
-            std::pair(wxColour("#262E30"), (int)StateColor::Normal)
-        );
-
-        Button* load_btn = new Button(parent, _L("Load..."));
-        load_btn->SetBackgroundColor(clr_bg);
-        load_btn->SetBorderColor(clr_bg);
-        load_btn->SetTextColor(clr_tx);
->>>>>>> 91ffc79c
+
         wxSizer* load_sizer = new wxBoxSizer(wxHORIZONTAL);
         load_sizer->Add(load_btn, 1, wxEXPAND);
 
@@ -376,13 +332,8 @@
         filename_sizer->Add(filename_lbl, 1, wxEXPAND);
 
         Button* remove_btn = new Button(parent, _L("Remove"));
-<<<<<<< HEAD
         remove_btn->SetStyle("Regular");
-=======
-        remove_btn->SetBackgroundColor(clr_bg);
-        remove_btn->SetBorderColor(clr_bg);
-        remove_btn->SetTextColor(clr_tx);
->>>>>>> 91ffc79c
+
         wxSizer* remove_sizer = new wxBoxSizer(wxHORIZONTAL);
         remove_sizer->Add(remove_btn, 1, wxEXPAND);
 
@@ -450,29 +401,9 @@
     Line line{ "", "" };
     line.full_width = 1;
     line.widget = [this](wxWindow* parent) {
-<<<<<<< HEAD
-
         Button* load_btn = new Button(parent, _L("Load..."));
         load_btn->SetStyle("Regular");
-=======
-        StateColor clr_bg = StateColor(
-            std::pair(wxColour("#DFDFDF"), (int)StateColor::Disabled),
-            std::pair(wxColour("#DFDFDF"), (int)StateColor::Pressed),
-            std::pair(wxColour("#D4D4D4"), (int)StateColor::Hovered),
-            std::pair(wxColour("#DFDFDF"), (int)StateColor::Normal),
-            std::pair(wxColour("#DFDFDF"), (int)StateColor::Enabled)
-        );
-        StateColor clr_tx = StateColor(
-            std::pair(wxColour("#6B6A6A"), (int)StateColor::Disabled),
-            std::pair(wxColour("#262E30"), (int)StateColor::Hovered),
-            std::pair(wxColour("#262E30"), (int)StateColor::Normal)
-        );
-
-        Button* load_btn = new Button(parent, _L("Load..."));
-        load_btn->SetBackgroundColor(clr_bg);
-        load_btn->SetBorderColor(clr_bg);
-        load_btn->SetTextColor(clr_tx);
->>>>>>> 91ffc79c
+
         wxSizer* load_sizer = new wxBoxSizer(wxHORIZONTAL);
         load_sizer->Add(load_btn, 1, wxEXPAND);
 
@@ -481,13 +412,8 @@
         filename_sizer->Add(filename_lbl, 1, wxEXPAND);
 
         Button* remove_btn = new Button(parent, _L("Remove"));
-<<<<<<< HEAD
         remove_btn->SetStyle("Regular");
-=======
-        remove_btn->SetBackgroundColor(clr_bg);
-        remove_btn->SetBorderColor(clr_bg);
-        remove_btn->SetTextColor(clr_tx);
->>>>>>> 91ffc79c
+
         wxSizer* remove_sizer = new wxBoxSizer(wxHORIZONTAL);
         remove_sizer->Add(remove_btn, 1, wxEXPAND);
 
