#include "EditGCodeDialog.hpp"

#include <vector>
#include <string>

#include <wx/sizer.h>
#include <wx/stattext.h>
#include <wx/textctrl.h>
#include <wx/button.h>
#include <wx/wupdlock.h>

#include "GUI.hpp"
#include "GUI_App.hpp"
#include "MainFrame.hpp"
#include "format.hpp"
#include "Tab.hpp"
#include "wxExtensions.hpp"
#include "BitmapCache.hpp"
#include "ExtraRenderers.hpp"
#include "MsgDialog.hpp"
#include "Plater.hpp"

#include "Widgets/DialogButtons.hpp"

#include "libslic3r/PlaceholderParser.hpp"
#include "libslic3r/Preset.hpp"
#include "libslic3r/Print.hpp"

//#define BTN_GAP  FromDIP(20)
//#define BTN_SIZE wxSize(FromDIP(58), FromDIP(24))

namespace Slic3r {
namespace GUI {

//------------------------------------------
//          EditGCodeDialog
//------------------------------------------

EditGCodeDialog::EditGCodeDialog(wxWindow* parent, const std::string& key, const std::string& value) :
    DPIDialog(parent, wxID_ANY, format_wxstr(_L("Edit Custom G-code (%1%)"), key), wxDefaultPosition, wxDefaultSize, wxDEFAULT_DIALOG_STYLE | wxRESIZE_BORDER)
{
    SetFont(wxGetApp().normal_font());
    SetBackgroundColour(*wxWHITE);
    wxGetApp().UpdateDarkUI(this);
    wxGetApp().UpdateDlgDarkUI(this);

    int border = 10;
    int em = em_unit();

    wxStaticText* label_top = new wxStaticText(this, wxID_ANY, _L("Built-in placeholders (Double click item to add to G-code)") + ":");

    auto* grid_sizer = new wxFlexGridSizer(1, 3, 5, 15);
    grid_sizer->SetFlexibleDirection(wxBOTH);

    auto* param_sizer = new wxBoxSizer(wxVERTICAL);

    m_search_bar = new wxSearchCtrl(this, wxID_ANY, wxEmptyString, wxDefaultPosition, wxDefaultSize, wxTE_PROCESS_ENTER);
    m_search_bar->ShowSearchButton(true);
    m_search_bar->ShowCancelButton(true);
    m_search_bar->SetDescriptiveText(_L("Search G-code placeholders"));
    m_search_bar->SetForegroundColour(*wxBLACK);
    wxGetApp().UpdateDarkUI(m_search_bar);

    m_search_bar->Bind(wxEVT_SET_FOCUS, [this](wxFocusEvent&) {
//        this->on_search_update();
    });
    m_search_bar->Bind(wxEVT_COMMAND_TEXT_UPDATED, [this](wxCommandEvent&) {
        this->on_search_update();
    });

    param_sizer->Add(m_search_bar, 0, wxEXPAND | wxALL, border);

    m_params_list = new ParamsViewCtrl(this, wxDefaultSize);
    m_params_list->SetFont(wxGetApp().code_font());
    wxGetApp().UpdateDarkUI(m_params_list);
    param_sizer->Add(m_params_list, 1, wxEXPAND | wxALL, border);

    m_add_btn = new ScalableButton(this, wxID_ANY, "add_copies");
    m_add_btn->SetToolTip(_L("Add selected placeholder to G-code"));

    m_gcode_editor = new wxTextCtrl(this, wxID_ANY, value, wxDefaultPosition, wxDefaultSize, wxTE_MULTILINE
#ifdef _WIN32
    | wxBORDER_SIMPLE
#endif
    );
    m_gcode_editor->SetFont(wxGetApp().code_font());
    m_gcode_editor->SetInsertionPointEnd();
    wxGetApp().UpdateDarkUI(m_gcode_editor);

    grid_sizer->Add(param_sizer,  1, wxEXPAND);
    grid_sizer->Add(m_add_btn,      0, wxALIGN_CENTER_VERTICAL);
    grid_sizer->Add(m_gcode_editor, 2, wxEXPAND);

    grid_sizer->AddGrowableRow(0, 1);
    grid_sizer->AddGrowableCol(0, 1);
    grid_sizer->AddGrowableCol(2, 2);

    m_param_label = new wxStaticText(this, wxID_ANY, _L("Select placeholder"));
    m_param_label->SetFont(wxGetApp().bold_font());

    m_param_description = new wxStaticText(this, wxID_ANY, wxEmptyString);

    auto dlg_btns = new DialogButtons(this, {"OK", "Cancel"});

    wxBoxSizer* topSizer = new wxBoxSizer(wxVERTICAL);

    topSizer->Add(label_top           , 0, wxEXPAND | wxLEFT | wxTOP | wxRIGHT, border);
    topSizer->Add(grid_sizer          , 1, wxEXPAND | wxLEFT | wxTOP | wxRIGHT, border);
    topSizer->Add(m_param_label       , 0, wxEXPAND | wxLEFT | wxTOP | wxRIGHT, border);
    topSizer->Add(m_param_description , 0, wxEXPAND | wxLEFT | wxTOP | wxRIGHT, border);
    topSizer->Add(dlg_btns            , 0, wxEXPAND);

    SetSizer(topSizer);
    topSizer->SetSizeHints(this);

    this->Fit();

    fit_in_display(*this, {100 * em, 70 * em});

    this->Layout();

    this->CenterOnScreen();

    init_params_list(key);
    bind_list_and_button();
}

EditGCodeDialog::~EditGCodeDialog()
{
    // To avoid redundant process of wxEVT_DATAVIEW_SELECTION_CHANGED after dialog distroing (on Linux)
    // unbind this event from params_list
    m_params_list->Unbind(wxEVT_DATAVIEW_SELECTION_CHANGED, &EditGCodeDialog::selection_changed, this);
}

std::string EditGCodeDialog::get_edited_gcode() const
{
    return into_u8(m_gcode_editor->GetValue());
}

void EditGCodeDialog::on_search_update()
{
    wxString   search_text = m_search_bar->GetValue().Lower();
    if (search_text.empty())
        m_params_list->model->FinishSearch();
    else
        m_params_list->model->RefreshSearch(search_text);
}

static ParamType get_type(const std::string& opt_key, const ConfigOptionDef& opt_def)
{
    return opt_def.is_scalar() ? ParamType::Scalar : ParamType::Vector;
}

void EditGCodeDialog::init_params_list(const std::string& custom_gcode_name)
{
    const auto& custom_gcode_placeholders = custom_gcode_specific_placeholders();
    const auto& specific_params = custom_gcode_placeholders.count(custom_gcode_name) > 0 ?
                                  custom_gcode_placeholders.at(custom_gcode_name) : t_config_option_keys({});

    // Add slicing states placeholders

    wxDataViewItem slicing_state = m_params_list->AppendGroup(_L("[Global] Slicing State"), "custom-gcode_slicing-state_global");
    if (!cgp_ro_slicing_states_config_def.empty()) {
        wxDataViewItem read_only = m_params_list->AppendSubGroup(slicing_state, _L("Read Only"), "lock_closed");
        for (const auto& [opt_key, def]: cgp_ro_slicing_states_config_def.options)
            m_params_list->AppendParam(read_only, get_type(opt_key, def), opt_key);
    }

    if (!cgp_rw_slicing_states_config_def.empty()) {
        wxDataViewItem read_write = m_params_list->AppendSubGroup(slicing_state, _L("Read Write"), "lock_open");
        for (const auto& [opt_key, def] : cgp_rw_slicing_states_config_def.options)
            m_params_list->AppendParam(read_write, get_type(opt_key, def), opt_key);
    }

    // add other universal params, which are related to slicing state
    if (!cgp_other_slicing_states_config_def.empty()) {
        slicing_state = m_params_list->AppendGroup(_L("Slicing State"), "custom-gcode_slicing-state");
        for (const auto& [opt_key, def] : cgp_other_slicing_states_config_def.options)
            m_params_list->AppendParam(slicing_state, get_type(opt_key, def), opt_key);
    }

    // Add universal placeholders

    {
        // Add print statistics subgroup

        if (!cgp_print_statistics_config_def.empty()) {
            wxDataViewItem statistics = m_params_list->AppendGroup(_L("Print Statistics"), "custom-gcode_stats");
            for (const auto& [opt_key, def] : cgp_print_statistics_config_def.options)
                m_params_list->AppendParam(statistics, get_type(opt_key, def), opt_key);
        }

        // Add objects info subgroup

        if (!cgp_objects_info_config_def.empty()) {
            wxDataViewItem objects_info = m_params_list->AppendGroup(_L("Objects Info"), "custom-gcode_object-info");
            for (const auto& [opt_key, def] : cgp_objects_info_config_def.options)
                m_params_list->AppendParam(objects_info, get_type(opt_key, def), opt_key);
        }

        // Add  dimensions subgroup

        if (!cgp_dimensions_config_def.empty()) {
            wxDataViewItem dimensions = m_params_list->AppendGroup(_L("Dimensions"), "custom-gcode_measure");
            for (const auto& [opt_key, def] : cgp_dimensions_config_def.options)
                m_params_list->AppendParam(dimensions, get_type(opt_key, def), opt_key);
        }

        // Add temperature subgroup

        if (!cgp_temperatures_config_def.empty()) {
            wxDataViewItem temperatures = m_params_list->AppendGroup(_L("Temperatures"), "custom-gcode_temperature");
            for (const auto& [opt_key, def] : cgp_temperatures_config_def.options)
                m_params_list->AppendParam(temperatures, get_type(opt_key, def), opt_key);
        }

        // Add timestamp subgroup

        if (!cgp_timestamps_config_def.empty()) {
            wxDataViewItem dimensions = m_params_list->AppendGroup(_L("Timestamps"), "custom-gcode_time");
            for (const auto& [opt_key, def] : cgp_timestamps_config_def.options)
                m_params_list->AppendParam(dimensions, get_type(opt_key, def), opt_key);
        }
    }

    // Add specific placeholders

    if (!specific_params.empty()) {
        wxDataViewItem group = m_params_list->AppendGroup(format_wxstr(_L("Specific for %1%"), custom_gcode_name), "custom-gcode_gcode");
        for (const auto& opt_key : specific_params)
            if (auto def = custom_gcode_specific_config_def.get(opt_key); def && def->type != coNone) {
                m_params_list->AppendParam(group, get_type(opt_key, *def), opt_key);
            }
        m_params_list->Expand(group);
    }

    // Add placeholders from presets

    wxDataViewItem presets = add_presets_placeholders();
    // add other params which are related to presets
    if (!cgp_other_presets_config_def.empty())
        for (const auto& [opt_key, def] : cgp_other_presets_config_def.options)
            m_params_list->AppendParam(presets, get_type(opt_key, def), opt_key);
}

wxDataViewItem EditGCodeDialog::add_presets_placeholders()
{
    auto get_set_from_vec = [](const std::vector<std::string>&vec) {
        return std::set(vec.begin(), vec.end());
    };

    const bool  is_fff      = wxGetApp().plater()->printer_technology() == ptFFF;
    const std::set<std::string> print_options    = get_set_from_vec(is_fff ? Preset::print_options()    : Preset::sla_print_options());
    const std::set<std::string> material_options = get_set_from_vec(is_fff ? Preset::filament_options() : Preset::sla_material_options());
    const std::set<std::string> printer_options  = get_set_from_vec(is_fff ? Preset::printer_options()  : Preset::sla_printer_options());
    const auto& full_config = wxGetApp().preset_bundle->full_config();
    const auto& tab_list    = wxGetApp().tabs_list;

    Tab* tab_print;
    Tab* tab_filament;
    Tab* tab_printer;
    for (const auto tab : tab_list) {
        if (tab->m_type == Preset::TYPE_PRINT)
            tab_print = tab;
        else if (tab->m_type == Preset::TYPE_FILAMENT)
            tab_filament = tab;
        else if (tab->m_type == Preset::TYPE_PRINTER)
            tab_printer = tab;
    }


    // Orca: create subgroups from the pages of the tabs
    auto init_from_tab = [this, full_config](wxDataViewItem parent, Tab* tab, const set<string>& preset_keys){
        set extra_keys(preset_keys);
        for (const auto& page : tab->m_pages) {
            // ORCA: Pull icons from tabs for subgroups, icons are hidden on tabs
            std::string icon_name = "empty"; // use empty icon if not defined
            for (const auto& icons_list : tab->m_icon_index) {
                if (icons_list.second == page->iconID()) {
                    icon_name = icons_list.first;
                    break;
                }
            }
            wxDataViewItem subgroup = m_params_list->AppendSubGroup(parent, page->title(), icon_name); // Use icon instead empty icon

            std::set<std::string> opt_keys;
            for (const auto& optgroup : page->m_optgroups)
                for (const auto& opt : optgroup->opt_map())
                    opt_keys.emplace(opt.first);

            for (const auto& opt_key : opt_keys)
                if (const ConfigOption* optptr = full_config.optptr(opt_key)) {
                    extra_keys.erase(opt_key);
                    m_params_list->AppendParam(subgroup, optptr->is_scalar() ? ParamType::Scalar : ParamType::Vector, opt_key);
                }
        }
        for (auto opt_key : extra_keys)
            if (const ConfigOption* optptr = full_config.optptr(opt_key))
                m_params_list->AppendParam(parent, optptr->is_scalar() ? ParamType::Scalar : ParamType::Vector, opt_key);
    };

    wxDataViewItem group = m_params_list->AppendGroup(_L("Presets"), "cog");

    wxDataViewItem print = m_params_list->AppendSubGroup(group, _L("Print settings"), "process");
    init_from_tab(print, tab_print, print_options);

    wxDataViewItem material = m_params_list->AppendSubGroup(group, _(is_fff ? L("Filament settings") : L("SLA Materials settings")), is_fff ? "filament" : "resin");
    init_from_tab(material, tab_filament, material_options);

    wxDataViewItem printer = m_params_list->AppendSubGroup(group, _L("Printer settings"), is_fff ? "printer" : "sla_printer");
    init_from_tab(printer, tab_printer, printer_options);

    return group;
}

void EditGCodeDialog::add_selected_value_to_gcode()
{
    const wxString val = m_params_list->GetSelectedValue();
    if (val.IsEmpty())
        return;

    m_gcode_editor->WriteText(m_gcode_editor->GetInsertionPoint() == m_gcode_editor->GetLastPosition() ? "\n" + val : val);

    if (val.Last() == ']') {
        const long new_pos = m_gcode_editor->GetInsertionPoint();
        if (val[val.Len() - 2] == '[')
            m_gcode_editor->SetInsertionPoint(new_pos - 1);          // set cursor into brackets
        else
            m_gcode_editor->SetSelection(new_pos - 17, new_pos - 1); // select "current_extruder"
    }

    m_gcode_editor->SetFocus();
}

void EditGCodeDialog::selection_changed(wxDataViewEvent& evt)
{
    wxString label;
    wxString description;

    const std::string opt_key = m_params_list->GetSelectedParamKey();
    if (!opt_key.empty()) {
        const ConfigOptionDef*    def     { nullptr };

        for (const ConfigDef* config: std::initializer_list<const ConfigDef*> {
                 &custom_gcode_specific_config_def,
                 &cgp_ro_slicing_states_config_def,
                 &cgp_rw_slicing_states_config_def,
                 &cgp_other_slicing_states_config_def,
                 &cgp_print_statistics_config_def,
                 &cgp_objects_info_config_def,
                 &cgp_dimensions_config_def,
                 &cgp_temperatures_config_def,
                 &cgp_timestamps_config_def,
                 &cgp_other_presets_config_def
             }) {
            if (config->has(opt_key)) {
                def = config->get(opt_key);
                break;
            }
        }
        // Orca: move below checking for def in custom defined G-code placeholders
        // This allows custom placeholders to override the default ones for this dialog
        // Override custom def if selection is within the preset category
        if (!def || m_params_list->GetSelectedTopLevelCategory() == "Presets") {
            const auto& full_config = wxGetApp().preset_bundle->full_config();
            if (const ConfigDef* config_def = full_config.def(); config_def && config_def->has(opt_key)) {
                def = config_def->get(opt_key);
            }
        }

            if (def) {
                const ConfigOptionType scalar_type = def->is_scalar() ? def->type : static_cast<ConfigOptionType>(def->type - coVectorType);
                wxString type_str = scalar_type == coNone           ? "none" :
                                                     scalar_type == coFloat          ? "float" :
                                                     scalar_type == coInt            ? "integer" :
                                                     scalar_type == coString         ? "string" :
                                                     scalar_type == coPercent        ? "percent" :
                                                     scalar_type == coFloatOrPercent ? "float or percent" :
                                                     scalar_type == coPoint          ? "point" :
                                                     scalar_type == coBool           ? "bool" :
                                                     scalar_type == coEnum           ? "enum" : "undef";
                if (!def->is_scalar())
                    type_str += "[]";

                label = (!def || (def->full_label.empty() && def->label.empty()) ) ? format_wxstr("%1%\n(%2%)", opt_key, type_str) :
                        (!def->full_label.empty() && !def->label.empty() ) ?
                                                                                    format_wxstr("%1% > %2%\n(%3%)", _(def->full_label), _(def->label), type_str) :
                                                                                    format_wxstr("%1%\n(%2%)", def->label.empty() ? _(def->full_label) : _(def->label), type_str);

                if (def)
                    description = get_wraped_wxString(_(def->tooltip), 120);
            }
            else
                label = "Undef optptr";
    }

    m_param_label->SetLabel(label);
    m_param_description->SetLabel(description);

    Layout();
}

void EditGCodeDialog::bind_list_and_button()
{
    m_params_list->Bind(wxEVT_DATAVIEW_SELECTION_CHANGED, &EditGCodeDialog::selection_changed, this);

    m_params_list->Bind(wxEVT_DATAVIEW_ITEM_ACTIVATED, [this](wxDataViewEvent& ) {
        add_selected_value_to_gcode();
    });

    m_add_btn->Bind(wxEVT_BUTTON, [this](wxCommandEvent&) {
        add_selected_value_to_gcode();
    });
}

void EditGCodeDialog::on_dpi_changed(const wxRect&suggested_rect)
{
    const int& em = em_unit();
<<<<<<< HEAD

    //Orca: use custom buttons
    m_button_list[wxOK]     ->Rescale();
    m_button_list[wxCANCEL] ->Rescale();

=======
>>>>>>> 83b28ff2
    const wxSize& size = wxSize(45 * em, 35 * em);
    SetMinSize(size);

    Fit();
    Refresh();
}

void EditGCodeDialog::on_sys_color_changed()
{
    m_add_btn->msw_rescale();
}

<<<<<<< HEAD
//Orca
wxBoxSizer* EditGCodeDialog::create_btn_sizer(long flags)
{
    auto btn_sizer = new wxBoxSizer(wxHORIZONTAL);
    btn_sizer->AddStretchSpacer();

    if (flags & wxOK) {
        Button* ok_btn = new Button(this, _L("OK"));
        ok_btn->SetStyle(ButtonStyle::Confirm, ButtonType::Choice);
        ok_btn->SetFocus();
        ok_btn->SetId(wxID_OK);
        btn_sizer->Add(ok_btn, 0, wxRIGHT | wxALIGN_CENTER_VERTICAL, FromDIP(ButtonProps::ChoiceGap()));
        m_button_list[wxOK] = ok_btn;
    }
    if (flags & wxCANCEL) {
        Button* cancel_btn = new Button(this, _L("Cancel"));
        cancel_btn->SetStyle(ButtonStyle::Regular, ButtonType::Choice);
        cancel_btn->SetId(wxID_CANCEL);
        btn_sizer->Add(cancel_btn, 0, wxRIGHT | wxALIGN_CENTER_VERTICAL, FromDIP(ButtonProps::ChoiceGap()));
        m_button_list[wxCANCEL] = cancel_btn;
    }

    return btn_sizer;
}


=======
>>>>>>> 83b28ff2
const std::map<ParamType, std::string> ParamsInfo {
//    Type                      BitmapName
    { ParamType::Scalar,        "custom-gcode_single"          },
    { ParamType::Vector,        "custom-gcode_vector"          },
    { ParamType::FilamentVector,"custom-gcode_vector-index" },
};

static void make_bold(wxString& str)
{
#if defined(SUPPORTS_MARKUP) && !defined(__APPLE__)
    str = format_wxstr("<b>%1%</b>", str);
#endif
}

static void highlight(wxString& str)
{
#if defined(SUPPORTS_MARKUP) && !defined(__APPLE__)
    str = format_wxstr("<span bgcolor=\"#009688\">%1%</span>", str);
#endif
}

// ----------------------------------------------------------------------------
//                  ParamsModelNode: a node inside ParamsModel
// ----------------------------------------------------------------------------

ParamsNode::ParamsNode(const wxString& group_name, const std::string& icon_name, wxDataViewCtrl* ctrl)
: icon_name(icon_name)
, text(group_name)
, m_ctrl(ctrl)
, m_bold(true)
{
}

ParamsNode::ParamsNode( ParamsNode *        parent,
                        const wxString&     sub_group_name,
                        const std::string&  icon_name,
                        wxDataViewCtrl* ctrl)
    : m_parent(parent)
    , icon_name(icon_name)
    , text(sub_group_name)
    , m_ctrl(ctrl)
    , m_bold(true)
{
}

ParamsNode::ParamsNode( ParamsNode*         parent,
                        ParamType           param_type,
                        const std::string&  param_key,
                        wxDataViewCtrl* ctrl)
    : m_parent(parent)
    , m_param_type(param_type)
    , m_container(false)
    , param_key(param_key)
    , m_ctrl(ctrl)
{
    text = from_u8(param_key);
    if (param_type == ParamType::Vector)
        text += "[]";
    else if (param_type == ParamType::FilamentVector)
        text += "[current_extruder]";

    icon_name = ParamsInfo.at(param_type);
}

wxString ParamsNode::GetFormattedText()
{
    wxString formatted_text(text);
    if (m_highlight_index) {
        wxString substr = formatted_text.substr(m_highlight_index->first, m_highlight_index->second);
        formatted_text  = formatted_text.Remove(m_highlight_index->first, m_highlight_index->second);
        highlight(substr);
        formatted_text.insert(m_highlight_index->first, substr);
    }

    if (m_bold)
        make_bold(formatted_text);

    return formatted_text;
}

void ParamsNode::StartSearch()
{
    const wxDataViewItem item(this);
    m_expanded_before_search = m_ctrl->IsExpanded(item);
    if (!GetChildren().empty())
        for (const auto& child : GetChildren())
            child->StartSearch();
}

void ParamsNode::RefreshSearch(const wxString& search_text)
{
    if (!GetChildren().empty())
        for (auto& child : GetChildren())
            child->RefreshSearch(search_text);

    if (GetEnabledChildren().empty())
        if (auto pos = text.find(search_text); IsParamNode() && pos != wxString::npos) {
            m_highlight_index = make_unique<pair<int, int>>(pos, search_text.Len());
            Enable();
        } else {
            Disable();
        }
    else
        Enable();
}

void ParamsNode::FinishSearch()
{
    Enable();
    m_highlight_index.reset();
    const wxDataViewItem item(this);
    if (!GetChildren().empty())
        for (const auto& child : GetChildren())
            child->FinishSearch();
    m_expanded_before_search ? m_ctrl->Expand(item) : m_ctrl->Collapse(item);
}

wxDataViewItemArray ParamsNode::GetEnabledChildren() {
    wxDataViewItemArray array;
    for (const std::unique_ptr<ParamsNode>& child : m_children)
        if (child->IsEnabled())
            array.Add(wxDataViewItem(child.get()));
    return array;
}


// ----------------------------------------------------------------------------
//                  ParamsModel
// ----------------------------------------------------------------------------

ParamsModel::ParamsModel()
{
}

wxDataViewItem ParamsModel::AppendGroup(const wxString&    group_name,
                                        const std::string& icon_name)
{
    m_group_nodes.emplace_back(std::make_unique<ParamsNode>(group_name, icon_name, m_ctrl));

    wxDataViewItem parent(nullptr);
    wxDataViewItem child((void*)m_group_nodes.back().get());

    ItemAdded(parent, child);
    m_ctrl->Expand(parent);
    return child;
}

wxDataViewItem ParamsModel::AppendSubGroup(wxDataViewItem       parent,
                                           const wxString&      sub_group_name,
                                           const std::string&   icon_name)
{
    ParamsNode* parent_node = static_cast<ParamsNode*>(parent.GetID());
    if (!parent_node)
        return wxDataViewItem(0);

    parent_node->Append(std::make_unique<ParamsNode>(parent_node, sub_group_name, icon_name, m_ctrl));
    const wxDataViewItem  sub_group_item((void*)parent_node->GetChildren().back().get());

    ItemAdded(parent, sub_group_item);
    return sub_group_item;
}

wxDataViewItem ParamsModel::AppendParam(wxDataViewItem      parent,
                                        ParamType           param_type,
                                        const std::string&  param_key)
{
    ParamsNode* parent_node = static_cast<ParamsNode*>(parent.GetID());
    if (!parent_node)
        return wxDataViewItem(0);

    parent_node->Append(std::make_unique<ParamsNode>(parent_node, param_type, param_key, m_ctrl));

    const wxDataViewItem  child_item((void*)parent_node->GetChildren().back().get());

    ItemAdded(parent, child_item);
    return child_item;
}

wxString ParamsModel::GetParamName(wxDataViewItem item)
{
    if (item.IsOk()) {
        ParamsNode* node = static_cast<ParamsNode*>(item.GetID());
        if (node->IsParamNode())
            return node->text;
    }
    return wxEmptyString;
}

std::string ParamsModel::GetParamKey(wxDataViewItem item)
{
    if (item.IsOk()) {
        ParamsNode* node = static_cast<ParamsNode*>(item.GetID());
        return node->param_key;
    }
    return std::string();
}

std::string ParamsModel::GetTopLevelCategory(wxDataViewItem item)
{
    if (item.IsOk()) {
        ParamsNode* node = static_cast<ParamsNode*>(item.GetID());
        while (!node->IsGroupNode())
            node = node->GetParent();
        return node->text.ToStdString();
    }
    return std::string();
}

void ParamsModel::RefreshSearch(const wxString& search_text)
{
    if (!m_currently_searching) { // if not currently searching, save expansion state for all items
        for (const auto& node : m_group_nodes)
            node->StartSearch();
        m_currently_searching = true;
    }

    for (const auto& node : m_group_nodes)
        node->RefreshSearch(search_text); //Enable/Disable node based on search

    Cleared(); //Reload the model into the control

    for (const auto& node : m_group_nodes) // (re)expand all
        m_ctrl->ExpandChildren(wxDataViewItem(node.get()));
}

void ParamsModel::FinishSearch()
{
    RefreshSearch("");
    Cleared();
    if (m_currently_searching) {
        for (const auto& node : m_group_nodes)
            node->FinishSearch();
        m_currently_searching = false;
    }
}

wxDataViewItem ParamsModel::Delete(const wxDataViewItem& item)
{
    auto ret_item = wxDataViewItem(nullptr);
    ParamsNode* node = static_cast<ParamsNode*>(item.GetID());
    if (!node)      // happens if item.IsOk()==false
        return ret_item;

    // first remove the node from the parent's array of children;
    // NOTE: m_group_nodes is only a vector of _pointers_
    //       thus removing the node from it doesn't result in freeing it
    ParamsNodePtrArray& children = node->GetChildren();
    // Delete all children
    while (!children.empty())
        Delete(wxDataViewItem(children.back().get()));

    auto node_parent = node->GetParent();

    ParamsNodePtrArray& parents_children = node_parent ? node_parent->GetChildren() : m_group_nodes;
    auto it = find_if(parents_children.begin(), parents_children.end(),
                                                   [node](std::unique_ptr<ParamsNode>& child) { return child.get() == node; });
    assert(it != parents_children.end());
    it = parents_children.erase(it);

    if (it != parents_children.end())
        ret_item = wxDataViewItem(it->get());

    wxDataViewItem parent(node_parent);
    // set m_container to FALSE if parent has no child
    if (node_parent) {
#ifndef __WXGTK__
        if (node_parent->GetChildren().empty())
            node_parent->SetContainer(false);
#endif //__WXGTK__
        ret_item = parent;
    }

    // notify control
    ItemDeleted(parent, item);
    return ret_item;
}

void ParamsModel::Clear()
{
    while (!m_group_nodes.empty())
        Delete(wxDataViewItem(m_group_nodes.back().get()));
}

void ParamsModel::GetValue(wxVariant& variant, const wxDataViewItem& item, unsigned int col) const
{
    assert(item.IsOk());

    ParamsNode* node = static_cast<ParamsNode*>(item.GetID());
    if (col == (unsigned int)0)
#ifdef __linux__
//        variant << wxDataViewIconText(node->GetFormattedText(), get_bmp_bundle(node->icon_name)->GetIconFor(m_ctrl->GetParent())); //TODO: update to bundle with wx update
    {
        wxIcon icon;
        icon.CopyFromBitmap(create_scaled_bitmap(node->icon_name, m_ctrl->GetParent()));
        variant << wxDataViewIconText(node->GetFormattedText(), icon);
    }
#else
//        variant << DataViewBitmapText(node->GetFormattedText(), get_bmp_bundle(node->icon_name)->GetBitmapFor(m_ctrl->GetParent())); //TODO: update to bundle with wx update
        variant << DataViewBitmapText(node->GetFormattedText(), create_scaled_bitmap(node->icon_name, m_ctrl->GetParent()));
#endif //__linux__
    else
        wxLogError("DiffModel::GetValue: wrong column %d", col);
}

bool ParamsModel::SetValue(const wxVariant& variant, const wxDataViewItem& item, unsigned int col)
{
    assert(item.IsOk());

    ParamsNode* node = static_cast<ParamsNode*>(item.GetID());
    if (col == (unsigned int)0) {
#ifdef __linux__
        wxDataViewIconText data;
        data << variant;
        node->icon = data.GetIcon();
#else
        DataViewBitmapText data;
        data << variant;
        node->icon = data.GetBitmap();
#endif
        node->text = data.GetText();
        return true;
    }

    wxLogError("DiffModel::SetValue: wrong column");
    return false;
}

wxDataViewItem ParamsModel::GetParent(const wxDataViewItem&item) const
{
    // the invisible root node has no parent
    if (!item.IsOk())
        return wxDataViewItem(nullptr);

    ParamsNode* node = static_cast<ParamsNode*>(item.GetID());

    if (node->IsGroupNode())
        return wxDataViewItem(nullptr);

    return wxDataViewItem((void*)node->GetParent());
}

bool ParamsModel::IsContainer(const wxDataViewItem& item) const
{
    // the invisble root node can have children
    if (!item.IsOk())
        return true;

    ParamsNode* node = static_cast<ParamsNode*>(item.GetID());
    return node->IsContainer();
}
unsigned int ParamsModel::GetChildren(const wxDataViewItem& parent, wxDataViewItemArray& array) const
{
    ParamsNode* parent_node = (ParamsNode*)parent.GetID();

    if (parent_node == nullptr) {
        for (const auto& group : m_group_nodes)
            if (group->IsEnabled())
                array.Add(wxDataViewItem((void*)group.get()));
    }
    else  {
        const ParamsNodePtrArray& children = parent_node->GetChildren();
        for (const std::unique_ptr<ParamsNode>& child : children)
            if (child->IsEnabled())
                array.Add(wxDataViewItem((void*)child.get()));
    }

    return array.Count();
}
unsigned int ParamsModel::GetColumnCount() const { return 1; }
wxString     ParamsModel::GetColumnType(unsigned int col) const {
#ifdef __linux__
    return wxT("wxDataViewIconText");
#else
    return wxT("DataViewBitmapText");
#endif
}

// ----------------------------------------------------------------------------
//                  ParamsViewCtrl
// ----------------------------------------------------------------------------

ParamsViewCtrl::ParamsViewCtrl(wxWindow *parent, wxSize size)
    : wxDataViewCtrl(parent, wxID_ANY, wxDefaultPosition, size, wxDV_SINGLE | wxDV_NO_HEADER// | wxDV_ROW_LINES
#ifdef _WIN32
        | wxBORDER_SIMPLE
#endif
    ),
    m_em_unit(em_unit(parent))
{
    wxGetApp().UpdateDVCDarkUI(this);

    model = new ParamsModel();
    this->AssociateModel(model);
    model->SetAssociatedControl(this);

#ifdef __linux__
    wxDataViewIconTextRenderer* rd = new wxDataViewIconTextRenderer();
#ifdef SUPPORTS_MARKUP
    rd->EnableMarkup(true);
#endif
    wxDataViewColumn* column = new wxDataViewColumn("", rd, 0, 20 * m_em_unit, wxALIGN_TOP, wxDATAVIEW_COL_RESIZABLE | wxDATAVIEW_CELL_INERT);
#else
    wxDataViewColumn* column = new wxDataViewColumn("", new BitmapTextRenderer(true, wxDATAVIEW_CELL_INERT), 0, 20 * m_em_unit, wxALIGN_TOP, wxDATAVIEW_COL_RESIZABLE);
#endif //__linux__
    this->AppendColumn(column);
    this->SetExpanderColumn(column);
}

wxDataViewItem ParamsViewCtrl::AppendGroup(const wxString& group_name, const std::string& icon_name)
{
    return model->AppendGroup(group_name, icon_name);
}

wxDataViewItem ParamsViewCtrl::AppendSubGroup(  wxDataViewItem      parent,
                                                const wxString&     sub_group_name,
                                                const std::string&  icon_name)
{
    return model->AppendSubGroup(parent, sub_group_name, icon_name);
}

wxDataViewItem ParamsViewCtrl::AppendParam( wxDataViewItem      parent,
                                            ParamType           param_type,
                                            const std::string&  param_key)
{
    return model->AppendParam(parent, param_type, param_key);
}

wxString ParamsViewCtrl::GetValue(wxDataViewItem item)
{
    return model->GetParamName(item);
}

wxString ParamsViewCtrl::GetSelectedValue()
{
    return model->GetParamName(this->GetSelection());
}

std::string ParamsViewCtrl::GetSelectedParamKey()
{
    return model->GetParamKey(this->GetSelection());
}

std::string ParamsViewCtrl::GetSelectedTopLevelCategory()
{
    return model->GetTopLevelCategory(this->GetSelection());
}

void ParamsViewCtrl::CheckAndDeleteIfEmpty(wxDataViewItem item)
{
    wxDataViewItemArray children;
    model->GetChildren(item, children);
    if (children.IsEmpty())
        model->Delete(item);
}

void ParamsViewCtrl::Clear()
{
    model->Clear();
}

void ParamsViewCtrl::Rescale(int em/* = 0*/)
{
//    model->Rescale();
    Refresh();
}
}}    // namespace Slic3r::GUI<|MERGE_RESOLUTION|>--- conflicted
+++ resolved
@@ -416,14 +416,6 @@
 void EditGCodeDialog::on_dpi_changed(const wxRect&suggested_rect)
 {
     const int& em = em_unit();
-<<<<<<< HEAD
-
-    //Orca: use custom buttons
-    m_button_list[wxOK]     ->Rescale();
-    m_button_list[wxCANCEL] ->Rescale();
-
-=======
->>>>>>> 83b28ff2
     const wxSize& size = wxSize(45 * em, 35 * em);
     SetMinSize(size);
 
@@ -436,35 +428,6 @@
     m_add_btn->msw_rescale();
 }
 
-<<<<<<< HEAD
-//Orca
-wxBoxSizer* EditGCodeDialog::create_btn_sizer(long flags)
-{
-    auto btn_sizer = new wxBoxSizer(wxHORIZONTAL);
-    btn_sizer->AddStretchSpacer();
-
-    if (flags & wxOK) {
-        Button* ok_btn = new Button(this, _L("OK"));
-        ok_btn->SetStyle(ButtonStyle::Confirm, ButtonType::Choice);
-        ok_btn->SetFocus();
-        ok_btn->SetId(wxID_OK);
-        btn_sizer->Add(ok_btn, 0, wxRIGHT | wxALIGN_CENTER_VERTICAL, FromDIP(ButtonProps::ChoiceGap()));
-        m_button_list[wxOK] = ok_btn;
-    }
-    if (flags & wxCANCEL) {
-        Button* cancel_btn = new Button(this, _L("Cancel"));
-        cancel_btn->SetStyle(ButtonStyle::Regular, ButtonType::Choice);
-        cancel_btn->SetId(wxID_CANCEL);
-        btn_sizer->Add(cancel_btn, 0, wxRIGHT | wxALIGN_CENTER_VERTICAL, FromDIP(ButtonProps::ChoiceGap()));
-        m_button_list[wxCANCEL] = cancel_btn;
-    }
-
-    return btn_sizer;
-}
-
-
-=======
->>>>>>> 83b28ff2
 const std::map<ParamType, std::string> ParamsInfo {
 //    Type                      BitmapName
     { ParamType::Scalar,        "custom-gcode_single"          },
