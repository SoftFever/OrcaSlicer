
<h1> <p "font-size:200px;"><img align="left" src="https://github.com/SoftFever/OrcaSlicer/blob/main/resources/images/OrcaSlicer.ico" width="100"> Orca Slicer</p> </h1>

[![Build all](https://github.com/SoftFever/OrcaSlicer/actions/workflows/build_all.yml/badge.svg?branch=main)](https://github.com/SoftFever/OrcaSlicer/actions/workflows/build_all.yml)
<br>Orca Slicer is an open source slicer for FDM printers. 

## Follow Us
Stay connected with us:

[![Twitter](https://img.shields.io/badge/Twitter-1DA1F2?logo=twitter&logoColor=white&style=flat)](https://twitter.com/real_OrcaSlicer)

Join our Discord community here:<br>
<a href="https://discord.gg/P4VE9UY9gJ"><img src="https://img.shields.io/static/v1?message=Discord&logo=discord&label=&color=7289DA&logoColor=white&labelColor=&style=for-the-badge" height="35" alt="discord logo"/> </a>
 
 <h3>🚨🚨🚨Important Security Alert🚨🚨🚨</h3> 

The only official platforms for OrcaSlicer are **our GitHub project page**, <a href="https://orcaslicer.com/">**orcaslicer.com**</a>, the <a href="https://discord.gg/P4VE9UY9gJ">**official Discord channel**</a>, and the <a href="https://twitter.com/real_OrcaSlicer">**official Twitter/X account**</a>.

Please be aware that "**orcaslicer.net**", "**orcaslicer.co**" or "**orca-slicer.com**" are NOT an official website for OrcaSlicer and may be potentially malicious. These sites appear to use AI-generated content, lacking genuine context and seems to exist solely to profit from advertisements. Worse, it may redirect download links to harmful sources. For your safety, avoid downloading OrcaSlicer from this site as the links may be compromised. 

If you see the above sites in your searches, report them as spam or unsafe to the search engine. This small action will assist everyone.

We deeply value our OrcaSlicer community and appreciate all the social groups that support us. However, it is crucial to address the risk posed by any group that falsely claims to be official or misleads its members. If you encounter such a group or are part of one, please assist by encouraging the group owner to add a clear disclaimer or by alerting its members.



Thank you for your vigilance and support in keeping our community safe!

# Main features
- Auto-calibration for all printers
- Sandwich (inner-outer-inner) mode - An improved version of the `External Perimeters First` mode
- [Precise wall](https://github.com/SoftFever/OrcaSlicer/wiki/Precise-wall)
- Polyholes conversion support: [SuperSlicer Wiki: Polyholes](https://github.com/supermerill/SuperSlicer/wiki/Polyholes)
- Klipper support
- More granular controls
- Additional features can be found in the [change notes](https://github.com/SoftFever/OrcaSlicer/releases/)  

# Wiki
The wiki below aims to provide a detailed explanation of the slicer settings, including how to maximize their use and how to calibrate and set up your printer.

Please note that the wiki is a work in progress. We appreciate your patience as we continue to develop and improve it!

**[Access the wiki here](https://github.com/SoftFever/OrcaSlicer/wiki)**  

# Download

### Stable Release
📥 **[Download the Latest Stable Release](https://github.com/SoftFever/OrcaSlicer/releases/latest)**  
Visit our GitHub Releases page for the latest stable version of Orca Slicer, recommended for most users.

### Nightly Builds
🌙 **[Download the Latest Nightly Build](https://github.com/SoftFever/OrcaSlicer/releases/tag/nightly-builds)**  
Explore the latest developments in Orca Slicer with our nightly builds. Feedback on these versions is highly appreciated.


# How to install
**Windows**: 
1.  Download the installer for your preferred version from the [releases page](https://github.com/SoftFever/OrcaSlicer/releases).
    - *For convenience there is also a portable build available.*
    - *If you have troubles to run the build, you might need to install following runtimes:*
      - [MicrosoftEdgeWebView2RuntimeInstallerX64](https://github.com/SoftFever/OrcaSlicer/releases/download/v1.0.10-sf2/MicrosoftEdgeWebView2RuntimeInstallerX64.exe)
          - [Details of this runtime](https://aka.ms/webview2)
          - [Alternative Download Link Hosted by Microsoft](https://go.microsoft.com/fwlink/p/?LinkId=2124703)
      - [vcredist2019_x64](https://github.com/SoftFever/OrcaSlicer/releases/download/v1.0.10-sf2/vcredist2019_x64.exe)
          -  [Alternative Download Link Hosted by Microsoft](https://aka.ms/vs/17/release/vc_redist.x64.exe)
          -  This file may already be available on your computer if you've installed visual studio.  Check the following location: `%VCINSTALLDIR%Redist\MSVC\v142`

**Mac**:
1. Download the DMG for your computer: `arm64` version for Apple Silicon and `x86_64` for Intel CPU.  
2. Drag OrcaSlicer.app to Application folder. 
3. *If you want to run a build from a PR, you also need to follow the instructions below:*  
    <details quarantine>
    - Option 1 (You only need to do this once. After that the app can be opened normally.):
      - Step 1: Hold _cmd_ and right click the app, from the context menu choose **Open**.
      - Step 2: A warning window will pop up, click _Open_  
      
    - Option 2:  
      Execute this command in terminal: `xattr -dr com.apple.quarantine /Applications/OrcaSlicer.app`
      ```console
          softfever@mac:~$ xattr -dr com.apple.quarantine /Applications/OrcaSlicer.app
      ```
    - Option 3:  
        - Step 1: open the app, a warning window will pop up  
            ![image](./SoftFever_doc/mac_cant_open.png)  
        - Step 2: in `System Settings` -> `Privacy & Security`, click `Open Anyway`:  
            ![image](./SoftFever_doc/mac_security_setting.png)  
    </details>
    
**Linux (Ubuntu)**:
 1. If you run into trouble executing it, try this command in the terminal:  
    `chmod +x /path_to_appimage/OrcaSlicer_Linux.AppImage`
    
# How to compile
- Windows 64-bit  
  - Tools needed: Visual Studio 2019, Cmake, git, git-lfs, Strawberry Perl.
      - You will require cmake version 3.14 or later, which is available [on their website](https://cmake.org/download/).
      - Strawberry Perl is [available on their GitHub repository](https://github.com/StrawberryPerl/Perl-Dist-Strawberry/releases/).
  - Run `build_release.bat` in `x64 Native Tools Command Prompt for VS 2019`
  - Note: Don't forget to run `git lfs pull` after cloning the repository to download tools on Windows

- Mac 64-bit  
  - Tools needed: Xcode, Cmake, git, gettext, libtool, automake, autoconf, texinfo
      - You can install most of them by running `brew install cmake gettext libtool automake autoconf texinfo`
      - If you haven't since upgrading Xcode, start Xcode and install macOS build support.
  - run `build_release_macos.sh`
  - open `build_arm64/OrcaSlicer/OrcaSlicer.app`
  - To build and debug in Xcode:
      - run `Xcode.app`
      - open ``build_`arch`/OrcaSlicer.Xcodeproj``
      - menu bar: Product => Scheme => OrcaSlicer
      - menu bar: Product => Scheme => Edit Scheme...
          - Run => Info tab => Build Configuration: `RelWithDebInfo`
          - Run => Options tab => Document Versions: uncheck `Allow debugging when browsing versions`
      - menu bar: Product => Run

- Linux (All Distros)
    - Docker
        - Dependencies: Docker [Installation Instructions](https://www.docker.com/get-started/), git
        - clone this repository `git clone https://github.com/SoftFever/OrcaSlicer`
        - run `cd OrcaSlicer`
        - run `./DockerBuild.sh`
        - To run OrcaSlicer:
            - run `./DockerRun.sh`
                - For most common errors, open `DockerRun.sh` and read the comments.  
    - Ubuntu 
      - Dependencies **Will be auto installed with the shell script**: `libmspack-dev libgstreamerd-3-dev libsecret-1-dev libwebkit2gtk-4.0-dev libosmesa6-dev libssl-dev libcurl4-openssl-dev eglexternalplatform-dev libudev-dev libdbus-1-dev extra-cmake-modules libgtk2.0-dev libglew-dev libudev-dev libdbus-1-dev cmake git texinfo`
<<<<<<< HEAD
      - run './build_linux.sh -u'
      - run './build_linux.sh -dsi'
=======
      - run `sudo ./BuildLinux.sh -u`
      - run `./BuildLinux.sh -dsi`
>>>>>>> 9bf5cf0f

# Note: 
If you're running Klipper, it's recommended to add the following configuration to your `printer.cfg` file.
```
# Enable object exclusion
[exclude_object]

# Enable arcs support
[gcode_arcs]
resolution: 0.1
```

# Supports
**Orca Slicer** is an open-source project and I'm deeply grateful to all my sponsors and backers.   
Their generous support enables me to purchase filaments and other essential 3D printing materials for the project.   
Thank you! :)

### Sponsors:  
<table>
<tr>
<td>
<a href="https://qidi3d.com/">
    <img src="SoftFever_doc\sponsor_logos\QIDI.png" alt="QIDI" width="96" height="">
</a>
</td>
<td>
<a href="https://bigtree-tech.com/">
    <img src="SoftFever_doc\sponsor_logos\BigTreeTech.png" alt="BIGTREE TECH" width="96" height="">
</a>
</td>
</tr>
</table>

### Backers:  
**Ko-fi supporters**: [Backers list](https://github.com/user-attachments/files/16147016/Supporters_638561417699952499.csv)

## Support me  
<a href="https://github.com/sponsors/SoftFever"><img src="https://img.shields.io/static/v1?label=Sponsor&message=%E2%9D%A4&logo=GitHub&color=%23fe8e86" width="130"></a>

<a href="https://ko-fi.com/G2G5IP3CP"><img src="https://ko-fi.com/img/githubbutton_sm.svg" width="200"></a>

[![PayPal](https://img.shields.io/badge/PayPal-00457C?style=for-the-badge&logo=paypal&logoColor=white)](https://paypal.me/softfever3d)


## Some background
OrcaSlicer was originally forked from Bambu Studio, it was previously known as BambuStudio-SoftFever.

[Bambu Studio](https://github.com/bambulab/BambuStudio) is forked from [PrusaSlicer](https://github.com/prusa3d/PrusaSlicer) by Prusa Research, which is from [Slic3r](https://github.com/Slic3r/Slic3r) by Alessandro Ranellucci and the RepRap community.
Orca Slicer incorporates a lot of features from [SuperSlicer](https://github.com/supermerill/SuperSlicer) by @supermerill
Orca Slicer's logo is designed by community member Justin Levine(@freejstnalxndr)  


# License
Orca Slicer is licensed under the GNU Affero General Public License, version 3. Orca Slicer is based on Bambu Studio by BambuLab.

Bambu Studio is licensed under the GNU Affero General Public License, version 3. Bambu Studio is based on PrusaSlicer by PrusaResearch.

PrusaSlicer is licensed under the GNU Affero General Public License, version 3. PrusaSlicer is owned by Prusa Research. PrusaSlicer is originally based on Slic3r by Alessandro Ranellucci.

Slic3r is licensed under the GNU Affero General Public License, version 3. Slic3r was created by Alessandro Ranellucci with the help of many other contributors.

The GNU Affero General Public License, version 3 ensures that if you use any part of this software in any way (even behind a web server), your software must be released under the same license.

Orca Slicer includes a pressure advance calibration pattern test adapted from Andrew Ellis' generator, which is licensed under GNU General Public License, version 3. Ellis' generator is itself adapted from a generator developed by Sineos for Marlin, which is licensed under GNU General Public License, version 3.

The Bambu networking plugin is based on non-free libraries from BambuLab. It is optional to the Orca Slicer and provides extended functionalities for Bambulab printer users.
<|MERGE_RESOLUTION|>--- conflicted
+++ resolved
@@ -124,13 +124,8 @@
                 - For most common errors, open `DockerRun.sh` and read the comments.  
     - Ubuntu 
       - Dependencies **Will be auto installed with the shell script**: `libmspack-dev libgstreamerd-3-dev libsecret-1-dev libwebkit2gtk-4.0-dev libosmesa6-dev libssl-dev libcurl4-openssl-dev eglexternalplatform-dev libudev-dev libdbus-1-dev extra-cmake-modules libgtk2.0-dev libglew-dev libudev-dev libdbus-1-dev cmake git texinfo`
-<<<<<<< HEAD
-      - run './build_linux.sh -u'
-      - run './build_linux.sh -dsi'
-=======
-      - run `sudo ./BuildLinux.sh -u`
-      - run `./BuildLinux.sh -dsi`
->>>>>>> 9bf5cf0f
+      - run `./build_linux.sh -u`
+      - run `./build_linux.sh -dsi`
 
 # Note: 
 If you're running Klipper, it's recommended to add the following configuration to your `printer.cfg` file.
